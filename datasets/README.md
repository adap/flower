--- conflicted
+++ resolved
@@ -59,11 +59,7 @@
 
 # Usage
 
-<<<<<<< HEAD
-Flower Datasets exposes the `FederatedDataset` abstraction to represent the dataset needed for federated learning/evaluation/analytics. It has two powerful methods that let you handle the dataset preprocessing: `load_partition(partition_id, split)` and `load_full(split)`.
-=======
-Flower Datasets exposes the `FederatedDataset` abstraction to represent the dataset needed for federated learning/evaluation/analytics. It has two powerful methods that let you handle the dataset preprocessing: `load_partition(node_id, split)` and `load_split(split)`.
->>>>>>> 8654bfb9
+Flower Datasets exposes the `FederatedDataset` abstraction to represent the dataset needed for federated learning/evaluation/analytics. It has two powerful methods that let you handle the dataset preprocessing: `load_partition(partition_id, split)` and `load_split(split)`.
 
 Here's a basic quickstart example of how to partition the MNIST dataset:
 
