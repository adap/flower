# Copyright 2023 Flower Labs GmbH. All Rights Reserved.
#
# Licensed under the Apache License, Version 2.0 (the "License");
# you may not use this file except in compliance with the License.
# You may obtain a copy of the License at
#
#     http://www.apache.org/licenses/LICENSE-2.0
#
# Unless required by applicable law or agreed to in writing, software
# distributed under the License is distributed on an "AS IS" BASIS,
# WITHOUT WARRANTIES OR CONDITIONS OF ANY KIND, either express or implied.
# See the License for the specific language governing permissions and
# limitations under the License.
# ==============================================================================
"""Flower Datasets Partitioner package."""


from .exponential_partitioner import ExponentialPartitioner
from .iid_partitioner import IidPartitioner
<<<<<<< HEAD
from .natural_id_partitioner import NaturalIdPartitioner
=======
from .linear_partitioner import LinearPartitioner
>>>>>>> f442cbc8
from .partitioner import Partitioner
from .size_partitioner import SizePartitioner
from .square_partitioner import SquarePartitioner

__all__ = [
    "IidPartitioner",
    "Partitioner",
<<<<<<< HEAD
    "NaturalIdPartitioner",
=======
    "SizePartitioner",
    "LinearPartitioner",
    "SquarePartitioner",
    "ExponentialPartitioner",
>>>>>>> f442cbc8
]<|MERGE_RESOLUTION|>--- conflicted
+++ resolved
@@ -17,11 +17,8 @@
 
 from .exponential_partitioner import ExponentialPartitioner
 from .iid_partitioner import IidPartitioner
-<<<<<<< HEAD
 from .natural_id_partitioner import NaturalIdPartitioner
-=======
 from .linear_partitioner import LinearPartitioner
->>>>>>> f442cbc8
 from .partitioner import Partitioner
 from .size_partitioner import SizePartitioner
 from .square_partitioner import SquarePartitioner
@@ -29,12 +26,9 @@
 __all__ = [
     "IidPartitioner",
     "Partitioner",
-<<<<<<< HEAD
     "NaturalIdPartitioner",
-=======
     "SizePartitioner",
     "LinearPartitioner",
     "SquarePartitioner",
     "ExponentialPartitioner",
->>>>>>> f442cbc8
 ]