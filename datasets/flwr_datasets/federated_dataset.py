# Copyright 2023 Flower Labs GmbH. All Rights Reserved.
#
# Licensed under the Apache License, Version 2.0 (the "License");
# you may not use this file except in compliance with the License.
# You may obtain a copy of the License at
#
#     http://www.apache.org/licenses/LICENSE-2.0
#
# Unless required by applicable law or agreed to in writing, software
# distributed under the License is distributed on an "AS IS" BASIS,
# WITHOUT WARRANTIES OR CONDITIONS OF ANY KIND, either express or implied.
# See the License for the specific language governing permissions and
# limitations under the License.
# ==============================================================================
"""FederatedDataset."""


from typing import Dict, Optional, Tuple, Union

import datasets
from datasets import Dataset, DatasetDict
from flwr_datasets.common import Resplitter
from flwr_datasets.partitioner import Partitioner
from flwr_datasets.utils import (
    _check_if_dataset_tested,
    _instantiate_partitioners,
    _instantiate_resplitter_if_needed,
)


class FederatedDataset:
    """Representation of a dataset for federated learning/evaluation/analytics.

    Download, partition data among clients (edge devices), or load full dataset.

    Partitions are created using IidPartitioner. Support for different partitioners
    specification and types will come in future releases.

    Parameters
    ----------
    dataset : str
        The name of the dataset in the Hugging Face Hub.
    subset : str
        Secondary information regarding the dataset, most often subset or version
        (that is passed to the name in datasets.load_dataset).
    resplitter : Optional[Union[Resplitter, Dict[str, Tuple[str, ...]]]]
        `Callable` that transforms `DatasetDict` splits, or configuration dict for
        `MergeResplitter`.
    partitioners : Dict[str, Union[Partitioner, int]]
        A dictionary mapping the Dataset split (a `str`) to a `Partitioner` or an `int`
        (representing the number of IID partitions that this split should be partitioned
        into).
    shuffle : bool
        Whether to randomize the order of samples. Applied prior to resplitting,
        speratelly to each of the present splits in the dataset. It uses the `seed`
        argument. Defaults to True.
    seed : Optional[int]
        Seed used for dataset shuffling. It has no effect if `shuffle` is False. The
        seed cannot be set in the later stages.

    Examples
    --------
    Use MNIST dataset for Federated Learning with 100 clients (edge devices):

    >>> mnist_fds = FederatedDataset(dataset="mnist", partitioners={"train": 100})

    Load partition for client with ID 10.

    >>> partition = mnist_fds.load_partition(10, "train")

    Use test split for centralized evaluation.

    >>> centralized = mnist_fds.load_full("test")
    """

    # pylint: disable=too-many-instance-attributes
    def __init__(
        self,
        *,
        dataset: str,
        subset: Optional[str] = None,
        resplitter: Optional[Union[Resplitter, Dict[str, Tuple[str, ...]]]] = None,
        partitioners: Dict[str, Union[Partitioner, int]],
        shuffle: bool = True,
        seed: Optional[int] = 42,
    ) -> None:
        _check_if_dataset_tested(dataset)
        self._dataset_name: str = dataset
        self._subset: Optional[str] = subset
        self._resplitter: Optional[Resplitter] = _instantiate_resplitter_if_needed(
            resplitter
        )
        self._partitioners: Dict[str, Partitioner] = _instantiate_partitioners(
            partitioners
        )
        self._shuffle = shuffle
        self._seed = seed
        #  _dataset is prepared lazily on the first call to `load_partition`
        #  or `load_full`. See _prepare_datasets for more details
        self._dataset: Optional[DatasetDict] = None
        # Indicate if the dataset is prepared for `load_partition` or `load_full`
        self._dataset_prepared: bool = False

    def load_partition(self, idx: int, split: Optional[str] = None) -> Dataset:
        """Load the partition specified by the idx in the selected split.

        The dataset is downloaded only when the first call to `load_partition` or
        `load_full` is made.

        Parameters
        ----------
        idx : int
            Partition index for the selected split, idx in {0, ..., num_partitions - 1}.
<<<<<<< HEAD
        split: Optional[str]
            Name of the (partitioned) split (e.g. "train", "test"). You can skip this
            parameter if there is only one partitioner for the dataset. The name will be
            inferred automatically. For example, if `partitioners={"train": 10}`, you do
            not need to provide this argument, but if `partitioners={"train": 10,
            "test": 100}`, you need to set it to differentiate which partitioner should
            be used.
=======
        split : str
            Name of the (partitioned) split (e.g. "train", "test").
>>>>>>> 04e2ea3f

        Returns
        -------
        partition: Dataset
            Single partition from the dataset split.
        """
        if not self._dataset_prepared:
            self._prepare_dataset()
        if self._dataset is None:
            raise ValueError("Dataset is not loaded yet.")
        if split is None:
            self._check_if_no_split_keyword_possible()
            split = list(self._partitioners.keys())[0]
        self._check_if_split_present(split)
        self._check_if_split_possible_to_federate(split)
        partitioner: Partitioner = self._partitioners[split]
        self._assign_dataset_to_partitioner(split)
        return partitioner.load_partition(idx)

    def load_full(self, split: str) -> Dataset:
        """Load the full split of the dataset.

        The dataset is downloaded only when the first call to `load_partition` or
        `load_full` is made.

        Parameters
        ----------
        split : str
            Split name of the downloaded dataset (e.g. "train", "test").

        Returns
        -------
        dataset_split: Dataset
            Part of the dataset identified by its split name.
        """
        if not self._dataset_prepared:
            self._prepare_dataset()
        if self._dataset is None:
            raise ValueError("Dataset is not loaded yet.")
        self._check_if_split_present(split)
        return self._dataset[split]

    def _check_if_split_present(self, split: str) -> None:
        """Check if the split (for partitioning or full return) is in the dataset."""
        if self._dataset is None:
            raise ValueError("Dataset is not loaded yet.")
        available_splits = list(self._dataset.keys())
        if split not in available_splits:
            raise ValueError(
                f"The given split: '{split}' is not present in the dataset's splits: "
                f"'{available_splits}'."
            )

    def _check_if_split_possible_to_federate(self, split: str) -> None:
        """Check if the split has corresponding partitioner."""
        partitioners_keys = list(self._partitioners.keys())
        if split not in partitioners_keys:
            raise ValueError(
                f"The given split: '{split}' does not have a partitioner to perform "
                f"partitioning. Partitioners were specified for the following splits:"
                f"'{partitioners_keys}'."
            )

    def _assign_dataset_to_partitioner(self, split: str) -> None:
        """Assign the corresponding split of the dataset to the partitioner.

        Assign only if the dataset is not assigned yet.
        """
        if self._dataset is None:
            raise ValueError("Dataset is not loaded yet.")
        if not self._partitioners[split].is_dataset_assigned():
            self._partitioners[split].dataset = self._dataset[split]

    def _prepare_dataset(self) -> None:
        """Prepare the dataset (prior to partitioning) by download, shuffle, replit.

        Run only ONCE when triggered by load_* function. (In future more control whether
        this should happen lazily or not can be added). The operations done here should
        not happen more than once.

        It is controlled by a single flag, `_dataset_prepared` that is set True at the
        end of the function.

        Notes
        -----
        The shuffling should happen before the resplitting. Here is the explanation.
        If the dataset has a non-random order of samples e.g. each split has first
        only label 0, then only label 1. Then in case of resplitting e.g.
        someone creates: "train" train[:int(0.75 * len(train))], test: concat(
        train[int(0.75 * len(train)):], test). The new test took the 0.25 of e.g.
        the train that is only label 0 (assuming the equal count of labels).
        Therefore, for such edge cases (for which we have split) the split should
        happen before the resplitting.
        """
        self._dataset = datasets.load_dataset(
            path=self._dataset_name, name=self._subset
        )
        if self._shuffle:
            # Note it shuffles all the splits. The self._dataset is DatasetDict
            # so e.g. {"train": train_data, "test": test_data}. All splits get shuffled.
            self._dataset = self._dataset.shuffle(seed=self._seed)
        if self._resplitter:
            self._dataset = self._resplitter(self._dataset)
<<<<<<< HEAD
        self._resplit = True

    def _check_if_no_split_keyword_possible(self) -> None:
        if len(self._partitioners) != 1:
            raise ValueError(
                "Please set the `split` argument. You can only omit the split keyword "
                "if there is exactly one partitioner specified."
            )
=======
        self._dataset_prepared = True
>>>>>>> 04e2ea3f
<|MERGE_RESOLUTION|>--- conflicted
+++ resolved
@@ -111,7 +111,6 @@
         ----------
         idx : int
             Partition index for the selected split, idx in {0, ..., num_partitions - 1}.
-<<<<<<< HEAD
         split: Optional[str]
             Name of the (partitioned) split (e.g. "train", "test"). You can skip this
             parameter if there is only one partitioner for the dataset. The name will be
@@ -119,10 +118,6 @@
             not need to provide this argument, but if `partitioners={"train": 10,
             "test": 100}`, you need to set it to differentiate which partitioner should
             be used.
-=======
-        split : str
-            Name of the (partitioned) split (e.g. "train", "test").
->>>>>>> 04e2ea3f
 
         Returns
         -------
@@ -226,15 +221,11 @@
             self._dataset = self._dataset.shuffle(seed=self._seed)
         if self._resplitter:
             self._dataset = self._resplitter(self._dataset)
-<<<<<<< HEAD
-        self._resplit = True
+        self._dataset_prepared = True
 
     def _check_if_no_split_keyword_possible(self) -> None:
         if len(self._partitioners) != 1:
             raise ValueError(
                 "Please set the `split` argument. You can only omit the split keyword "
                 "if there is exactly one partitioner specified."
-            )
-=======
-        self._dataset_prepared = True
->>>>>>> 04e2ea3f
+            )