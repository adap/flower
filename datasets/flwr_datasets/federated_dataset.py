--- conflicted
+++ resolved
@@ -20,12 +20,8 @@
 import datasets
 from datasets import Dataset, DatasetDict
 from flwr_datasets.partitioner import Partitioner
-<<<<<<< HEAD
 from flwr_datasets.resplitter import ResplitStrategy, Resplitter
-from flwr_datasets.utils import _check_if_dataset_supported, _instantiate_partitioners
-=======
 from flwr_datasets.utils import _check_if_dataset_tested, _instantiate_partitioners
->>>>>>> 9f021773
 
 
 class FederatedDataset:
@@ -60,7 +56,6 @@
     >>> centralized = mnist_fds.load_full("test")
     """
 
-<<<<<<< HEAD
     def __init__(
         self,
         *,
@@ -70,11 +65,7 @@
         ] = None,
         partitioners: Dict[str, int],
     ) -> None:
-        _check_if_dataset_supported(dataset)
-=======
-    def __init__(self, *, dataset: str, partitioners: Dict[str, int]) -> None:
         _check_if_dataset_tested(dataset)
->>>>>>> 9f021773
         self._dataset_name: str = dataset
         self._resplitter = resplitter
         self._partitioners: Dict[str, Partitioner] = _instantiate_partitioners(
