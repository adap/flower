# Copyright 2023 Flower Labs GmbH. All Rights Reserved.
#
# Licensed under the Apache License, Version 2.0 (the "License");
# you may not use this file except in compliance with the License.
# You may obtain a copy of the License at
#
#     http://www.apache.org/licenses/LICENSE-2.0
#
# Unless required by applicable law or agreed to in writing, software
# distributed under the License is distributed on an "AS IS" BASIS,
# WITHOUT WARRANTIES OR CONDITIONS OF ANY KIND, either express or implied.
# See the License for the specific language governing permissions and
# limitations under the License.
# ==============================================================================
"""FederatedDataset."""


from typing import Dict, List, Optional, Tuple, Union, cast

import datasets
from datasets import Dataset, DatasetDict
from flwr_datasets.partitioner import Partitioner
from flwr_datasets.resplitter import Resplitter
from flwr_datasets.utils import (
    _check_if_dataset_tested,
    _instantiate_partitioners,
    _instantiate_resplitter_if_needed,
    divide_dataset,
)


# flake8: noqa: E501
# pylint: disable=line-too-long
class FederatedDataset:
    """Representation of a dataset for federated learning/evaluation/analytics.

    Download, partition data among clients (edge devices), or load full dataset.

    Partitions are created using IidPartitioner. Support for different partitioners
    specification and types will come in future releases.

    Parameters
    ----------
    dataset : str
        The name of the dataset in the Hugging Face Hub.
    subset : str
        Secondary information regarding the dataset, most often subset or version
        (that is passed to the name in datasets.load_dataset).
    resplitter : Optional[Union[Resplitter, Dict[str, Tuple[str, ...]]]]
        `Callable` that transforms `DatasetDict` splits, or configuration dict for
        `MergeResplitter`.
    partitioners : Dict[str, Union[Partitioner, int]]
        A dictionary mapping the Dataset split (a `str`) to a `Partitioner` or an `int`
        (representing the number of IID partitions that this split should be partitioned
        into). One or multiple `Partitioner` objects can be specified in that manner,
        but at most, one per split.
    partition_division : Optional[Union[List[float], Tuple[float, ...],
    Dict[str, float], Dict[str, Optional[Union[List[float], Tuple[float, ...],
    Dict[str, float]]]]]]
        Fractions specifing the division of the partition assiciated with certain split
        (and partitioner) that enable returning already divided partition from the
        `load_partition` method. You can think of this as on-edge division of the data
        into multiple divisions (e.g. into train and validation). You can also name the
        divisions by using the Dict or create specify it as a List/Tuple. If you
        specified a single partitioner you can provide the simplified form e.g.
        [0.8, 0.2] or {"partition_train": 0.8, "partition_test": 0.2} but when multiple
        partitioners are specified you need to indicate the result of which partitioner
        are further divided e.g. {"train": [0.8, 0.2]} would result in dividing only the
        partitions that are created from the "train" split.
    shuffle : bool
        Whether to randomize the order of samples. Applied prior to resplitting,
        speratelly to each of the present splits in the dataset. It uses the `seed`
        argument. Defaults to True.
    seed : Optional[int]
        Seed used for dataset shuffling. It has no effect if `shuffle` is False. The
        seed cannot be set in the later stages.

    Examples
    --------
    Use MNIST dataset for Federated Learning with 100 clients (edge devices):

    >>> mnist_fds = FederatedDataset(dataset="mnist", partitioners={"train": 100})
    >>> # Load partition for client with ID 10.
    >>> partition = mnist_fds.load_partition(10, "train")
<<<<<<< HEAD

    Use test split for centralized evaluation.

    >>> centralized = mnist_fds.load_split("test")
=======
    >>> # Use test split for centralized evaluation.
    >>> centralized = mnist_fds.load_full("test")

    Automatically divde the data returned from `load_partition`
    >>> mnist_fds = FederatedDataset(
    >>>     dataset="mnist",
    >>>     partitioners={"train": 100},
    >>>     partition_division=[0.8, 0.2],
    >>> )
    >>> partition_train, partition_test = mnist_fds.load_partition(10, "train")
>>>>>>> 930cdafe
    """

    # pylint: disable=too-many-instance-attributes
    def __init__(
        self,
        *,
        dataset: str,
        subset: Optional[str] = None,
        resplitter: Optional[Union[Resplitter, Dict[str, Tuple[str, ...]]]] = None,
        partitioners: Dict[str, Union[Partitioner, int]],
        partition_division: Optional[
            Union[
                List[float],
                Tuple[float, ...],
                Dict[str, float],
                Dict[
                    str,
                    Optional[Union[List[float], Tuple[float, ...], Dict[str, float]]],
                ],
            ]
        ] = None,
        shuffle: bool = True,
        seed: Optional[int] = 42,
    ) -> None:
        _check_if_dataset_tested(dataset)
        self._dataset_name: str = dataset
        self._subset: Optional[str] = subset
        self._resplitter: Optional[Resplitter] = _instantiate_resplitter_if_needed(
            resplitter
        )
        self._partitioners: Dict[str, Partitioner] = _instantiate_partitioners(
            partitioners
        )
        self._partition_division = self._initialize_partition_division(
            partition_division
        )
        self._shuffle = shuffle
        self._seed = seed
        #  _dataset is prepared lazily on the first call to `load_partition`
        #  or `load_split`. See _prepare_datasets for more details
        self._dataset: Optional[DatasetDict] = None
        # Indicate if the dataset is prepared for `load_partition` or `load_split`
        self._dataset_prepared: bool = False

    def load_partition(
        self,
        node_id: int,
        split: Optional[str] = None,
    ) -> Union[Dataset, List[Dataset], DatasetDict]:
        """Load the partition specified by the idx in the selected split.

        The dataset is downloaded only when the first call to `load_partition` or
        `load_split` is made.

        Parameters
        ----------
        node_id : int
            Partition index for the selected split, idx in {0, ..., num_partitions - 1}.
        split : Optional[str]
            Name of the (partitioned) split (e.g. "train", "test"). You can skip this
            parameter if there is only one partitioner for the dataset. The name will be
            inferred automatically. For example, if `partitioners={"train": 10}`, you do
            not need to provide this argument, but if `partitioners={"train": 10,
            "test": 100}`, you need to set it to differentiate which partitioner should
            be used.

        Returns
        -------
        partition : Union[Dataset, List[Dataset], DatasetDict]
            Undivided or divided partition from the dataset split.
            If `partition_division` is not specified then `Dataset` is returned.
            If `partition_division` is specified as `List` or `Tuple` then
            `List[Dataset]` is returned.
            If `partition_division` is specified as `Dict` then `DatasetDict` is
            returned.
        """
        if not self._dataset_prepared:
            self._prepare_dataset()
        if self._dataset is None:
            raise ValueError("Dataset is not loaded yet.")
        if split is None:
            self._check_if_no_split_keyword_possible()
            split = list(self._partitioners.keys())[0]
        self._check_if_split_present(split)
        self._check_if_split_possible_to_federate(split)
        partitioner: Partitioner = self._partitioners[split]
        self._assign_dataset_to_partitioner(split)
        partition = partitioner.load_partition(node_id)
        if self._partition_division is None:
            return partition
        partition_division = self._partition_division.get(split)
        if partition_division is None:
            return partition
        divided_partition: Union[List[Dataset], DatasetDict] = divide_dataset(
            partition, partition_division
        )
        return divided_partition

    def load_split(self, split: str) -> Dataset:
        """Load the full split of the dataset.

        The dataset is downloaded only when the first call to `load_partition` or
        `load_split` is made.

        Parameters
        ----------
        split : str
            Split name of the downloaded dataset (e.g. "train", "test").

        Returns
        -------
        dataset_split : Dataset
            Part of the dataset identified by its split name.
        """
        if not self._dataset_prepared:
            self._prepare_dataset()
        if self._dataset is None:
            raise ValueError("Dataset is not loaded yet.")
        self._check_if_split_present(split)
        return self._dataset[split]

    def _check_if_split_present(self, split: str) -> None:
        """Check if the split (for partitioning or full return) is in the dataset."""
        if self._dataset is None:
            raise ValueError("Dataset is not loaded yet.")
        available_splits = list(self._dataset.keys())
        if split not in available_splits:
            raise ValueError(
                f"The given split: '{split}' is not present in the dataset's splits: "
                f"'{available_splits}'."
            )

    def _check_if_split_possible_to_federate(self, split: str) -> None:
        """Check if the split has corresponding partitioner."""
        partitioners_keys = list(self._partitioners.keys())
        if split not in partitioners_keys:
            raise ValueError(
                f"The given split: '{split}' does not have a partitioner to perform "
                f"partitioning. Partitioners were specified for the following splits:"
                f"'{partitioners_keys}'."
            )

    def _assign_dataset_to_partitioner(self, split: str) -> None:
        """Assign the corresponding split of the dataset to the partitioner.

        Assign only if the dataset is not assigned yet.
        """
        if self._dataset is None:
            raise ValueError("Dataset is not loaded yet.")
        if not self._partitioners[split].is_dataset_assigned():
            self._partitioners[split].dataset = self._dataset[split]

    def _prepare_dataset(self) -> None:
        """Prepare the dataset (prior to partitioning) by download, shuffle, replit.

        Run only ONCE when triggered by load_* function. (In future more control whether
        this should happen lazily or not can be added). The operations done here should
        not happen more than once.

        It is controlled by a single flag, `_dataset_prepared` that is set True at the
        end of the function.

        Notes
        -----
        The shuffling should happen before the resplitting. Here is the explanation.
        If the dataset has a non-random order of samples e.g. each split has first
        only label 0, then only label 1. Then in case of resplitting e.g.
        someone creates: "train" train[:int(0.75 * len(train))], test: concat(
        train[int(0.75 * len(train)):], test). The new test took the 0.25 of e.g.
        the train that is only label 0 (assuming the equal count of labels).
        Therefore, for such edge cases (for which we have split) the split should
        happen before the resplitting.
        """
        self._dataset = datasets.load_dataset(
            path=self._dataset_name, name=self._subset
        )
        if self._shuffle:
            # Note it shuffles all the splits. The self._dataset is DatasetDict
            # so e.g. {"train": train_data, "test": test_data}. All splits get shuffled.
            self._dataset = self._dataset.shuffle(seed=self._seed)
        if self._resplitter:
            self._dataset = self._resplitter(self._dataset)
        self._dataset_prepared = True

    def _check_if_no_split_keyword_possible(self) -> None:
        if len(self._partitioners) != 1:
            raise ValueError(
                "Please set the `split` argument. You can only omit the split keyword "
                "if there is exactly one partitioner specified."
            )

    def _initialize_partition_division(
        self,
        partition_division: Optional[
            Union[
                List[float],
                Tuple[float, ...],
                Dict[str, float],
                Dict[
                    str,
                    Optional[Union[List[float], Tuple[float, ...], Dict[str, float]]],
                ],
            ]
        ],
    ) -> Optional[
        Dict[
            str,
            Optional[Union[List[float], Tuple[float, ...], Dict[str, float]]],
        ]
    ]:
        """Create the partition division in the full format.

        Reduced format (possible if only one partitioner exist):

        Union[List[float], Tuple[float, ...], Dict[str, float]

        Full format: Dict[str, Reduced format]
        Full format represents the split to division mapping.
        """
        # Check for simple dict, list, or tuple types directly
        if isinstance(partition_division, (list, tuple)) or (
            isinstance(partition_division, dict)
            and all(isinstance(value, float) for value in partition_division.values())
        ):
            if len(self._partitioners) > 1:
                raise ValueError(
                    f"The specified partition_division {partition_division} does not "
                    f"provide mapping to split but more than one partitioners is "
                    f"specified. Please adjust the partition_division specification to "
                    f"have the split names as the keys."
                )
            return cast(
                Dict[
                    str,
                    Optional[Union[List[float], Tuple[float, ...], Dict[str, float]]],
                ],
                {list(self._partitioners.keys())[0]: partition_division},
            )
        if isinstance(partition_division, dict):
            return cast(
                Dict[
                    str,
                    Optional[Union[List[float], Tuple[float, ...], Dict[str, float]]],
                ],
                partition_division,
            )
        if partition_division is None:
            return None
        raise TypeError("Unsupported type for partition_division")<|MERGE_RESOLUTION|>--- conflicted
+++ resolved
@@ -82,14 +82,8 @@
     >>> mnist_fds = FederatedDataset(dataset="mnist", partitioners={"train": 100})
     >>> # Load partition for client with ID 10.
     >>> partition = mnist_fds.load_partition(10, "train")
-<<<<<<< HEAD
-
-    Use test split for centralized evaluation.
-
+    >>> # Use test split for centralized evaluation.
     >>> centralized = mnist_fds.load_split("test")
-=======
-    >>> # Use test split for centralized evaluation.
-    >>> centralized = mnist_fds.load_full("test")
 
     Automatically divde the data returned from `load_partition`
     >>> mnist_fds = FederatedDataset(
@@ -98,7 +92,6 @@
     >>>     partition_division=[0.8, 0.2],
     >>> )
     >>> partition_train, partition_test = mnist_fds.load_partition(10, "train")
->>>>>>> 930cdafe
     """
 
     # pylint: disable=too-many-instance-attributes
