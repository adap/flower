# Copyright 2023 Flower Labs GmbH. All Rights Reserved.
#
# Licensed under the Apache License, Version 2.0 (the "License");
# you may not use this file except in compliance with the License.
# You may obtain a copy of the License at
#
#     http://www.apache.org/licenses/LICENSE-2.0
#
# Unless required by applicable law or agreed to in writing, software
# distributed under the License is distributed on an "AS IS" BASIS,
# WITHOUT WARRANTIES OR CONDITIONS OF ANY KIND, either express or implied.
# See the License for the specific language governing permissions and
# limitations under the License.
# ==============================================================================
"""FederatedDataset."""


from typing import Dict, Optional, Tuple, Union

import datasets
from datasets import Dataset, DatasetDict
from flwr_datasets.common import Resplitter
from flwr_datasets.partitioner import Partitioner
from flwr_datasets.utils import (
    _check_if_dataset_tested,
    _instantiate_partitioners,
    _instantiate_resplitter_if_needed,
)


class FederatedDataset:
    """Representation of a dataset for federated learning/evaluation/analytics.

     Download, partition data among clients (edge devices), or load full dataset.

     Partitions are created using IidPartitioner. Support for different partitioners
     specification and types will come in future releases.

    Parameters
    ----------
    dataset: str
        The name of the dataset in the Hugging Face Hub.
<<<<<<< HEAD
    resplitter: Optional[Union[Resplitter, Dict[str, Tuple[str, ...]]]]
        `Callable` that transforms `DatasetDict` splits, or configuration dict for
        `MergeResplitter`.
=======
    subset: str
        Secondary information regarding the dataset, most often subset or version
         (that is passed to the name in datasets.load_dataset).
>>>>>>> 73ff3e03
    partitioners: Dict[str, Union[Partitioner, int]]
        A dictionary mapping the Dataset split (a `str`) to a `Partitioner` or an `int`
        (representing the number of IID partitions that this split should be partitioned
        into).

    Examples
    --------
    Use MNIST dataset for Federated Learning with 100 clients (edge devices):

    >>> mnist_fds = FederatedDataset(dataset="mnist", partitioners={"train": 100})

    Load partition for client with ID 10.

    >>> partition = mnist_fds.load_partition(10, "train")

    Use test split for centralized evaluation.

    >>> centralized = mnist_fds.load_full("test")
    """

    def __init__(
        self,
        *,
        dataset: str,
<<<<<<< HEAD
        resplitter: Optional[Union[Resplitter, Dict[str, Tuple[str, ...]]]] = None,
=======
        subset: Optional[str] = None,
>>>>>>> 73ff3e03
        partitioners: Dict[str, Union[Partitioner, int]],
    ) -> None:
        _check_if_dataset_tested(dataset)
        self._dataset_name: str = dataset
<<<<<<< HEAD
        self._resplitter: Optional[Resplitter] = _instantiate_resplitter_if_needed(
            resplitter
        )
=======
        self._subset: Optional[str] = subset
>>>>>>> 73ff3e03
        self._partitioners: Dict[str, Partitioner] = _instantiate_partitioners(
            partitioners
        )
        #  Init (download) lazily on the first call to `load_partition` or `load_full`
        self._dataset: Optional[DatasetDict] = None
        self._resplit: bool = False  # Indicate if the resplit happened

    def load_partition(self, idx: int, split: str) -> Dataset:
        """Load the partition specified by the idx in the selected split.

        The dataset is downloaded only when the first call to `load_partition` or
        `load_full` is made.

        Parameters
        ----------
        idx: int
            Partition index for the selected split, idx in {0, ..., num_partitions - 1}.
        split: str
            Name of the (partitioned) split (e.g. "train", "test").

        Returns
        -------
        partition: Dataset
            Single partition from the dataset split.
        """
        self._download_dataset_if_none()
        self._resplit_dataset_if_needed()
        if self._dataset is None:
            raise ValueError("Dataset is not loaded yet.")
        self._check_if_split_present(split)
        self._check_if_split_possible_to_federate(split)
        partitioner: Partitioner = self._partitioners[split]
        self._assign_dataset_to_partitioner(split)
        return partitioner.load_partition(idx)

    def load_full(self, split: str) -> Dataset:
        """Load the full split of the dataset.

        The dataset is downloaded only when the first call to `load_partition` or
        `load_full` is made.

        Parameters
        ----------
        split: str
            Split name of the downloaded dataset (e.g. "train", "test").

        Returns
        -------
        dataset_split: Dataset
            Part of the dataset identified by its split name.
        """
        self._download_dataset_if_none()
        self._resplit_dataset_if_needed()
        if self._dataset is None:
            raise ValueError("Dataset is not loaded yet.")
        self._check_if_split_present(split)
        return self._dataset[split]

    def _download_dataset_if_none(self) -> None:
        """Lazily load (and potentially download) the Dataset instance into memory."""
        if self._dataset is None:
            self._dataset = datasets.load_dataset(
                path=self._dataset_name, name=self._subset
            )

    def _check_if_split_present(self, split: str) -> None:
        """Check if the split (for partitioning or full return) is in the dataset."""
        if self._dataset is None:
            raise ValueError("Dataset is not loaded yet.")
        available_splits = list(self._dataset.keys())
        if split not in available_splits:
            raise ValueError(
                f"The given split: '{split}' is not present in the dataset's splits: "
                f"'{available_splits}'."
            )

    def _check_if_split_possible_to_federate(self, split: str) -> None:
        """Check if the split has corresponding partitioner."""
        partitioners_keys = list(self._partitioners.keys())
        if split not in partitioners_keys:
            raise ValueError(
                f"The given split: '{split}' does not have a partitioner to perform "
                f"partitioning. Partitioners were specified for the following splits:"
                f"'{partitioners_keys}'."
            )

    def _assign_dataset_to_partitioner(self, split: str) -> None:
        """Assign the corresponding split of the dataset to the partitioner.

        Assign only if the dataset is not assigned yet.
        """
        if self._dataset is None:
            raise ValueError("Dataset is not loaded yet.")
        if not self._partitioners[split].is_dataset_assigned():
            self._partitioners[split].dataset = self._dataset[split]

    def _resplit_dataset_if_needed(self) -> None:
        # The actual re-splitting can't be done more than once.
        # The attribute `_resplit` indicates that the resplit happened.

        # Resplit only once
        if self._resplit:
            return
        if self._dataset is None:
            raise ValueError("The dataset resplit should happen after the download.")
        if self._resplitter:
            self._dataset = self._resplitter(self._dataset)
        self._resplit = True<|MERGE_RESOLUTION|>--- conflicted
+++ resolved
@@ -40,15 +40,12 @@
     ----------
     dataset: str
         The name of the dataset in the Hugging Face Hub.
-<<<<<<< HEAD
+    subset: str
+        Secondary information regarding the dataset, most often subset or version
+         (that is passed to the name in datasets.load_dataset).
     resplitter: Optional[Union[Resplitter, Dict[str, Tuple[str, ...]]]]
         `Callable` that transforms `DatasetDict` splits, or configuration dict for
         `MergeResplitter`.
-=======
-    subset: str
-        Secondary information regarding the dataset, most often subset or version
-         (that is passed to the name in datasets.load_dataset).
->>>>>>> 73ff3e03
     partitioners: Dict[str, Union[Partitioner, int]]
         A dictionary mapping the Dataset split (a `str`) to a `Partitioner` or an `int`
         (representing the number of IID partitions that this split should be partitioned
@@ -73,22 +70,16 @@
         self,
         *,
         dataset: str,
-<<<<<<< HEAD
+        subset: Optional[str] = None,
         resplitter: Optional[Union[Resplitter, Dict[str, Tuple[str, ...]]]] = None,
-=======
-        subset: Optional[str] = None,
->>>>>>> 73ff3e03
         partitioners: Dict[str, Union[Partitioner, int]],
     ) -> None:
         _check_if_dataset_tested(dataset)
         self._dataset_name: str = dataset
-<<<<<<< HEAD
+        self._subset: Optional[str] = subset
         self._resplitter: Optional[Resplitter] = _instantiate_resplitter_if_needed(
             resplitter
         )
-=======
-        self._subset: Optional[str] = subset
->>>>>>> 73ff3e03
         self._partitioners: Dict[str, Partitioner] = _instantiate_partitioners(
             partitioners
         )
