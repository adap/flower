--- conflicted
+++ resolved
@@ -15,10 +15,7 @@
 """FederatedDataset."""
 
 
-<<<<<<< HEAD
 import warnings
-=======
->>>>>>> 1057001f
 from typing import Dict, List, Optional, Tuple, Union, cast
 
 import datasets
@@ -129,10 +126,6 @@
         self._partitioners: Dict[str, Partitioner] = _instantiate_partitioners(
             partitioners
         )
-<<<<<<< HEAD
-        self._partition_type = None
-=======
->>>>>>> 1057001f
         self._partition_division = self._initialize_partition_division(
             partition_division
         )
