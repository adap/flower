# Copyright 2023 Flower Labs GmbH. All Rights Reserved.
#
# Licensed under the Apache License, Version 2.0 (the "License");
# you may not use this file except in compliance with the License.
# You may obtain a copy of the License at
#
#     http://www.apache.org/licenses/LICENSE-2.0
#
# Unless required by applicable law or agreed to in writing, software
# distributed under the License is distributed on an "AS IS" BASIS,
# WITHOUT WARRANTIES OR CONDITIONS OF ANY KIND, either express or implied.
# See the License for the specific language governing permissions and
# limitations under the License.
# ==============================================================================
"""FederatedDataset."""


from typing import Dict, Optional, Tuple, Union

import datasets
from datasets import Dataset, DatasetDict
from flwr_datasets.common import Resplitter
from flwr_datasets.partitioner import Partitioner
from flwr_datasets.utils import (
    _check_if_dataset_tested,
    _instantiate_partitioners,
    _instantiate_resplitter_if_needed,
)


class FederatedDataset:
    """Representation of a dataset for federated learning/evaluation/analytics.

    Download, partition data among clients (edge devices), or load full dataset.

    Partitions are created using IidPartitioner. Support for different partitioners
    specification and types will come in future releases.

    Parameters
    ----------
    dataset : str
        The name of the dataset in the Hugging Face Hub.
    subset : str
        Secondary information regarding the dataset, most often subset or version
        (that is passed to the name in datasets.load_dataset).
    resplitter : Optional[Union[Resplitter, Dict[str, Tuple[str, ...]]]]
        `Callable` that transforms `DatasetDict` splits, or configuration dict for
        `MergeResplitter`.
<<<<<<< HEAD
    partitioner: Dict[str, Union[Partitioner, int]]
=======
    partitioners : Dict[str, Union[Partitioner, int]]
>>>>>>> 04e2ea3f
        A dictionary mapping the Dataset split (a `str`) to a `Partitioner` or an `int`
        (representing the number of IID partitions that this split should be partitioned
        into).
    shuffle : bool
        Whether to randomize the order of samples. Applied prior to resplitting,
        speratelly to each of the present splits in the dataset. It uses the `seed`
        argument. Defaults to True.
    seed : Optional[int]
        Seed used for dataset shuffling. It has no effect if `shuffle` is False. The
        seed cannot be set in the later stages.

    Examples
    --------
    Use MNIST dataset for Federated Learning with 100 clients (edge devices):

    >>> mnist_fds = FederatedDataset(dataset="mnist", partitioner={"train": 100})

    Load partition for client with ID 10.

    >>> partition = mnist_fds.load_partition(10, "train")

    Use test split for centralized evaluation.

    >>> centralized = mnist_fds.load_full("test")
    """

    # pylint: disable=too-many-instance-attributes
    def __init__(
        self,
        *,
        dataset: str,
        subset: Optional[str] = None,
        resplitter: Optional[Union[Resplitter, Dict[str, Tuple[str, ...]]]] = None,
<<<<<<< HEAD
        partitioner: Dict[str, Union[Partitioner, int]],
=======
        partitioners: Dict[str, Union[Partitioner, int]],
        shuffle: bool = True,
        seed: Optional[int] = 42,
>>>>>>> 04e2ea3f
    ) -> None:
        _check_if_dataset_tested(dataset)
        self._dataset_name: str = dataset
        self._subset: Optional[str] = subset
        self._resplitter: Optional[Resplitter] = _instantiate_resplitter_if_needed(
            resplitter
        )
        self._partitioners: Dict[str, Partitioner] = _instantiate_partitioners(
            partitioner
        )
        self._shuffle = shuffle
        self._seed = seed
        #  _dataset is prepared lazily on the first call to `load_partition`
        #  or `load_full`. See _prepare_datasets for more details
        self._dataset: Optional[DatasetDict] = None
        # Indicate if the dataset is prepared for `load_partition` or `load_full`
        self._dataset_prepared: bool = False

    def load_partition(self, node_id: int, split: str) -> Dataset:
        """Load the partition specified by the idx in the selected split.

        The dataset is downloaded only when the first call to `load_partition` or
        `load_full` is made.

        Parameters
        ----------
<<<<<<< HEAD
        node_id: int
=======
        idx : int
>>>>>>> 04e2ea3f
            Partition index for the selected split, idx in {0, ..., num_partitions - 1}.
        split : str
            Name of the (partitioned) split (e.g. "train", "test").

        Returns
        -------
        partition: Dataset
            Single partition from the dataset split.
        """
        if not self._dataset_prepared:
            self._prepare_dataset()
        if self._dataset is None:
            raise ValueError("Dataset is not loaded yet.")
        self._check_if_split_present(split)
        self._check_if_split_possible_to_federate(split)
        partitioner: Partitioner = self._partitioners[split]
        self._assign_dataset_to_partitioner(split)
        return partitioner.load_partition(node_id)

    def load_full(self, split: str) -> Dataset:
        """Load the full split of the dataset.

        The dataset is downloaded only when the first call to `load_partition` or
        `load_full` is made.

        Parameters
        ----------
        split : str
            Split name of the downloaded dataset (e.g. "train", "test").

        Returns
        -------
        dataset_split: Dataset
            Part of the dataset identified by its split name.
        """
        if not self._dataset_prepared:
            self._prepare_dataset()
        if self._dataset is None:
            raise ValueError("Dataset is not loaded yet.")
        self._check_if_split_present(split)
        return self._dataset[split]

    def _check_if_split_present(self, split: str) -> None:
        """Check if the split (for partitioning or full return) is in the dataset."""
        if self._dataset is None:
            raise ValueError("Dataset is not loaded yet.")
        available_splits = list(self._dataset.keys())
        if split not in available_splits:
            raise ValueError(
                f"The given split: '{split}' is not present in the dataset's splits: "
                f"'{available_splits}'."
            )

    def _check_if_split_possible_to_federate(self, split: str) -> None:
        """Check if the split has corresponding partitioner."""
        partitioners_keys = list(self._partitioners.keys())
        if split not in partitioners_keys:
            raise ValueError(
                f"The given split: '{split}' does not have a partitioner to perform "
                f"partitioning. Partitioners were specified for the following splits:"
                f"'{partitioners_keys}'."
            )

    def _assign_dataset_to_partitioner(self, split: str) -> None:
        """Assign the corresponding split of the dataset to the partitioner.

        Assign only if the dataset is not assigned yet.
        """
        if self._dataset is None:
            raise ValueError("Dataset is not loaded yet.")
        if not self._partitioners[split].is_dataset_assigned():
            self._partitioners[split].dataset = self._dataset[split]

    def _prepare_dataset(self) -> None:
        """Prepare the dataset (prior to partitioning) by download, shuffle, replit.

        Run only ONCE when triggered by load_* function. (In future more control whether
        this should happen lazily or not can be added). The operations done here should
        not happen more than once.

        It is controlled by a single flag, `_dataset_prepared` that is set True at the
        end of the function.

        Notes
        -----
        The shuffling should happen before the resplitting. Here is the explanation.
        If the dataset has a non-random order of samples e.g. each split has first
        only label 0, then only label 1. Then in case of resplitting e.g.
        someone creates: "train" train[:int(0.75 * len(train))], test: concat(
        train[int(0.75 * len(train)):], test). The new test took the 0.25 of e.g.
        the train that is only label 0 (assuming the equal count of labels).
        Therefore, for such edge cases (for which we have split) the split should
        happen before the resplitting.
        """
        self._dataset = datasets.load_dataset(
            path=self._dataset_name, name=self._subset
        )
        if self._shuffle:
            # Note it shuffles all the splits. The self._dataset is DatasetDict
            # so e.g. {"train": train_data, "test": test_data}. All splits get shuffled.
            self._dataset = self._dataset.shuffle(seed=self._seed)
        if self._resplitter:
            self._dataset = self._resplitter(self._dataset)
        self._dataset_prepared = True<|MERGE_RESOLUTION|>--- conflicted
+++ resolved
@@ -46,11 +46,7 @@
     resplitter : Optional[Union[Resplitter, Dict[str, Tuple[str, ...]]]]
         `Callable` that transforms `DatasetDict` splits, or configuration dict for
         `MergeResplitter`.
-<<<<<<< HEAD
-    partitioner: Dict[str, Union[Partitioner, int]]
-=======
     partitioners : Dict[str, Union[Partitioner, int]]
->>>>>>> 04e2ea3f
         A dictionary mapping the Dataset split (a `str`) to a `Partitioner` or an `int`
         (representing the number of IID partitions that this split should be partitioned
         into).
@@ -84,13 +80,9 @@
         dataset: str,
         subset: Optional[str] = None,
         resplitter: Optional[Union[Resplitter, Dict[str, Tuple[str, ...]]]] = None,
-<<<<<<< HEAD
         partitioner: Dict[str, Union[Partitioner, int]],
-=======
-        partitioners: Dict[str, Union[Partitioner, int]],
         shuffle: bool = True,
         seed: Optional[int] = 42,
->>>>>>> 04e2ea3f
     ) -> None:
         _check_if_dataset_tested(dataset)
         self._dataset_name: str = dataset
@@ -117,11 +109,7 @@
 
         Parameters
         ----------
-<<<<<<< HEAD
         node_id: int
-=======
-        idx : int
->>>>>>> 04e2ea3f
             Partition index for the selected split, idx in {0, ..., num_partitions - 1}.
         split : str
             Name of the (partitioned) split (e.g. "train", "test").
