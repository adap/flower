# Copyright 2023 Flower Labs GmbH. All Rights Reserved.
#
# Licensed under the Apache License, Version 2.0 (the "License");
# you may not use this file except in compliance with the License.
# You may obtain a copy of the License at
#
#     http://www.apache.org/licenses/LICENSE-2.0
#
# Unless required by applicable law or agreed to in writing, software
# distributed under the License is distributed on an "AS IS" BASIS,
# WITHOUT WARRANTIES OR CONDITIONS OF ANY KIND, either express or implied.
# See the License for the specific language governing permissions and
# limitations under the License.
# ==============================================================================
"""Federated Dataset tests."""
# pylint: disable=W0212, C0103, C0206


import unittest
from typing import Dict, Union
from unittest.mock import Mock, patch

import pytest
from parameterized import parameterized, parameterized_class

import datasets
from datasets import Dataset, DatasetDict, concatenate_datasets
from flwr_datasets.federated_dataset import FederatedDataset
from flwr_datasets.partitioner import IidPartitioner, Partitioner


@parameterized_class(
    [
        {"dataset_name": "mnist", "test_split": "test"},
        {"dataset_name": "cifar10", "test_split": "test"},
        {"dataset_name": "fashion_mnist", "test_split": "test"},
        {"dataset_name": "sasha/dog-food", "test_split": "test"},
        {"dataset_name": "zh-plus/tiny-imagenet", "test_split": "valid"},
    ]
)
class RealDatasetsFederatedDatasetsTrainTest(unittest.TestCase):
    """Test Real Dataset (MNIST, CIFAR10) in FederatedDatasets."""

    dataset_name = ""
    test_split = ""

    @parameterized.expand(  # type: ignore
        [
            (
                "10",
                10,
            ),
            (
                "100",
                100,
            ),
        ]
    )
    def test_load_partition_size(self, _: str, train_num_partitions: int) -> None:
        """Test if the partition size is correct based on the number of partitions."""
        dataset_fds = FederatedDataset(
            dataset=self.dataset_name, partitioners={"train": train_num_partitions}
        )
        dataset_partition0 = dataset_fds.load_partition(0, "train")
        dataset = datasets.load_dataset(self.dataset_name)
        self.assertEqual(
            len(dataset_partition0), len(dataset["train"]) // train_num_partitions
        )

<<<<<<< HEAD
    def test_load_full(self) -> None:
        """Test if the load_full works with the correct split name."""
=======
    @parameterized.expand(  # type: ignore
        [
            ((0.2, 0.8), 2, False),
            ({"train": 0.2, "test": 0.8}, 2, False),
            ({"train": {"train": 0.2, "test": 0.8}}, 2, True),
            # Not full dataset
            ([0.2, 0.1], 2, False),
            ({"train": 0.2, "test": 0.1}, 2, False),
            (None, None, False),
        ],
    )
    def test_divide_partition_integration_size(
        self,
        partition_division: Optional[
            Union[
                List[float],
                Tuple[float, ...],
                Dict[str, float],
                Dict[
                    str,
                    Optional[Union[List[float], Tuple[float, ...], Dict[str, float]]],
                ],
            ]
        ],
        expected_length: Optional[int],
        add_test_partitioner: bool,
    ):
        """Test is the `partition_division` create correct data."""
        partitioners: Dict[str, Union[Partitioner, int]] = {"train": 10}
        if add_test_partitioner:
            partitioners[self.test_split] = 10
        dataset_fds = FederatedDataset(
            dataset=self.dataset_name,
            partitioners=partitioners,
            partition_division=partition_division,
        )
        partition = dataset_fds.load_partition(0, "train")
        if partition_division is None:
            self.assertEqual(expected_length, None)
        else:
            self.assertEqual(len(partition), expected_length)

    def test_load_split(self) -> None:
        """Test if the load_split works with the correct split name."""
>>>>>>> 808ef75a
        dataset_fds = FederatedDataset(
            dataset=self.dataset_name, partitioners={"train": 100}
        )
        dataset_fds_test = dataset_fds.load_split(self.test_split)
        dataset_test = datasets.load_dataset(self.dataset_name)[self.test_split]
        self.assertEqual(len(dataset_fds_test), len(dataset_test))

    def test_multiple_partitioners(self) -> None:
        """Test if the dataset works when multiple partitioners are specified."""
        num_train_partitions = 100
        num_test_partitions = 100
        dataset_fds = FederatedDataset(
            dataset=self.dataset_name,
            partitioners={
                "train": num_train_partitions,
                self.test_split: num_test_partitions,
            },
        )
        dataset_test_partition0 = dataset_fds.load_partition(0, self.test_split)

        dataset = datasets.load_dataset(self.dataset_name)
        self.assertEqual(
            len(dataset_test_partition0),
            len(dataset[self.test_split]) // num_test_partitions,
        )

    def test_no_need_for_split_keyword_if_one_partitioner(self) -> None:
        """Test if partitions got with and without split args are the same."""
        fds = FederatedDataset(dataset="mnist", partitioners={"train": 10})
        partition_loaded_with_no_split_arg = fds.load_partition(0)
        partition_loaded_with_verbose_split_arg = fds.load_partition(0, "train")
        self.assertTrue(
            datasets_are_equal(
                partition_loaded_with_no_split_arg,
                partition_loaded_with_verbose_split_arg,
            )
        )

    def test_resplit_dataset_into_one(self) -> None:
        """Test resplit into a single dataset."""
        dataset = datasets.load_dataset(self.dataset_name)
        dataset_length = sum([len(ds) for ds in dataset.values()])
        fds = FederatedDataset(
            dataset=self.dataset_name,
            partitioners={"train": 100},
            resplitter={"full": ("train", self.test_split)},
        )
        full = fds.load_split("full")
        self.assertEqual(dataset_length, len(full))

    # pylint: disable=protected-access
    def test_resplit_dataset_to_change_names(self) -> None:
        """Test resplitter to change the names of the partitions."""
        fds = FederatedDataset(
            dataset=self.dataset_name,
            partitioners={"new_train": 100},
            resplitter={
                "new_train": ("train",),
                "new_" + self.test_split: (self.test_split,),
            },
        )
        _ = fds.load_partition(0, "new_train")
        assert fds._dataset is not None
        self.assertEqual(
            set(fds._dataset.keys()), {"new_train", "new_" + self.test_split}
        )

    def test_resplit_dataset_by_callable(self) -> None:
        """Test resplitter to change the names of the partitions."""

        def resplit(dataset: DatasetDict) -> DatasetDict:
            return DatasetDict(
                {
                    "full": concatenate_datasets(
                        [dataset["train"], dataset[self.test_split]]
                    )
                }
            )

        fds = FederatedDataset(
            dataset=self.dataset_name, partitioners={"train": 100}, resplitter=resplit
        )
        full = fds.load_split("full")
        dataset = datasets.load_dataset(self.dataset_name)
        dataset_length = sum([len(ds) for ds in dataset.values()])
        self.assertEqual(len(full), dataset_length)


class ArtificialDatasetTest(unittest.TestCase):
    """Test using small artificial dataset, mocked load_dataset."""

    # pylint: disable=no-self-use
    def _dummy_setup(self, train_rows: int = 10, test_rows: int = 5) -> DatasetDict:
        """Create a dummy DatasetDict with train, test splits."""
        data_train = {
            "features": list(range(train_rows)),
            "labels": list(range(100, 100 + train_rows)),
        }
        data_test = {
            "features": [200] + [201] * (test_rows - 1),
            "labels": [202] + [203] * (test_rows - 1),
        }
        train_dataset = Dataset.from_dict(data_train)
        test_dataset = Dataset.from_dict(data_test)
        return DatasetDict({"train": train_dataset, "test": test_dataset})

    @patch("datasets.load_dataset")
    def test_shuffling_applied(self, mock_func: Mock) -> None:
        """Test if argument is used."""
        dummy_ds = self._dummy_setup()
        mock_func.return_value = dummy_ds

        expected_result = dummy_ds.shuffle(seed=42)["train"]["features"]
        fds = FederatedDataset(
            dataset="does-not-matter", partitioners={"train": 10}, shuffle=True, seed=42
        )
        train = fds.load_split("train")
        # This should be shuffled
        result = train["features"]

        self.assertEqual(expected_result, result)

    @patch("datasets.load_dataset")
    def test_shuffling_not_applied(self, mock_func: Mock) -> None:
        """Test if argument is not used."""
        dummy_ds = self._dummy_setup()
        mock_func.return_value = dummy_ds

        expected_result = dummy_ds["train"]["features"]
        fds = FederatedDataset(
            dataset="does-not-matter",
            partitioners={"train": 10},
            shuffle=False,
        )
        train = fds.load_split("train")
        # This should not be shuffled
        result = train["features"]

        self.assertEqual(expected_result, result)

    @patch("datasets.load_dataset")
    def test_shuffling_before_to_resplitting_applied(self, mock_func: Mock) -> None:
        """Check if the order is met and if the shuffling happens."""

        def resplit(dataset: DatasetDict) -> DatasetDict:
            #  "Move" the last sample from test to train
            return DatasetDict(
                {
                    "train": concatenate_datasets(
                        [dataset["train"], dataset["test"].select([0])]
                    ),
                    "test": dataset["test"].select(range(1, dataset["test"].num_rows)),
                }
            )

        dummy_ds = self._dummy_setup()
        mock_func.return_value = dummy_ds

        expected_result = concatenate_datasets(
            [dummy_ds["train"].shuffle(42), dummy_ds["test"].shuffle(42).select([0])]
        )["features"]
        fds = FederatedDataset(
            dataset="does-not-matter",
            partitioners={"train": 10},
            resplitter=resplit,
            shuffle=True,
        )
        train = fds.load_split("train")
        # This should not be shuffled
        result = train["features"]

        self.assertEqual(expected_result, result)


class PartitionersSpecificationForFederatedDatasets(unittest.TestCase):
    """Test the specifications of partitioners for `FederatedDataset`."""

    dataset_name = "cifar10"
    test_split = "test"

    def test_dict_of_partitioners_passes_partitioners(self) -> None:
        """Test if partitioners are passed directly (no recreation)."""
        num_train_partitions = 100
        num_test_partitions = 100
        partitioners: Dict[str, Union[Partitioner, int]] = {
            "train": IidPartitioner(num_partitions=num_train_partitions),
            "test": IidPartitioner(num_partitions=num_test_partitions),
        }
        fds = FederatedDataset(
            dataset=self.dataset_name,
            partitioners=partitioners,
        )

        self.assertTrue(
            all(fds._partitioners[key] == partitioners[key] for key in partitioners)
        )

    def test_dict_str_int_produces_correct_partitioners(self) -> None:
        """Test if dict partitioners have the same keys."""
        num_train_partitions = 100
        num_test_partitions = 100
        fds = FederatedDataset(
            dataset=self.dataset_name,
            partitioners={
                "train": num_train_partitions,
                "test": num_test_partitions,
            },
        )
        self.assertTrue(
            len(fds._partitioners) == 2
            and "train" in fds._partitioners
            and "test" in fds._partitioners
        )

    def test_mixed_type_partitioners_passes_instantiated_partitioners(self) -> None:
        """Test if an instantiated partitioner is passed directly."""
        num_train_partitions = 100
        num_test_partitions = 100
        partitioners: Dict[str, Union[Partitioner, int]] = {
            "train": IidPartitioner(num_partitions=num_train_partitions),
            "test": num_test_partitions,
        }
        fds = FederatedDataset(
            dataset=self.dataset_name,
            partitioners=partitioners,
        )
        self.assertIs(fds._partitioners["train"], partitioners["train"])

    def test_mixed_type_partitioners_creates_from_int(self) -> None:
        """Test if an IidPartitioner partitioner is created."""
        num_train_partitions = 100
        num_test_partitions = 100
        partitioners: Dict[str, Union[Partitioner, int]] = {
            "train": IidPartitioner(num_partitions=num_train_partitions),
            "test": num_test_partitions,
        }
        fds = FederatedDataset(
            dataset=self.dataset_name,
            partitioners=partitioners,
        )
        self.assertTrue(
            isinstance(fds._partitioners["test"], IidPartitioner)
            and fds._partitioners["test"]._num_partitions == num_test_partitions
        )


class IncorrectUsageFederatedDatasets(unittest.TestCase):
    """Test incorrect usages in FederatedDatasets."""

    def test_no_partitioner_for_split(self) -> None:  # pylint: disable=R0201
        """Test using load_partition with missing partitioner."""
        dataset_fds = FederatedDataset(dataset="mnist", partitioners={"train": 100})

        with pytest.raises(ValueError):
            dataset_fds.load_partition(0, "test")

    def test_no_split_in_the_dataset(self) -> None:  # pylint: disable=R0201
        """Test using load_partition with non-existent split name."""
        dataset_fds = FederatedDataset(
            dataset="mnist", partitioners={"non-existent-split": 100}
        )

        with pytest.raises(ValueError):
            dataset_fds.load_partition(0, "non-existent-split")

    def test_unsupported_dataset(self) -> None:  # pylint: disable=R0201
        """Test creating FederatedDataset for unsupported dataset."""
        with pytest.warns(UserWarning):
            FederatedDataset(dataset="food101", partitioners={"train": 100})

    def test_cannot_use_the_old_split_names(self) -> None:
        """Test if the initial split names can not be used."""
        dataset = datasets.load_dataset("mnist")
        sum([len(ds) for ds in dataset.values()])
        fds = FederatedDataset(
            dataset="mnist",
            partitioners={"train": 100},
            resplitter={"full": ("train", "test")},
        )
        with self.assertRaises(ValueError):
            fds.load_partition(0, "train")


def datasets_are_equal(ds1: Dataset, ds2: Dataset) -> bool:
    """Check if two Datasets have the same values."""
    # Check if both datasets have the same length
    if len(ds1) != len(ds2):
        return False

    # Iterate over each row and check for equality
    for row1, row2 in zip(ds1, ds2):
        if row1 != row2:
            return False

    return True


if __name__ == "__main__":
    unittest.main()<|MERGE_RESOLUTION|>--- conflicted
+++ resolved
@@ -67,55 +67,8 @@
             len(dataset_partition0), len(dataset["train"]) // train_num_partitions
         )
 
-<<<<<<< HEAD
-    def test_load_full(self) -> None:
-        """Test if the load_full works with the correct split name."""
-=======
-    @parameterized.expand(  # type: ignore
-        [
-            ((0.2, 0.8), 2, False),
-            ({"train": 0.2, "test": 0.8}, 2, False),
-            ({"train": {"train": 0.2, "test": 0.8}}, 2, True),
-            # Not full dataset
-            ([0.2, 0.1], 2, False),
-            ({"train": 0.2, "test": 0.1}, 2, False),
-            (None, None, False),
-        ],
-    )
-    def test_divide_partition_integration_size(
-        self,
-        partition_division: Optional[
-            Union[
-                List[float],
-                Tuple[float, ...],
-                Dict[str, float],
-                Dict[
-                    str,
-                    Optional[Union[List[float], Tuple[float, ...], Dict[str, float]]],
-                ],
-            ]
-        ],
-        expected_length: Optional[int],
-        add_test_partitioner: bool,
-    ):
-        """Test is the `partition_division` create correct data."""
-        partitioners: Dict[str, Union[Partitioner, int]] = {"train": 10}
-        if add_test_partitioner:
-            partitioners[self.test_split] = 10
-        dataset_fds = FederatedDataset(
-            dataset=self.dataset_name,
-            partitioners=partitioners,
-            partition_division=partition_division,
-        )
-        partition = dataset_fds.load_partition(0, "train")
-        if partition_division is None:
-            self.assertEqual(expected_length, None)
-        else:
-            self.assertEqual(len(partition), expected_length)
-
     def test_load_split(self) -> None:
         """Test if the load_split works with the correct split name."""
->>>>>>> 808ef75a
         dataset_fds = FederatedDataset(
             dataset=self.dataset_name, partitioners={"train": 100}
         )
