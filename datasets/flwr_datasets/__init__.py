# Copyright 2023 Flower Labs GmbH. All Rights Reserved.
#
# Licensed under the Apache License, Version 2.0 (the "License");
# you may not use this file except in compliance with the License.
# You may obtain a copy of the License at
#
#     http://www.apache.org/licenses/LICENSE-2.0
#
# Unless required by applicable law or agreed to in writing, software
# distributed under the License is distributed on an "AS IS" BASIS,
# WITHOUT WARRANTIES OR CONDITIONS OF ANY KIND, either express or implied.
# See the License for the specific language governing permissions and
# limitations under the License.
# ==============================================================================
"""Flower Datasets main package."""


<<<<<<< HEAD
from flwr_datasets import metrics, partitioner, resplitter
=======
from flwr_datasets import partitioner, preprocessor
>>>>>>> 39f995c5
from flwr_datasets import utils as utils
from flwr_datasets import visualization
from flwr_datasets.common.version import package_version as _package_version
from flwr_datasets.federated_dataset import FederatedDataset

__all__ = [
    "FederatedDataset",
    "partitioner",
<<<<<<< HEAD
    "resplitter",
    "metrics",
    "visualization",
=======
    "preprocessor",
>>>>>>> 39f995c5
    "utils",
]

__version__ = _package_version<|MERGE_RESOLUTION|>--- conflicted
+++ resolved
@@ -15,11 +15,7 @@
 """Flower Datasets main package."""
 
 
-<<<<<<< HEAD
-from flwr_datasets import metrics, partitioner, resplitter
-=======
 from flwr_datasets import partitioner, preprocessor
->>>>>>> 39f995c5
 from flwr_datasets import utils as utils
 from flwr_datasets import visualization
 from flwr_datasets.common.version import package_version as _package_version
@@ -28,13 +24,9 @@
 __all__ = [
     "FederatedDataset",
     "partitioner",
-<<<<<<< HEAD
-    "resplitter",
     "metrics",
     "visualization",
-=======
     "preprocessor",
->>>>>>> 39f995c5
     "utils",
 ]
 
