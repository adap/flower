[build-system]
requires = ["poetry-core>=1.4.0"]
build-backend = "poetry.core.masonry.api"

[tool.poetry]
name = "flwr-datasets"
version = "0.1.0"
description = "Flower Datasets"
license = "Apache-2.0"
authors = ["The Flower Authors <hello@flower.ai>"]
readme = "README.md"
homepage = "https://flower.ai"
repository = "https://github.com/adap/flower"
documentation = "https://flower.ai/docs/datasets"
keywords = [
    "flower",
    "fl",
    "federated learning",
    "federated analytics",
    "federated evaluation",
    "machine learning",
    "dataset",
]
classifiers = [
    "Development Status :: 4 - Beta",
    "Intended Audience :: Developers",
    "Intended Audience :: Science/Research",
    "License :: OSI Approved :: Apache Software License",
    "Operating System :: MacOS :: MacOS X",
    "Operating System :: POSIX :: Linux",
    "Programming Language :: Python",
    "Programming Language :: Python :: 3",
    "Programming Language :: Python :: 3 :: Only",
    "Programming Language :: Python :: 3.8",
    "Programming Language :: Python :: 3.9",
    "Programming Language :: Python :: 3.10",
    "Programming Language :: Python :: 3.11",
    "Programming Language :: Python :: Implementation :: CPython",
    "Topic :: Scientific/Engineering",
    "Topic :: Scientific/Engineering :: Artificial Intelligence",
    "Topic :: Scientific/Engineering :: Mathematics",
    "Topic :: Software Development",
    "Topic :: Software Development :: Libraries",
    "Topic :: Software Development :: Libraries :: Python Modules",
    "Typing :: Typed",
]
packages = [
    { include = "flwr_datasets", from = "./" },
]
exclude = [
    "./**/*_test.py",
]

[tool.poetry.dependencies]
python = "^3.8"
numpy = "^1.21.0"
datasets = "^2.14.6"
pillow = { version = ">=6.2.1", optional = true }
soundfile = { version = ">=0.12.1", optional = true }
librosa = { version = ">=0.10.0.post2", optional = true }
<<<<<<< HEAD
matplotlib = "^3.7.5"
=======
tqdm ="^4.66.1"
>>>>>>> bbad21f4

[tool.poetry.dev-dependencies]
isort = "==5.13.2"
black = { version = "==24.2.0", extras = ["jupyter"] }
docformatter = "==1.7.5"
mypy = "==1.4.0"
pylint = "==2.13.9"
flake8 = "==3.9.2"
parameterized = "==0.9.0"
pytest = "==7.1.2"
pytest-watcher = "==0.4.1"
ruff = "==0.0.277"
types-requests = "==2.28.11.17"
types-setuptools = "==69.0.0.20240125"

[tool.poetry.extras]
vision = ["pillow"]
audio = ["soundfile", "librosa"]

[tool.isort]
line_length = 88
indent = "    "
multi_line_output = 3
include_trailing_comma = true
force_grid_wrap = 0
use_parentheses = true
known_first_party = ["flwr_datasets"]

[tool.black]
line-length = 88
target-version = ["py38", "py39", "py310", "py311"]

[tool.pylint."MESSAGES CONTROL"]
disable = "bad-continuation,duplicate-code,too-few-public-methods,useless-import-alias"

[tool.pytest.ini_options]
minversion = "6.2"
addopts = "-qq"
testpaths = [
    "./",
]

[tool.mypy]
plugins = [
    "numpy.typing.mypy_plugin",
]
ignore_missing_imports = true
strict = true

[[tool.mypy.overrides]]
module = [
    "importlib.metadata.*",
    "importlib_metadata.*",
]
follow_imports = "skip"
follow_imports_for_stubs = true
disallow_untyped_calls = false

[[tool.mypy.overrides]]
module = "torch.*"
follow_imports = "skip"
follow_imports_for_stubs = true

[tool.docformatter]
wrap-summaries = 88
wrap-descriptions = 88

[tool.ruff]
target-version = "py38"
line-length = 88
select = ["D", "E", "F", "W", "B", "ISC", "C4", "UP"]
fixable = ["D", "E", "F", "W", "B", "ISC", "C4", "UP"]
ignore = ["B024", "B027"]
exclude = [
    ".bzr",
    ".direnv",
    ".eggs",
    ".git",
    ".hg",
    ".mypy_cache",
    ".nox",
    ".pants.d",
    ".pytype",
    ".ruff_cache",
    ".svn",
    ".tox",
    ".venv",
    "__pypackages__",
    "_build",
    "buck-out",
    "build",
    "dist",
    "node_modules",
    "venv",
    "proto",
]

[tool.ruff.pydocstyle]
convention = "numpy"<|MERGE_RESOLUTION|>--- conflicted
+++ resolved
@@ -58,11 +58,8 @@
 pillow = { version = ">=6.2.1", optional = true }
 soundfile = { version = ">=0.12.1", optional = true }
 librosa = { version = ">=0.10.0.post2", optional = true }
-<<<<<<< HEAD
+tqdm ="^4.66.1"
 matplotlib = "^3.7.5"
-=======
-tqdm ="^4.66.1"
->>>>>>> bbad21f4
 
 [tool.poetry.dev-dependencies]
 isort = "==5.13.2"
