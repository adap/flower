--- conflicted
+++ resolved
@@ -164,12 +164,6 @@
 
 # iOS
 xcuserdata/
-<<<<<<< HEAD
-.idea/
-*/.DS_Store
-*/__pycache__
-*__pycache__
-=======
 
 # Android
 .gradle
@@ -187,5 +181,4 @@
 .DS_Store
 /captures
 .externalNativeBuild
-.cxx
->>>>>>> ab7f7758
+.cxx