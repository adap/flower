# Copyright 2020 Flower Labs GmbH. All Rights Reserved.
#
# Licensed under the Apache License, Version 2.0 (the "License");
# you may not use this file except in compliance with the License.
# You may obtain a copy of the License at
#
#     http://www.apache.org/licenses/LICENSE-2.0
#
# Unless required by applicable law or agreed to in writing, software
# distributed under the License is distributed on an "AS IS" BASIS,
# WITHOUT WARRANTIES OR CONDITIONS OF ANY KIND, either express or implied.
# See the License for the specific language governing permissions and
# limitations under the License.
# ==============================================================================


import datetime
import os
import sys

from git import Repo

# Configuration file for the Sphinx documentation builder.
#
# This file only contains a selection of the most common options. For a full
# list see the documentation:
# https://www.sphinx-doc.org/en/master/usage/configuration.html


# Fixing path issue for autodoc
sys.path.insert(0, os.path.abspath("../../src/py"))

# -- Versioning switcher -----------------------------------------------------

html_context = dict()

# Make current language accessible for the html templates
if "current_language" in os.environ:
    current_language = os.environ["current_language"]
else:
    current_language = "en"
html_context["current_language"] = current_language

# Make current version accessible for the html templates
repo = Repo(search_parent_directories=True)
local = False
if "current_version" in os.environ:
    current_version = os.environ["current_version"]
elif os.getenv("GITHUB_ACTIONS"):
    current_version = "main"
else:
    local = True
    current_version = repo.active_branch.name

# Format current version for the html templates
html_context["current_version"] = {}
html_context["current_version"]["url"] = current_version
html_context["current_version"]["full_name"] = (
    "main"
    if current_version == "main"
    else f"{'' if local else 'Flower Framework '}{current_version}"
)

# Make version list accessible for the html templates
html_context["versions"] = list()
versions = sorted(
    [
        tag.name
        for tag in repo.tags
        if int(tag.name[1]) > 0 and int(tag.name.split(".")[1]) >= 8
    ],
    key=lambda x: [int(part) for part in x[1:].split(".")],
)
versions.append("main")
for version in versions:
    html_context["versions"].append({"name": version})


# -- Translation options -----------------------------------------------------

locale_dirs = ["../locales"]
gettext_compact = "framework-docs"


# -- Project information -----------------------------------------------------

project = "Flower"
copyright = f"{datetime.date.today().year} Flower Labs GmbH"
author = "The Flower Authors"

# The full version of the next release, including alpha/beta/rc tags
<<<<<<< HEAD
release = "1.14.0"
# The current released version
rst_prolog = """
.. |stable_flwr_version| replace:: 1.13.0
=======
release = "unstable"
# The current released version
rst_prolog = """
.. |stable_flwr_version| replace:: unstable
>>>>>>> bf069b1f
.. |stable_flwr_superlink_docker_digest| replace:: 4b317d5b6030710b476f4dbfab2c3a33021ad40a0fcfa54d7edd45e0c51d889c
.. |ubuntu_version| replace:: 24.04
.. |setuptools_version| replace:: 70.3.0
.. |pip_version| replace:: 24.1.2
.. |python_version| replace:: 3.9
.. |python_full_version| replace:: 3.9.20
"""

# -- General configuration ---------------------------------------------------

# Add any Sphinx extension module names here, as strings. They can be
# extensions coming with Sphinx (named 'sphinx.ext.*') or your custom
# ones.
extensions = [
    "sphinx.ext.napoleon",
    "sphinx.ext.autodoc",
    "sphinx.ext.autosummary",
    "sphinx.ext.mathjax",
    "sphinx.ext.viewcode",
    "sphinx.ext.graphviz",
    "sphinxarg.ext",
    "myst_parser",
    "sphinx_copybutton",
    "sphinx_design",
    "sphinxcontrib.mermaid",
    "sphinxcontrib.youtube",
    "sphinx_reredirects",
    "nbsphinx",
    "sphinx_click",
    "sphinx_substitution_extensions",
    "sphinxext.opengraph",
]

# Generate .rst files
autosummary_generate = True

# Document ONLY the objects from __all__ (present in __init__ files).
# It will be done recursively starting from flwr.__init__
# Starting point is controlled in the index.rst file.
autosummary_ignore_module_all = False

# Each class and function docs start with the path to it
# Make the flwr_datasets.federated_dataset.FederatedDataset appear as FederatedDataset
# The full name is still at the top of the page
add_module_names = False

# Customizations for the sphinx_copybutton extension
# Omit prompt text when copying code blocks
copybutton_prompt_text = "$ "
# Copy all lines when line continuation character is detected
copybutton_line_continuation_character = "\\"


def find_test_modules(package_path):
    """Go through the python files and exclude every *_test.py file."""
    full_path_modules = []
    for root, dirs, files in os.walk(package_path):
        for file in files:
            if file.endswith("_test.py"):
                # Construct the module path relative to the package directory
                full_path = os.path.join(root, file)
                relative_path = os.path.relpath(full_path, package_path)
                # Convert file path to dotted module path
                module_path = os.path.splitext(relative_path)[0].replace(os.sep, ".")
                full_path_modules.append(module_path)
    modules = []
    for full_path_module in full_path_modules:
        parts = full_path_module.split(".")
        for i in range(len(parts)):
            modules.append(".".join(parts[i:]))
    return modules


# Stop from documenting the *_test.py files.
# That's the only way to do that in autosummary (make the modules as mock_imports).
autodoc_mock_imports = find_test_modules(os.path.abspath("../../src/py/flwr"))

# Add any paths that contain templates here, relative to this directory.
templates_path = ["_templates"]

# List of patterns, relative to source directory, that match files and
# directories to ignore when looking for source files.
# This pattern also affects html_static_path and html_extra_path.
exclude_patterns = ["_build", "Thumbs.db", ".DS_Store"]

# Sphinx redirects, implemented after the doc filename changes.
# To prevent 404 errors and redirect to the new pages.
redirects = {
    # Renamed pages
    "installation": "how-to-install-flower.html",
    "configuring-clients.html": "how-to-configure-clients.html",
    "quickstart_pytorch_lightning": "tutorial-quickstart-pytorch-lightning.html",
    "quickstart_huggingface": "tutorial-quickstart-huggingface.html",
    "quickstart_pytorch": "tutorial-quickstart-pytorch.html",
    "quickstart_tensorflow": "tutorial-quickstart-tensorflow.html",
    "quickstart_scikitlearn": "tutorial-quickstart-scikitlearn.html",
    "quickstart_xgboost": "tutorial-quickstart-xgboost.html",
    "example_walkthrough_pytorch_mnist": "example-walkthrough-pytorch-mnist.html",
    "release_process": "contributor-how-to-release-flower.html",
    "saving-progress": "how-to-save-and-load-model-checkpoints.html",
    "writing-documentation": "contributor-how-to-write-documentation.html",
    "apiref-binaries": "ref-api-cli.html",
    "fedbn-example-pytorch-from-centralized-to-federated": "example-fedbn-pytorch-from-centralized-to-federated.html",
    "how-to-use-built-in-middleware-layers": "how-to-use-built-in-mods.html",
    # Restructuring: tutorials
    "tutorial/Flower-0-What-is-FL": "tutorial-series-what-is-federated-learning.html",
    "tutorial/Flower-1-Intro-to-FL-PyTorch": "tutorial-series-get-started-with-flower-pytorch.html",
    "tutorial/Flower-2-Strategies-in-FL-PyTorch": "tutorial-series-use-a-federated-learning-strategy-pytorch.html",
    "tutorial/Flower-3-Building-a-Strategy-PyTorch": "tutorial-series-build-a-strategy-from-scratch-pytorch.html",
    "tutorial/Flower-4-Client-and-NumPyClient-PyTorch": "tutorial-series-customize-the-client-pytorch.html",
    "tutorial-what-is-federated-learning.html": "tutorial-series-what-is-federated-learning.html",
    "tutorial-get-started-with-flower-pytorch.html": "tutorial-series-get-started-with-flower-pytorch.html",
    "tutorial-use-a-federated-learning-strategy-pytorch.html": "tutorial-series-use-a-federated-learning-strategy-pytorch.html",
    "tutorial-build-a-strategy-from-scratch-pytorch.html": "tutorial-series-build-a-strategy-from-scratch-pytorch.html",
    "tutorial-customize-the-client-pytorch.html": "tutorial-series-customize-the-client-pytorch.html",
    "quickstart-pytorch": "tutorial-quickstart-pytorch.html",
    "quickstart-tensorflow": "tutorial-quickstart-tensorflow.html",
    "quickstart-huggingface": "tutorial-quickstart-huggingface.html",
    "quickstart-jax": "tutorial-quickstart-jax.html",
    "quickstart-pandas": "tutorial-quickstart-pandas.html",
    "quickstart-fastai": "tutorial-quickstart-fastai.html",
    "quickstart-pytorch-lightning": "tutorial-quickstart-pytorch-lightning.html",
    "quickstart-scikitlearn": "tutorial-quickstart-scikitlearn.html",
    "quickstart-xgboost": "tutorial-quickstart-xgboost.html",
    "quickstart-android": "tutorial-quickstart-android.html",
    "quickstart-ios": "tutorial-quickstart-ios.html",
    # Restructuring: how-to guides
    "install-flower": "how-to-install-flower.html",
    "configure-clients": "how-to-configure-clients.html",
    "strategies": "how-to-use-strategies.html",
    "implementing-strategies": "how-to-implement-strategies.html",
    "save-progress": "how-to-save-and-load-model-checkpoints.html",
    "saving-and-loading-pytorch-checkpoints": "how-to-save-and-load-model-checkpoints.html",
    "monitor-simulation": "how-to-monitor-simulation.html",
    "logging": "how-to-configure-logging.html",
    "ssl-enabled-connections": "how-to-enable-ssl-connections.html",
    "upgrade-to-flower-1.0": "how-to-upgrade-to-flower-1.0.html",
    "how-to-upgrade-to-flower-next": "how-to-upgrade-to-flower-1.13.html",
    "how-to-enable-ssl-connections.html": "how-to-enable-tls-connections.html",
    # Restructuring: explanations
    "evaluation": "explanation-federated-evaluation.html",
    "differential-privacy-wrappers": "explanation-differential-privacy.html",
    # Restructuring: references
    "apiref-flwr": "ref-api/flwr.html",
    "ref-api-flwr": "ref-api/flwr.html",
    "apiref-cli": "ref-api-cli.html",
    "examples": "ref-example-projects.html",
    "telemetry": "ref-telemetry.html",
    "changelog": "ref-changelog.html",
    "faq": "ref-faq.html",
    # Restructuring: contributor tutorials
    "first-time-contributors": "contributor-tutorial-contribute-on-github.html",
    "getting-started-for-contributors": "contributor-tutorial-get-started-as-a-contributor.html",
    # Restructuring: contributor how-to guides
    "contributor-setup": "contributor-how-to-install-development-versions.html",
    "recommended-env-setup": "contributor-how-to-set-up-a-virtual-env.html",
    "devcontainers": "contributor-how-to-develop-in-vscode-dev-containers.html",
    "creating-new-messages": "contributor-how-to-create-new-messages.html",
    "write-documentation": "contributor-how-to-write-documentation.html",
    "release-process": "contributor-how-to-release-flower.html",
    # Restructuring: contributor references
    "good-first-contributions": "contributor-ref-good-first-contributions.html",
    "secagg": "contributor-ref-secure-aggregation-protocols.html",
    # Deleted pages
    "people": "index.html",
    "organizations": "index.html",
    "publications": "index.html",
    "quickstart_mxnet": "index.html",
    "quickstart-mxnet": "index.html",
    "tutorial-quickstart-mxnet": "index.html",
    "example-mxnet-walk-through": "index.html",
    "ref-api/flwr.simulation.run_simulation_from_cli": "index.html",
    "contributor-how-to-create-new-messages": "index.html",
    "example-jax-from-centralized-to-federated": "tutorial-quickstart-jax.html",
    "architecture": "explanation-flower-architecture.html",
    "contributor-explanation-architecture": "explanation-flower-architecture.html",
    "example-pytorch-from-centralized-to-federated": "tutorial-quickstart-pytorch.html",
    "example-fedbn-pytorch-from-centralized-to-federated": "how-to-implement-fedbn.html",
    "how-to-configure-logging": "index.html",
    "how-to-monitor-simulation": "how-to-run-simulations.html",
    "fed/index": "index.html",
    "fed/0000-20200102-fed-template": "index.html",
    "fed/0001-20220311-flower-enhancement-doc": "index.html",
}

# -- Options for HTML output -------------------------------------------------

# The theme to use for HTML and HTML Help pages.  See the documentation for
# a list of builtin themes.
#
html_theme = "furo"
html_title = "Flower Framework"
html_logo = "_static/flower-logo.png"
html_favicon = "_static/favicon.ico"
html_baseurl = "https://flower.ai/docs/framework/"

html_theme_options = {
    #
    # Sphinx Book Theme
    #
    # https://sphinx-book-theme.readthedocs.io/en/latest/configure.html
    # "repository_url": "https://github.com/adap/flower",
    # "repository_branch": "main",
    # "path_to_docs": "doc/source/",
    # "home_page_in_toc": True,
    # "use_repository_button": True,
    # "use_issues_button": True,
    # "use_edit_page_button": True,
    #
    # Furo
    #
    # https://pradyunsg.me/furo/customisation/
    # "light_css_variables": {
    #     "color-brand-primary": "#292F36",
    #     "color-brand-content": "#292F36",
    #     "color-admonition-background": "#F2B705",
    # },
}

# Add any paths that contain custom static files (such as style sheets) here,
# relative to this directory. They are copied after the builtin static files,
# so a file named "default.css" will overwrite the builtin "default.css".
html_static_path = ["_static"]
html_css_files = ["custom.css"]

# Set modules for custom sidebar
html_sidebars = {
    "**": [
        "sidebar/brand.html",
        "sidebar/search.html",
        "sidebar/scroll-start.html",
        "sidebar/navigation.html",
        "sidebar/scroll-end.html",
        "sidebar/versioning.html",
        "sidebar/lang.html",
    ]
}
# -- Options for nbsphinx -------------------------------------------------

nbsphinx_execute = "never"

_open_in_colab_button = """
.. raw:: html

    <br/>
    <a href="https://colab.research.google.com/github/adap/flower/blob/main/doc/source/{{ env.doc2path(env.docname, base=None) }}">
        <img alt="Open in Colab" src="https://colab.research.google.com/assets/colab-badge.svg"/>
    </a>
"""
nbsphinx_prolog = _open_in_colab_button
nbsphinx_epilog = _open_in_colab_button

# -- Options for sphinxcontrib-mermaid -------------------------------------
# Don't load it automatically through the extension as we are loading it through the
# theme (see base.html) as the inclusion of require.js by the extension `nbsphinx`
# breaks the way mermaid is loaded. The solution is to load mermaid before the
# require.js script added by `nbsphinx`. We can only enforce this in the theme
# itself.
mermaid_version = ""

# -- Options for MyST config  -------------------------------------
# Enable this option to link to headers (`#`, `##`, or `###`)
myst_heading_anchors = 3<|MERGE_RESOLUTION|>--- conflicted
+++ resolved
@@ -89,17 +89,10 @@
 author = "The Flower Authors"
 
 # The full version of the next release, including alpha/beta/rc tags
-<<<<<<< HEAD
 release = "1.14.0"
 # The current released version
 rst_prolog = """
 .. |stable_flwr_version| replace:: 1.13.0
-=======
-release = "unstable"
-# The current released version
-rst_prolog = """
-.. |stable_flwr_version| replace:: unstable
->>>>>>> bf069b1f
 .. |stable_flwr_superlink_docker_digest| replace:: 4b317d5b6030710b476f4dbfab2c3a33021ad40a0fcfa54d7edd45e0c51d889c
 .. |ubuntu_version| replace:: 24.04
 .. |setuptools_version| replace:: 70.3.0
@@ -239,6 +232,8 @@
     "upgrade-to-flower-1.0": "how-to-upgrade-to-flower-1.0.html",
     "how-to-upgrade-to-flower-next": "how-to-upgrade-to-flower-1.13.html",
     "how-to-enable-ssl-connections.html": "how-to-enable-tls-connections.html",
+    "how-to-upgrade-to-flower-next": "how-to-upgrade-to-flower-1.13.html",
+    "how-to-enable-ssl-connections.html": "how-to-enable-tls-connections.html",
     # Restructuring: explanations
     "evaluation": "explanation-federated-evaluation.html",
     "differential-privacy-wrappers": "explanation-differential-privacy.html",
