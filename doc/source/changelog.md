# Changelog

## Unreleased

### Thanks to our contributors

### What's new?

- **Add support for ** `workload_id` **and** `group_id` **in Driver API** ([#1595](https://github.com/adap/flower/pull/1595))

<<<<<<< HEAD
- **Add new example of Federated Learning using fast.ai and Flower** ([#1598](https://github.com/adap/flower/pull/1598))

  A new code example (`quickstart_fastai`) demonstrates federated learning with [fast.ai](https://www.fast.ai/) and Flower. You can find it here: [quickstart_fastai](https://github.com/adap/flower/tree/main/examples/quickstart_fastai).

=======
- **Make Android example compatible with** `flwr >= 1.0.0` **and the latest versions of Android** ([#1603](https://github.com/adap/flower/pull/1603))
  
>>>>>>> 1fbd466c
### Incompatible changes

## v1.2.0 (2023-01-13)

### Thanks to our contributors

We would like to give our special thanks to all the contributors who made the new version of Flower possible (in `git shortlog` order):

`Adam Narozniak`, `Charles Beauville`, `Daniel J. Beutel`, `Edoardo`, `L. Jiang`, `Ragy`, `Taner Topal`, `dannymcy`

### What's new?

- **Introduce new Flower Baseline: FedAvg MNIST** ([#1497](https://github.com/adap/flower/pull/1497), [#1552](https://github.com/adap/flower/pull/1552))

  Over the coming weeks, we will be releasing a number of new reference implementations useful especially to FL newcomers. They will typically revisit well known papers from the literature, and be suitable for integration in your own application or for experimentation, in order to deepen your knowledge of FL in general. Today's release is the first in this series. [Read more.](https://flower.dev/blog/2023-01-12-fl-starter-pack-fedavg-mnist-cnn/)

- **Improve GPU support in simulations** ([#1555](https://github.com/adap/flower/pull/1555))

  The Ray-based Virtual Client Engine (`start_simulation`) has been updated to improve GPU support. The update includes some of the hard-earned lessons from scaling simulations in GPU cluster environments. New defaults make running GPU-based simulations substantially more robust.  

- **Improve GPU support in Jupyter Notebook tutorials** ([#1527](https://github.com/adap/flower/pull/1527), [#1558](https://github.com/adap/flower/pull/1558))

  Some users reported that Jupyter Notebooks have not always been easy to use on GPU instances. We listened and made improvements to all of our Jupyter notebooks! Check out the updated notebooks here:

  - [An Introduction to Federated Learning](https://flower.dev/docs/tutorial/Flower-1-Intro-to-FL-PyTorch.html)
  - [Strategies in Federated Learning](https://flower.dev/docs/tutorial/Flower-2-Strategies-in-FL-PyTorch.html)
  - [Building a Strategy](https://flower.dev/docs/tutorial/Flower-3-Building-a-Strategy-PyTorch.html)
  - [Client and NumPyClient](https://flower.dev/docs/tutorial/Flower-4-Client-and-NumPyClient-PyTorch.html)

- **Introduce optional telemetry** ([#1533](https://github.com/adap/flower/pull/1533), [#1544](https://github.com/adap/flower/pull/1544), [#1584](https://github.com/adap/flower/pull/1584))

  After a [request for feedback](https://github.com/adap/flower/issues/1534) from the community, the Flower open-source project introduces optional collection of *anonymous* usage metrics to make well-informed decisions to improve Flower. Doing this enables the Flower team to understand how Flower is used and what challenges users might face.

  **Flower is a friendly framework for collaborative AI and data science.** Staying true to this statement, Flower makes it easy to disable telemetry for users that do not want to share anonymous usage metrics. [Read more.](https://flower.dev/docs/telemetry.html).

- **Introduce (experimental) Driver API** ([#1520](https://github.com/adap/flower/pull/1520), [#1525](https://github.com/adap/flower/pull/1525), [#1545](https://github.com/adap/flower/pull/1545), [#1546](https://github.com/adap/flower/pull/1546), [#1550](https://github.com/adap/flower/pull/1550), [#1551](https://github.com/adap/flower/pull/1551), [#1567](https://github.com/adap/flower/pull/1567))

  Flower now has a new (experimental) Driver API which will enable fully programmable, async, and multi-tenant Federated Learning and Federated Analytics applications. Phew, that's a lot! Going forward, the Driver API will be the abstraction that many upcoming features will be built on - and you can start building those things now, too.

  The Driver API also enables a new execution mode in which the server runs indefinitely. Multiple individual workloads can run concurrently and start and stop their execution independent of the server. This is especially useful for users who want to deploy Flower in production.

  To learn more, check out the `mt-pytorch` code example. We look forward to you feedback!
  
  Please note: *The Driver API is still experimental and will likely change significantly over time.*

- **Add new Federated Analytics with Pandas example** ([#1469](https://github.com/adap/flower/pull/1469), [#1535](https://github.com/adap/flower/pull/1535))

  A new code example (`quickstart_pandas`) demonstrates federated analytics with Pandas and Flower. You can find it here: [quickstart_pandas](https://github.com/adap/flower/tree/main/examples/quickstart_pandas).

- **Add new strategies: Krum and MultiKrum** ([#1481](https://github.com/adap/flower/pull/1481))

  Edoardo, a computer science student at the Sapienza University of Rome, contributed a new `Krum` strategy that enables users to easily use Krum and MultiKrum in their workloads.

- **Update C++ example to be compatible with Flower v1.2.0** ([#1495](https://github.com/adap/flower/pull/1495))

  The C++ code example has received a substantial update to make it compatible with the latest version of Flower.

- **General improvements** ([#1491](https://github.com/adap/flower/pull/1491), [#1504](https://github.com/adap/flower/pull/1504), [#1506](https://github.com/adap/flower/pull/1506), [#1514](https://github.com/adap/flower/pull/1514), [#1522](https://github.com/adap/flower/pull/1522), [#1523](https://github.com/adap/flower/pull/1523), [#1526](https://github.com/adap/flower/pull/1526), [#1528](https://github.com/adap/flower/pull/1528), [#1547](https://github.com/adap/flower/pull/1547), [#1549](https://github.com/adap/flower/pull/1549), [#1560](https://github.com/adap/flower/pull/1560), [#1564](https://github.com/adap/flower/pull/1564), [#1566](https://github.com/adap/flower/pull/1566))

Flower received many improvements under the hood, too many to list here.

- **Updated documentation** ([#1494](https://github.com/adap/flower/pull/1494), [#1496](https://github.com/adap/flower/pull/1496), [#1500](https://github.com/adap/flower/pull/1500), [#1503](https://github.com/adap/flower/pull/1503), [#1505](https://github.com/adap/flower/pull/1505), [#1524](https://github.com/adap/flower/pull/1524), [#1518](https://github.com/adap/flower/pull/1518), [#1519](https://github.com/adap/flower/pull/1519), [#1515](https://github.com/adap/flower/pull/1515))

  As usual, the documentation has improved quite a bit. It is another step in our effort to make the Flower documentation the best documentation of any project. Stay tuned and as always, feel free to provide feedback!

  One highlight is the new [first time contributor guide](https://flower.dev/docs/first-time-contributors.html): if you've never contributed on GitHub before, this is the perfect place to start!

### Incompatible changes

None

## v1.1.0 (2022-10-31)

### Thanks to our contributors

We would like to give our **special thanks** to all the contributors who made the new version of Flower possible (in `git shortlog` order):

`Akis Linardos`, `Christopher S`, `Daniel J. Beutel`, `George`, `Jan Schlicht`, `Mohammad Fares`, `Pedro Porto Buarque de Gusmão`, `Philipp Wiesner`, `Rob Luke`, `Taner Topal`, `VasundharaAgarwal`, `danielnugraha`, `edogab33`

### What's new?

- **Introduce Differential Privacy wrappers (preview)** ([#1357](https://github.com/adap/flower/pull/1357), [#1460](https://github.com/adap/flower/pull/1460))

  The first (experimental) preview of pluggable Differential Privacy wrappers enables easy configuration and usage of differential privacy (DP). The pluggable DP wrappers enable framework-agnostic **and** strategy-agnostic usage of both client-side DP and server-side DP. Head over to the Flower docs, a new explainer goes into more detail.

- **New iOS CoreML code example** ([#1289](https://github.com/adap/flower/pull/1289))

  Flower goes iOS! A massive new code example shows how Flower clients can be built for iOS. The code example contains both Flower iOS SDK components that can be used for many tasks, and one task example running on CoreML.

- **New FedMedian strategy** ([#1461](https://github.com/adap/flower/pull/1461))

  The new `FedMedian` strategy implements Federated Median (FedMedian) by [Yin et al., 2018](https://arxiv.org/pdf/1803.01498v1.pdf).

- **Log** `Client` **exceptions in Virtual Client Engine** ([#1493](https://github.com/adap/flower/pull/1493))

  All `Client` exceptions happening in the VCE are now logged by default and not just exposed to the configured `Strategy` (via the `failures` argument).

- **Improve Virtual Client Engine internals** ([#1401](https://github.com/adap/flower/pull/1401), [#1453](https://github.com/adap/flower/pull/1453))

  Some internals of the Virtual Client Engine have been revamped. The VCE now uses Ray 2.0 under the hood, the value type of the `client_resources` dictionary changed to `float` to allow fractions of resources to be allocated.

- **Support optional** `Client`**/**`NumPyClient` **methods in Virtual Client Engine**

  The Virtual Client Engine now has full support for optional `Client` (and `NumPyClient`) methods.

- **Provide type information to packages using** `flwr` ([#1377](https://github.com/adap/flower/pull/1377))

  The package `flwr` is now bundled with a `py.typed` file indicating that the package is typed. This enables typing support for projects or packages that use `flwr` by enabling them to improve their code using static type checkers like `mypy`.

- **Updated code example** ([#1344](https://github.com/adap/flower/pull/1344), [#1347](https://github.com/adap/flower/pull/1347))

  The code examples covering scikit-learn and PyTorch Lightning have been updated to work with the latest version of Flower.

- **Updated documentation** ([#1355](https://github.com/adap/flower/pull/1355), [#1558](https://github.com/adap/flower/pull/1558), [#1379](https://github.com/adap/flower/pull/1379), [#1380](https://github.com/adap/flower/pull/1380), [#1381](https://github.com/adap/flower/pull/1381), [#1332](https://github.com/adap/flower/pull/1332), [#1391](https://github.com/adap/flower/pull/1391), [#1403](https://github.com/adap/flower/pull/1403), [#1364](https://github.com/adap/flower/pull/1364), [#1409](https://github.com/adap/flower/pull/1409), [#1419](https://github.com/adap/flower/pull/1419), [#1444](https://github.com/adap/flower/pull/1444), [#1448](https://github.com/adap/flower/pull/1448), [#1417](https://github.com/adap/flower/pull/1417), [#1449](https://github.com/adap/flower/pull/1449), [#1465](https://github.com/adap/flower/pull/1465), [#1467](https://github.com/adap/flower/pull/1467))

  There have been so many documentation updates that it doesn't even make sense to list them individually.

- **Restructured documentation** ([#1387](https://github.com/adap/flower/pull/1387))

  The documentation has been restructured to make it easier to navigate. This is just the first step in a larger effort to make the Flower documentation the best documentation of any project ever. Stay tuned!

- **Open in Colab button** ([#1389](https://github.com/adap/flower/pull/1389))

  The four parts of the Flower Federated Learning Tutorial now come with a new `Open in Colab` button. No need to install anything on your local machine, you can now use and learn about Flower in your browser, it's only a single click away.

- **Improved tutorial** ([#1468](https://github.com/adap/flower/pull/1468), [#1470](https://github.com/adap/flower/pull/1470), [#1472](https://github.com/adap/flower/pull/1472), [#1473](https://github.com/adap/flower/pull/1473), [#1474](https://github.com/adap/flower/pull/1474), [#1475](https://github.com/adap/flower/pull/1475))

  The Flower Federated Learning Tutorial has two brand-new parts covering custom strategies (still WIP) and the distinction between `Client` and `NumPyClient`. The existing parts one and two have also been improved (many small changes and fixes).

### Incompatible changes

None

## v1.0.0 (2022-07-28)

### Highlights

- Stable **Virtual Client Engine** (accessible via `start_simulation`)
- All `Client`/`NumPyClient` methods are now optional
- Configurable `get_parameters`
- Tons of small API cleanups resulting in a more coherent developer experience

### Thanks to our contributors

We would like to give our **special thanks** to all the contributors who made Flower 1.0 possible (in reverse [GitHub Contributors](https://github.com/adap/flower/graphs/contributors) order):

[@rtaiello](https://github.com/rtaiello), [@g-pichler](https://github.com/g-pichler), [@rob-luke](https://github.com/rob-luke), [@andreea-zaharia](https://github.com/andreea-zaharia), [@kinshukdua](https://github.com/kinshukdua), [@nfnt](https://github.com/nfnt), [@tatiana-s](https://github.com/tatiana-s), [@TParcollet](https://github.com/TParcollet), [@vballoli](https://github.com/vballoli), [@negedng](https://github.com/negedng), [@RISHIKESHAVAN](https://github.com/RISHIKESHAVAN), [@hei411](https://github.com/hei411), [@SebastianSpeitel](https://github.com/SebastianSpeitel), [@AmitChaulwar](https://github.com/AmitChaulwar), [@Rubiel1](https://github.com/Rubiel1), [@FANTOME-PAN](https://github.com/FANTOME-PAN), [@Rono-BC](https://github.com/Rono-BC), [@lbhm](https://github.com/lbhm), [@sishtiaq](https://github.com/sishtiaq), [@remde](https://github.com/remde), [@Jueun-Park](https://github.com/Jueun-Park), [@architjen](https://github.com/architjen), [@PratikGarai](https://github.com/PratikGarai), [@mrinaald](https://github.com/mrinaald), [@zliel](https://github.com/zliel), [@MeiruiJiang](https://github.com/MeiruiJiang), [@sandracl72](https://github.com/sandracl72), [@gubertoli](https://github.com/gubertoli), [@Vingt100](https://github.com/Vingt100), [@MakGulati](https://github.com/MakGulati), [@cozek](https://github.com/cozek), [@jafermarq](https://github.com/jafermarq), [@sisco0](https://github.com/sisco0), [@akhilmathurs](https://github.com/akhilmathurs), [@CanTuerk](https://github.com/CanTuerk), [@mariaboerner1987](https://github.com/mariaboerner1987), [@pedropgusmao](https://github.com/pedropgusmao), [@tanertopal](https://github.com/tanertopal), [@danieljanes](https://github.com/danieljanes).

### Incompatible changes

- **All arguments must be passed as keyword arguments** ([#1338](https://github.com/adap/flower/pull/1338))

  Pass all arguments as keyword arguments, positional arguments are not longer supported. Code that uses positional arguments (e.g., ``start_client("127.0.0.1:8080", FlowerClient())``) must add the keyword for each positional argument (e.g., ``start_client(server_address="127.0.0.1:8080", client=FlowerClient())``).

- **Introduce configuration object** `ServerConfig` **in** `start_server` **and** `start_simulation` ([#1317](https://github.com/adap/flower/pull/1317))

  Instead of a config dictionary `{"num_rounds": 3, "round_timeout": 600.0}`, `start_server` and `start_simulation` now expect a configuration object of type `flwr.server.ServerConfig`. `ServerConfig` takes the same arguments that as the previous config dict, but it makes writing type-safe code easier and the default parameters values more transparent.

- **Rename built-in strategy parameters for clarity** ([#1334](https://github.com/adap/flower/pull/1334))

  The following built-in strategy parameters were renamed to improve readability and consistency with other API's:
  - `fraction_eval` --> `fraction_evaluate`
  - `min_eval_clients` --> `min_evaluate_clients`
  - `eval_fn` --> `evaluate_fn`

- **Update default arguments of built-in strategies** ([#1278](https://github.com/adap/flower/pull/1278))

  All built-in strategies now use `fraction_fit=1.0` and `fraction_evaluate=1.0`, which means they select *all* currently available clients for training and evaluation. Projects that relied on the previous default values can get the previous behaviour by initializing the strategy in the following way:

  `strategy = FedAvg(fraction_fit=0.1, fraction_evaluate=0.1)`

- **Add** `server_round` **to** `Strategy.evaluate` ([#1334](https://github.com/adap/flower/pull/1334))

  The `Strategy` method `evaluate` now receives the current round of federated learning/evaluation as the first parameter.

- **Add** `server_round` **and** `config` **parameters to** `evaluate_fn` ([#1334](https://github.com/adap/flower/pull/1334))

  The `evaluate_fn` passed to built-in strategies like `FedAvg` now takes three parameters: (1) The current round of federated learning/evaluation (`server_round`), (2) the model parameters to evaluate (`parameters`), and (3) a config dictionary (`config`).

- **Rename** `rnd` **to** `server_round` ([#1321](https://github.com/adap/flower/pull/1321))

  Several Flower methods and functions (`evaluate_fn`, `configure_fit`, `aggregate_fit`, `configure_evaluate`, `aggregate_evaluate`) receive the current round of federated learning/evaluation as their first parameter. To improve reaability and avoid confusion with *random*, this parameter has been renamed from `rnd` to `server_round`.

- **Move** `flwr.dataset` **to** `flwr_baselines` ([#1273](https://github.com/adap/flower/pull/1273))

  The experimental package `flwr.dataset` was migrated to Flower Baselines.

- **Remove experimental strategies** ([#1280](https://github.com/adap/flower/pull/1280))

  Remove unmaintained experimental strategies (`FastAndSlow`, `FedFSv0`, `FedFSv1`).

- **Rename** `Weights` **to** `NDArrays` ([#1258](https://github.com/adap/flower/pull/1258), [#1259](https://github.com/adap/flower/pull/1259))

  `flwr.common.Weights` was renamed to `flwr.common.NDArrays` to better capture what this type is all about.

- **Remove antiquated** `force_final_distributed_eval` **from** `start_server` ([#1258](https://github.com/adap/flower/pull/1258), [#1259](https://github.com/adap/flower/pull/1259))

  The `start_server` parameter `force_final_distributed_eval` has long been a historic artefact, in this release it is finally gone for good.

- **Make** `get_parameters` **configurable** ([#1242](https://github.com/adap/flower/pull/1242))

  The `get_parameters` method now accepts a configuration dictionary, just like `get_properties`, `fit`, and `evaluate`.

- **Replace** `num_rounds` **in** `start_simulation` **with new** `config` **parameter** ([#1281](https://github.com/adap/flower/pull/1281))
  
  The `start_simulation` function now accepts a configuration dictionary `config` instead of the `num_rounds` integer. This improves the consistency between `start_simulation` and `start_server` and makes transitioning between the two easier.

### What's new?

- **Support Python 3.10** ([#1320](https://github.com/adap/flower/pull/1320))

  The previous Flower release introduced experimental support for Python 3.10, this release declares Python 3.10 support as stable.

- **Make all** `Client` **and** `NumPyClient` **methods optional** ([#1260](https://github.com/adap/flower/pull/1260), [#1277](https://github.com/adap/flower/pull/1277))

  The `Client`/`NumPyClient` methods `get_properties`, `get_parameters`, `fit`, and `evaluate` are all optional. This enables writing clients that implement, for example, only `fit`, but no other method. No need to implement `evaluate` when using centralized evaluation!

- **Enable passing a** `Server` **instance to** `start_simulation` ([#1281](https://github.com/adap/flower/pull/1281))

  Similar to `start_server`, `start_simulation` now accepts a full `Server` instance. This enables users to heavily customize the execution of eperiments and opens the door to running, for example, async FL using the Virtual Client Engine.

- **Update code examples** ([#1291](https://github.com/adap/flower/pull/1291), [#1286](https://github.com/adap/flower/pull/1286), [#1282](https://github.com/adap/flower/pull/1282))

  Many code examples received small or even large maintenance updates, among them are
  - `scikit-learn`
  - `simulation_pytorch`
  - `quickstart_pytorch`
  - `quickstart_simulation`
  - `quickstart_tensorflow`
  - `advanced_tensorflow`

- **Remove the obsolete simulation example** ([#1328](https://github.com/adap/flower/pull/1328))

  Removes the obsolete `simulation` example and renames `quickstart_simulation` to `simulation_tensorflow` so it fits withs the naming of `simulation_pytorch`

- **Update documentation** ([#1223](https://github.com/adap/flower/pull/1223), [#1209](https://github.com/adap/flower/pull/1209), [#1251](https://github.com/adap/flower/pull/1251), [#1257](https://github.com/adap/flower/pull/1257), [#1267](https://github.com/adap/flower/pull/1267), [#1268](https://github.com/adap/flower/pull/1268), [#1300](https://github.com/adap/flower/pull/1300), [#1304](https://github.com/adap/flower/pull/1304), [#1305](https://github.com/adap/flower/pull/1305), [#1307](https://github.com/adap/flower/pull/1307))

  One substantial documentation update fixes multiple smaller rendering issues, makes titles more succinct to improve navigation, removes a deprecated library, updates documentation dependencies, includes the `flwr.common` module in the API reference, includes support for markdown-based documentation, migrates the changelog from `.rst` to `.md`, and fixes a number of smaller details!

- **Minor updates**
  - Add round number to fit and evaluate log messages ([#1266](https://github.com/adap/flower/pull/1266))
  - Add secure gRPC connection to the `advanced_tensorflow` code example ([#847](https://github.com/adap/flower/pull/847))
  - Update developer tooling ([#1231](https://github.com/adap/flower/pull/1231), [#1276](https://github.com/adap/flower/pull/1276), [#1301](https://github.com/adap/flower/pull/1301), [#1310](https://github.com/adap/flower/pull/1310))
  - Rename ProtoBuf messages to improve consistency ([#1214](https://github.com/adap/flower/pull/1214), [#1258](https://github.com/adap/flower/pull/1258), [#1259](https://github.com/adap/flower/pull/1259))

## v0.19.0 (2022-05-18)

### What's new?

- **Flower Baselines (preview): FedOpt, FedBN, FedAvgM** ([#919](https://github.com/adap/flower/pull/919), [#1127](https://github.com/adap/flower/pull/1127), [#914](https://github.com/adap/flower/pull/914))

  The first preview release of Flower Baselines has arrived! We're kickstarting Flower Baselines with implementations of FedOpt (FedYogi, FedAdam, FedAdagrad), FedBN, and FedAvgM. Check the documentation on how to use [Flower Baselines](https://flower.dev/docs/using-baselines.html). With this first preview release we're also inviting the community to [contribute their own baselines](https://flower.dev/docs/contributing-baselines.html).

- **C++ client SDK (preview) and code example** ([#1111](https://github.com/adap/flower/pull/1111))

  Preview support for Flower clients written in C++. The C++ preview includes a Flower client SDK and a quickstart code example that demonstrates a simple C++ client using the SDK.

- **Add experimental support for Python 3.10 and Python 3.11** ([#1135](https://github.com/adap/flower/pull/1135))

  Python 3.10 is the latest stable release of Python and Python 3.11 is due to be released in October. This Flower release adds experimental support for both Python versions.

- **Aggregate custom metrics through user-provided functions** ([#1144](https://github.com/adap/flower/pull/1144))

  Custom metrics (e.g., `accuracy`) can now be aggregated without having to customize the strategy. Built-in strategies support two new arguments, `fit_metrics_aggregation_fn` and `evaluate_metrics_aggregation_fn`, that allow passing custom metric aggregation functions.

- **User-configurable round timeout** ([#1162](https://github.com/adap/flower/pull/1162))

  A new configuration value allows the round timeout to be set for `start_server` and `start_simulation`. If the `config` dictionary contains a `round_timeout` key (with a `float` value in seconds), the server will wait *at least* `round_timeout` seconds before it closes the connection.

- **Enable both federated evaluation and centralized evaluation to be used at the same time in all built-in strategies** ([#1091](https://github.com/adap/flower/pull/1091))

  Built-in strategies can now perform both federated evaluation (i.e., client-side) and centralized evaluation (i.e., server-side) in the same round. Federated evaluation can be disabled by setting `fraction_eval` to `0.0`.

- **Two new Jupyter Notebook tutorials** ([#1141](https://github.com/adap/flower/pull/1141))

  Two Jupyter Notebook tutorials (compatible with Google Colab) explain basic and intermediate Flower features:

  *An Introduction to Federated Learning*: [Open in Colab](https://colab.research.google.com/github/adap/flower/blob/main/tutorials/Flower-1-Intro-to-FL-PyTorch.ipynb)

  *Using Strategies in Federated Learning*: [Open in Colab](https://colab.research.google.com/github/adap/flower/blob/main/tutorials/Flower-2-Strategies-in-FL-PyTorch.ipynb)

- **New FedAvgM strategy (Federated Averaging with Server Momentum)** ([#1076](https://github.com/adap/flower/pull/1076))

  The new `FedAvgM` strategy implements Federated Averaging with Server Momentum [Hsu et al., 2019].

- **New advanced PyTorch code example** ([#1007](https://github.com/adap/flower/pull/1007))

  A new code example (`advanced_pytorch`) demonstrates advanced Flower concepts with PyTorch.

- **New JAX code example** ([#906](https://github.com/adap/flower/pull/906), [#1143](https://github.com/adap/flower/pull/1143))

  A new code example (`jax_from_centralized_to_federated`) shows federated learning with JAX and Flower.

- **Minor updates**
    - New option to keep Ray running if Ray was already initialized in `start_simulation` ([#1177](https://github.com/adap/flower/pull/1177))
    - Add support for custom `ClientManager` as a `start_simulation` parameter ([#1171](https://github.com/adap/flower/pull/1171))
    - New documentation for [implementing strategies](https://flower.dev/docs/implementing-strategies.html) ([#1097](https://github.com/adap/flower/pull/1097), [#1175](https://github.com/adap/flower/pull/1175))
    - New mobile-friendly documentation theme ([#1174](https://github.com/adap/flower/pull/1174))
    - Limit version range for (optional) `ray` dependency to include only compatible releases (`>=1.9.2,<1.12.0`) ([#1205](https://github.com/adap/flower/pull/1205))

### Incompatible changes

- **Remove deprecated support for Python 3.6** ([#871](https://github.com/adap/flower/pull/871))
- **Remove deprecated KerasClient** ([#857](https://github.com/adap/flower/pull/857))
- **Remove deprecated no-op extra installs** ([#973](https://github.com/adap/flower/pull/973))
- **Remove deprecated proto fields from** `FitRes` **and** `EvaluateRes` ([#869](https://github.com/adap/flower/pull/869))
- **Remove deprecated QffedAvg strategy (replaced by QFedAvg)** ([#1107](https://github.com/adap/flower/pull/1107))
- **Remove deprecated DefaultStrategy strategy** ([#1142](https://github.com/adap/flower/pull/1142))
- **Remove deprecated support for eval_fn accuracy return value** ([#1142](https://github.com/adap/flower/pull/1142))
- **Remove deprecated support for passing initial parameters as NumPy ndarrays** ([#1142](https://github.com/adap/flower/pull/1142))

## v0.18.0 (2022-02-28)

### What's new?

- **Improved Virtual Client Engine compatibility with Jupyter Notebook / Google Colab** ([#866](https://github.com/adap/flower/pull/866), [#872](https://github.com/adap/flower/pull/872), [#833](https://github.com/adap/flower/pull/833), [#1036](https://github.com/adap/flower/pull/1036))

  Simulations (using the Virtual Client Engine through `start_simulation`) now work more smoothly on Jupyter Notebooks (incl. Google Colab) after installing Flower with the `simulation` extra (`pip install flwr[simulation]`).

- **New Jupyter Notebook code example** ([#833](https://github.com/adap/flower/pull/833))

  A new code example (`quickstart_simulation`) demonstrates Flower simulations using the Virtual Client Engine through Jupyter Notebook (incl. Google Colab).

- **Client properties (feature preview)** ([#795](https://github.com/adap/flower/pull/795))

  Clients can implement a new method `get_properties` to enable server-side strategies to query client properties.

- **Experimental Android support with TFLite** ([#865](https://github.com/adap/flower/pull/865))

  Android support has finally arrived in `main`! Flower is both client-agnostic and framework-agnostic by design. One can integrate arbitrary client platforms and with this release, using Flower on Android has become a lot easier.

  The example uses TFLite on the client side, along with a new `FedAvgAndroid` strategy. The Android client and `FedAvgAndroid` are still experimental, but they are a first step towards a fully-fledged Android SDK and a unified `FedAvg` implementation that integrated the new functionality from `FedAvgAndroid`.

- **Make gRPC keepalive time user-configurable and decrease default keepalive time** ([#1069](https://github.com/adap/flower/pull/1069))

  The default gRPC keepalive time has been reduced to increase the compatibility of Flower with more cloud environments (for example, Microsoft Azure). Users can configure the keepalive time to customize the gRPC stack based on specific requirements.

- **New differential privacy example using Opacus and PyTorch** ([#805](https://github.com/adap/flower/pull/805))

  A new code example (`opacus`) demonstrates differentially-private federated learning with Opacus, PyTorch, and Flower.

- **New Hugging Face Transformers code example** ([#863](https://github.com/adap/flower/pull/863))

  A new code example (`quickstart_huggingface`) demonstrates usage of Hugging Face Transformers with Flower.

- **New MLCube code example** ([#779](https://github.com/adap/flower/pull/779), [#1034](https://github.com/adap/flower/pull/1034), [#1065](https://github.com/adap/flower/pull/1065), [#1090](https://github.com/adap/flower/pull/1090))

  A new code example (`quickstart_mlcube`) demonstrates usage of MLCube with Flower.

- **SSL-enabled server and client** ([#842](https://github.com/adap/flower/pull/842),  [#844](https://github.com/adap/flower/pull/844),  [#845](https://github.com/adap/flower/pull/845), [#847](https://github.com/adap/flower/pull/847), [#993](https://github.com/adap/flower/pull/993), [#994](https://github.com/adap/flower/pull/994))

  SSL enables secure encrypted connections between clients and servers. This release open-sources the Flower secure gRPC implementation to make encrypted communication channels accessible to all Flower users.

- **Updated** `FedAdam` **and** `FedYogi` **strategies** ([#885](https://github.com/adap/flower/pull/885), [#895](https://github.com/adap/flower/pull/895))

  `FedAdam` and `FedAdam` match the latest version of the Adaptive Federated Optimization paper.

- **Initialize** `start_simulation` **with a list of client IDs** ([#860](https://github.com/adap/flower/pull/860))

  `start_simulation` can now be called with a list of client IDs (`clients_ids`, type: `List[str]`). Those IDs will be passed to the `client_fn` whenever a client needs to be initialized, which can make it easier to load data partitions that are not accessible through `int` identifiers.

- **Minor updates**
    - Update `num_examples` calculation in PyTorch code examples in ([#909](https://github.com/adap/flower/pull/909))
    - Expose Flower version through `flwr.__version__` ([#952](https://github.com/adap/flower/pull/952))
    - `start_server` in `app.py` now returns a `History` object containing metrics from training ([#974](https://github.com/adap/flower/pull/974))
    - Make `max_workers` (used by `ThreadPoolExecutor`) configurable ([#978](https://github.com/adap/flower/pull/978))
    - Increase sleep time after server start to three seconds in all code examples ([#1086](https://github.com/adap/flower/pull/1086))
    - Added a new FAQ section to the documentation ([#948](https://github.com/adap/flower/pull/948))
    - And many more under-the-hood changes, library updates, documentation changes, and tooling improvements!

### Incompatible changes

- **Removed** `flwr_example` **and** `flwr_experimental` **from release build** ([#869](https://github.com/adap/flower/pull/869))
  
  The packages `flwr_example` and `flwr_experimental` have been deprecated since Flower 0.12.0 and they are not longer included in Flower release builds. The associated extras (`baseline`, `examples-pytorch`, `examples-tensorflow`, `http-logger`, `ops`) are now no-op and will be removed in an upcoming release.

## v0.17.0 (2021-09-24)

### What's new?

- **Experimental virtual client engine** ([#781](https://github.com/adap/flower/pull/781) [#790](https://github.com/adap/flower/pull/790) [#791](https://github.com/adap/flower/pull/791))

  One of Flower's goals is to enable research at scale. This release enables a first (experimental) peek at a major new feature, codenamed the virtual client engine. Virtual clients enable simulations that scale to a (very) large number of clients on a single machine or compute cluster. The easiest way to test the new functionality is to look at the two new code examples called `quickstart_simulation` and `simulation_pytorch`.

  The feature is still experimental, so there's no stability guarantee for the API. It's also not quite ready for prime time and comes with a few known caveats. However, those who are curious are encouraged to try it out and share their thoughts.

- **New built-in strategies** ([#828](https://github.com/adap/flower/pull/828) [#822](https://github.com/adap/flower/pull/822))
    - FedYogi - Federated learning strategy using Yogi on server-side. Implementation based on https://arxiv.org/abs/2003.00295
    - FedAdam - Federated learning strategy using Adam on server-side. Implementation based on https://arxiv.org/abs/2003.00295

- **New PyTorch Lightning code example** ([#617](https://github.com/adap/flower/pull/617))

- **New Variational Auto-Encoder code example** ([#752](https://github.com/adap/flower/pull/752))

- **New scikit-learn code example** ([#748](https://github.com/adap/flower/pull/748))

- **New experimental TensorBoard strategy** ([#789](https://github.com/adap/flower/pull/789))

- **Minor updates**
    - Improved advanced TensorFlow code example ([#769](https://github.com/adap/flower/pull/769))
    - Warning when `min_available_clients` is misconfigured ([#830](https://github.com/adap/flower/pull/830))
    - Improved gRPC server docs ([#841](https://github.com/adap/flower/pull/841))
    - Improved error message in `NumPyClient` ([#851](https://github.com/adap/flower/pull/851))
    - Improved PyTorch quickstart code example ([#852](https://github.com/adap/flower/pull/852))

### Incompatible changes

- **Disabled final distributed evaluation** ([#800](https://github.com/adap/flower/pull/800))

  Prior behaviour was to perform a final round of distributed evaluation on all connected clients, which is often not required (e.g., when using server-side evaluation). The prior behaviour can be enabled by passing `force_final_distributed_eval=True` to `start_server`.

- **Renamed q-FedAvg strategy** ([#802](https://github.com/adap/flower/pull/802))

  The strategy named `QffedAvg` was renamed to `QFedAvg` to better reflect the notation given in the original paper (q-FFL is the optimization objective, q-FedAvg is the proposed solver). Note the the original (now deprecated) `QffedAvg` class is still available for compatibility reasons (it will be removed in a future release).

- **Deprecated and renamed code example** `simulation_pytorch` **to** `simulation_pytorch_legacy` ([#791](https://github.com/adap/flower/pull/791))

  This example has been replaced by a new example. The new example is based on the experimental virtual client engine, which will become the new default way of doing most types of large-scale simulations in Flower. The existing example was kept for reference purposes, but it might be removed in the future.

## v0.16.0 (2021-05-11)

### What's new?

- **New built-in strategies** ([#549](https://github.com/adap/flower/pull/549))
    - (abstract) FedOpt
    - FedAdagrad

- **Custom metrics for server and strategies** ([#717](https://github.com/adap/flower/pull/717))

  The Flower server is now fully task-agnostic, all remaining instances of task-specific metrics (such as `accuracy`) have been replaced by custom metrics dictionaries. Flower 0.15 introduced the capability to pass a dictionary containing custom metrics from client to server. As of this release, custom metrics replace task-specific metrics on the server.

  Custom metric dictionaries are now used in two user-facing APIs: they are returned from Strategy methods `aggregate_fit`/`aggregate_evaluate` and they enable evaluation functions passed to build-in strategies (via `eval_fn`) to return more than two evaluation metrics. Strategies can even return *aggregated* metrics dictionaries for the server to keep track of.

  Stratey implementations should migrate their `aggregate_fit` and `aggregate_evaluate` methods to the new return type (e.g., by simply returning an empty `{}`), server-side evaluation functions should migrate from `return loss, accuracy` to `return loss, {"accuracy": accuracy}`.

  Flower 0.15-style return types are deprecated (but still supported), compatibility will be removed in a future release.

- **Migration warnings for deprecated functionality** ([#690](https://github.com/adap/flower/pull/690))

  Earlier versions of Flower were often migrated to new APIs, while maintaining compatibility with legacy APIs. This release introduces detailed warning messages if usage of deprecated APIs is detected. The new warning messages often provide details on how to migrate to more recent APIs, thus easing the transition from one release to another.

- Improved docs and docstrings ([#691](https://github.com/adap/flower/pull/691) [#692](https://github.com/adap/flower/pull/692) [#713](https://github.com/adap/flower/pull/713))

- MXNet example and documentation

- FedBN implementation in example PyTorch: From Centralized To Federated ([#696](https://github.com/adap/flower/pull/696) [#702](https://github.com/adap/flower/pull/702) [#705](https://github.com/adap/flower/pull/705))

### Incompatible changes

- **Serialization-agnostic server** ([#721](https://github.com/adap/flower/pull/721))

  The Flower server is now fully serialization-agnostic. Prior usage of class `Weights` (which represents parameters as deserialized NumPy ndarrays) was replaced by class `Parameters` (e.g., in `Strategy`). `Parameters` objects are fully serialization-agnostic and represents parameters as byte arrays, the `tensor_type` attributes indicates how these byte arrays should be interpreted (e.g., for serialization/deserialization).

  Built-in strategies implement this approach by handling serialization and deserialization to/from `Weights` internally. Custom/3rd-party Strategy implementations should update to the slighly changed Strategy method definitions. Strategy authors can consult PR [#721](https://github.com/adap/flower/pull/721) to see how strategies can easily migrate to the new format.

- Deprecated `flwr.server.Server.evaluate`, use `flwr.server.Server.evaluate_round` instead ([#717](https://github.com/adap/flower/pull/717))

## v0.15.0 (2021-03-12)

What's new?

- **Server-side parameter initialization** ([#658](https://github.com/adap/flower/pull/658))

  Model parameters can now be initialized on the server-side. Server-side parameter initialization works via a new `Strategy` method called `initialize_parameters`.

  Built-in strategies support a new constructor argument called `initial_parameters` to set the initial parameters. Built-in strategies will provide these initial parameters to the server on startup and then delete them to free the memory afterwards.

  ```python
  # Create model
  model = tf.keras.applications.EfficientNetB0(
      input_shape=(32, 32, 3), weights=None, classes=10
  )
  model.compile("adam", "sparse_categorical_crossentropy", metrics=["accuracy"])

  # Create strategy and initilize parameters on the server-side
  strategy = fl.server.strategy.FedAvg(
      # ... (other constructor arguments)
      initial_parameters=model.get_weights(),
  )

  # Start Flower server with the strategy
  fl.server.start_server("[::]:8080", config={"num_rounds": 3}, strategy=strategy)
  ```

  If no initial parameters are provided to the strategy, the server will continue to use the current behaviour (namely, it will ask one of the connected clients for its parameters and use these as the initial global parameters).

Deprecations

- Deprecate `flwr.server.strategy.DefaultStrategy` (migrate to `flwr.server.strategy.FedAvg`, which is equivalent)

## v0.14.0 (2021-02-18)

What's new?

- **Generalized** `Client.fit` **and** `Client.evaluate` **return values** ([#610](https://github.com/adap/flower/pull/610) [#572](https://github.com/adap/flower/pull/572) [#633](https://github.com/adap/flower/pull/633))

  Clients can now return an additional dictionary mapping `str` keys to values of the following types: `bool`, `bytes`, `float`, `int`, `str`. This means one can return almost arbitrary values from `fit`/`evaluate` and make use of them on the server side!
  
  This improvement also allowed for more consistent return types between `fit` and `evaluate`: `evaluate` should now return a tuple `(float, int, dict)` representing the loss, number of examples, and a dictionary holding arbitrary problem-specific values like accuracy. 
  
  In case you wondered: this feature is compatible with existing projects, the additional dictionary return value is optional. New code should however migrate to the new return types to be compatible with upcoming Flower releases (`fit`: `List[np.ndarray], int, Dict[str, Scalar]`, `evaluate`: `float, int, Dict[str, Scalar]`). See the example below for details.

  *Code example:* note the additional dictionary return values in both `FlwrClient.fit` and `FlwrClient.evaluate`: 

  ```python
  class FlwrClient(fl.client.NumPyClient):
      def fit(self, parameters, config):
          net.set_parameters(parameters)
          train_loss = train(net, trainloader)
          return net.get_weights(), len(trainloader), {"train_loss": train_loss}

      def evaluate(self, parameters, config):
          net.set_parameters(parameters)
          loss, accuracy, custom_metric = test(net, testloader)
          return loss, len(testloader), {"accuracy": accuracy, "custom_metric": custom_metric}
  ```

- **Generalized** `config` **argument in** `Client.fit` **and** `Client.evaluate` ([#595](https://github.com/adap/flower/pull/595))

  The `config` argument used to be of type `Dict[str, str]`, which means that dictionary values were expected to be strings. The new release generalizes this to enable values of the following types: `bool`, `bytes`, `float`, `int`, `str`.
  
  This means one can now pass almost arbitrary values to `fit`/`evaluate` using the `config` dictionary. Yay, no more `str(epochs)` on the server-side and `int(config["epochs"])` on the client side!

  *Code example:* note that the `config` dictionary now contains non-`str` values in both `Client.fit` and `Client.evaluate`: 

  ```python
  class FlwrClient(fl.client.NumPyClient):
      def fit(self, parameters, config):
          net.set_parameters(parameters)
          epochs: int = config["epochs"]
          train_loss = train(net, trainloader, epochs)
          return net.get_weights(), len(trainloader), {"train_loss": train_loss}

      def evaluate(self, parameters, config):
          net.set_parameters(parameters)
          batch_size: int = config["batch_size"]
          loss, accuracy = test(net, testloader, batch_size)
          return loss, len(testloader), {"accuracy": accuracy}
  ```

## v0.13.0 (2021-01-08)

What's new?

- New example: PyTorch From Centralized To Federated ([#549](https://github.com/adap/flower/pull/549))
- Improved documentation
    - New documentation theme ([#551](https://github.com/adap/flower/pull/551))
    - New API reference ([#554](https://github.com/adap/flower/pull/554))
    - Updated examples documentation ([#549](https://github.com/adap/flower/pull/549))
    - Removed obsolete documentation ([#548](https://github.com/adap/flower/pull/548))

Bugfix:

- `Server.fit` does not disconnect clients when finished, disconnecting the clients is now handled in `flwr.server.start_server` ([#553](https://github.com/adap/flower/pull/553) [#540](https://github.com/adap/flower/issues/540)).

## v0.12.0 (2020-12-07)

Important changes:

- Added an example for embedded devices ([#507](https://github.com/adap/flower/pull/507))
- Added a new NumPyClient (in addition to the existing KerasClient) ([#504](https://github.com/adap/flower/pull/504) [#508](https://github.com/adap/flower/pull/508))
- Deprecated `flwr_example` package and started to migrate examples into the top-level `examples` directory ([#494](https://github.com/adap/flower/pull/494) [#512](https://github.com/adap/flower/pull/512))

## v0.11.0 (2020-11-30)

Incompatible changes:

- Renamed strategy methods ([#486](https://github.com/adap/flower/pull/486)) to unify the naming of Flower's public APIs. Other public methods/functions (e.g., every method in `Client`, but also `Strategy.evaluate`) do not use the `on_` prefix, which is why we're removing it from the four methods in Strategy. To migrate rename the following `Strategy` methods accordingly:
    - `on_configure_evaluate` => `configure_evaluate`
    - `on_aggregate_evaluate` => `aggregate_evaluate`
    - `on_configure_fit` => `configure_fit`
    - `on_aggregate_fit` => `aggregate_fit`

Important changes:

- Deprecated `DefaultStrategy` ([#479](https://github.com/adap/flower/pull/479)). To migrate use `FedAvg` instead.
- Simplified examples and baselines ([#484](https://github.com/adap/flower/pull/484)).
- Removed presently unused `on_conclude_round` from strategy interface ([#483](https://github.com/adap/flower/pull/483)).
- Set minimal Python version to 3.6.1 instead of 3.6.9 ([#471](https://github.com/adap/flower/pull/471)).
- Improved `Strategy` docstrings ([#470](https://github.com/adap/flower/pull/470)).<|MERGE_RESOLUTION|>--- conflicted
+++ resolved
@@ -8,15 +8,12 @@
 
 - **Add support for ** `workload_id` **and** `group_id` **in Driver API** ([#1595](https://github.com/adap/flower/pull/1595))
 
-<<<<<<< HEAD
 - **Add new example of Federated Learning using fast.ai and Flower** ([#1598](https://github.com/adap/flower/pull/1598))
 
   A new code example (`quickstart_fastai`) demonstrates federated learning with [fast.ai](https://www.fast.ai/) and Flower. You can find it here: [quickstart_fastai](https://github.com/adap/flower/tree/main/examples/quickstart_fastai).
 
-=======
 - **Make Android example compatible with** `flwr >= 1.0.0` **and the latest versions of Android** ([#1603](https://github.com/adap/flower/pull/1603))
   
->>>>>>> 1fbd466c
 ### Incompatible changes
 
 ## v1.2.0 (2023-01-13)
