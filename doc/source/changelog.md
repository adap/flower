# Changelog

## Unreleased

### What's new?

<<<<<<< HEAD
- **Add new** `Bulyan` **strategy** ([#1817](https://github.com/adap/flower/pull/1817), [#1891](https://github.com/adap/flower/pull/1891))

  The new `Bulyan` strategy implements Bulyan by [El Mhamdi et al., 2018](https://arxiv.org/abs/1802.07927)

- **Add new** `FedTrimmedAvg` **strategy** ([#1769](https://github.com/adap/flower/pull/1769), [#1853](https://github.com/adap/flower/pull/1853))
=======
- **Deprecate Python 3.7**

  Since Python 3.7 reached its end of life (EOL) on 2023-06-27, support for Python 3.7 is now deprecated and will be removed in an upcoming release.

-  **Add new** `FedTrimmedAvg` **strategy** ([#1769](https://github.com/adap/flower/pull/1769), [#1853](https://github.com/adap/flower/pull/1853))
>>>>>>> 8276c578

  The new `FedTrimmedAvg` strategy implements Trimmed Mean by [Dong Yin, 2018](https://arxiv.org/abs/1803.01498)

- **Add parameter aggregation to** `mt-pytorch` **code example** ([#1785](https://github.com/adap/flower/pull/1785))

  The `mt-pytorch` example shows how to aggregate parameters when writing a driver script. The included `driver.py` and `server.py` have been aligned to demonstrate both the low-level way and the high-level way of building server-side logic.

- **Introduce (experimental) gRPC request-response API** ([#1867](https://github.com/adap/flower/pull/1867), [#1901](https://github.com/adap/flower/pull/1901))

  In addition to the existing gRPC API (based on bidirectional streaming) and the experimental REST API, there is now a new gRPC API that uses a request-response model to communicate with client nodes.

  Please note: The gRPC request-response API is still experimental and will likely change significantly over time.

- **Replace the eperimental** `start_client(rest=True)` **with the new** `start_client(transport="rest")` ([#1880](https://github.com/adap/flower/pull/1880))

  The (experimental) `start_client` argument `rest` was deprecated in favor of a new argument `transport`. `start_client(transport="rest")` will yield the same behaviour as `start_client(rest=True)` did before. All code should migrate to the new argument `transport`. The deprecated argument `rest` will be removed in a future release.

- **Migrate experimental REST API to Starlette** ([2171](https://github.com/adap/flower/pull/2171))

  The (experimental) REST API used to be implemented in [FastAPI](https://fastapi.tiangolo.com/), but it has now been migrated to use [Starlette](https://www.starlette.io/) directly.

- **General improvements** ([#1872](https://github.com/adap/flower/pull/1872), [#1866](https://github.com/adap/flower/pull/1866), [#1884](https://github.com/adap/flower/pull/1884))

### Incompatible changes

None

## v1.4.0 (2023-04-21)

### Thanks to our contributors

We would like to give our special thanks to all the contributors who made the new version of Flower possible (in `git shortlog` order):

`Adam Narozniak`, `Alexander Viala Bellander`, `Charles Beauville`, `Chenyang Ma (Danny)`, `Daniel J. Beutel`, `Edoardo`, `Gautam Jajoo`, `Iacob-Alexandru-Andrei`, `JDRanpariya`, `Jean Charle Yaacoub`, `Kunal Sarkhel`, `L. Jiang`, `Lennart Behme`, `Max Kapsecker`, `Michał`, `Nic Lane`, `Nikolaos Episkopos`, `Ragy`, `Saurav Maheshkar`, `Semo Yang`, `Steve Laskaridis`, `Steven Hé (Sīchàng)`, `Taner Topal`

### What's new?

- **Introduce support for XGBoost (**`FedXgbNnAvg` **strategy and example)** ([#1694](https://github.com/adap/flower/pull/1694), [#1709](https://github.com/adap/flower/pull/1709), [#1715](https://github.com/adap/flower/pull/1715), [#1717](https://github.com/adap/flower/pull/1717), [#1763](https://github.com/adap/flower/pull/1763), [#1795](https://github.com/adap/flower/pull/1795))

  XGBoost is a tree-based ensemble machine learning algorithm that uses gradient boosting to improve model accuracy. We added a new `FedXgbNnAvg` [strategy](https://github.com/adap/flower/tree/main/src/py/flwr/server/strategy/fedxgb_nn_avg.py), and a [code example](https://github.com/adap/flower/tree/main/examples/quickstart_xgboost_horizontal) that demonstrates the usage of this new strategy in an XGBoost project. 

- **Introduce iOS SDK (preview)** ([#1621](https://github.com/adap/flower/pull/1621), [#1764](https://github.com/adap/flower/pull/1764))

  This is a major update for anyone wanting to implement Federated Learning on iOS mobile devices. We now have a swift iOS SDK present under [src/swift/flwr](https://github.com/adap/flower/tree/main/src/swift/flwr) that will facilitate greatly the app creating process. To showcase its use, the [iOS example](https://github.com/adap/flower/tree/main/examples/ios) has also been updated!

- **Introduce new "What is Federated Learning?" tutorial** ([#1657](https://github.com/adap/flower/pull/1657), [#1721](https://github.com/adap/flower/pull/1721))

  A new [entry-level tutorial](https://flower.dev/docs/tutorial/Flower-0-What-is-FL.html) in our documentation explains the basics of Fedetated Learning. It enables anyone who's unfamiliar with Federated Learning to start their journey with Flower. Forward it to anyone who's interested in Federated Learning!

- **Introduce new Flower Baseline: FedProx MNIST** ([#1513](https://github.com/adap/flower/pull/1513), [#1680](https://github.com/adap/flower/pull/1680), [#1681](https://github.com/adap/flower/pull/1681), [#1679](https://github.com/adap/flower/pull/1679))

  This new baseline replicates the MNIST+CNN task from the paper [Federated Optimization in Heterogeneous Networks (Li et al., 2018)](https://arxiv.org/abs/1812.06127). It uses the `FedProx` strategy, which aims at making convergence more robust in heterogenous settings.

- **Introduce new Flower Baseline: FedAvg FEMNIST** ([#1655](https://github.com/adap/flower/pull/1655)) 

  This new baseline replicates an experiment evaluating the performance of the FedAvg algorithm on the FEMNIST dataset from the paper [LEAF: A Benchmark for Federated Settings (Caldas et al., 2018)](https://arxiv.org/abs/1812.01097).

- **Introduce (experimental) REST API** ([#1594](https://github.com/adap/flower/pull/1594), [#1690](https://github.com/adap/flower/pull/1690), [#1695](https://github.com/adap/flower/pull/1695), [#1712](https://github.com/adap/flower/pull/1712), [#1802](https://github.com/adap/flower/pull/1802), [#1770](https://github.com/adap/flower/pull/1770), [#1733](https://github.com/adap/flower/pull/1733))

  A new REST API has been introduced as an alternative to the gRPC-based communication stack. In this initial version, the REST API only supports anonymous clients.

  Please note: The REST API is still experimental and will likely change significantly over time.

- **Improve the (experimental) Driver API** ([#1663](https://github.com/adap/flower/pull/1663), [#1666](https://github.com/adap/flower/pull/1666), [#1667](https://github.com/adap/flower/pull/1667), [#1664](https://github.com/adap/flower/pull/1664), [#1675](https://github.com/adap/flower/pull/1675), [#1676](https://github.com/adap/flower/pull/1676), [#1693](https://github.com/adap/flower/pull/1693), [#1662](https://github.com/adap/flower/pull/1662), [#1794](https://github.com/adap/flower/pull/1794))

  The Driver API is still an experimental feature, but this release introduces some major upgrades. One of the main improvements is the introduction of an SQLite database to store server state on disk (instead of in-memory). Another improvement is that tasks (instructions or results) that have been delivered will now be deleted. This greatly improves the memory efficiency of a long-running Flower server.

- **Fix spilling issues related to Ray during simulations** ([#1698](https://github.com/adap/flower/pull/1698))

  While running long simulationa, `ray` was sometimes spilling huge amounts of data that would make the training unable to continue. This is now fixed! 🎉

- **Add new example using** `TabNet` **and Flower** ([#1725](https://github.com/adap/flower/pull/1725))

  TabNet is a powerful and flexible framework for training machine learning models on tabular data. We now have a federated example using Flower: [https://github.com/adap/flower/tree/main/examples/tabnet](https://github.com/adap/flower/tree/main/examples/quickstart_tabnet).

- **Add new how-to guide for monitoring simulations** ([#1649](https://github.com/adap/flower/pull/1649))

  We now have a documentation guide to help users monitor their performance during simulations.

- **Add training metrics to** `History` **object during simulations** ([#1696](https://github.com/adap/flower/pull/1696))

  The `fit_metrics_aggregation_fn` can be used to aggregate training metrics, but previous releases did not save the results in the `History` object. This is now the case!

- **General improvements** ([#1659](https://github.com/adap/flower/pull/1659), [#1646](https://github.com/adap/flower/pull/1646), [#1647](https://github.com/adap/flower/pull/1647), [#1471](https://github.com/adap/flower/pull/1471), [#1648](https://github.com/adap/flower/pull/1648), [#1651](https://github.com/adap/flower/pull/1651), [#1652](https://github.com/adap/flower/pull/1652), [#1653](https://github.com/adap/flower/pull/1653), [#1659](https://github.com/adap/flower/pull/1659), [#1665](https://github.com/adap/flower/pull/1665), [#1670](https://github.com/adap/flower/pull/1670), [#1672](https://github.com/adap/flower/pull/1672), [#1677](https://github.com/adap/flower/pull/1677), [#1684](https://github.com/adap/flower/pull/1684), [#1683](https://github.com/adap/flower/pull/1683), [#1686](https://github.com/adap/flower/pull/1686), [#1682](https://github.com/adap/flower/pull/1682), [#1685](https://github.com/adap/flower/pull/1685), [#1692](https://github.com/adap/flower/pull/1692), [#1705](https://github.com/adap/flower/pull/1705), [#1708](https://github.com/adap/flower/pull/1708), [#1711](https://github.com/adap/flower/pull/1711), [#1713](https://github.com/adap/flower/pull/1713), [#1714](https://github.com/adap/flower/pull/1714), [#1718](https://github.com/adap/flower/pull/1718), [#1716](https://github.com/adap/flower/pull/1716), [#1723](https://github.com/adap/flower/pull/1723), [#1735](https://github.com/adap/flower/pull/1735), [#1678](https://github.com/adap/flower/pull/1678), [#1750](https://github.com/adap/flower/pull/1750), [#1753](https://github.com/adap/flower/pull/1753), [#1736](https://github.com/adap/flower/pull/1736), [#1766](https://github.com/adap/flower/pull/1766), [#1760](https://github.com/adap/flower/pull/1760), [#1775](https://github.com/adap/flower/pull/1775), [#1776](https://github.com/adap/flower/pull/1776), [#1777](https://github.com/adap/flower/pull/1777), [#1779](https://github.com/adap/flower/pull/1779), [#1784](https://github.com/adap/flower/pull/1784), [#1773](https://github.com/adap/flower/pull/1773), [#1755](https://github.com/adap/flower/pull/1755), [#1789](https://github.com/adap/flower/pull/1789), [#1788](https://github.com/adap/flower/pull/1788), [#1798](https://github.com/adap/flower/pull/1798), [#1799](https://github.com/adap/flower/pull/1799), [#1739](https://github.com/adap/flower/pull/1739), [#1800](https://github.com/adap/flower/pull/1800), [#1804](https://github.com/adap/flower/pull/1804), [#1805](https://github.com/adap/flower/pull/1805))

  Flower received many improvements under the hood, too many to list here.

### Incompatible changes

None

## v1.3.0 (2023-02-06)

### Thanks to our contributors

We would like to give our special thanks to all the contributors who made the new version of Flower possible (in `git shortlog` order):

`Adam Narozniak`, `Alexander Viala Bellander`, `Charles Beauville`, `Daniel J. Beutel`, `JDRanpariya`, `Lennart Behme`, `Taner Topal`

### What's new?

- **Add support for** `workload_id` **and** `group_id` **in Driver API** ([#1595](https://github.com/adap/flower/pull/1595))

  The (experimental) Driver API now supports a `workload_id` that can be used to identify which workload a task belongs to. It also supports a new `group_id` that can be used, for example, to indicate the current training round. Both the `workload_id` and `group_id` enable client nodes to decide whether they want to handle a task or not.

- **Make Driver API and Fleet API address configurable** ([#1637](https://github.com/adap/flower/pull/1637))

  The (experimental) long-running Flower server (Driver API and Fleet API) can now configure the server address of both Driver API (via `--driver-api-address`) and Fleet API (via `--fleet-api-address`) when starting:

  ``flower-server --driver-api-address "0.0.0.0:8081" --fleet-api-address "0.0.0.0:8086"``

  Both IPv4 and IPv6 addresses are supported.

- **Add new example of Federated Learning using fastai and Flower** ([#1598](https://github.com/adap/flower/pull/1598))

  A new code example (`quickstart_fastai`) demonstrates federated learning with [fastai](https://www.fast.ai/) and Flower. You can find it here: [quickstart_fastai](https://github.com/adap/flower/tree/main/examples/quickstart_fastai).

- **Make Android example compatible with** `flwr >= 1.0.0` **and the latest versions of Android** ([#1603](https://github.com/adap/flower/pull/1603))

  The Android code example has received a substantial update: the project is compatible with Flower 1.0 and later, the UI received a full refresh, and the project is updated to be compatible with newer Android tooling.

- **Add new `FedProx` strategy** ([#1619](https://github.com/adap/flower/pull/1619))

  This [strategy](https://github.com/adap/flower/blob/main/src/py/flwr/server/strategy/fedprox.py) is almost identical to [`FedAvg`](https://github.com/adap/flower/blob/main/src/py/flwr/server/strategy/fedavg.py), but helps users replicate what is described in this [paper](https://arxiv.org/abs/1812.06127). It essentially adds a parameter called `proximal_mu` to regularize the local models with respect to the global models.

- **Add new metrics to telemetry events** ([#1640](https://github.com/adap/flower/pull/1640))

  An updated event structure allows, for example, the clustering of events within the same workload.

- **Add new custom strategy tutorial section** [#1623](https://github.com/adap/flower/pull/1623)

  The Flower tutorial now has a new section that covers implementing a custom strategy from scratch: [Open in Colab](https://colab.research.google.com/github/adap/flower/blob/main/doc/source/tutorial/Flower-3-Building-a-Strategy-PyTorch.ipynb)

- **Add new custom serialization tutorial section** ([#1622](https://github.com/adap/flower/pull/1622))

  The Flower tutorial now has a new section that covers custom serialization: [Open in Colab](https://colab.research.google.com/github/adap/flower/blob/main/doc/source/tutorial/Flower-4-Client-and-NumPyClient-PyTorch.ipynb)

- **General improvements** ([#1638](https://github.com/adap/flower/pull/1638), [#1634](https://github.com/adap/flower/pull/1634), [#1636](https://github.com/adap/flower/pull/1636), [#1635](https://github.com/adap/flower/pull/1635), [#1633](https://github.com/adap/flower/pull/1633), [#1632](https://github.com/adap/flower/pull/1632), [#1631](https://github.com/adap/flower/pull/1631), [#1630](https://github.com/adap/flower/pull/1630), [#1627](https://github.com/adap/flower/pull/1627), [#1593](https://github.com/adap/flower/pull/1593), [#1616](https://github.com/adap/flower/pull/1616), [#1615](https://github.com/adap/flower/pull/1615), [#1607](https://github.com/adap/flower/pull/1607), [#1609](https://github.com/adap/flower/pull/1609), [#1608](https://github.com/adap/flower/pull/1608), [#1603](https://github.com/adap/flower/pull/1603), [#1590](https://github.com/adap/flower/pull/1590), [#1580](https://github.com/adap/flower/pull/1580), [#1599](https://github.com/adap/flower/pull/1599), [#1600](https://github.com/adap/flower/pull/1600), [#1601](https://github.com/adap/flower/pull/1601), [#1597](https://github.com/adap/flower/pull/1597), [#1595](https://github.com/adap/flower/pull/1595), [#1591](https://github.com/adap/flower/pull/1591), [#1588](https://github.com/adap/flower/pull/1588), [#1589](https://github.com/adap/flower/pull/1589), [#1587](https://github.com/adap/flower/pull/1587), [#1573](https://github.com/adap/flower/pull/1573), [#1581](https://github.com/adap/flower/pull/1581), [#1578](https://github.com/adap/flower/pull/1578), [#1574](https://github.com/adap/flower/pull/1574), [#1572](https://github.com/adap/flower/pull/1572), [#1586](https://github.com/adap/flower/pull/1586))

  Flower received many improvements under the hood, too many to list here.

- **Updated documentation** ([#1629](https://github.com/adap/flower/pull/1629), [#1628](https://github.com/adap/flower/pull/1628), [#1620](https://github.com/adap/flower/pull/1620), [#1618](https://github.com/adap/flower/pull/1618), [#1617](https://github.com/adap/flower/pull/1617), [#1613](https://github.com/adap/flower/pull/1613), [#1614](https://github.com/adap/flower/pull/1614))

  As usual, the documentation has improved quite a bit. It is another step in our effort to make the Flower documentation the best documentation of any project. Stay tuned and as always, feel free to provide feedback!

### Incompatible changes

None

## v1.2.0 (2023-01-13)

### Thanks to our contributors

We would like to give our special thanks to all the contributors who made the new version of Flower possible (in `git shortlog` order):

`Adam Narozniak`, `Charles Beauville`, `Daniel J. Beutel`, `Edoardo`, `L. Jiang`, `Ragy`, `Taner Topal`, `dannymcy`

### What's new?

- **Introduce new Flower Baseline: FedAvg MNIST** ([#1497](https://github.com/adap/flower/pull/1497), [#1552](https://github.com/adap/flower/pull/1552))

  Over the coming weeks, we will be releasing a number of new reference implementations useful especially to FL newcomers. They will typically revisit well known papers from the literature, and be suitable for integration in your own application or for experimentation, in order to deepen your knowledge of FL in general. Today's release is the first in this series. [Read more.](https://flower.dev/blog/2023-01-12-fl-starter-pack-fedavg-mnist-cnn/)

- **Improve GPU support in simulations** ([#1555](https://github.com/adap/flower/pull/1555))

  The Ray-based Virtual Client Engine (`start_simulation`) has been updated to improve GPU support. The update includes some of the hard-earned lessons from scaling simulations in GPU cluster environments. New defaults make running GPU-based simulations substantially more robust.  

- **Improve GPU support in Jupyter Notebook tutorials** ([#1527](https://github.com/adap/flower/pull/1527), [#1558](https://github.com/adap/flower/pull/1558))

  Some users reported that Jupyter Notebooks have not always been easy to use on GPU instances. We listened and made improvements to all of our Jupyter notebooks! Check out the updated notebooks here:

  - [An Introduction to Federated Learning](https://flower.dev/docs/tutorial/Flower-1-Intro-to-FL-PyTorch.html)
  - [Strategies in Federated Learning](https://flower.dev/docs/tutorial/Flower-2-Strategies-in-FL-PyTorch.html)
  - [Building a Strategy](https://flower.dev/docs/tutorial/Flower-3-Building-a-Strategy-PyTorch.html)
  - [Client and NumPyClient](https://flower.dev/docs/tutorial/Flower-4-Client-and-NumPyClient-PyTorch.html)

- **Introduce optional telemetry** ([#1533](https://github.com/adap/flower/pull/1533), [#1544](https://github.com/adap/flower/pull/1544), [#1584](https://github.com/adap/flower/pull/1584))

  After a [request for feedback](https://github.com/adap/flower/issues/1534) from the community, the Flower open-source project introduces optional collection of *anonymous* usage metrics to make well-informed decisions to improve Flower. Doing this enables the Flower team to understand how Flower is used and what challenges users might face.

  **Flower is a friendly framework for collaborative AI and data science.** Staying true to this statement, Flower makes it easy to disable telemetry for users that do not want to share anonymous usage metrics. [Read more.](https://flower.dev/docs/telemetry.html).

- **Introduce (experimental) Driver API** ([#1520](https://github.com/adap/flower/pull/1520), [#1525](https://github.com/adap/flower/pull/1525), [#1545](https://github.com/adap/flower/pull/1545), [#1546](https://github.com/adap/flower/pull/1546), [#1550](https://github.com/adap/flower/pull/1550), [#1551](https://github.com/adap/flower/pull/1551), [#1567](https://github.com/adap/flower/pull/1567))

  Flower now has a new (experimental) Driver API which will enable fully programmable, async, and multi-tenant Federated Learning and Federated Analytics applications. Phew, that's a lot! Going forward, the Driver API will be the abstraction that many upcoming features will be built on - and you can start building those things now, too.

  The Driver API also enables a new execution mode in which the server runs indefinitely. Multiple individual workloads can run concurrently and start and stop their execution independent of the server. This is especially useful for users who want to deploy Flower in production.

  To learn more, check out the `mt-pytorch` code example. We look forward to you feedback!
  
  Please note: *The Driver API is still experimental and will likely change significantly over time.*

- **Add new Federated Analytics with Pandas example** ([#1469](https://github.com/adap/flower/pull/1469), [#1535](https://github.com/adap/flower/pull/1535))

  A new code example (`quickstart_pandas`) demonstrates federated analytics with Pandas and Flower. You can find it here: [quickstart_pandas](https://github.com/adap/flower/tree/main/examples/quickstart_pandas).

- **Add new strategies: Krum and MultiKrum** ([#1481](https://github.com/adap/flower/pull/1481))

  Edoardo, a computer science student at the Sapienza University of Rome, contributed a new `Krum` strategy that enables users to easily use Krum and MultiKrum in their workloads.

- **Update C++ example to be compatible with Flower v1.2.0** ([#1495](https://github.com/adap/flower/pull/1495))

  The C++ code example has received a substantial update to make it compatible with the latest version of Flower.

- **General improvements** ([#1491](https://github.com/adap/flower/pull/1491), [#1504](https://github.com/adap/flower/pull/1504), [#1506](https://github.com/adap/flower/pull/1506), [#1514](https://github.com/adap/flower/pull/1514), [#1522](https://github.com/adap/flower/pull/1522), [#1523](https://github.com/adap/flower/pull/1523), [#1526](https://github.com/adap/flower/pull/1526), [#1528](https://github.com/adap/flower/pull/1528), [#1547](https://github.com/adap/flower/pull/1547), [#1549](https://github.com/adap/flower/pull/1549), [#1560](https://github.com/adap/flower/pull/1560), [#1564](https://github.com/adap/flower/pull/1564), [#1566](https://github.com/adap/flower/pull/1566))

  Flower received many improvements under the hood, too many to list here.

- **Updated documentation** ([#1494](https://github.com/adap/flower/pull/1494), [#1496](https://github.com/adap/flower/pull/1496), [#1500](https://github.com/adap/flower/pull/1500), [#1503](https://github.com/adap/flower/pull/1503), [#1505](https://github.com/adap/flower/pull/1505), [#1524](https://github.com/adap/flower/pull/1524), [#1518](https://github.com/adap/flower/pull/1518), [#1519](https://github.com/adap/flower/pull/1519), [#1515](https://github.com/adap/flower/pull/1515))

  As usual, the documentation has improved quite a bit. It is another step in our effort to make the Flower documentation the best documentation of any project. Stay tuned and as always, feel free to provide feedback!

  One highlight is the new [first time contributor guide](https://flower.dev/docs/first-time-contributors.html): if you've never contributed on GitHub before, this is the perfect place to start!

### Incompatible changes

None

## v1.1.0 (2022-10-31)

### Thanks to our contributors

We would like to give our **special thanks** to all the contributors who made the new version of Flower possible (in `git shortlog` order):

`Akis Linardos`, `Christopher S`, `Daniel J. Beutel`, `George`, `Jan Schlicht`, `Mohammad Fares`, `Pedro Porto Buarque de Gusmão`, `Philipp Wiesner`, `Rob Luke`, `Taner Topal`, `VasundharaAgarwal`, `danielnugraha`, `edogab33`

### What's new?

- **Introduce Differential Privacy wrappers (preview)** ([#1357](https://github.com/adap/flower/pull/1357), [#1460](https://github.com/adap/flower/pull/1460))

  The first (experimental) preview of pluggable Differential Privacy wrappers enables easy configuration and usage of differential privacy (DP). The pluggable DP wrappers enable framework-agnostic **and** strategy-agnostic usage of both client-side DP and server-side DP. Head over to the Flower docs, a new explainer goes into more detail.

- **New iOS CoreML code example** ([#1289](https://github.com/adap/flower/pull/1289))

  Flower goes iOS! A massive new code example shows how Flower clients can be built for iOS. The code example contains both Flower iOS SDK components that can be used for many tasks, and one task example running on CoreML.

- **New FedMedian strategy** ([#1461](https://github.com/adap/flower/pull/1461))

  The new `FedMedian` strategy implements Federated Median (FedMedian) by [Yin et al., 2018](https://arxiv.org/pdf/1803.01498v1.pdf).

- **Log** `Client` **exceptions in Virtual Client Engine** ([#1493](https://github.com/adap/flower/pull/1493))

  All `Client` exceptions happening in the VCE are now logged by default and not just exposed to the configured `Strategy` (via the `failures` argument).

- **Improve Virtual Client Engine internals** ([#1401](https://github.com/adap/flower/pull/1401), [#1453](https://github.com/adap/flower/pull/1453))

  Some internals of the Virtual Client Engine have been revamped. The VCE now uses Ray 2.0 under the hood, the value type of the `client_resources` dictionary changed to `float` to allow fractions of resources to be allocated.

- **Support optional** `Client`**/**`NumPyClient` **methods in Virtual Client Engine**

  The Virtual Client Engine now has full support for optional `Client` (and `NumPyClient`) methods.

- **Provide type information to packages using** `flwr` ([#1377](https://github.com/adap/flower/pull/1377))

  The package `flwr` is now bundled with a `py.typed` file indicating that the package is typed. This enables typing support for projects or packages that use `flwr` by enabling them to improve their code using static type checkers like `mypy`.

- **Updated code example** ([#1344](https://github.com/adap/flower/pull/1344), [#1347](https://github.com/adap/flower/pull/1347))

  The code examples covering scikit-learn and PyTorch Lightning have been updated to work with the latest version of Flower.

- **Updated documentation** ([#1355](https://github.com/adap/flower/pull/1355), [#1558](https://github.com/adap/flower/pull/1558), [#1379](https://github.com/adap/flower/pull/1379), [#1380](https://github.com/adap/flower/pull/1380), [#1381](https://github.com/adap/flower/pull/1381), [#1332](https://github.com/adap/flower/pull/1332), [#1391](https://github.com/adap/flower/pull/1391), [#1403](https://github.com/adap/flower/pull/1403), [#1364](https://github.com/adap/flower/pull/1364), [#1409](https://github.com/adap/flower/pull/1409), [#1419](https://github.com/adap/flower/pull/1419), [#1444](https://github.com/adap/flower/pull/1444), [#1448](https://github.com/adap/flower/pull/1448), [#1417](https://github.com/adap/flower/pull/1417), [#1449](https://github.com/adap/flower/pull/1449), [#1465](https://github.com/adap/flower/pull/1465), [#1467](https://github.com/adap/flower/pull/1467))

  There have been so many documentation updates that it doesn't even make sense to list them individually.

- **Restructured documentation** ([#1387](https://github.com/adap/flower/pull/1387))

  The documentation has been restructured to make it easier to navigate. This is just the first step in a larger effort to make the Flower documentation the best documentation of any project ever. Stay tuned!

- **Open in Colab button** ([#1389](https://github.com/adap/flower/pull/1389))

  The four parts of the Flower Federated Learning Tutorial now come with a new `Open in Colab` button. No need to install anything on your local machine, you can now use and learn about Flower in your browser, it's only a single click away.

- **Improved tutorial** ([#1468](https://github.com/adap/flower/pull/1468), [#1470](https://github.com/adap/flower/pull/1470), [#1472](https://github.com/adap/flower/pull/1472), [#1473](https://github.com/adap/flower/pull/1473), [#1474](https://github.com/adap/flower/pull/1474), [#1475](https://github.com/adap/flower/pull/1475))

  The Flower Federated Learning Tutorial has two brand-new parts covering custom strategies (still WIP) and the distinction between `Client` and `NumPyClient`. The existing parts one and two have also been improved (many small changes and fixes).

### Incompatible changes

None

## v1.0.0 (2022-07-28)

### Highlights

- Stable **Virtual Client Engine** (accessible via `start_simulation`)
- All `Client`/`NumPyClient` methods are now optional
- Configurable `get_parameters`
- Tons of small API cleanups resulting in a more coherent developer experience

### Thanks to our contributors

We would like to give our **special thanks** to all the contributors who made Flower 1.0 possible (in reverse [GitHub Contributors](https://github.com/adap/flower/graphs/contributors) order):

[@rtaiello](https://github.com/rtaiello), [@g-pichler](https://github.com/g-pichler), [@rob-luke](https://github.com/rob-luke), [@andreea-zaharia](https://github.com/andreea-zaharia), [@kinshukdua](https://github.com/kinshukdua), [@nfnt](https://github.com/nfnt), [@tatiana-s](https://github.com/tatiana-s), [@TParcollet](https://github.com/TParcollet), [@vballoli](https://github.com/vballoli), [@negedng](https://github.com/negedng), [@RISHIKESHAVAN](https://github.com/RISHIKESHAVAN), [@hei411](https://github.com/hei411), [@SebastianSpeitel](https://github.com/SebastianSpeitel), [@AmitChaulwar](https://github.com/AmitChaulwar), [@Rubiel1](https://github.com/Rubiel1), [@FANTOME-PAN](https://github.com/FANTOME-PAN), [@Rono-BC](https://github.com/Rono-BC), [@lbhm](https://github.com/lbhm), [@sishtiaq](https://github.com/sishtiaq), [@remde](https://github.com/remde), [@Jueun-Park](https://github.com/Jueun-Park), [@architjen](https://github.com/architjen), [@PratikGarai](https://github.com/PratikGarai), [@mrinaald](https://github.com/mrinaald), [@zliel](https://github.com/zliel), [@MeiruiJiang](https://github.com/MeiruiJiang), [@sandracl72](https://github.com/sandracl72), [@gubertoli](https://github.com/gubertoli), [@Vingt100](https://github.com/Vingt100), [@MakGulati](https://github.com/MakGulati), [@cozek](https://github.com/cozek), [@jafermarq](https://github.com/jafermarq), [@sisco0](https://github.com/sisco0), [@akhilmathurs](https://github.com/akhilmathurs), [@CanTuerk](https://github.com/CanTuerk), [@mariaboerner1987](https://github.com/mariaboerner1987), [@pedropgusmao](https://github.com/pedropgusmao), [@tanertopal](https://github.com/tanertopal), [@danieljanes](https://github.com/danieljanes).

### Incompatible changes

- **All arguments must be passed as keyword arguments** ([#1338](https://github.com/adap/flower/pull/1338))

  Pass all arguments as keyword arguments, positional arguments are not longer supported. Code that uses positional arguments (e.g., ``start_client("127.0.0.1:8080", FlowerClient())``) must add the keyword for each positional argument (e.g., ``start_client(server_address="127.0.0.1:8080", client=FlowerClient())``).

- **Introduce configuration object** `ServerConfig` **in** `start_server` **and** `start_simulation` ([#1317](https://github.com/adap/flower/pull/1317))

  Instead of a config dictionary `{"num_rounds": 3, "round_timeout": 600.0}`, `start_server` and `start_simulation` now expect a configuration object of type `flwr.server.ServerConfig`. `ServerConfig` takes the same arguments that as the previous config dict, but it makes writing type-safe code easier and the default parameters values more transparent.

- **Rename built-in strategy parameters for clarity** ([#1334](https://github.com/adap/flower/pull/1334))

  The following built-in strategy parameters were renamed to improve readability and consistency with other API's:
  - `fraction_eval` --> `fraction_evaluate`
  - `min_eval_clients` --> `min_evaluate_clients`
  - `eval_fn` --> `evaluate_fn`

- **Update default arguments of built-in strategies** ([#1278](https://github.com/adap/flower/pull/1278))

  All built-in strategies now use `fraction_fit=1.0` and `fraction_evaluate=1.0`, which means they select *all* currently available clients for training and evaluation. Projects that relied on the previous default values can get the previous behaviour by initializing the strategy in the following way:

  `strategy = FedAvg(fraction_fit=0.1, fraction_evaluate=0.1)`

- **Add** `server_round` **to** `Strategy.evaluate` ([#1334](https://github.com/adap/flower/pull/1334))

  The `Strategy` method `evaluate` now receives the current round of federated learning/evaluation as the first parameter.

- **Add** `server_round` **and** `config` **parameters to** `evaluate_fn` ([#1334](https://github.com/adap/flower/pull/1334))

  The `evaluate_fn` passed to built-in strategies like `FedAvg` now takes three parameters: (1) The current round of federated learning/evaluation (`server_round`), (2) the model parameters to evaluate (`parameters`), and (3) a config dictionary (`config`).

- **Rename** `rnd` **to** `server_round` ([#1321](https://github.com/adap/flower/pull/1321))

  Several Flower methods and functions (`evaluate_fn`, `configure_fit`, `aggregate_fit`, `configure_evaluate`, `aggregate_evaluate`) receive the current round of federated learning/evaluation as their first parameter. To improve reaability and avoid confusion with *random*, this parameter has been renamed from `rnd` to `server_round`.

- **Move** `flwr.dataset` **to** `flwr_baselines` ([#1273](https://github.com/adap/flower/pull/1273))

  The experimental package `flwr.dataset` was migrated to Flower Baselines.

- **Remove experimental strategies** ([#1280](https://github.com/adap/flower/pull/1280))

  Remove unmaintained experimental strategies (`FastAndSlow`, `FedFSv0`, `FedFSv1`).

- **Rename** `Weights` **to** `NDArrays` ([#1258](https://github.com/adap/flower/pull/1258), [#1259](https://github.com/adap/flower/pull/1259))

  `flwr.common.Weights` was renamed to `flwr.common.NDArrays` to better capture what this type is all about.

- **Remove antiquated** `force_final_distributed_eval` **from** `start_server` ([#1258](https://github.com/adap/flower/pull/1258), [#1259](https://github.com/adap/flower/pull/1259))

  The `start_server` parameter `force_final_distributed_eval` has long been a historic artefact, in this release it is finally gone for good.

- **Make** `get_parameters` **configurable** ([#1242](https://github.com/adap/flower/pull/1242))

  The `get_parameters` method now accepts a configuration dictionary, just like `get_properties`, `fit`, and `evaluate`.

- **Replace** `num_rounds` **in** `start_simulation` **with new** `config` **parameter** ([#1281](https://github.com/adap/flower/pull/1281))
  
  The `start_simulation` function now accepts a configuration dictionary `config` instead of the `num_rounds` integer. This improves the consistency between `start_simulation` and `start_server` and makes transitioning between the two easier.

### What's new?

- **Support Python 3.10** ([#1320](https://github.com/adap/flower/pull/1320))

  The previous Flower release introduced experimental support for Python 3.10, this release declares Python 3.10 support as stable.

- **Make all** `Client` **and** `NumPyClient` **methods optional** ([#1260](https://github.com/adap/flower/pull/1260), [#1277](https://github.com/adap/flower/pull/1277))

  The `Client`/`NumPyClient` methods `get_properties`, `get_parameters`, `fit`, and `evaluate` are all optional. This enables writing clients that implement, for example, only `fit`, but no other method. No need to implement `evaluate` when using centralized evaluation!

- **Enable passing a** `Server` **instance to** `start_simulation` ([#1281](https://github.com/adap/flower/pull/1281))

  Similar to `start_server`, `start_simulation` now accepts a full `Server` instance. This enables users to heavily customize the execution of eperiments and opens the door to running, for example, async FL using the Virtual Client Engine.

- **Update code examples** ([#1291](https://github.com/adap/flower/pull/1291), [#1286](https://github.com/adap/flower/pull/1286), [#1282](https://github.com/adap/flower/pull/1282))

  Many code examples received small or even large maintenance updates, among them are
  - `scikit-learn`
  - `simulation_pytorch`
  - `quickstart_pytorch`
  - `quickstart_simulation`
  - `quickstart_tensorflow`
  - `advanced_tensorflow`

- **Remove the obsolete simulation example** ([#1328](https://github.com/adap/flower/pull/1328))

  Removes the obsolete `simulation` example and renames `quickstart_simulation` to `simulation_tensorflow` so it fits withs the naming of `simulation_pytorch`

- **Update documentation** ([#1223](https://github.com/adap/flower/pull/1223), [#1209](https://github.com/adap/flower/pull/1209), [#1251](https://github.com/adap/flower/pull/1251), [#1257](https://github.com/adap/flower/pull/1257), [#1267](https://github.com/adap/flower/pull/1267), [#1268](https://github.com/adap/flower/pull/1268), [#1300](https://github.com/adap/flower/pull/1300), [#1304](https://github.com/adap/flower/pull/1304), [#1305](https://github.com/adap/flower/pull/1305), [#1307](https://github.com/adap/flower/pull/1307))

  One substantial documentation update fixes multiple smaller rendering issues, makes titles more succinct to improve navigation, removes a deprecated library, updates documentation dependencies, includes the `flwr.common` module in the API reference, includes support for markdown-based documentation, migrates the changelog from `.rst` to `.md`, and fixes a number of smaller details!

- **Minor updates**
  - Add round number to fit and evaluate log messages ([#1266](https://github.com/adap/flower/pull/1266))
  - Add secure gRPC connection to the `advanced_tensorflow` code example ([#847](https://github.com/adap/flower/pull/847))
  - Update developer tooling ([#1231](https://github.com/adap/flower/pull/1231), [#1276](https://github.com/adap/flower/pull/1276), [#1301](https://github.com/adap/flower/pull/1301), [#1310](https://github.com/adap/flower/pull/1310))
  - Rename ProtoBuf messages to improve consistency ([#1214](https://github.com/adap/flower/pull/1214), [#1258](https://github.com/adap/flower/pull/1258), [#1259](https://github.com/adap/flower/pull/1259))

## v0.19.0 (2022-05-18)

### What's new?

- **Flower Baselines (preview): FedOpt, FedBN, FedAvgM** ([#919](https://github.com/adap/flower/pull/919), [#1127](https://github.com/adap/flower/pull/1127), [#914](https://github.com/adap/flower/pull/914))

  The first preview release of Flower Baselines has arrived! We're kickstarting Flower Baselines with implementations of FedOpt (FedYogi, FedAdam, FedAdagrad), FedBN, and FedAvgM. Check the documentation on how to use [Flower Baselines](https://flower.dev/docs/using-baselines.html). With this first preview release we're also inviting the community to [contribute their own baselines](https://flower.dev/docs/contributing-baselines.html).

- **C++ client SDK (preview) and code example** ([#1111](https://github.com/adap/flower/pull/1111))

  Preview support for Flower clients written in C++. The C++ preview includes a Flower client SDK and a quickstart code example that demonstrates a simple C++ client using the SDK.

- **Add experimental support for Python 3.10 and Python 3.11** ([#1135](https://github.com/adap/flower/pull/1135))

  Python 3.10 is the latest stable release of Python and Python 3.11 is due to be released in October. This Flower release adds experimental support for both Python versions.

- **Aggregate custom metrics through user-provided functions** ([#1144](https://github.com/adap/flower/pull/1144))

  Custom metrics (e.g., `accuracy`) can now be aggregated without having to customize the strategy. Built-in strategies support two new arguments, `fit_metrics_aggregation_fn` and `evaluate_metrics_aggregation_fn`, that allow passing custom metric aggregation functions.

- **User-configurable round timeout** ([#1162](https://github.com/adap/flower/pull/1162))

  A new configuration value allows the round timeout to be set for `start_server` and `start_simulation`. If the `config` dictionary contains a `round_timeout` key (with a `float` value in seconds), the server will wait *at least* `round_timeout` seconds before it closes the connection.

- **Enable both federated evaluation and centralized evaluation to be used at the same time in all built-in strategies** ([#1091](https://github.com/adap/flower/pull/1091))

  Built-in strategies can now perform both federated evaluation (i.e., client-side) and centralized evaluation (i.e., server-side) in the same round. Federated evaluation can be disabled by setting `fraction_eval` to `0.0`.

- **Two new Jupyter Notebook tutorials** ([#1141](https://github.com/adap/flower/pull/1141))

  Two Jupyter Notebook tutorials (compatible with Google Colab) explain basic and intermediate Flower features:

  *An Introduction to Federated Learning*: [Open in Colab](https://colab.research.google.com/github/adap/flower/blob/main/tutorials/Flower-1-Intro-to-FL-PyTorch.ipynb)

  *Using Strategies in Federated Learning*: [Open in Colab](https://colab.research.google.com/github/adap/flower/blob/main/tutorials/Flower-2-Strategies-in-FL-PyTorch.ipynb)

- **New FedAvgM strategy (Federated Averaging with Server Momentum)** ([#1076](https://github.com/adap/flower/pull/1076))

  The new `FedAvgM` strategy implements Federated Averaging with Server Momentum [Hsu et al., 2019].

- **New advanced PyTorch code example** ([#1007](https://github.com/adap/flower/pull/1007))

  A new code example (`advanced_pytorch`) demonstrates advanced Flower concepts with PyTorch.

- **New JAX code example** ([#906](https://github.com/adap/flower/pull/906), [#1143](https://github.com/adap/flower/pull/1143))

  A new code example (`jax_from_centralized_to_federated`) shows federated learning with JAX and Flower.

- **Minor updates**
    - New option to keep Ray running if Ray was already initialized in `start_simulation` ([#1177](https://github.com/adap/flower/pull/1177))
    - Add support for custom `ClientManager` as a `start_simulation` parameter ([#1171](https://github.com/adap/flower/pull/1171))
    - New documentation for [implementing strategies](https://flower.dev/docs/implementing-strategies.html) ([#1097](https://github.com/adap/flower/pull/1097), [#1175](https://github.com/adap/flower/pull/1175))
    - New mobile-friendly documentation theme ([#1174](https://github.com/adap/flower/pull/1174))
    - Limit version range for (optional) `ray` dependency to include only compatible releases (`>=1.9.2,<1.12.0`) ([#1205](https://github.com/adap/flower/pull/1205))

### Incompatible changes

- **Remove deprecated support for Python 3.6** ([#871](https://github.com/adap/flower/pull/871))
- **Remove deprecated KerasClient** ([#857](https://github.com/adap/flower/pull/857))
- **Remove deprecated no-op extra installs** ([#973](https://github.com/adap/flower/pull/973))
- **Remove deprecated proto fields from** `FitRes` **and** `EvaluateRes` ([#869](https://github.com/adap/flower/pull/869))
- **Remove deprecated QffedAvg strategy (replaced by QFedAvg)** ([#1107](https://github.com/adap/flower/pull/1107))
- **Remove deprecated DefaultStrategy strategy** ([#1142](https://github.com/adap/flower/pull/1142))
- **Remove deprecated support for eval_fn accuracy return value** ([#1142](https://github.com/adap/flower/pull/1142))
- **Remove deprecated support for passing initial parameters as NumPy ndarrays** ([#1142](https://github.com/adap/flower/pull/1142))

## v0.18.0 (2022-02-28)

### What's new?

- **Improved Virtual Client Engine compatibility with Jupyter Notebook / Google Colab** ([#866](https://github.com/adap/flower/pull/866), [#872](https://github.com/adap/flower/pull/872), [#833](https://github.com/adap/flower/pull/833), [#1036](https://github.com/adap/flower/pull/1036))

  Simulations (using the Virtual Client Engine through `start_simulation`) now work more smoothly on Jupyter Notebooks (incl. Google Colab) after installing Flower with the `simulation` extra (`pip install flwr[simulation]`).

- **New Jupyter Notebook code example** ([#833](https://github.com/adap/flower/pull/833))

  A new code example (`quickstart_simulation`) demonstrates Flower simulations using the Virtual Client Engine through Jupyter Notebook (incl. Google Colab).

- **Client properties (feature preview)** ([#795](https://github.com/adap/flower/pull/795))

  Clients can implement a new method `get_properties` to enable server-side strategies to query client properties.

- **Experimental Android support with TFLite** ([#865](https://github.com/adap/flower/pull/865))

  Android support has finally arrived in `main`! Flower is both client-agnostic and framework-agnostic by design. One can integrate arbitrary client platforms and with this release, using Flower on Android has become a lot easier.

  The example uses TFLite on the client side, along with a new `FedAvgAndroid` strategy. The Android client and `FedAvgAndroid` are still experimental, but they are a first step towards a fully-fledged Android SDK and a unified `FedAvg` implementation that integrated the new functionality from `FedAvgAndroid`.

- **Make gRPC keepalive time user-configurable and decrease default keepalive time** ([#1069](https://github.com/adap/flower/pull/1069))

  The default gRPC keepalive time has been reduced to increase the compatibility of Flower with more cloud environments (for example, Microsoft Azure). Users can configure the keepalive time to customize the gRPC stack based on specific requirements.

- **New differential privacy example using Opacus and PyTorch** ([#805](https://github.com/adap/flower/pull/805))

  A new code example (`opacus`) demonstrates differentially-private federated learning with Opacus, PyTorch, and Flower.

- **New Hugging Face Transformers code example** ([#863](https://github.com/adap/flower/pull/863))

  A new code example (`quickstart_huggingface`) demonstrates usage of Hugging Face Transformers with Flower.

- **New MLCube code example** ([#779](https://github.com/adap/flower/pull/779), [#1034](https://github.com/adap/flower/pull/1034), [#1065](https://github.com/adap/flower/pull/1065), [#1090](https://github.com/adap/flower/pull/1090))

  A new code example (`quickstart_mlcube`) demonstrates usage of MLCube with Flower.

- **SSL-enabled server and client** ([#842](https://github.com/adap/flower/pull/842),  [#844](https://github.com/adap/flower/pull/844),  [#845](https://github.com/adap/flower/pull/845), [#847](https://github.com/adap/flower/pull/847), [#993](https://github.com/adap/flower/pull/993), [#994](https://github.com/adap/flower/pull/994))

  SSL enables secure encrypted connections between clients and servers. This release open-sources the Flower secure gRPC implementation to make encrypted communication channels accessible to all Flower users.

- **Updated** `FedAdam` **and** `FedYogi` **strategies** ([#885](https://github.com/adap/flower/pull/885), [#895](https://github.com/adap/flower/pull/895))

  `FedAdam` and `FedAdam` match the latest version of the Adaptive Federated Optimization paper.

- **Initialize** `start_simulation` **with a list of client IDs** ([#860](https://github.com/adap/flower/pull/860))

  `start_simulation` can now be called with a list of client IDs (`clients_ids`, type: `List[str]`). Those IDs will be passed to the `client_fn` whenever a client needs to be initialized, which can make it easier to load data partitions that are not accessible through `int` identifiers.

- **Minor updates**
    - Update `num_examples` calculation in PyTorch code examples in ([#909](https://github.com/adap/flower/pull/909))
    - Expose Flower version through `flwr.__version__` ([#952](https://github.com/adap/flower/pull/952))
    - `start_server` in `app.py` now returns a `History` object containing metrics from training ([#974](https://github.com/adap/flower/pull/974))
    - Make `max_workers` (used by `ThreadPoolExecutor`) configurable ([#978](https://github.com/adap/flower/pull/978))
    - Increase sleep time after server start to three seconds in all code examples ([#1086](https://github.com/adap/flower/pull/1086))
    - Added a new FAQ section to the documentation ([#948](https://github.com/adap/flower/pull/948))
    - And many more under-the-hood changes, library updates, documentation changes, and tooling improvements!

### Incompatible changes

- **Removed** `flwr_example` **and** `flwr_experimental` **from release build** ([#869](https://github.com/adap/flower/pull/869))
  
  The packages `flwr_example` and `flwr_experimental` have been deprecated since Flower 0.12.0 and they are not longer included in Flower release builds. The associated extras (`baseline`, `examples-pytorch`, `examples-tensorflow`, `http-logger`, `ops`) are now no-op and will be removed in an upcoming release.

## v0.17.0 (2021-09-24)

### What's new?

- **Experimental virtual client engine** ([#781](https://github.com/adap/flower/pull/781) [#790](https://github.com/adap/flower/pull/790) [#791](https://github.com/adap/flower/pull/791))

  One of Flower's goals is to enable research at scale. This release enables a first (experimental) peek at a major new feature, codenamed the virtual client engine. Virtual clients enable simulations that scale to a (very) large number of clients on a single machine or compute cluster. The easiest way to test the new functionality is to look at the two new code examples called `quickstart_simulation` and `simulation_pytorch`.

  The feature is still experimental, so there's no stability guarantee for the API. It's also not quite ready for prime time and comes with a few known caveats. However, those who are curious are encouraged to try it out and share their thoughts.

- **New built-in strategies** ([#828](https://github.com/adap/flower/pull/828) [#822](https://github.com/adap/flower/pull/822))
    - FedYogi - Federated learning strategy using Yogi on server-side. Implementation based on https://arxiv.org/abs/2003.00295
    - FedAdam - Federated learning strategy using Adam on server-side. Implementation based on https://arxiv.org/abs/2003.00295

- **New PyTorch Lightning code example** ([#617](https://github.com/adap/flower/pull/617))

- **New Variational Auto-Encoder code example** ([#752](https://github.com/adap/flower/pull/752))

- **New scikit-learn code example** ([#748](https://github.com/adap/flower/pull/748))

- **New experimental TensorBoard strategy** ([#789](https://github.com/adap/flower/pull/789))

- **Minor updates**
    - Improved advanced TensorFlow code example ([#769](https://github.com/adap/flower/pull/769))
    - Warning when `min_available_clients` is misconfigured ([#830](https://github.com/adap/flower/pull/830))
    - Improved gRPC server docs ([#841](https://github.com/adap/flower/pull/841))
    - Improved error message in `NumPyClient` ([#851](https://github.com/adap/flower/pull/851))
    - Improved PyTorch quickstart code example ([#852](https://github.com/adap/flower/pull/852))

### Incompatible changes

- **Disabled final distributed evaluation** ([#800](https://github.com/adap/flower/pull/800))

  Prior behaviour was to perform a final round of distributed evaluation on all connected clients, which is often not required (e.g., when using server-side evaluation). The prior behaviour can be enabled by passing `force_final_distributed_eval=True` to `start_server`.

- **Renamed q-FedAvg strategy** ([#802](https://github.com/adap/flower/pull/802))

  The strategy named `QffedAvg` was renamed to `QFedAvg` to better reflect the notation given in the original paper (q-FFL is the optimization objective, q-FedAvg is the proposed solver). Note the the original (now deprecated) `QffedAvg` class is still available for compatibility reasons (it will be removed in a future release).

- **Deprecated and renamed code example** `simulation_pytorch` **to** `simulation_pytorch_legacy` ([#791](https://github.com/adap/flower/pull/791))

  This example has been replaced by a new example. The new example is based on the experimental virtual client engine, which will become the new default way of doing most types of large-scale simulations in Flower. The existing example was kept for reference purposes, but it might be removed in the future.

## v0.16.0 (2021-05-11)

### What's new?

- **New built-in strategies** ([#549](https://github.com/adap/flower/pull/549))
    - (abstract) FedOpt
    - FedAdagrad

- **Custom metrics for server and strategies** ([#717](https://github.com/adap/flower/pull/717))

  The Flower server is now fully task-agnostic, all remaining instances of task-specific metrics (such as `accuracy`) have been replaced by custom metrics dictionaries. Flower 0.15 introduced the capability to pass a dictionary containing custom metrics from client to server. As of this release, custom metrics replace task-specific metrics on the server.

  Custom metric dictionaries are now used in two user-facing APIs: they are returned from Strategy methods `aggregate_fit`/`aggregate_evaluate` and they enable evaluation functions passed to build-in strategies (via `eval_fn`) to return more than two evaluation metrics. Strategies can even return *aggregated* metrics dictionaries for the server to keep track of.

  Stratey implementations should migrate their `aggregate_fit` and `aggregate_evaluate` methods to the new return type (e.g., by simply returning an empty `{}`), server-side evaluation functions should migrate from `return loss, accuracy` to `return loss, {"accuracy": accuracy}`.

  Flower 0.15-style return types are deprecated (but still supported), compatibility will be removed in a future release.

- **Migration warnings for deprecated functionality** ([#690](https://github.com/adap/flower/pull/690))

  Earlier versions of Flower were often migrated to new APIs, while maintaining compatibility with legacy APIs. This release introduces detailed warning messages if usage of deprecated APIs is detected. The new warning messages often provide details on how to migrate to more recent APIs, thus easing the transition from one release to another.

- Improved docs and docstrings ([#691](https://github.com/adap/flower/pull/691) [#692](https://github.com/adap/flower/pull/692) [#713](https://github.com/adap/flower/pull/713))

- MXNet example and documentation

- FedBN implementation in example PyTorch: From Centralized To Federated ([#696](https://github.com/adap/flower/pull/696) [#702](https://github.com/adap/flower/pull/702) [#705](https://github.com/adap/flower/pull/705))

### Incompatible changes

- **Serialization-agnostic server** ([#721](https://github.com/adap/flower/pull/721))

  The Flower server is now fully serialization-agnostic. Prior usage of class `Weights` (which represents parameters as deserialized NumPy ndarrays) was replaced by class `Parameters` (e.g., in `Strategy`). `Parameters` objects are fully serialization-agnostic and represents parameters as byte arrays, the `tensor_type` attributes indicates how these byte arrays should be interpreted (e.g., for serialization/deserialization).

  Built-in strategies implement this approach by handling serialization and deserialization to/from `Weights` internally. Custom/3rd-party Strategy implementations should update to the slighly changed Strategy method definitions. Strategy authors can consult PR [#721](https://github.com/adap/flower/pull/721) to see how strategies can easily migrate to the new format.

- Deprecated `flwr.server.Server.evaluate`, use `flwr.server.Server.evaluate_round` instead ([#717](https://github.com/adap/flower/pull/717))

## v0.15.0 (2021-03-12)

What's new?

- **Server-side parameter initialization** ([#658](https://github.com/adap/flower/pull/658))

  Model parameters can now be initialized on the server-side. Server-side parameter initialization works via a new `Strategy` method called `initialize_parameters`.

  Built-in strategies support a new constructor argument called `initial_parameters` to set the initial parameters. Built-in strategies will provide these initial parameters to the server on startup and then delete them to free the memory afterwards.

  ```python
  # Create model
  model = tf.keras.applications.EfficientNetB0(
      input_shape=(32, 32, 3), weights=None, classes=10
  )
  model.compile("adam", "sparse_categorical_crossentropy", metrics=["accuracy"])

  # Create strategy and initilize parameters on the server-side
  strategy = fl.server.strategy.FedAvg(
      # ... (other constructor arguments)
      initial_parameters=model.get_weights(),
  )

  # Start Flower server with the strategy
  fl.server.start_server("[::]:8080", config={"num_rounds": 3}, strategy=strategy)
  ```

  If no initial parameters are provided to the strategy, the server will continue to use the current behaviour (namely, it will ask one of the connected clients for its parameters and use these as the initial global parameters).

Deprecations

- Deprecate `flwr.server.strategy.DefaultStrategy` (migrate to `flwr.server.strategy.FedAvg`, which is equivalent)

## v0.14.0 (2021-02-18)

What's new?

- **Generalized** `Client.fit` **and** `Client.evaluate` **return values** ([#610](https://github.com/adap/flower/pull/610) [#572](https://github.com/adap/flower/pull/572) [#633](https://github.com/adap/flower/pull/633))

  Clients can now return an additional dictionary mapping `str` keys to values of the following types: `bool`, `bytes`, `float`, `int`, `str`. This means one can return almost arbitrary values from `fit`/`evaluate` and make use of them on the server side!
  
  This improvement also allowed for more consistent return types between `fit` and `evaluate`: `evaluate` should now return a tuple `(float, int, dict)` representing the loss, number of examples, and a dictionary holding arbitrary problem-specific values like accuracy. 
  
  In case you wondered: this feature is compatible with existing projects, the additional dictionary return value is optional. New code should however migrate to the new return types to be compatible with upcoming Flower releases (`fit`: `List[np.ndarray], int, Dict[str, Scalar]`, `evaluate`: `float, int, Dict[str, Scalar]`). See the example below for details.

  *Code example:* note the additional dictionary return values in both `FlwrClient.fit` and `FlwrClient.evaluate`: 

  ```python
  class FlwrClient(fl.client.NumPyClient):
      def fit(self, parameters, config):
          net.set_parameters(parameters)
          train_loss = train(net, trainloader)
          return net.get_weights(), len(trainloader), {"train_loss": train_loss}

      def evaluate(self, parameters, config):
          net.set_parameters(parameters)
          loss, accuracy, custom_metric = test(net, testloader)
          return loss, len(testloader), {"accuracy": accuracy, "custom_metric": custom_metric}
  ```

- **Generalized** `config` **argument in** `Client.fit` **and** `Client.evaluate` ([#595](https://github.com/adap/flower/pull/595))

  The `config` argument used to be of type `Dict[str, str]`, which means that dictionary values were expected to be strings. The new release generalizes this to enable values of the following types: `bool`, `bytes`, `float`, `int`, `str`.
  
  This means one can now pass almost arbitrary values to `fit`/`evaluate` using the `config` dictionary. Yay, no more `str(epochs)` on the server-side and `int(config["epochs"])` on the client side!

  *Code example:* note that the `config` dictionary now contains non-`str` values in both `Client.fit` and `Client.evaluate`: 

  ```python
  class FlwrClient(fl.client.NumPyClient):
      def fit(self, parameters, config):
          net.set_parameters(parameters)
          epochs: int = config["epochs"]
          train_loss = train(net, trainloader, epochs)
          return net.get_weights(), len(trainloader), {"train_loss": train_loss}

      def evaluate(self, parameters, config):
          net.set_parameters(parameters)
          batch_size: int = config["batch_size"]
          loss, accuracy = test(net, testloader, batch_size)
          return loss, len(testloader), {"accuracy": accuracy}
  ```

## v0.13.0 (2021-01-08)

What's new?

- New example: PyTorch From Centralized To Federated ([#549](https://github.com/adap/flower/pull/549))
- Improved documentation
    - New documentation theme ([#551](https://github.com/adap/flower/pull/551))
    - New API reference ([#554](https://github.com/adap/flower/pull/554))
    - Updated examples documentation ([#549](https://github.com/adap/flower/pull/549))
    - Removed obsolete documentation ([#548](https://github.com/adap/flower/pull/548))

Bugfix:

- `Server.fit` does not disconnect clients when finished, disconnecting the clients is now handled in `flwr.server.start_server` ([#553](https://github.com/adap/flower/pull/553) [#540](https://github.com/adap/flower/issues/540)).

## v0.12.0 (2020-12-07)

Important changes:

- Added an example for embedded devices ([#507](https://github.com/adap/flower/pull/507))
- Added a new NumPyClient (in addition to the existing KerasClient) ([#504](https://github.com/adap/flower/pull/504) [#508](https://github.com/adap/flower/pull/508))
- Deprecated `flwr_example` package and started to migrate examples into the top-level `examples` directory ([#494](https://github.com/adap/flower/pull/494) [#512](https://github.com/adap/flower/pull/512))

## v0.11.0 (2020-11-30)

Incompatible changes:

- Renamed strategy methods ([#486](https://github.com/adap/flower/pull/486)) to unify the naming of Flower's public APIs. Other public methods/functions (e.g., every method in `Client`, but also `Strategy.evaluate`) do not use the `on_` prefix, which is why we're removing it from the four methods in Strategy. To migrate rename the following `Strategy` methods accordingly:
    - `on_configure_evaluate` => `configure_evaluate`
    - `on_aggregate_evaluate` => `aggregate_evaluate`
    - `on_configure_fit` => `configure_fit`
    - `on_aggregate_fit` => `aggregate_fit`

Important changes:

- Deprecated `DefaultStrategy` ([#479](https://github.com/adap/flower/pull/479)). To migrate use `FedAvg` instead.
- Simplified examples and baselines ([#484](https://github.com/adap/flower/pull/484)).
- Removed presently unused `on_conclude_round` from strategy interface ([#483](https://github.com/adap/flower/pull/483)).
- Set minimal Python version to 3.6.1 instead of 3.6.9 ([#471](https://github.com/adap/flower/pull/471)).
- Improved `Strategy` docstrings ([#470](https://github.com/adap/flower/pull/470)).<|MERGE_RESOLUTION|>--- conflicted
+++ resolved
@@ -4,19 +4,15 @@
 
 ### What's new?
 
-<<<<<<< HEAD
+- **Deprecate Python 3.7**
+
+  Since Python 3.7 reached its end of life (EOL) on 2023-06-27, support for Python 3.7 is now deprecated and will be removed in an upcoming release.
+
 - **Add new** `Bulyan` **strategy** ([#1817](https://github.com/adap/flower/pull/1817), [#1891](https://github.com/adap/flower/pull/1891))
 
   The new `Bulyan` strategy implements Bulyan by [El Mhamdi et al., 2018](https://arxiv.org/abs/1802.07927)
 
 - **Add new** `FedTrimmedAvg` **strategy** ([#1769](https://github.com/adap/flower/pull/1769), [#1853](https://github.com/adap/flower/pull/1853))
-=======
-- **Deprecate Python 3.7**
-
-  Since Python 3.7 reached its end of life (EOL) on 2023-06-27, support for Python 3.7 is now deprecated and will be removed in an upcoming release.
-
--  **Add new** `FedTrimmedAvg` **strategy** ([#1769](https://github.com/adap/flower/pull/1769), [#1853](https://github.com/adap/flower/pull/1853))
->>>>>>> 8276c578
 
   The new `FedTrimmedAvg` strategy implements Trimmed Mean by [Dong Yin, 2018](https://arxiv.org/abs/1803.01498)
 
