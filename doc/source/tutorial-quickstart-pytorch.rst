--- conflicted
+++ resolved
@@ -1,7 +1,6 @@
 :og:description: Learn how to train a Convolutional Neural Network on CIFAR-10 using federated learning with Flower and PyTorch in this step-by-step tutorial.
 .. _quickstart-pytorch:
 
-<<<<<<< HEAD
 .. title:: Federated Learning Tutorial: Train CNN with Flower & PyTorch
 
 .. meta::
@@ -10,18 +9,6 @@
 ####################
  Quickstart PyTorch
 ####################
-
-In this federated learning tutorial we will learn how to train a
-Convolutional Neural Network on CIFAR-10 using Flower and PyTorch. It is
-recommended to create a virtual environment and run everything within a
-:doc:`virtualenv <contributor-how-to-set-up-a-virtual-env>`.
-
-Let's use `flwr new` to create a complete Flower+PyTorch project. It
-will generate all the files needed to run, by default with the Flower
-Simulation Engine, a federation of 10 nodes using `FedAvg
-=======
-Quickstart PyTorch
-==================
 
 In this federated learning tutorial we will learn how to train a Convolutional Neural
 Network on CIFAR-10 using Flower and PyTorch. It is recommended to create a virtual
@@ -31,7 +18,6 @@
 Let's use `flwr new` to create a complete Flower+PyTorch project. It will generate all
 the files needed to run, by default with the Flower Simulation Engine, a federation of
 10 nodes using `FedAvg
->>>>>>> b22b8f69
 <https://flower.ai/docs/framework/ref-api/flwr.server.strategy.FedAvg.html#flwr.server.strategy.FedAvg>`_.
 The dataset will be partitioned using Flower Dataset's `IidPartitioner
 <https://flower.ai/docs/datasets/ref-api/flwr_datasets.partitioner.IidPartitioner.html#flwr_datasets.partitioner.IidPartitioner>`_.
@@ -380,11 +366,5 @@
     previously recommended APIs. A new video tutorial will be released that shows the
     new APIs (as the content above does)
 
-<<<<<<< HEAD
-=======
-.. meta::
-    :description: Check out this Federated Learning quickstart tutorial for using Flower with PyTorch to train a CNN model on MNIST.
-
->>>>>>> b22b8f69
 .. youtube:: jOmmuzMIQ4c
     :width: 100%