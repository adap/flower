--- conflicted
+++ resolved
@@ -8,13 +8,9 @@
 
 - **Retiring MXNet examples** The development of the MXNet fremework has ended and the project is now [archived on GitHub](https://github.com/apache/mxnet). Existing MXNet examples won't receive updates [#2724](https://github.com/adap/flower/pull/2724)
 
-<<<<<<< HEAD
-- **Deprecated `start_numpy_client`**. ([#2563](https://github.com/adap/flower/pull/2563)) Until now, clients of type `NumPyClient` needed to be started via `start_numpy_client`. In our efforts to consolidate the core freamework we have introduced changes and now all client types should start via `start_client`. To continue using `NumPyClient` clients, you simply need to first all the `.to_client()` method then pass the client object to `start_client`. The examples and the documentation have been updated accordigntly.
-=======
 - **Deprecated `start_numpy_client`**. ([#2563](https://github.com/adap/flower/pull/2563))
 
   Until now, clients of type `NumPyClient` needed to be started via `start_numpy_client`. In our efforts to consolidate the core framework, we have introduced changes, and now all client types should start via `start_client`. To continue using `NumPyClient` clients, you simply need to first call the `.to_client()` method and then pass returned `Client` object to `start_client`. The examples and the documentation have been updated accordingly.
->>>>>>> b9b0a90a
 
 - **Update Flower Baselines**
 
