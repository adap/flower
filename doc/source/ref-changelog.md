# Changelog

## v1.9.0 (2024-06-10)

### Thanks to our contributors

We would like to give our special thanks to all the contributors who made the new version of Flower possible (in `git shortlog` order):

`Adam Narozniak`, `Charles Beauville`, `Chong Shen Ng`, `Daniel J. Beutel`, `Daniel Nata Nugraha`, `Heng Pan`, `Javier`, `Mahdi Beitollahi`, `Robert Steiner`, `Taner Topal`, `Yan Gao`, `bapic`, `mohammadnaseri` <!---TOKEN_v1.9.0-->

### What's new?

- **Introduce built-in authentication (preview)** ([#2946](https://github.com/adap/flower/pull/2946), [#3388](https://github.com/adap/flower/pull/3388), [#2948](https://github.com/adap/flower/pull/2948), [#2917](https://github.com/adap/flower/pull/2917), [#3386](https://github.com/adap/flower/pull/3386), [#3308](https://github.com/adap/flower/pull/3308), [#3001](https://github.com/adap/flower/pull/3001), [#3409](https://github.com/adap/flower/pull/3409), [#2999](https://github.com/adap/flower/pull/2999), [#2979](https://github.com/adap/flower/pull/2979), [#3389](https://github.com/adap/flower/pull/3389), [#3503](https://github.com/adap/flower/pull/3503), [#3366](https://github.com/adap/flower/pull/3366), [#3357](https://github.com/adap/flower/pull/3357))

  Flower 1.9 introduces the first build-in version of client node authentication. In previous releases, users often wrote glue code to connect Flower to external authentication systems. With this release, the SuperLink can authenticate SuperNodes using a built-in authentication system. A new [how-to guide](https://flower.ai/docs/framework/how-to-authenticate-supernodes.html) and a new [code example](https://github.com/adap/flower/tree/main/examples/flower-authentication) help you to get started.

  This is the first preview release of the Flower-native authentication system. Many additional features are on the roadmap for upcoming Flower releases - stay tuned.

- **Introduce end-to-end Docker support** ([#3483](https://github.com/adap/flower/pull/3483), [#3266](https://github.com/adap/flower/pull/3266), [#3390](https://github.com/adap/flower/pull/3390), [#3283](https://github.com/adap/flower/pull/3283), [#3285](https://github.com/adap/flower/pull/3285), [#3391](https://github.com/adap/flower/pull/3391), [#3403](https://github.com/adap/flower/pull/3403), [#3458](https://github.com/adap/flower/pull/3458), [#3533](https://github.com/adap/flower/pull/3533), [#3453](https://github.com/adap/flower/pull/3453), [#3486](https://github.com/adap/flower/pull/3486), [#3290](https://github.com/adap/flower/pull/3290))

  Full Flower Next Docker support is here! With the release of Flower 1.9, Flower provides stable Docker images for the Flower SuperLink, the Flower SuperNode, and the Flower `ServerApp`. This set of images enables you to run all Flower components in Docker. Check out the new [how-to guide](https://flower.ai/docs/framework/how-to-run-flower-using-docker.html) to get stated.

- **Re-architect Flower Next simulation engine** ([#3307](https://github.com/adap/flower/pull/3307), [#3355](https://github.com/adap/flower/pull/3355), [#3272](https://github.com/adap/flower/pull/3272), [#3273](https://github.com/adap/flower/pull/3273), [#3417](https://github.com/adap/flower/pull/3417), [#3281](https://github.com/adap/flower/pull/3281), [#3343](https://github.com/adap/flower/pull/3343), [#3326](https://github.com/adap/flower/pull/3326))

  Flower Next simulations now use a new in-memory `Driver` that improves the reliability of simulations, especially in notebook environments. This is a significant step towards a complete overhaul of the Flower Next simulation architecture.

- **Upgrade simulation engine** ([#3354](https://github.com/adap/flower/pull/3354), [#3378](https://github.com/adap/flower/pull/3378), [#3262](https://github.com/adap/flower/pull/3262), [#3435](https://github.com/adap/flower/pull/3435), [#3501](https://github.com/adap/flower/pull/3501), [#3482](https://github.com/adap/flower/pull/3482), [#3494](https://github.com/adap/flower/pull/3494))

  The Flower Next simulation engine comes with improved and configurable logging. The Ray-based simulation backend in Flower 1.9 was updated to use Ray 2.10.

- **Introduce FedPFT baseline** ([#3268](https://github.com/adap/flower/pull/3268))

  FedPFT allows you to perform one-shot Federated Learning by leveraging widely available foundational models, dramatically reducing communication costs while delivering high performing models. This is work led by Mahdi Beitollahi from Huawei Noah's Ark Lab (Montreal, Canada). Read all the details in their paper: "Parametric Feature Transfer: One-shot Federated Learning with Foundation Models" ([arxiv](https://arxiv.org/abs/2402.01862))

- **Launch additional** `flwr new` **templates for Apple MLX, Hugging Face Transformers, scikit-learn and TensorFlow** ([#3291](https://github.com/adap/flower/pull/3291), [#3139](https://github.com/adap/flower/pull/3139), [#3284](https://github.com/adap/flower/pull/3284), [#3251](https://github.com/adap/flower/pull/3251), [#3376](https://github.com/adap/flower/pull/3376), [#3287](https://github.com/adap/flower/pull/3287))

  The `flwr` CLI's `flwr new` command is starting to become everone's favorite way of creating new Flower projects. This release introduces additional `flwr new` templates for Apple MLX, Hugging Face Transformers, scikit-learn and TensorFlow. In addition to that, existing templates also received updates.

- **Refine** `RecordSet` **API** ([#3209](https://github.com/adap/flower/pull/3209), [#3331](https://github.com/adap/flower/pull/3331), [#3334](https://github.com/adap/flower/pull/3334), [#3335](https://github.com/adap/flower/pull/3335), [#3375](https://github.com/adap/flower/pull/3375), [#3368](https://github.com/adap/flower/pull/3368))

  `RecordSet` is part of the Flower Next low-level API preview release. In Flower 1.9, `RecordSet` received a number of usability improvements that make it easier to build `RecordSet`-based `ServerApp`s and `ClientApp`s.

- **Beautify logging** ([#3379](https://github.com/adap/flower/pull/3379), [#3430](https://github.com/adap/flower/pull/3430), [#3461](https://github.com/adap/flower/pull/3461), [#3360](https://github.com/adap/flower/pull/3360), [#3433](https://github.com/adap/flower/pull/3433))

  Logs received a substantial update. Not only are logs now much nicer to look at, but they are also more configurable.

- **Improve reliability** ([#3564](https://github.com/adap/flower/pull/3564), [#3561](https://github.com/adap/flower/pull/3561), [#3566](https://github.com/adap/flower/pull/3566), [#3462](https://github.com/adap/flower/pull/3462), [#3225](https://github.com/adap/flower/pull/3225), [#3514](https://github.com/adap/flower/pull/3514), [#3535](https://github.com/adap/flower/pull/3535), [#3372](https://github.com/adap/flower/pull/3372))

  Flower 1.9 includes reliability improvements across many parts of the system. One example is a much improved SuperNode shutdown procedure.

- **Update Swift and C++ SDKs** ([#3321](https://github.com/adap/flower/pull/3321), [#2763](https://github.com/adap/flower/pull/2763))

  In the C++ SDK, communication-related code is now separate from main client logic. A new abstract class `Communicator` has been introduced alongside a gRPC implementation of it.

- **Improve testing, tooling and CI/CD infrastructure** ([#3294](https://github.com/adap/flower/pull/3294), [#3282](https://github.com/adap/flower/pull/3282), [#3311](https://github.com/adap/flower/pull/3311), [#2878](https://github.com/adap/flower/pull/2878), [#3333](https://github.com/adap/flower/pull/3333), [#3255](https://github.com/adap/flower/pull/3255), [#3349](https://github.com/adap/flower/pull/3349), [#3400](https://github.com/adap/flower/pull/3400), [#3401](https://github.com/adap/flower/pull/3401), [#3399](https://github.com/adap/flower/pull/3399), [#3346](https://github.com/adap/flower/pull/3346), [#3398](https://github.com/adap/flower/pull/3398), [#3397](https://github.com/adap/flower/pull/3397), [#3347](https://github.com/adap/flower/pull/3347), [#3502](https://github.com/adap/flower/pull/3502), [#3387](https://github.com/adap/flower/pull/3387), [#3542](https://github.com/adap/flower/pull/3542), [#3396](https://github.com/adap/flower/pull/3396), [#3496](https://github.com/adap/flower/pull/3496), [#3465](https://github.com/adap/flower/pull/3465), [#3473](https://github.com/adap/flower/pull/3473), [#3484](https://github.com/adap/flower/pull/3484), [#3521](https://github.com/adap/flower/pull/3521), [#3363](https://github.com/adap/flower/pull/3363), [#3497](https://github.com/adap/flower/pull/3497), [#3464](https://github.com/adap/flower/pull/3464), [#3495](https://github.com/adap/flower/pull/3495), [#3478](https://github.com/adap/flower/pull/3478), [#3271](https://github.com/adap/flower/pull/3271))

  As always, the Flower tooling, testing, and CI/CD infrastructure has received many updates.

- **Improve documentation** ([#3530](https://github.com/adap/flower/pull/3530), [#3539](https://github.com/adap/flower/pull/3539), [#3425](https://github.com/adap/flower/pull/3425), [#3520](https://github.com/adap/flower/pull/3520), [#3286](https://github.com/adap/flower/pull/3286), [#3516](https://github.com/adap/flower/pull/3516), [#3523](https://github.com/adap/flower/pull/3523), [#3545](https://github.com/adap/flower/pull/3545), [#3498](https://github.com/adap/flower/pull/3498), [#3439](https://github.com/adap/flower/pull/3439), [#3440](https://github.com/adap/flower/pull/3440), [#3382](https://github.com/adap/flower/pull/3382), [#3559](https://github.com/adap/flower/pull/3559), [#3432](https://github.com/adap/flower/pull/3432), [#3278](https://github.com/adap/flower/pull/3278), [#3371](https://github.com/adap/flower/pull/3371), [#3519](https://github.com/adap/flower/pull/3519), [#3267](https://github.com/adap/flower/pull/3267), [#3204](https://github.com/adap/flower/pull/3204), [#3274](https://github.com/adap/flower/pull/3274))

  As always, the Flower documentation has received many updates. Notable new pages include:

  - [How-to upgrate to Flower Next (Flower Next migration guide)](https://flower.ai/docs/framework/how-to-upgrade-to-flower-next.html)

  - [How-to run Flower using Docker](https://flower.ai/docs/framework/how-to-run-flower-using-docker.html)

  - [Flower Mods reference](https://flower.ai/docs/framework/ref-api/flwr.client.mod.html#module-flwr.client.mod)

- **General updates to Flower Examples** ([#3205](https://github.com/adap/flower/pull/3205), [#3226](https://github.com/adap/flower/pull/3226), [#3211](https://github.com/adap/flower/pull/3211), [#3252](https://github.com/adap/flower/pull/3252), [#3427](https://github.com/adap/flower/pull/3427), [#3410](https://github.com/adap/flower/pull/3410), [#3426](https://github.com/adap/flower/pull/3426), [#3228](https://github.com/adap/flower/pull/3228), [#3342](https://github.com/adap/flower/pull/3342), [#3200](https://github.com/adap/flower/pull/3200), [#3202](https://github.com/adap/flower/pull/3202), [#3394](https://github.com/adap/flower/pull/3394), [#3488](https://github.com/adap/flower/pull/3488), [#3329](https://github.com/adap/flower/pull/3329), [#3526](https://github.com/adap/flower/pull/3526), [#3392](https://github.com/adap/flower/pull/3392), [#3474](https://github.com/adap/flower/pull/3474), [#3269](https://github.com/adap/flower/pull/3269))

  As always, Flower code examples have received many updates.

- **General improvements** ([#3532](https://github.com/adap/flower/pull/3532), [#3318](https://github.com/adap/flower/pull/3318), [#3565](https://github.com/adap/flower/pull/3565), [#3296](https://github.com/adap/flower/pull/3296), [#3305](https://github.com/adap/flower/pull/3305), [#3246](https://github.com/adap/flower/pull/3246), [#3224](https://github.com/adap/flower/pull/3224), [#3475](https://github.com/adap/flower/pull/3475), [#3297](https://github.com/adap/flower/pull/3297), [#3317](https://github.com/adap/flower/pull/3317), [#3429](https://github.com/adap/flower/pull/3429), [#3196](https://github.com/adap/flower/pull/3196), [#3534](https://github.com/adap/flower/pull/3534), [#3240](https://github.com/adap/flower/pull/3240), [#3365](https://github.com/adap/flower/pull/3365), [#3407](https://github.com/adap/flower/pull/3407), [#3563](https://github.com/adap/flower/pull/3563), [#3344](https://github.com/adap/flower/pull/3344), [#3330](https://github.com/adap/flower/pull/3330), [#3436](https://github.com/adap/flower/pull/3436), [#3300](https://github.com/adap/flower/pull/3300), [#3327](https://github.com/adap/flower/pull/3327), [#3254](https://github.com/adap/flower/pull/3254), [#3253](https://github.com/adap/flower/pull/3253), [#3419](https://github.com/adap/flower/pull/3419), [#3289](https://github.com/adap/flower/pull/3289), [#3208](https://github.com/adap/flower/pull/3208), [#3245](https://github.com/adap/flower/pull/3245), [#3319](https://github.com/adap/flower/pull/3319), [#3203](https://github.com/adap/flower/pull/3203), [#3423](https://github.com/adap/flower/pull/3423), [#3352](https://github.com/adap/flower/pull/3352), [#3292](https://github.com/adap/flower/pull/3292), [#3261](https://github.com/adap/flower/pull/3261))

### Deprecations

- **Deprecate Python 3.8 support**

  Python 3.8 will stop receiving security fixes in [October 2024](https://devguide.python.org/versions/). Support for Python 3.8 is now deprecated and will be removed in an upcoming release.

- **Deprecate (experimental)** `flower-driver-api` **and** `flower-fleet-api` ([#3416](https://github.com/adap/flower/pull/3416), [#3420](https://github.com/adap/flower/pull/3420))

  Flower 1.9 deprecates the two (experimental) commands `flower-driver-api` and `flower-fleet-api`. Both commands will be removed in an upcoming release. Use `flower-superlink` instead.

- **Deprecate** `--server` **in favor of** `--superlink` ([#3518](https://github.com/adap/flower/pull/3518))

  The commands `flower-server-app` and `flower-client-app` should use `--superlink` instead of the now deprecated `--server`. Support for `--server` will be removed in a future release.

### Incompatible changes

- **Replace** `flower-superlink` **CLI option** `--certificates` **with** `--ssl-ca-certfile` **,** `--ssl-certfile` **and** `--ssl-keyfile` ([#3512](https://github.com/adap/flower/pull/3512), [#3408](https://github.com/adap/flower/pull/3408))

  SSL-related `flower-superlink` CLI arguments were restructured in an incompatible way. Instead of passing a single `--certificates` flag with three values, you now need to pass three flags (`--ssl-ca-certfile`, `--ssl-certfile` and `--ssl-keyfile`) with one value each. Check out the [SSL connections](https://flower.ai/docs/framework/how-to-enable-ssl-connections.html) documentation page for details.

- **Remove SuperLink** `--vce` **option** ([#3513](https://github.com/adap/flower/pull/3513))

  Instead of separately starting a SuperLink and a `ServerApp` for simulation, simulations must now be started using the single `flower-simulation` command.

- **Merge** `--grpc-rere` **and** `--rest` **SuperLink options** ([#3527](https://github.com/adap/flower/pull/3527))

  To simplify the usage of `flower-superlink`, previously separate sets of CLI options for gRPC and REST were merged into one unified set of options. Consult the [Flower CLI reference documentation](https://flower.ai/docs/framework/ref-api-cli.html) for details.

## v1.8.0 (2024-04-03)

### Thanks to our contributors

We would like to give our special thanks to all the contributors who made the new version of Flower possible (in `git shortlog` order):

`Adam Narozniak`, `Charles Beauville`, `Daniel J. Beutel`, `Daniel Nata Nugraha`, `Danny`, `Gustavo Bertoli`, `Heng Pan`, `Ikko Eltociear Ashimine`, `Jack Cook`, `Javier`, `Raj Parekh`, `Robert Steiner`, `Sebastian van der Voort`, `Taner Topal`, `Yan Gao`, `mohammadnaseri`, `tabdar-khan` <!---TOKEN_v1.8.0-->

### What's new?

- **Introduce Flower Next high-level API (stable)** ([#3002](https://github.com/adap/flower/pull/3002), [#2934](https://github.com/adap/flower/pull/2934), [#2958](https://github.com/adap/flower/pull/2958), [#3173](https://github.com/adap/flower/pull/3173), [#3174](https://github.com/adap/flower/pull/3174), [#2923](https://github.com/adap/flower/pull/2923), [#2691](https://github.com/adap/flower/pull/2691), [#3079](https://github.com/adap/flower/pull/3079), [#2961](https://github.com/adap/flower/pull/2961), [#2924](https://github.com/adap/flower/pull/2924), [#3166](https://github.com/adap/flower/pull/3166), [#3031](https://github.com/adap/flower/pull/3031), [#3057](https://github.com/adap/flower/pull/3057), [#3000](https://github.com/adap/flower/pull/3000), [#3113](https://github.com/adap/flower/pull/3113), [#2957](https://github.com/adap/flower/pull/2957), [#3183](https://github.com/adap/flower/pull/3183), [#3180](https://github.com/adap/flower/pull/3180), [#3035](https://github.com/adap/flower/pull/3035), [#3189](https://github.com/adap/flower/pull/3189), [#3185](https://github.com/adap/flower/pull/3185), [#3190](https://github.com/adap/flower/pull/3190), [#3191](https://github.com/adap/flower/pull/3191), [#3195](https://github.com/adap/flower/pull/3195), [#3197](https://github.com/adap/flower/pull/3197))

  The Flower Next high-level API is stable! Flower Next is the future of Flower - all new features (like Flower Mods) will be built on top of it. You can start to migrate your existing projects to Flower Next by using `ServerApp` and `ClientApp` (check out `quickstart-pytorch` or `quickstart-tensorflow`, a detailed migration guide will follow shortly). Flower Next allows you to run multiple projects concurrently (we call this multi-run) and execute the same project in either simulation environments or deployment environments without having to change a single line of code. The best part? It's fully compatible with existing Flower projects that use `Strategy`, `NumPyClient` & co.

- **Introduce Flower Next low-level API (preview)** ([#3062](https://github.com/adap/flower/pull/3062), [#3034](https://github.com/adap/flower/pull/3034), [#3069](https://github.com/adap/flower/pull/3069))

  In addition to the Flower Next *high-level* API that uses `Strategy`, `NumPyClient` & co, Flower 1.8 also comes with a preview version of the new Flower Next *low-level* API. The low-level API allows for granular control of every aspect of the learning process by sending/receiving individual messages to/from client nodes. The new `ServerApp` supports registering a custom `main` function that allows writing custom training loops for methods like async FL, cyclic training, or federated analytics. The new `ClientApp` supports registering `train`, `evaluate` and `query` functions that can access the raw message received from the `ServerApp`. New abstractions like `RecordSet`, `Message` and `Context` further enable sending multiple models, multiple sets of config values and metrics, stateful computations on the client node and implementations of custom SMPC protocols, to name just a few.

- **Introduce Flower Mods (preview)** ([#3054](https://github.com/adap/flower/pull/3054), [#2911](https://github.com/adap/flower/pull/2911), [#3083](https://github.com/adap/flower/pull/3083))

  Flower Modifiers (we call them Mods) can intercept messages and analyze, edit or handle them directly. Mods can be used to develop pluggable modules that work across different projects. Flower 1.8 already includes mods to log the size of a message, the number of parameters sent over the network, differential privacy with fixed clipping and adaptive clipping, local differential privacy and secure aggregation protocols SecAgg and SecAgg+. The Flower Mods API is released as a preview, but researchers can already use it to experiment with arbirtrary SMPC protocols.

- **Fine-tune LLMs with LLM FlowerTune** ([#3029](https://github.com/adap/flower/pull/3029), [#3089](https://github.com/adap/flower/pull/3089), [#3092](https://github.com/adap/flower/pull/3092), [#3100](https://github.com/adap/flower/pull/3100), [#3114](https://github.com/adap/flower/pull/3114), [#3162](https://github.com/adap/flower/pull/3162), [#3172](https://github.com/adap/flower/pull/3172))

  We are introducing LLM FlowerTune, an introductory example that demonstrates federated LLM fine-tuning of pre-trained Llama2 models on the Alpaca-GPT4 dataset. The example is built to be easily adapted to use different models and/or datasets. Read our blog post [LLM FlowerTune: Federated LLM Fine-tuning with Flower](https://flower.ai/blog/2024-03-14-llm-flowertune-federated-llm-finetuning-with-flower/) for more details.

- **Introduce built-in Differential Privacy (preview)** ([#2798](https://github.com/adap/flower/pull/2798), [#2959](https://github.com/adap/flower/pull/2959), [#3038](https://github.com/adap/flower/pull/3038), [#3147](https://github.com/adap/flower/pull/3147), [#2909](https://github.com/adap/flower/pull/2909), [#2893](https://github.com/adap/flower/pull/2893), [#2892](https://github.com/adap/flower/pull/2892), [#3039](https://github.com/adap/flower/pull/3039), [#3074](https://github.com/adap/flower/pull/3074))

  Built-in Differential Privacy is here! Flower supports both central and local differential privacy (DP). Central DP can be configured with either fixed or adaptive clipping. The clipping can happen either on the server-side or the client-side. Local DP does both clipping and noising on the client-side. A new documentation page [explains Differential Privacy approaches](https://flower.ai/docs/framework/explanation-differential-privacy.html) and a new how-to guide describes [how to use the new Differential Privacy components](https://flower.ai/docs/framework/how-to-use-differential-privacy.html) in Flower.

- **Introduce built-in Secure Aggregation (preview)** ([#3120](https://github.com/adap/flower/pull/3120), [#3110](https://github.com/adap/flower/pull/3110), [#3108](https://github.com/adap/flower/pull/3108))

  Built-in Secure Aggregation is here! Flower now supports different secure aggregation protocols out-of-the-box. The best part? You can add secure aggregation to your Flower projects with only a few lines of code. In this initial release, we inlcude support for SecAgg and SecAgg+, but more protocols will be implemented shortly. We'll also add detailed docs that explain secure aggregation and how to use it in Flower. You can already check out the new code example that shows how to use Flower to easily combine Federated Learning, Differential Privacy and Secure Aggregation in the same project.

- **Introduce** `flwr` **CLI (preview)** ([#2942](https://github.com/adap/flower/pull/2942), [#3055](https://github.com/adap/flower/pull/3055), [#3111](https://github.com/adap/flower/pull/3111), [#3130](https://github.com/adap/flower/pull/3130), [#3136](https://github.com/adap/flower/pull/3136), [#3094](https://github.com/adap/flower/pull/3094), [#3059](https://github.com/adap/flower/pull/3059), [#3049](https://github.com/adap/flower/pull/3049), [#3142](https://github.com/adap/flower/pull/3142))

  A new `flwr` CLI command allows creating new Flower projects (`flwr new`) and then running them using the Simulation Engine (`flwr run`).

- **Introduce Flower Next Simulation Engine** ([#3024](https://github.com/adap/flower/pull/3024), [#3061](https://github.com/adap/flower/pull/3061), [#2997](https://github.com/adap/flower/pull/2997), [#2783](https://github.com/adap/flower/pull/2783), [#3184](https://github.com/adap/flower/pull/3184), [#3075](https://github.com/adap/flower/pull/3075), [#3047](https://github.com/adap/flower/pull/3047), [#2998](https://github.com/adap/flower/pull/2998), [#3009](https://github.com/adap/flower/pull/3009), [#3008](https://github.com/adap/flower/pull/3008))

  The Flower Simulation Engine can now run Flower Next projects. For notebook environments, there's also a new `run_simulation` function that can run `ServerApp` and `ClientApp`.

- **Handle SuperNode connection errors** ([#2969](https://github.com/adap/flower/pull/2969))

  A SuperNode will now try to reconnect indefinitely to the SuperLink in case of connection errors. The arguments `--max-retries` and `--max-wait-time` can now be passed to the `flower-client-app` command. `--max-retries` will define the number of tentatives the client should make before it gives up trying to reconnect to the SuperLink, and, `--max-wait-time` defines the time before the SuperNode gives up trying to reconnect to the SuperLink.

- **General updates to Flower Baselines** ([#2904](https://github.com/adap/flower/pull/2904), [#2482](https://github.com/adap/flower/pull/2482), [#2985](https://github.com/adap/flower/pull/2985), [#2968](https://github.com/adap/flower/pull/2968))

  There's a new [FedStar](https://flower.ai/docs/baselines/fedstar.html) baseline. Several other baselined have been updated as well.

- **Improve documentation and translations** ([#3050](https://github.com/adap/flower/pull/3050), [#3044](https://github.com/adap/flower/pull/3044), [#3043](https://github.com/adap/flower/pull/3043), [#2986](https://github.com/adap/flower/pull/2986), [#3041](https://github.com/adap/flower/pull/3041), [#3046](https://github.com/adap/flower/pull/3046), [#3042](https://github.com/adap/flower/pull/3042), [#2978](https://github.com/adap/flower/pull/2978), [#2952](https://github.com/adap/flower/pull/2952), [#3167](https://github.com/adap/flower/pull/3167), [#2953](https://github.com/adap/flower/pull/2953), [#3045](https://github.com/adap/flower/pull/3045), [#2654](https://github.com/adap/flower/pull/2654), [#3082](https://github.com/adap/flower/pull/3082), [#2990](https://github.com/adap/flower/pull/2990), [#2989](https://github.com/adap/flower/pull/2989))

  As usual, we merged many smaller and larger improvements to the documentation. A special thank you goes to [Sebastian van der Voort](https://github.com/svdvoort) for landing a big documentation PR!

- **General updates to Flower Examples** ([3134](https://github.com/adap/flower/pull/3134), [2996](https://github.com/adap/flower/pull/2996), [2930](https://github.com/adap/flower/pull/2930), [2967](https://github.com/adap/flower/pull/2967), [2467](https://github.com/adap/flower/pull/2467), [2910](https://github.com/adap/flower/pull/2910), [#2918](https://github.com/adap/flower/pull/2918), [#2773](https://github.com/adap/flower/pull/2773), [#3063](https://github.com/adap/flower/pull/3063), [#3116](https://github.com/adap/flower/pull/3116), [#3117](https://github.com/adap/flower/pull/3117))

  Two new examples show federated training of a Vision Transformer (ViT) and federated learning in a medical context using the popular MONAI library. `quickstart-pytorch` and `quickstart-tensorflow` demonstrate the new Flower Next `ServerApp` and `ClientApp`. Many other examples received considerable updates as well.

- **General improvements** ([#3171](https://github.com/adap/flower/pull/3171), [3099](https://github.com/adap/flower/pull/3099), [3003](https://github.com/adap/flower/pull/3003), [3145](https://github.com/adap/flower/pull/3145), [3017](https://github.com/adap/flower/pull/3017), [3085](https://github.com/adap/flower/pull/3085), [3012](https://github.com/adap/flower/pull/3012), [3119](https://github.com/adap/flower/pull/3119), [2991](https://github.com/adap/flower/pull/2991), [2970](https://github.com/adap/flower/pull/2970), [2980](https://github.com/adap/flower/pull/2980), [3086](https://github.com/adap/flower/pull/3086), [2932](https://github.com/adap/flower/pull/2932), [2928](https://github.com/adap/flower/pull/2928), [2941](https://github.com/adap/flower/pull/2941), [2933](https://github.com/adap/flower/pull/2933), [3181](https://github.com/adap/flower/pull/3181), [2973](https://github.com/adap/flower/pull/2973), [2992](https://github.com/adap/flower/pull/2992), [2915](https://github.com/adap/flower/pull/2915), [3040](https://github.com/adap/flower/pull/3040), [3022](https://github.com/adap/flower/pull/3022), [3032](https://github.com/adap/flower/pull/3032), [2902](https://github.com/adap/flower/pull/2902), [2931](https://github.com/adap/flower/pull/2931), [3005](https://github.com/adap/flower/pull/3005), [3132](https://github.com/adap/flower/pull/3132), [3115](https://github.com/adap/flower/pull/3115), [2944](https://github.com/adap/flower/pull/2944), [3064](https://github.com/adap/flower/pull/3064), [3106](https://github.com/adap/flower/pull/3106), [2974](https://github.com/adap/flower/pull/2974), [3178](https://github.com/adap/flower/pull/3178), [2993](https://github.com/adap/flower/pull/2993), [3186](https://github.com/adap/flower/pull/3186), [3091](https://github.com/adap/flower/pull/3091), [3125](https://github.com/adap/flower/pull/3125), [3093](https://github.com/adap/flower/pull/3093), [3013](https://github.com/adap/flower/pull/3013), [3033](https://github.com/adap/flower/pull/3033), [3133](https://github.com/adap/flower/pull/3133), [3068](https://github.com/adap/flower/pull/3068), [2916](https://github.com/adap/flower/pull/2916), [2975](https://github.com/adap/flower/pull/2975), [2984](https://github.com/adap/flower/pull/2984), [2846](https://github.com/adap/flower/pull/2846), [3077](https://github.com/adap/flower/pull/3077), [3143](https://github.com/adap/flower/pull/3143), [2921](https://github.com/adap/flower/pull/2921), [3101](https://github.com/adap/flower/pull/3101), [2927](https://github.com/adap/flower/pull/2927), [2995](https://github.com/adap/flower/pull/2995), [2972](https://github.com/adap/flower/pull/2972), [2912](https://github.com/adap/flower/pull/2912), [3065](https://github.com/adap/flower/pull/3065), [3028](https://github.com/adap/flower/pull/3028), [2922](https://github.com/adap/flower/pull/2922), [2982](https://github.com/adap/flower/pull/2982), [2914](https://github.com/adap/flower/pull/2914), [3179](https://github.com/adap/flower/pull/3179), [3080](https://github.com/adap/flower/pull/3080), [2994](https://github.com/adap/flower/pull/2994), [3187](https://github.com/adap/flower/pull/3187), [2926](https://github.com/adap/flower/pull/2926), [3018](https://github.com/adap/flower/pull/3018), [3144](https://github.com/adap/flower/pull/3144), [3011](https://github.com/adap/flower/pull/3011), [#3152](https://github.com/adap/flower/pull/3152), [#2836](https://github.com/adap/flower/pull/2836), [#2929](https://github.com/adap/flower/pull/2929), [#2943](https://github.com/adap/flower/pull/2943), [#2955](https://github.com/adap/flower/pull/2955), [#2954](https://github.com/adap/flower/pull/2954))

### Incompatible changes

None

## v1.7.0 (2024-02-05)

### Thanks to our contributors

We would like to give our special thanks to all the contributors who made the new version of Flower possible (in `git shortlog` order):

`Aasheesh Singh`, `Adam Narozniak`, `Aml Hassan Esmil`, `Charles Beauville`, `Daniel J. Beutel`, `Daniel Nata Nugraha`, `Edoardo Gabrielli`, `Gustavo Bertoli`, `HelinLin`, `Heng Pan`, `Javier`, `M S Chaitanya Kumar`, `Mohammad Naseri`, `Nikos Vlachakis`, `Pritam Neog`, `Robert Kuska`, `Robert Steiner`, `Taner Topal`, `Yahia Salaheldin Shaaban`, `Yan Gao`, `Yasar Abbas` <!---TOKEN_v1.7.0-->

### What's new?

- **Introduce stateful clients (experimental)** ([#2770](https://github.com/adap/flower/pull/2770), [#2686](https://github.com/adap/flower/pull/2686), [#2696](https://github.com/adap/flower/pull/2696), [#2643](https://github.com/adap/flower/pull/2643), [#2769](https://github.com/adap/flower/pull/2769))

  Subclasses of `Client` and `NumPyClient` can now store local state that remains on the client. Let's start with the highlight first: this new feature is compatible with both simulated clients (via `start_simulation`) and networked clients (via `start_client`). It's also the first preview of new abstractions like `Context` and `RecordSet`. Clients can access state of type `RecordSet` via `state: RecordSet = self.context.state`. Changes to this `RecordSet` are preserved across different rounds of execution to enable stateful computations in a unified way across simulation and deployment.

- **Improve performance** ([#2293](https://github.com/adap/flower/pull/2293))

  Flower is faster than ever. All `FedAvg`-derived strategies now use in-place aggregation to reduce memory consumption. The Flower client serialization/deserialization has been rewritten from the ground up, which results in significant speedups, especially when the client-side training time is short.

- **Support Federated Learning with Apple MLX and Flower** ([#2693](https://github.com/adap/flower/pull/2693))

  Flower has official support for federated learning using [Apple MLX](https://ml-explore.github.io/mlx) via the new `quickstart-mlx` code example.

- **Introduce new XGBoost cyclic strategy** ([#2666](https://github.com/adap/flower/pull/2666), [#2668](https://github.com/adap/flower/pull/2668))

  A new strategy called `FedXgbCyclic` supports a client-by-client style of training (often called cyclic). The `xgboost-comprehensive` code example shows how to use it in a full project. In addition to that, `xgboost-comprehensive` now also supports simulation mode. With this, Flower offers best-in-class XGBoost support.

- **Support Python 3.11** ([#2394](https://github.com/adap/flower/pull/2394))

  Framework tests now run on Python 3.8, 3.9, 3.10, and 3.11. This will ensure better support for users using more recent Python versions.

- **Update gRPC and ProtoBuf dependencies** ([#2814](https://github.com/adap/flower/pull/2814))

  The `grpcio` and `protobuf` dependencies were updated to their latest versions for improved security and performance.

- **Introduce Docker image for Flower server** ([#2700](https://github.com/adap/flower/pull/2700), [#2688](https://github.com/adap/flower/pull/2688), [#2705](https://github.com/adap/flower/pull/2705), [#2695](https://github.com/adap/flower/pull/2695), [#2747](https://github.com/adap/flower/pull/2747), [#2746](https://github.com/adap/flower/pull/2746), [#2680](https://github.com/adap/flower/pull/2680), [#2682](https://github.com/adap/flower/pull/2682), [#2701](https://github.com/adap/flower/pull/2701))

  The Flower server can now be run using an official Docker image. A new how-to guide explains [how to run Flower using Docker](https://flower.ai/docs/framework/how-to-run-flower-using-docker.html). An official Flower client Docker image will follow.

- **Introduce** `flower-via-docker-compose` **example** ([#2626](https://github.com/adap/flower/pull/2626))

- **Introduce** `quickstart-sklearn-tabular` **example** ([#2719](https://github.com/adap/flower/pull/2719))

- **Introduce** `custom-metrics` **example** ([#1958](https://github.com/adap/flower/pull/1958))

- **Update code examples to use Flower Datasets** ([#2450](https://github.com/adap/flower/pull/2450), [#2456](https://github.com/adap/flower/pull/2456), [#2318](https://github.com/adap/flower/pull/2318), [#2712](https://github.com/adap/flower/pull/2712))

  Several code examples were updated to use [Flower Datasets](https://flower.ai/docs/datasets/).

- **General updates to Flower Examples** ([#2381](https://github.com/adap/flower/pull/2381), [#2805](https://github.com/adap/flower/pull/2805), [#2782](https://github.com/adap/flower/pull/2782), [#2806](https://github.com/adap/flower/pull/2806), [#2829](https://github.com/adap/flower/pull/2829), [#2825](https://github.com/adap/flower/pull/2825), [#2816](https://github.com/adap/flower/pull/2816), [#2726](https://github.com/adap/flower/pull/2726), [#2659](https://github.com/adap/flower/pull/2659), [#2655](https://github.com/adap/flower/pull/2655))

  Many Flower code examples received substantial updates.

- **Update Flower Baselines**

  - HFedXGBoost ([#2226](https://github.com/adap/flower/pull/2226), [#2771](https://github.com/adap/flower/pull/2771))
  - FedVSSL ([#2412](https://github.com/adap/flower/pull/2412))
  - FedNova ([#2179](https://github.com/adap/flower/pull/2179))
  - HeteroFL ([#2439](https://github.com/adap/flower/pull/2439))
  - FedAvgM ([#2246](https://github.com/adap/flower/pull/2246))
  - FedPara ([#2722](https://github.com/adap/flower/pull/2722))

- **Improve documentation** ([#2674](https://github.com/adap/flower/pull/2674), [#2480](https://github.com/adap/flower/pull/2480), [#2826](https://github.com/adap/flower/pull/2826), [#2727](https://github.com/adap/flower/pull/2727), [#2761](https://github.com/adap/flower/pull/2761), [#2900](https://github.com/adap/flower/pull/2900))

- **Improved testing and development infrastructure** ([#2797](https://github.com/adap/flower/pull/2797), [#2676](https://github.com/adap/flower/pull/2676), [#2644](https://github.com/adap/flower/pull/2644), [#2656](https://github.com/adap/flower/pull/2656), [#2848](https://github.com/adap/flower/pull/2848), [#2675](https://github.com/adap/flower/pull/2675), [#2735](https://github.com/adap/flower/pull/2735), [#2767](https://github.com/adap/flower/pull/2767), [#2732](https://github.com/adap/flower/pull/2732), [#2744](https://github.com/adap/flower/pull/2744), [#2681](https://github.com/adap/flower/pull/2681), [#2699](https://github.com/adap/flower/pull/2699), [#2745](https://github.com/adap/flower/pull/2745), [#2734](https://github.com/adap/flower/pull/2734), [#2731](https://github.com/adap/flower/pull/2731), [#2652](https://github.com/adap/flower/pull/2652), [#2720](https://github.com/adap/flower/pull/2720), [#2721](https://github.com/adap/flower/pull/2721), [#2717](https://github.com/adap/flower/pull/2717), [#2864](https://github.com/adap/flower/pull/2864), [#2694](https://github.com/adap/flower/pull/2694), [#2709](https://github.com/adap/flower/pull/2709), [#2658](https://github.com/adap/flower/pull/2658), [#2796](https://github.com/adap/flower/pull/2796), [#2692](https://github.com/adap/flower/pull/2692), [#2657](https://github.com/adap/flower/pull/2657), [#2813](https://github.com/adap/flower/pull/2813), [#2661](https://github.com/adap/flower/pull/2661), [#2398](https://github.com/adap/flower/pull/2398))

  The Flower testing and development infrastructure has received substantial updates. This makes Flower 1.7 the most tested release ever.

- **Update dependencies** ([#2753](https://github.com/adap/flower/pull/2753), [#2651](https://github.com/adap/flower/pull/2651), [#2739](https://github.com/adap/flower/pull/2739), [#2837](https://github.com/adap/flower/pull/2837), [#2788](https://github.com/adap/flower/pull/2788), [#2811](https://github.com/adap/flower/pull/2811), [#2774](https://github.com/adap/flower/pull/2774), [#2790](https://github.com/adap/flower/pull/2790), [#2751](https://github.com/adap/flower/pull/2751), [#2850](https://github.com/adap/flower/pull/2850), [#2812](https://github.com/adap/flower/pull/2812), [#2872](https://github.com/adap/flower/pull/2872), [#2736](https://github.com/adap/flower/pull/2736), [#2756](https://github.com/adap/flower/pull/2756), [#2857](https://github.com/adap/flower/pull/2857), [#2757](https://github.com/adap/flower/pull/2757), [#2810](https://github.com/adap/flower/pull/2810), [#2740](https://github.com/adap/flower/pull/2740), [#2789](https://github.com/adap/flower/pull/2789))

- **General improvements** ([#2803](https://github.com/adap/flower/pull/2803), [#2847](https://github.com/adap/flower/pull/2847), [#2877](https://github.com/adap/flower/pull/2877), [#2690](https://github.com/adap/flower/pull/2690), [#2889](https://github.com/adap/flower/pull/2889), [#2874](https://github.com/adap/flower/pull/2874), [#2819](https://github.com/adap/flower/pull/2819), [#2689](https://github.com/adap/flower/pull/2689), [#2457](https://github.com/adap/flower/pull/2457), [#2870](https://github.com/adap/flower/pull/2870), [#2669](https://github.com/adap/flower/pull/2669), [#2876](https://github.com/adap/flower/pull/2876), [#2885](https://github.com/adap/flower/pull/2885), [#2858](https://github.com/adap/flower/pull/2858), [#2867](https://github.com/adap/flower/pull/2867), [#2351](https://github.com/adap/flower/pull/2351), [#2886](https://github.com/adap/flower/pull/2886), [#2860](https://github.com/adap/flower/pull/2860), [#2828](https://github.com/adap/flower/pull/2828), [#2869](https://github.com/adap/flower/pull/2869), [#2875](https://github.com/adap/flower/pull/2875), [#2733](https://github.com/adap/flower/pull/2733), [#2488](https://github.com/adap/flower/pull/2488), [#2646](https://github.com/adap/flower/pull/2646), [#2879](https://github.com/adap/flower/pull/2879), [#2821](https://github.com/adap/flower/pull/2821), [#2855](https://github.com/adap/flower/pull/2855), [#2800](https://github.com/adap/flower/pull/2800), [#2807](https://github.com/adap/flower/pull/2807), [#2801](https://github.com/adap/flower/pull/2801), [#2804](https://github.com/adap/flower/pull/2804), [#2851](https://github.com/adap/flower/pull/2851), [#2787](https://github.com/adap/flower/pull/2787), [#2852](https://github.com/adap/flower/pull/2852), [#2672](https://github.com/adap/flower/pull/2672), [#2759](https://github.com/adap/flower/pull/2759))

### Incompatible changes

- **Deprecate** `start_numpy_client` ([#2563](https://github.com/adap/flower/pull/2563), [#2718](https://github.com/adap/flower/pull/2718))

  Until now, clients of type `NumPyClient` needed to be started via `start_numpy_client`. In our efforts to consolidate framework APIs, we have introduced changes, and now all client types should start via `start_client`. To continue using `NumPyClient` clients, you simply need to first call the `.to_client()` method and then pass returned `Client` object to `start_client`. The examples and the documentation have been updated accordingly.

- **Deprecate legacy DP wrappers** ([#2749](https://github.com/adap/flower/pull/2749))

  Legacy DP wrapper classes are deprecated, but still functional. This is in preparation for an all-new pluggable version of differential privacy support in Flower.

- **Make optional arg** `--callable` **in** `flower-client` **a required positional arg** ([#2673](https://github.com/adap/flower/pull/2673))

- **Rename** `certificates` **to** `root_certificates` **in** `Driver` ([#2890](https://github.com/adap/flower/pull/2890))

- **Drop experimental** `Task` **fields** ([#2866](https://github.com/adap/flower/pull/2866), [#2865](https://github.com/adap/flower/pull/2865))

  Experimental fields `sa`, `legacy_server_message` and `legacy_client_message` were removed from `Task` message. The removed fields are superseded by the new `RecordSet` abstraction.

- **Retire MXNet examples** ([#2724](https://github.com/adap/flower/pull/2724))

  The development of the MXNet fremework has ended and the project is now [archived on GitHub](https://github.com/apache/mxnet). Existing MXNet examples won't receive updates.

## v1.6.0 (2023-11-28)

### Thanks to our contributors

We would like to give our special thanks to all the contributors who made the new version of Flower possible (in `git shortlog` order):

`Aashish Kolluri`, `Adam Narozniak`, `Alessio Mora`, `Barathwaja S`, `Charles Beauville`, `Daniel J. Beutel`, `Daniel Nata Nugraha`, `Gabriel Mota`, `Heng Pan`, `Ivan Agarský`, `JS.KIM`, `Javier`, `Marius Schlegel`, `Navin Chandra`, `Nic Lane`, `Peterpan828`, `Qinbin Li`, `Shaz-hash`, `Steve Laskaridis`, `Taner Topal`, `William Lindskog`, `Yan Gao`, `cnxdeveloper`, `k3nfalt` <!---TOKEN_v1.6.0-->

### What's new?

- **Add experimental support for Python 3.12** ([#2565](https://github.com/adap/flower/pull/2565))

- **Add new XGBoost examples** ([#2612](https://github.com/adap/flower/pull/2612), [#2554](https://github.com/adap/flower/pull/2554), [#2617](https://github.com/adap/flower/pull/2617), [#2618](https://github.com/adap/flower/pull/2618), [#2619](https://github.com/adap/flower/pull/2619), [#2567](https://github.com/adap/flower/pull/2567))

  We have added a new `xgboost-quickstart` example alongside a new `xgboost-comprehensive` example that goes more in-depth.

- **Add Vertical FL example** ([#2598](https://github.com/adap/flower/pull/2598))

  We had many questions about Vertical Federated Learning using Flower, so we decided to add an simple example for it on the [Titanic dataset](https://www.kaggle.com/competitions/titanic/data) alongside a tutorial (in the README).

- **Support custom** `ClientManager` **in** `start_driver()` ([#2292](https://github.com/adap/flower/pull/2292))

- **Update REST API to support create and delete nodes** ([#2283](https://github.com/adap/flower/pull/2283))

- **Update the Android SDK** ([#2187](https://github.com/adap/flower/pull/2187))

  Add gRPC request-response capability to the Android SDK.

- **Update the C++ SDK** ([#2537](https://github.com/adap/flower/pull/2537), [#2528](https://github.com/adap/flower/pull/2528), [#2523](https://github.com/adap/flower/pull/2523), [#2522](https://github.com/adap/flower/pull/2522))

  Add gRPC request-response capability to the C++ SDK.

- **Make HTTPS the new default** ([#2591](https://github.com/adap/flower/pull/2591), [#2636](https://github.com/adap/flower/pull/2636))

  Flower is moving to HTTPS by default. The new `flower-server` requires passing `--certificates`, but users can enable `--insecure` to use HTTP for prototyping. The same applies to `flower-client`, which can either use user-provided credentials or gRPC-bundled certificates to connect to an HTTPS-enabled server or requires opt-out via passing `--insecure` to enable insecure HTTP connections.

  For backward compatibility, `start_client()` and `start_numpy_client()` will still start in insecure mode by default. In a future release, insecure connections will require user opt-in by passing `insecure=True`.

- **Unify client API** ([#2303](https://github.com/adap/flower/pull/2303), [#2390](https://github.com/adap/flower/pull/2390), [#2493](https://github.com/adap/flower/pull/2493))

  Using the `client_fn`, Flower clients can interchangeably run as standalone processes (i.e. via `start_client`) or in simulation (i.e. via `start_simulation`) without requiring changes to how the client class is defined and instantiated. The `to_client()` function is introduced to convert a `NumPyClient` to a `Client`.

- **Add new** `Bulyan` **strategy** ([#1817](https://github.com/adap/flower/pull/1817), [#1891](https://github.com/adap/flower/pull/1891))

  The new `Bulyan` strategy implements Bulyan by [El Mhamdi et al., 2018](https://arxiv.org/abs/1802.07927)

- **Add new** `XGB Bagging` **strategy** ([#2611](https://github.com/adap/flower/pull/2611))

- **Introduce `WorkloadState`** ([#2564](https://github.com/adap/flower/pull/2564), [#2632](https://github.com/adap/flower/pull/2632))

- **Introduce `WorkloadState`** ([#2564](https://github.com/adap/flower/pull/2564), [#2632](https://github.com/adap/flower/pull/2632))

- **Update Flower Baselines**

  - FedProx ([#2210](https://github.com/adap/flower/pull/2210), [#2286](https://github.com/adap/flower/pull/2286), [#2509](https://github.com/adap/flower/pull/2509))

  - Baselines Docs ([#2290](https://github.com/adap/flower/pull/2290), [#2400](https://github.com/adap/flower/pull/2400))

  - FedMLB ([#2340](https://github.com/adap/flower/pull/2340), [#2507](https://github.com/adap/flower/pull/2507))

  - TAMUNA ([#2254](https://github.com/adap/flower/pull/2254), [#2508](https://github.com/adap/flower/pull/2508))

  - FedMeta [#2438](https://github.com/adap/flower/pull/2438)

  - FjORD [#2431](https://github.com/adap/flower/pull/2431)

  - MOON [#2421](https://github.com/adap/flower/pull/2421)

  - DepthFL [#2295](https://github.com/adap/flower/pull/2295)

  - FedPer [#2266](https://github.com/adap/flower/pull/2266)

  - FedWav2vec [#2551](https://github.com/adap/flower/pull/2551)

  - niid-Bench [#2428](https://github.com/adap/flower/pull/2428)

  - FedBN ([#2608](https://github.com/adap/flower/pull/2608), [#2615](https://github.com/adap/flower/pull/2615))

- **General updates to Flower Examples** ([#2384](https://github.com/adap/flower/pull/2384), [#2425](https://github.com/adap/flower/pull/2425), [#2526](https://github.com/adap/flower/pull/2526), [#2302](https://github.com/adap/flower/pull/2302), [#2545](https://github.com/adap/flower/pull/2545))

- **General updates to Flower Baselines** ([#2301](https://github.com/adap/flower/pull/2301), [#2305](https://github.com/adap/flower/pull/2305), [#2307](https://github.com/adap/flower/pull/2307), [#2327](https://github.com/adap/flower/pull/2327), [#2435](https://github.com/adap/flower/pull/2435), [#2462](https://github.com/adap/flower/pull/2462), [#2463](https://github.com/adap/flower/pull/2463), [#2461](https://github.com/adap/flower/pull/2461), [#2469](https://github.com/adap/flower/pull/2469), [#2466](https://github.com/adap/flower/pull/2466), [#2471](https://github.com/adap/flower/pull/2471), [#2472](https://github.com/adap/flower/pull/2472), [#2470](https://github.com/adap/flower/pull/2470))

- **General updates to the simulation engine** ([#2331](https://github.com/adap/flower/pull/2331), [#2447](https://github.com/adap/flower/pull/2447), [#2448](https://github.com/adap/flower/pull/2448), [#2294](https://github.com/adap/flower/pull/2294))

- **General updates to Flower SDKs** ([#2288](https://github.com/adap/flower/pull/2288), [#2429](https://github.com/adap/flower/pull/2429), [#2555](https://github.com/adap/flower/pull/2555), [#2543](https://github.com/adap/flower/pull/2543), [#2544](https://github.com/adap/flower/pull/2544), [#2597](https://github.com/adap/flower/pull/2597), [#2623](https://github.com/adap/flower/pull/2623))

- **General improvements** ([#2309](https://github.com/adap/flower/pull/2309), [#2310](https://github.com/adap/flower/pull/2310), [#2313](https://github.com/adap/flower/pull/2313), [#2316](https://github.com/adap/flower/pull/2316), [#2317](https://github.com/adap/flower/pull/2317), [#2349](https://github.com/adap/flower/pull/2349), [#2360](https://github.com/adap/flower/pull/2360), [#2402](https://github.com/adap/flower/pull/2402), [#2446](https://github.com/adap/flower/pull/2446), [#2561](https://github.com/adap/flower/pull/2561), [#2273](https://github.com/adap/flower/pull/2273), [#2267](https://github.com/adap/flower/pull/2267), [#2274](https://github.com/adap/flower/pull/2274), [#2275](https://github.com/adap/flower/pull/2275), [#2432](https://github.com/adap/flower/pull/2432), [#2251](https://github.com/adap/flower/pull/2251), [#2321](https://github.com/adap/flower/pull/2321), [#1936](https://github.com/adap/flower/pull/1936), [#2408](https://github.com/adap/flower/pull/2408), [#2413](https://github.com/adap/flower/pull/2413), [#2401](https://github.com/adap/flower/pull/2401), [#2531](https://github.com/adap/flower/pull/2531), [#2534](https://github.com/adap/flower/pull/2534), [#2535](https://github.com/adap/flower/pull/2535), [#2521](https://github.com/adap/flower/pull/2521), [#2553](https://github.com/adap/flower/pull/2553), [#2596](https://github.com/adap/flower/pull/2596))

  Flower received many improvements under the hood, too many to list here.

### Incompatible changes

- **Remove support for Python 3.7** ([#2280](https://github.com/adap/flower/pull/2280), [#2299](https://github.com/adap/flower/pull/2299), [#2304](https://github.com/adap/flower/pull/2304), [#2306](https://github.com/adap/flower/pull/2306), [#2355](https://github.com/adap/flower/pull/2355), [#2356](https://github.com/adap/flower/pull/2356))

  Python 3.7 support was deprecated in Flower 1.5, and this release removes support. Flower now requires Python 3.8.

- **Remove experimental argument** `rest` **from** `start_client` ([#2324](https://github.com/adap/flower/pull/2324))

  The (still experimental) argument `rest` was removed from `start_client` and `start_numpy_client`. Use `transport="rest"` to opt into the experimental REST API instead.

## v1.5.0 (2023-08-31)

### Thanks to our contributors

We would like to give our special thanks to all the contributors who made the new version of Flower possible (in `git shortlog` order):

`Adam Narozniak`, `Anass Anhari`, `Charles Beauville`, `Dana-Farber`, `Daniel J. Beutel`, `Daniel Nata Nugraha`, `Edoardo Gabrielli`, `Gustavo Bertoli`, `Heng Pan`, `Javier`, `Mahdi`, `Steven Hé (Sīchàng)`, `Taner Topal`, `achiverram28`, `danielnugraha`, `eunchung`, `ruthgal` <!---TOKEN_v1.5.0-->

### What's new?

- **Introduce new simulation engine** ([#1969](https://github.com/adap/flower/pull/1969), [#2221](https://github.com/adap/flower/pull/2221), [#2248](https://github.com/adap/flower/pull/2248))

  The new simulation engine has been rewritten from the ground up, yet it remains fully backwards compatible. It offers much improved stability and memory handling, especially when working with GPUs. Simulations transparently adapt to different settings to scale simulation in CPU-only, CPU+GPU, multi-GPU, or multi-node multi-GPU environments.

  Comprehensive documentation includes a new [how-to run simulations](https://flower.ai/docs/framework/how-to-run-simulations.html) guide, new [simulation-pytorch](https://flower.ai/docs/examples/simulation-pytorch.html) and [simulation-tensorflow](https://flower.ai/docs/examples/simulation-tensorflow.html) notebooks, and a new [YouTube tutorial series](https://www.youtube.com/watch?v=cRebUIGB5RU&list=PLNG4feLHqCWlnj8a_E1A_n5zr2-8pafTB).

- **Restructure Flower Docs** ([#1824](https://github.com/adap/flower/pull/1824), [#1865](https://github.com/adap/flower/pull/1865), [#1884](https://github.com/adap/flower/pull/1884), [#1887](https://github.com/adap/flower/pull/1887), [#1919](https://github.com/adap/flower/pull/1919), [#1922](https://github.com/adap/flower/pull/1922), [#1920](https://github.com/adap/flower/pull/1920), [#1923](https://github.com/adap/flower/pull/1923), [#1924](https://github.com/adap/flower/pull/1924), [#1962](https://github.com/adap/flower/pull/1962), [#2006](https://github.com/adap/flower/pull/2006), [#2133](https://github.com/adap/flower/pull/2133), [#2203](https://github.com/adap/flower/pull/2203), [#2215](https://github.com/adap/flower/pull/2215), [#2122](https://github.com/adap/flower/pull/2122), [#2223](https://github.com/adap/flower/pull/2223), [#2219](https://github.com/adap/flower/pull/2219), [#2232](https://github.com/adap/flower/pull/2232), [#2233](https://github.com/adap/flower/pull/2233), [#2234](https://github.com/adap/flower/pull/2234), [#2235](https://github.com/adap/flower/pull/2235), [#2237](https://github.com/adap/flower/pull/2237), [#2238](https://github.com/adap/flower/pull/2238), [#2242](https://github.com/adap/flower/pull/2242), [#2231](https://github.com/adap/flower/pull/2231), [#2243](https://github.com/adap/flower/pull/2243), [#2227](https://github.com/adap/flower/pull/2227))

  Much effort went into a completely restructured Flower docs experience. The documentation on [flower.ai/docs](https://flower.ai/docs) is now divided into Flower Framework, Flower Baselines, Flower Android SDK, Flower iOS SDK, and code example projects.

- **Introduce Flower Swift SDK** ([#1858](https://github.com/adap/flower/pull/1858), [#1897](https://github.com/adap/flower/pull/1897))

  This is the first preview release of the Flower Swift SDK. Flower support on iOS is improving, and alongside the Swift SDK and code example, there is now also an iOS quickstart tutorial.

- **Introduce Flower Android SDK** ([#2131](https://github.com/adap/flower/pull/2131))

  This is the first preview release of the Flower Kotlin SDK. Flower support on Android is improving, and alongside the Kotlin SDK and code example, there is now also an Android quickstart tutorial.

- **Introduce new end-to-end testing infrastructure** ([#1842](https://github.com/adap/flower/pull/1842), [#2071](https://github.com/adap/flower/pull/2071), [#2072](https://github.com/adap/flower/pull/2072), [#2068](https://github.com/adap/flower/pull/2068), [#2067](https://github.com/adap/flower/pull/2067), [#2069](https://github.com/adap/flower/pull/2069), [#2073](https://github.com/adap/flower/pull/2073), [#2070](https://github.com/adap/flower/pull/2070), [#2074](https://github.com/adap/flower/pull/2074), [#2082](https://github.com/adap/flower/pull/2082), [#2084](https://github.com/adap/flower/pull/2084), [#2093](https://github.com/adap/flower/pull/2093), [#2109](https://github.com/adap/flower/pull/2109), [#2095](https://github.com/adap/flower/pull/2095), [#2140](https://github.com/adap/flower/pull/2140), [#2137](https://github.com/adap/flower/pull/2137), [#2165](https://github.com/adap/flower/pull/2165))

  A new testing infrastructure ensures that new changes stay compatible with existing framework integrations or strategies.

- **Deprecate Python 3.7**

  Since Python 3.7 reached its end of life (EOL) on 2023-06-27, support for Python 3.7 is now deprecated and will be removed in an upcoming release.

- **Add new** `FedTrimmedAvg` **strategy** ([#1769](https://github.com/adap/flower/pull/1769), [#1853](https://github.com/adap/flower/pull/1853))

  The new `FedTrimmedAvg` strategy implements Trimmed Mean by [Dong Yin, 2018](https://arxiv.org/abs/1803.01498).

- **Introduce start_driver** ([#1697](https://github.com/adap/flower/pull/1697))

  In addition to `start_server` and using the raw Driver API, there is a new `start_driver` function that allows for running `start_server` scripts as a Flower driver with only a single-line code change. Check out the `mt-pytorch` code example to see a working example using `start_driver`.

- **Add parameter aggregation to** `mt-pytorch` **code example** ([#1785](https://github.com/adap/flower/pull/1785))

  The `mt-pytorch` example shows how to aggregate parameters when writing a driver script. The included `driver.py` and `server.py` have been aligned to demonstrate both the low-level way and the high-level way of building server-side logic.

- **Migrate experimental REST API to Starlette** ([2171](https://github.com/adap/flower/pull/2171))

  The (experimental) REST API used to be implemented in [FastAPI](https://fastapi.tiangolo.com/), but it has now been migrated to use [Starlette](https://www.starlette.io/) directly.

  Please note: The REST request-response API is still experimental and will likely change significantly over time.

- **Introduce experimental gRPC request-response API** ([#1867](https://github.com/adap/flower/pull/1867), [#1901](https://github.com/adap/flower/pull/1901))

  In addition to the existing gRPC API (based on bidirectional streaming) and the experimental REST API, there is now a new gRPC API that uses a request-response model to communicate with client nodes.

  Please note: The gRPC request-response API is still experimental and will likely change significantly over time.

- **Replace the experimental** `start_client(rest=True)` **with the new** `start_client(transport="rest")` ([#1880](https://github.com/adap/flower/pull/1880))

  The (experimental) `start_client` argument `rest` was deprecated in favour of a new argument `transport`. `start_client(transport="rest")` will yield the same behaviour as `start_client(rest=True)` did before. All code should migrate to the new argument `transport`. The deprecated argument `rest` will be removed in a future release.

- **Add a new gRPC option** ([#2197](https://github.com/adap/flower/pull/2197))

  We now start a gRPC server with the `grpc.keepalive_permit_without_calls` option set to 0 by default. This prevents the clients from sending keepalive pings when there is no outstanding stream.

- **Improve example notebooks** ([#2005](https://github.com/adap/flower/pull/2005))

  There's a new 30min Federated Learning PyTorch tutorial!

- **Example updates** ([#1772](https://github.com/adap/flower/pull/1772), [#1873](https://github.com/adap/flower/pull/1873), [#1981](https://github.com/adap/flower/pull/1981), [#1988](https://github.com/adap/flower/pull/1988), [#1984](https://github.com/adap/flower/pull/1984), [#1982](https://github.com/adap/flower/pull/1982), [#2112](https://github.com/adap/flower/pull/2112), [#2144](https://github.com/adap/flower/pull/2144), [#2174](https://github.com/adap/flower/pull/2174), [#2225](https://github.com/adap/flower/pull/2225), [#2183](https://github.com/adap/flower/pull/2183))

  Many examples have received significant updates, including simplified advanced-tensorflow and advanced-pytorch examples, improved macOS compatibility of TensorFlow examples, and code examples for simulation. A major upgrade is that all code examples now have a `requirements.txt` (in addition to `pyproject.toml`).

- **General improvements** ([#1872](https://github.com/adap/flower/pull/1872), [#1866](https://github.com/adap/flower/pull/1866), [#1884](https://github.com/adap/flower/pull/1884), [#1837](https://github.com/adap/flower/pull/1837), [#1477](https://github.com/adap/flower/pull/1477), [#2171](https://github.com/adap/flower/pull/2171))

  Flower received many improvements under the hood, too many to list here.

### Incompatible changes

None

## v1.4.0 (2023-04-21)

### Thanks to our contributors

We would like to give our special thanks to all the contributors who made the new version of Flower possible (in `git shortlog` order):

`Adam Narozniak`, `Alexander Viala Bellander`, `Charles Beauville`, `Chenyang Ma (Danny)`, `Daniel J. Beutel`, `Edoardo`, `Gautam Jajoo`, `Iacob-Alexandru-Andrei`, `JDRanpariya`, `Jean Charle Yaacoub`, `Kunal Sarkhel`, `L. Jiang`, `Lennart Behme`, `Max Kapsecker`, `Michał`, `Nic Lane`, `Nikolaos Episkopos`, `Ragy`, `Saurav Maheshkar`, `Semo Yang`, `Steve Laskaridis`, `Steven Hé (Sīchàng)`, `Taner Topal`

### What's new?

- **Introduce support for XGBoost (**`FedXgbNnAvg` **strategy and example)** ([#1694](https://github.com/adap/flower/pull/1694), [#1709](https://github.com/adap/flower/pull/1709), [#1715](https://github.com/adap/flower/pull/1715), [#1717](https://github.com/adap/flower/pull/1717), [#1763](https://github.com/adap/flower/pull/1763), [#1795](https://github.com/adap/flower/pull/1795))

  XGBoost is a tree-based ensemble machine learning algorithm that uses gradient boosting to improve model accuracy. We added a new `FedXgbNnAvg` [strategy](https://github.com/adap/flower/tree/main/src/py/flwr/server/strategy/fedxgb_nn_avg.py), and a [code example](https://github.com/adap/flower/tree/main/examples/xgboost-quickstart) that demonstrates the usage of this new strategy in an XGBoost project.

- **Introduce iOS SDK (preview)** ([#1621](https://github.com/adap/flower/pull/1621), [#1764](https://github.com/adap/flower/pull/1764))

  This is a major update for anyone wanting to implement Federated Learning on iOS mobile devices. We now have a swift iOS SDK present under [src/swift/flwr](https://github.com/adap/flower/tree/main/src/swift/flwr) that will facilitate greatly the app creating process. To showcase its use, the [iOS example](https://github.com/adap/flower/tree/main/examples/ios) has also been updated!

- **Introduce new "What is Federated Learning?" tutorial** ([#1657](https://github.com/adap/flower/pull/1657), [#1721](https://github.com/adap/flower/pull/1721))

  A new [entry-level tutorial](https://flower.ai/docs/framework/tutorial-what-is-federated-learning.html) in our documentation explains the basics of Fedetated Learning. It enables anyone who's unfamiliar with Federated Learning to start their journey with Flower. Forward it to anyone who's interested in Federated Learning!

- **Introduce new Flower Baseline: FedProx MNIST** ([#1513](https://github.com/adap/flower/pull/1513), [#1680](https://github.com/adap/flower/pull/1680), [#1681](https://github.com/adap/flower/pull/1681), [#1679](https://github.com/adap/flower/pull/1679))

  This new baseline replicates the MNIST+CNN task from the paper [Federated Optimization in Heterogeneous Networks (Li et al., 2018)](https://arxiv.org/abs/1812.06127). It uses the `FedProx` strategy, which aims at making convergence more robust in heterogeneous settings.

- **Introduce new Flower Baseline: FedAvg FEMNIST** ([#1655](https://github.com/adap/flower/pull/1655))

  This new baseline replicates an experiment evaluating the performance of the FedAvg algorithm on the FEMNIST dataset from the paper [LEAF: A Benchmark for Federated Settings (Caldas et al., 2018)](https://arxiv.org/abs/1812.01097).

- **Introduce (experimental) REST API** ([#1594](https://github.com/adap/flower/pull/1594), [#1690](https://github.com/adap/flower/pull/1690), [#1695](https://github.com/adap/flower/pull/1695), [#1712](https://github.com/adap/flower/pull/1712), [#1802](https://github.com/adap/flower/pull/1802), [#1770](https://github.com/adap/flower/pull/1770), [#1733](https://github.com/adap/flower/pull/1733))

  A new REST API has been introduced as an alternative to the gRPC-based communication stack. In this initial version, the REST API only supports anonymous clients.

  Please note: The REST API is still experimental and will likely change significantly over time.

- **Improve the (experimental) Driver API** ([#1663](https://github.com/adap/flower/pull/1663), [#1666](https://github.com/adap/flower/pull/1666), [#1667](https://github.com/adap/flower/pull/1667), [#1664](https://github.com/adap/flower/pull/1664), [#1675](https://github.com/adap/flower/pull/1675), [#1676](https://github.com/adap/flower/pull/1676), [#1693](https://github.com/adap/flower/pull/1693), [#1662](https://github.com/adap/flower/pull/1662), [#1794](https://github.com/adap/flower/pull/1794))

  The Driver API is still an experimental feature, but this release introduces some major upgrades. One of the main improvements is the introduction of an SQLite database to store server state on disk (instead of in-memory). Another improvement is that tasks (instructions or results) that have been delivered will now be deleted. This greatly improves the memory efficiency of a long-running Flower server.

- **Fix spilling issues related to Ray during simulations** ([#1698](https://github.com/adap/flower/pull/1698))

  While running long simulations, `ray` was sometimes spilling huge amounts of data that would make the training unable to continue. This is now fixed! 🎉

- **Add new example using** `TabNet` **and Flower** ([#1725](https://github.com/adap/flower/pull/1725))

  TabNet is a powerful and flexible framework for training machine learning models on tabular data. We now have a federated example using Flower: [quickstart-tabnet](https://github.com/adap/flower/tree/main/examples/quickstart-tabnet).

- **Add new how-to guide for monitoring simulations** ([#1649](https://github.com/adap/flower/pull/1649))

  We now have a documentation guide to help users monitor their performance during simulations.

- **Add training metrics to** `History` **object during simulations** ([#1696](https://github.com/adap/flower/pull/1696))

  The `fit_metrics_aggregation_fn` can be used to aggregate training metrics, but previous releases did not save the results in the `History` object. This is now the case!

- **General improvements** ([#1659](https://github.com/adap/flower/pull/1659), [#1646](https://github.com/adap/flower/pull/1646), [#1647](https://github.com/adap/flower/pull/1647), [#1471](https://github.com/adap/flower/pull/1471), [#1648](https://github.com/adap/flower/pull/1648), [#1651](https://github.com/adap/flower/pull/1651), [#1652](https://github.com/adap/flower/pull/1652), [#1653](https://github.com/adap/flower/pull/1653), [#1659](https://github.com/adap/flower/pull/1659), [#1665](https://github.com/adap/flower/pull/1665), [#1670](https://github.com/adap/flower/pull/1670), [#1672](https://github.com/adap/flower/pull/1672), [#1677](https://github.com/adap/flower/pull/1677), [#1684](https://github.com/adap/flower/pull/1684), [#1683](https://github.com/adap/flower/pull/1683), [#1686](https://github.com/adap/flower/pull/1686), [#1682](https://github.com/adap/flower/pull/1682), [#1685](https://github.com/adap/flower/pull/1685), [#1692](https://github.com/adap/flower/pull/1692), [#1705](https://github.com/adap/flower/pull/1705), [#1708](https://github.com/adap/flower/pull/1708), [#1711](https://github.com/adap/flower/pull/1711), [#1713](https://github.com/adap/flower/pull/1713), [#1714](https://github.com/adap/flower/pull/1714), [#1718](https://github.com/adap/flower/pull/1718), [#1716](https://github.com/adap/flower/pull/1716), [#1723](https://github.com/adap/flower/pull/1723), [#1735](https://github.com/adap/flower/pull/1735), [#1678](https://github.com/adap/flower/pull/1678), [#1750](https://github.com/adap/flower/pull/1750), [#1753](https://github.com/adap/flower/pull/1753), [#1736](https://github.com/adap/flower/pull/1736), [#1766](https://github.com/adap/flower/pull/1766), [#1760](https://github.com/adap/flower/pull/1760), [#1775](https://github.com/adap/flower/pull/1775), [#1776](https://github.com/adap/flower/pull/1776), [#1777](https://github.com/adap/flower/pull/1777), [#1779](https://github.com/adap/flower/pull/1779), [#1784](https://github.com/adap/flower/pull/1784), [#1773](https://github.com/adap/flower/pull/1773), [#1755](https://github.com/adap/flower/pull/1755), [#1789](https://github.com/adap/flower/pull/1789), [#1788](https://github.com/adap/flower/pull/1788), [#1798](https://github.com/adap/flower/pull/1798), [#1799](https://github.com/adap/flower/pull/1799), [#1739](https://github.com/adap/flower/pull/1739), [#1800](https://github.com/adap/flower/pull/1800), [#1804](https://github.com/adap/flower/pull/1804), [#1805](https://github.com/adap/flower/pull/1805))

  Flower received many improvements under the hood, too many to list here.

### Incompatible changes

None

## v1.3.0 (2023-02-06)

### Thanks to our contributors

We would like to give our special thanks to all the contributors who made the new version of Flower possible (in `git shortlog` order):

`Adam Narozniak`, `Alexander Viala Bellander`, `Charles Beauville`, `Daniel J. Beutel`, `JDRanpariya`, `Lennart Behme`, `Taner Topal`

### What's new?

- **Add support for** `workload_id` **and** `group_id` **in Driver API** ([#1595](https://github.com/adap/flower/pull/1595))

  The (experimental) Driver API now supports a `workload_id` that can be used to identify which workload a task belongs to. It also supports a new `group_id` that can be used, for example, to indicate the current training round. Both the `workload_id` and `group_id` enable client nodes to decide whether they want to handle a task or not.

- **Make Driver API and Fleet API address configurable** ([#1637](https://github.com/adap/flower/pull/1637))

  The (experimental) long-running Flower server (Driver API and Fleet API) can now configure the server address of both Driver API (via `--driver-api-address`) and Fleet API (via `--fleet-api-address`) when starting:

  `flower-server --driver-api-address "0.0.0.0:8081" --fleet-api-address "0.0.0.0:8086"`

  Both IPv4 and IPv6 addresses are supported.

- **Add new example of Federated Learning using fastai and Flower** ([#1598](https://github.com/adap/flower/pull/1598))

  A new code example (`quickstart-fastai`) demonstrates federated learning with [fastai](https://www.fast.ai/) and Flower. You can find it here: [quickstart-fastai](https://github.com/adap/flower/tree/main/examples/quickstart-fastai).

- **Make Android example compatible with** `flwr >= 1.0.0` **and the latest versions of Android** ([#1603](https://github.com/adap/flower/pull/1603))

  The Android code example has received a substantial update: the project is compatible with Flower 1.0 (and later), the UI received a full refresh, and the project is updated to be compatible with newer Android tooling.

- **Add new `FedProx` strategy** ([#1619](https://github.com/adap/flower/pull/1619))

  This [strategy](https://github.com/adap/flower/blob/main/src/py/flwr/server/strategy/fedprox.py) is almost identical to [`FedAvg`](https://github.com/adap/flower/blob/main/src/py/flwr/server/strategy/fedavg.py), but helps users replicate what is described in this [paper](https://arxiv.org/abs/1812.06127). It essentially adds a parameter called `proximal_mu` to regularize the local models with respect to the global models.

- **Add new metrics to telemetry events** ([#1640](https://github.com/adap/flower/pull/1640))

  An updated event structure allows, for example, the clustering of events within the same workload.

- **Add new custom strategy tutorial section** [#1623](https://github.com/adap/flower/pull/1623)

  The Flower tutorial now has a new section that covers implementing a custom strategy from scratch: [Open in Colab](https://colab.research.google.com/github/adap/flower/blob/main/doc/source/tutorial-build-a-strategy-from-scratch-pytorch.ipynb)

- **Add new custom serialization tutorial section** ([#1622](https://github.com/adap/flower/pull/1622))

  The Flower tutorial now has a new section that covers custom serialization: [Open in Colab](https://colab.research.google.com/github/adap/flower/blob/main/doc/source/tutorial-customize-the-client-pytorch.ipynb)

- **General improvements** ([#1638](https://github.com/adap/flower/pull/1638), [#1634](https://github.com/adap/flower/pull/1634), [#1636](https://github.com/adap/flower/pull/1636), [#1635](https://github.com/adap/flower/pull/1635), [#1633](https://github.com/adap/flower/pull/1633), [#1632](https://github.com/adap/flower/pull/1632), [#1631](https://github.com/adap/flower/pull/1631), [#1630](https://github.com/adap/flower/pull/1630), [#1627](https://github.com/adap/flower/pull/1627), [#1593](https://github.com/adap/flower/pull/1593), [#1616](https://github.com/adap/flower/pull/1616), [#1615](https://github.com/adap/flower/pull/1615), [#1607](https://github.com/adap/flower/pull/1607), [#1609](https://github.com/adap/flower/pull/1609), [#1608](https://github.com/adap/flower/pull/1608), [#1603](https://github.com/adap/flower/pull/1603), [#1590](https://github.com/adap/flower/pull/1590), [#1580](https://github.com/adap/flower/pull/1580), [#1599](https://github.com/adap/flower/pull/1599), [#1600](https://github.com/adap/flower/pull/1600), [#1601](https://github.com/adap/flower/pull/1601), [#1597](https://github.com/adap/flower/pull/1597), [#1595](https://github.com/adap/flower/pull/1595), [#1591](https://github.com/adap/flower/pull/1591), [#1588](https://github.com/adap/flower/pull/1588), [#1589](https://github.com/adap/flower/pull/1589), [#1587](https://github.com/adap/flower/pull/1587), [#1573](https://github.com/adap/flower/pull/1573), [#1581](https://github.com/adap/flower/pull/1581), [#1578](https://github.com/adap/flower/pull/1578), [#1574](https://github.com/adap/flower/pull/1574), [#1572](https://github.com/adap/flower/pull/1572), [#1586](https://github.com/adap/flower/pull/1586))

  Flower received many improvements under the hood, too many to list here.

- **Updated documentation** ([#1629](https://github.com/adap/flower/pull/1629), [#1628](https://github.com/adap/flower/pull/1628), [#1620](https://github.com/adap/flower/pull/1620), [#1618](https://github.com/adap/flower/pull/1618), [#1617](https://github.com/adap/flower/pull/1617), [#1613](https://github.com/adap/flower/pull/1613), [#1614](https://github.com/adap/flower/pull/1614))

  As usual, the documentation has improved quite a bit. It is another step in our effort to make the Flower documentation the best documentation of any project. Stay tuned and as always, feel free to provide feedback!

### Incompatible changes

None

## v1.2.0 (2023-01-13)

### Thanks to our contributors

We would like to give our special thanks to all the contributors who made the new version of Flower possible (in `git shortlog` order):

`Adam Narozniak`, `Charles Beauville`, `Daniel J. Beutel`, `Edoardo`, `L. Jiang`, `Ragy`, `Taner Topal`, `dannymcy`

### What's new?

- **Introduce new Flower Baseline: FedAvg MNIST** ([#1497](https://github.com/adap/flower/pull/1497), [#1552](https://github.com/adap/flower/pull/1552))

  Over the coming weeks, we will be releasing a number of new reference implementations useful especially to FL newcomers. They will typically revisit well known papers from the literature, and be suitable for integration in your own application or for experimentation, in order to deepen your knowledge of FL in general. Today's release is the first in this series. [Read more.](https://flower.ai/blog/2023-01-12-fl-starter-pack-fedavg-mnist-cnn/)

- **Improve GPU support in simulations** ([#1555](https://github.com/adap/flower/pull/1555))

  The Ray-based Virtual Client Engine (`start_simulation`) has been updated to improve GPU support. The update includes some of the hard-earned lessons from scaling simulations in GPU cluster environments. New defaults make running GPU-based simulations substantially more robust.

- **Improve GPU support in Jupyter Notebook tutorials** ([#1527](https://github.com/adap/flower/pull/1527), [#1558](https://github.com/adap/flower/pull/1558))

  Some users reported that Jupyter Notebooks have not always been easy to use on GPU instances. We listened and made improvements to all of our Jupyter notebooks! Check out the updated notebooks here:

  - [An Introduction to Federated Learning](https://flower.ai/docs/framework/tutorial-get-started-with-flower-pytorch.html)
  - [Strategies in Federated Learning](https://flower.ai/docs/framework/tutorial-use-a-federated-learning-strategy-pytorch.html)
  - [Building a Strategy](https://flower.ai/docs/framework/tutorial-build-a-strategy-from-scratch-pytorch.html)
  - [Client and NumPyClient](https://flower.ai/docs/framework/tutorial-customize-the-client-pytorch.html)

- **Introduce optional telemetry** ([#1533](https://github.com/adap/flower/pull/1533), [#1544](https://github.com/adap/flower/pull/1544), [#1584](https://github.com/adap/flower/pull/1584))

  After a [request for feedback](https://github.com/adap/flower/issues/1534) from the community, the Flower open-source project introduces optional collection of *anonymous* usage metrics to make well-informed decisions to improve Flower. Doing this enables the Flower team to understand how Flower is used and what challenges users might face.

  **Flower is a friendly framework for collaborative AI and data science.** Staying true to this statement, Flower makes it easy to disable telemetry for users who do not want to share anonymous usage metrics. [Read more.](https://flower.ai/docs/telemetry.html).

- **Introduce (experimental) Driver API** ([#1520](https://github.com/adap/flower/pull/1520), [#1525](https://github.com/adap/flower/pull/1525), [#1545](https://github.com/adap/flower/pull/1545), [#1546](https://github.com/adap/flower/pull/1546), [#1550](https://github.com/adap/flower/pull/1550), [#1551](https://github.com/adap/flower/pull/1551), [#1567](https://github.com/adap/flower/pull/1567))

  Flower now has a new (experimental) Driver API which will enable fully programmable, async, and multi-tenant Federated Learning and Federated Analytics applications. Phew, that's a lot! Going forward, the Driver API will be the abstraction that many upcoming features will be built on - and you can start building those things now, too.

  The Driver API also enables a new execution mode in which the server runs indefinitely. Multiple individual workloads can run concurrently and start and stop their execution independent of the server. This is especially useful for users who want to deploy Flower in production.

  To learn more, check out the `mt-pytorch` code example. We look forward to you feedback!

  Please note: *The Driver API is still experimental and will likely change significantly over time.*

- **Add new Federated Analytics with Pandas example** ([#1469](https://github.com/adap/flower/pull/1469), [#1535](https://github.com/adap/flower/pull/1535))

  A new code example (`quickstart-pandas`) demonstrates federated analytics with Pandas and Flower. You can find it here: [quickstart-pandas](https://github.com/adap/flower/tree/main/examples/quickstart-pandas).

- **Add new strategies: Krum and MultiKrum** ([#1481](https://github.com/adap/flower/pull/1481))

  Edoardo, a computer science student at the Sapienza University of Rome, contributed a new `Krum` strategy that enables users to easily use Krum and MultiKrum in their workloads.

- **Update C++ example to be compatible with Flower v1.2.0** ([#1495](https://github.com/adap/flower/pull/1495))

  The C++ code example has received a substantial update to make it compatible with the latest version of Flower.

- **General improvements** ([#1491](https://github.com/adap/flower/pull/1491), [#1504](https://github.com/adap/flower/pull/1504), [#1506](https://github.com/adap/flower/pull/1506), [#1514](https://github.com/adap/flower/pull/1514), [#1522](https://github.com/adap/flower/pull/1522), [#1523](https://github.com/adap/flower/pull/1523), [#1526](https://github.com/adap/flower/pull/1526), [#1528](https://github.com/adap/flower/pull/1528), [#1547](https://github.com/adap/flower/pull/1547), [#1549](https://github.com/adap/flower/pull/1549), [#1560](https://github.com/adap/flower/pull/1560), [#1564](https://github.com/adap/flower/pull/1564), [#1566](https://github.com/adap/flower/pull/1566))

  Flower received many improvements under the hood, too many to list here.

- **Updated documentation** ([#1494](https://github.com/adap/flower/pull/1494), [#1496](https://github.com/adap/flower/pull/1496), [#1500](https://github.com/adap/flower/pull/1500), [#1503](https://github.com/adap/flower/pull/1503), [#1505](https://github.com/adap/flower/pull/1505), [#1524](https://github.com/adap/flower/pull/1524), [#1518](https://github.com/adap/flower/pull/1518), [#1519](https://github.com/adap/flower/pull/1519), [#1515](https://github.com/adap/flower/pull/1515))

  As usual, the documentation has improved quite a bit. It is another step in our effort to make the Flower documentation the best documentation of any project. Stay tuned and as always, feel free to provide feedback!

  One highlight is the new [first time contributor guide](https://flower.ai/docs/first-time-contributors.html): if you've never contributed on GitHub before, this is the perfect place to start!

### Incompatible changes

None

## v1.1.0 (2022-10-31)

### Thanks to our contributors

We would like to give our **special thanks** to all the contributors who made the new version of Flower possible (in `git shortlog` order):

`Akis Linardos`, `Christopher S`, `Daniel J. Beutel`, `George`, `Jan Schlicht`, `Mohammad Fares`, `Pedro Porto Buarque de Gusmão`, `Philipp Wiesner`, `Rob Luke`, `Taner Topal`, `VasundharaAgarwal`, `danielnugraha`, `edogab33`

### What's new?

- **Introduce Differential Privacy wrappers (preview)** ([#1357](https://github.com/adap/flower/pull/1357), [#1460](https://github.com/adap/flower/pull/1460))

  The first (experimental) preview of pluggable Differential Privacy wrappers enables easy configuration and usage of differential privacy (DP). The pluggable DP wrappers enable framework-agnostic **and** strategy-agnostic usage of both client-side DP and server-side DP. Head over to the Flower docs, a new explainer goes into more detail.

- **New iOS CoreML code example** ([#1289](https://github.com/adap/flower/pull/1289))

  Flower goes iOS! A massive new code example shows how Flower clients can be built for iOS. The code example contains both Flower iOS SDK components that can be used for many tasks, and one task example running on CoreML.

- **New FedMedian strategy** ([#1461](https://github.com/adap/flower/pull/1461))

  The new `FedMedian` strategy implements Federated Median (FedMedian) by [Yin et al., 2018](https://arxiv.org/pdf/1803.01498v1.pdf).

- **Log** `Client` **exceptions in Virtual Client Engine** ([#1493](https://github.com/adap/flower/pull/1493))

  All `Client` exceptions happening in the VCE are now logged by default and not just exposed to the configured `Strategy` (via the `failures` argument).

- **Improve Virtual Client Engine internals** ([#1401](https://github.com/adap/flower/pull/1401), [#1453](https://github.com/adap/flower/pull/1453))

  Some internals of the Virtual Client Engine have been revamped. The VCE now uses Ray 2.0 under the hood, the value type of the `client_resources` dictionary changed to `float` to allow fractions of resources to be allocated.

- **Support optional** `Client`**/**`NumPyClient` **methods in Virtual Client Engine**

  The Virtual Client Engine now has full support for optional `Client` (and `NumPyClient`) methods.

- **Provide type information to packages using** `flwr` ([#1377](https://github.com/adap/flower/pull/1377))

  The package `flwr` is now bundled with a `py.typed` file indicating that the package is typed. This enables typing support for projects or packages that use `flwr` by enabling them to improve their code using static type checkers like `mypy`.

- **Updated code example** ([#1344](https://github.com/adap/flower/pull/1344), [#1347](https://github.com/adap/flower/pull/1347))

  The code examples covering scikit-learn and PyTorch Lightning have been updated to work with the latest version of Flower.

- **Updated documentation** ([#1355](https://github.com/adap/flower/pull/1355), [#1558](https://github.com/adap/flower/pull/1558), [#1379](https://github.com/adap/flower/pull/1379), [#1380](https://github.com/adap/flower/pull/1380), [#1381](https://github.com/adap/flower/pull/1381), [#1332](https://github.com/adap/flower/pull/1332), [#1391](https://github.com/adap/flower/pull/1391), [#1403](https://github.com/adap/flower/pull/1403), [#1364](https://github.com/adap/flower/pull/1364), [#1409](https://github.com/adap/flower/pull/1409), [#1419](https://github.com/adap/flower/pull/1419), [#1444](https://github.com/adap/flower/pull/1444), [#1448](https://github.com/adap/flower/pull/1448), [#1417](https://github.com/adap/flower/pull/1417), [#1449](https://github.com/adap/flower/pull/1449), [#1465](https://github.com/adap/flower/pull/1465), [#1467](https://github.com/adap/flower/pull/1467))

  There have been so many documentation updates that it doesn't even make sense to list them individually.

- **Restructured documentation** ([#1387](https://github.com/adap/flower/pull/1387))

  The documentation has been restructured to make it easier to navigate. This is just the first step in a larger effort to make the Flower documentation the best documentation of any project ever. Stay tuned!

- **Open in Colab button** ([#1389](https://github.com/adap/flower/pull/1389))

  The four parts of the Flower Federated Learning Tutorial now come with a new `Open in Colab` button. No need to install anything on your local machine, you can now use and learn about Flower in your browser, it's only a single click away.

- **Improved tutorial** ([#1468](https://github.com/adap/flower/pull/1468), [#1470](https://github.com/adap/flower/pull/1470), [#1472](https://github.com/adap/flower/pull/1472), [#1473](https://github.com/adap/flower/pull/1473), [#1474](https://github.com/adap/flower/pull/1474), [#1475](https://github.com/adap/flower/pull/1475))

  The Flower Federated Learning Tutorial has two brand-new parts covering custom strategies (still WIP) and the distinction between `Client` and `NumPyClient`. The existing parts one and two have also been improved (many small changes and fixes).

### Incompatible changes

None

## v1.0.0 (2022-07-28)

### Highlights

- Stable **Virtual Client Engine** (accessible via `start_simulation`)
- All `Client`/`NumPyClient` methods are now optional
- Configurable `get_parameters`
- Tons of small API cleanups resulting in a more coherent developer experience

### Thanks to our contributors

We would like to give our **special thanks** to all the contributors who made Flower 1.0 possible (in reverse [GitHub Contributors](https://github.com/adap/flower/graphs/contributors) order):

[@rtaiello](https://github.com/rtaiello), [@g-pichler](https://github.com/g-pichler), [@rob-luke](https://github.com/rob-luke), [@andreea-zaharia](https://github.com/andreea-zaharia), [@kinshukdua](https://github.com/kinshukdua), [@nfnt](https://github.com/nfnt), [@tatiana-s](https://github.com/tatiana-s), [@TParcollet](https://github.com/TParcollet), [@vballoli](https://github.com/vballoli), [@negedng](https://github.com/negedng), [@RISHIKESHAVAN](https://github.com/RISHIKESHAVAN), [@hei411](https://github.com/hei411), [@SebastianSpeitel](https://github.com/SebastianSpeitel), [@AmitChaulwar](https://github.com/AmitChaulwar), [@Rubiel1](https://github.com/Rubiel1), [@FANTOME-PAN](https://github.com/FANTOME-PAN), [@Rono-BC](https://github.com/Rono-BC), [@lbhm](https://github.com/lbhm), [@sishtiaq](https://github.com/sishtiaq), [@remde](https://github.com/remde), [@Jueun-Park](https://github.com/Jueun-Park), [@architjen](https://github.com/architjen), [@PratikGarai](https://github.com/PratikGarai), [@mrinaald](https://github.com/mrinaald), [@zliel](https://github.com/zliel), [@MeiruiJiang](https://github.com/MeiruiJiang), [@sancarlim](https://github.com/sancarlim), [@gubertoli](https://github.com/gubertoli), [@Vingt100](https://github.com/Vingt100), [@MakGulati](https://github.com/MakGulati), [@cozek](https://github.com/cozek), [@jafermarq](https://github.com/jafermarq), [@sisco0](https://github.com/sisco0), [@akhilmathurs](https://github.com/akhilmathurs), [@CanTuerk](https://github.com/CanTuerk), [@mariaboerner1987](https://github.com/mariaboerner1987), [@pedropgusmao](https://github.com/pedropgusmao), [@tanertopal](https://github.com/tanertopal), [@danieljanes](https://github.com/danieljanes).

### Incompatible changes

- **All arguments must be passed as keyword arguments** ([#1338](https://github.com/adap/flower/pull/1338))

  Pass all arguments as keyword arguments, positional arguments are not longer supported. Code that uses positional arguments (e.g., `start_client("127.0.0.1:8080", FlowerClient())`) must add the keyword for each positional argument (e.g., `start_client(server_address="127.0.0.1:8080", client=FlowerClient())`).

- **Introduce configuration object** `ServerConfig` **in** `start_server` **and** `start_simulation` ([#1317](https://github.com/adap/flower/pull/1317))

  Instead of a config dictionary `{"num_rounds": 3, "round_timeout": 600.0}`, `start_server` and `start_simulation` now expect a configuration object of type `flwr.server.ServerConfig`. `ServerConfig` takes the same arguments that as the previous config dict, but it makes writing type-safe code easier and the default parameters values more transparent.

- **Rename built-in strategy parameters for clarity** ([#1334](https://github.com/adap/flower/pull/1334))

  The following built-in strategy parameters were renamed to improve readability and consistency with other API's:

  - `fraction_eval` --> `fraction_evaluate`
  - `min_eval_clients` --> `min_evaluate_clients`
  - `eval_fn` --> `evaluate_fn`

- **Update default arguments of built-in strategies** ([#1278](https://github.com/adap/flower/pull/1278))

  All built-in strategies now use `fraction_fit=1.0` and `fraction_evaluate=1.0`, which means they select *all* currently available clients for training and evaluation. Projects that relied on the previous default values can get the previous behaviour by initializing the strategy in the following way:

  `strategy = FedAvg(fraction_fit=0.1, fraction_evaluate=0.1)`

- **Add** `server_round` **to** `Strategy.evaluate` ([#1334](https://github.com/adap/flower/pull/1334))

  The `Strategy` method `evaluate` now receives the current round of federated learning/evaluation as the first parameter.

- **Add** `server_round` **and** `config` **parameters to** `evaluate_fn` ([#1334](https://github.com/adap/flower/pull/1334))

  The `evaluate_fn` passed to built-in strategies like `FedAvg` now takes three parameters: (1) The current round of federated learning/evaluation (`server_round`), (2) the model parameters to evaluate (`parameters`), and (3) a config dictionary (`config`).

- **Rename** `rnd` **to** `server_round` ([#1321](https://github.com/adap/flower/pull/1321))

  Several Flower methods and functions (`evaluate_fn`, `configure_fit`, `aggregate_fit`, `configure_evaluate`, `aggregate_evaluate`) receive the current round of federated learning/evaluation as their first parameter. To improve reaability and avoid confusion with *random*, this parameter has been renamed from `rnd` to `server_round`.

- **Move** `flwr.dataset` **to** `flwr_baselines` ([#1273](https://github.com/adap/flower/pull/1273))

  The experimental package `flwr.dataset` was migrated to Flower Baselines.

- **Remove experimental strategies** ([#1280](https://github.com/adap/flower/pull/1280))

  Remove unmaintained experimental strategies (`FastAndSlow`, `FedFSv0`, `FedFSv1`).

- **Rename** `Weights` **to** `NDArrays` ([#1258](https://github.com/adap/flower/pull/1258), [#1259](https://github.com/adap/flower/pull/1259))

  `flwr.common.Weights` was renamed to `flwr.common.NDArrays` to better capture what this type is all about.

- **Remove antiquated** `force_final_distributed_eval` **from** `start_server` ([#1258](https://github.com/adap/flower/pull/1258), [#1259](https://github.com/adap/flower/pull/1259))

  The `start_server` parameter `force_final_distributed_eval` has long been a historic artefact, in this release it is finally gone for good.

- **Make** `get_parameters` **configurable** ([#1242](https://github.com/adap/flower/pull/1242))

  The `get_parameters` method now accepts a configuration dictionary, just like `get_properties`, `fit`, and `evaluate`.

- **Replace** `num_rounds` **in** `start_simulation` **with new** `config` **parameter** ([#1281](https://github.com/adap/flower/pull/1281))

  The `start_simulation` function now accepts a configuration dictionary `config` instead of the `num_rounds` integer. This improves the consistency between `start_simulation` and `start_server` and makes transitioning between the two easier.

### What's new?

- **Support Python 3.10** ([#1320](https://github.com/adap/flower/pull/1320))

  The previous Flower release introduced experimental support for Python 3.10, this release declares Python 3.10 support as stable.

- **Make all** `Client` **and** `NumPyClient` **methods optional** ([#1260](https://github.com/adap/flower/pull/1260), [#1277](https://github.com/adap/flower/pull/1277))

  The `Client`/`NumPyClient` methods `get_properties`, `get_parameters`, `fit`, and `evaluate` are all optional. This enables writing clients that implement, for example, only `fit`, but no other method. No need to implement `evaluate` when using centralized evaluation!

- **Enable passing a** `Server` **instance to** `start_simulation` ([#1281](https://github.com/adap/flower/pull/1281))

  Similar to `start_server`, `start_simulation` now accepts a full `Server` instance. This enables users to heavily customize the execution of eperiments and opens the door to running, for example, async FL using the Virtual Client Engine.

- **Update code examples** ([#1291](https://github.com/adap/flower/pull/1291), [#1286](https://github.com/adap/flower/pull/1286), [#1282](https://github.com/adap/flower/pull/1282))

  Many code examples received small or even large maintenance updates, among them are

  - `scikit-learn`
  - `simulation_pytorch`
  - `quickstart_pytorch`
  - `quickstart_simulation`
  - `quickstart_tensorflow`
  - `advanced_tensorflow`

- **Remove the obsolete simulation example** ([#1328](https://github.com/adap/flower/pull/1328))

  Removes the obsolete `simulation` example and renames `quickstart_simulation` to `simulation_tensorflow` so it fits withs the naming of `simulation_pytorch`

- **Update documentation** ([#1223](https://github.com/adap/flower/pull/1223), [#1209](https://github.com/adap/flower/pull/1209), [#1251](https://github.com/adap/flower/pull/1251), [#1257](https://github.com/adap/flower/pull/1257), [#1267](https://github.com/adap/flower/pull/1267), [#1268](https://github.com/adap/flower/pull/1268), [#1300](https://github.com/adap/flower/pull/1300), [#1304](https://github.com/adap/flower/pull/1304), [#1305](https://github.com/adap/flower/pull/1305), [#1307](https://github.com/adap/flower/pull/1307))

  One substantial documentation update fixes multiple smaller rendering issues, makes titles more succinct to improve navigation, removes a deprecated library, updates documentation dependencies, includes the `flwr.common` module in the API reference, includes support for markdown-based documentation, migrates the changelog from `.rst` to `.md`, and fixes a number of smaller details!

- **Minor updates**

  - Add round number to fit and evaluate log messages ([#1266](https://github.com/adap/flower/pull/1266))
  - Add secure gRPC connection to the `advanced_tensorflow` code example ([#847](https://github.com/adap/flower/pull/847))
  - Update developer tooling ([#1231](https://github.com/adap/flower/pull/1231), [#1276](https://github.com/adap/flower/pull/1276), [#1301](https://github.com/adap/flower/pull/1301), [#1310](https://github.com/adap/flower/pull/1310))
  - Rename ProtoBuf messages to improve consistency ([#1214](https://github.com/adap/flower/pull/1214), [#1258](https://github.com/adap/flower/pull/1258), [#1259](https://github.com/adap/flower/pull/1259))

## v0.19.0 (2022-05-18)

### What's new?

- **Flower Baselines (preview): FedOpt, FedBN, FedAvgM** ([#919](https://github.com/adap/flower/pull/919), [#1127](https://github.com/adap/flower/pull/1127), [#914](https://github.com/adap/flower/pull/914))

  The first preview release of Flower Baselines has arrived! We're kickstarting Flower Baselines with implementations of FedOpt (FedYogi, FedAdam, FedAdagrad), FedBN, and FedAvgM. Check the documentation on how to use [Flower Baselines](https://flower.ai/docs/using-baselines.html). With this first preview release we're also inviting the community to [contribute their own baselines](https://flower.ai/docs/baselines/how-to-contribute-baselines.html).

- **C++ client SDK (preview) and code example** ([#1111](https://github.com/adap/flower/pull/1111))

  Preview support for Flower clients written in C++. The C++ preview includes a Flower client SDK and a quickstart code example that demonstrates a simple C++ client using the SDK.

- **Add experimental support for Python 3.10 and Python 3.11** ([#1135](https://github.com/adap/flower/pull/1135))

  Python 3.10 is the latest stable release of Python and Python 3.11 is due to be released in October. This Flower release adds experimental support for both Python versions.

- **Aggregate custom metrics through user-provided functions** ([#1144](https://github.com/adap/flower/pull/1144))

  Custom metrics (e.g., `accuracy`) can now be aggregated without having to customize the strategy. Built-in strategies support two new arguments, `fit_metrics_aggregation_fn` and `evaluate_metrics_aggregation_fn`, that allow passing custom metric aggregation functions.

- **User-configurable round timeout** ([#1162](https://github.com/adap/flower/pull/1162))

  A new configuration value allows the round timeout to be set for `start_server` and `start_simulation`. If the `config` dictionary contains a `round_timeout` key (with a `float` value in seconds), the server will wait *at least* `round_timeout` seconds before it closes the connection.

- **Enable both federated evaluation and centralized evaluation to be used at the same time in all built-in strategies** ([#1091](https://github.com/adap/flower/pull/1091))

  Built-in strategies can now perform both federated evaluation (i.e., client-side) and centralized evaluation (i.e., server-side) in the same round. Federated evaluation can be disabled by setting `fraction_eval` to `0.0`.

- **Two new Jupyter Notebook tutorials** ([#1141](https://github.com/adap/flower/pull/1141))

  Two Jupyter Notebook tutorials (compatible with Google Colab) explain basic and intermediate Flower features:

  *An Introduction to Federated Learning*: [Open in Colab](https://colab.research.google.com/github/adap/flower/blob/main/tutorials/Flower-1-Intro-to-FL-PyTorch.ipynb)

  *Using Strategies in Federated Learning*: [Open in Colab](https://colab.research.google.com/github/adap/flower/blob/main/tutorials/Flower-2-Strategies-in-FL-PyTorch.ipynb)

- **New FedAvgM strategy (Federated Averaging with Server Momentum)** ([#1076](https://github.com/adap/flower/pull/1076))

  The new `FedAvgM` strategy implements Federated Averaging with Server Momentum \[Hsu et al., 2019\].

- **New advanced PyTorch code example** ([#1007](https://github.com/adap/flower/pull/1007))

  A new code example (`advanced_pytorch`) demonstrates advanced Flower concepts with PyTorch.

- **New JAX code example** ([#906](https://github.com/adap/flower/pull/906), [#1143](https://github.com/adap/flower/pull/1143))

  A new code example (`jax_from_centralized_to_federated`) shows federated learning with JAX and Flower.

- **Minor updates**

  - New option to keep Ray running if Ray was already initialized in `start_simulation` ([#1177](https://github.com/adap/flower/pull/1177))
  - Add support for custom `ClientManager` as a `start_simulation` parameter ([#1171](https://github.com/adap/flower/pull/1171))
  - New documentation for [implementing strategies](https://flower.ai/docs/framework/how-to-implement-strategies.html) ([#1097](https://github.com/adap/flower/pull/1097), [#1175](https://github.com/adap/flower/pull/1175))
  - New mobile-friendly documentation theme ([#1174](https://github.com/adap/flower/pull/1174))
  - Limit version range for (optional) `ray` dependency to include only compatible releases (`>=1.9.2,<1.12.0`) ([#1205](https://github.com/adap/flower/pull/1205))

### Incompatible changes

- **Remove deprecated support for Python 3.6** ([#871](https://github.com/adap/flower/pull/871))
- **Remove deprecated KerasClient** ([#857](https://github.com/adap/flower/pull/857))
- **Remove deprecated no-op extra installs** ([#973](https://github.com/adap/flower/pull/973))
- **Remove deprecated proto fields from** `FitRes` **and** `EvaluateRes` ([#869](https://github.com/adap/flower/pull/869))
- **Remove deprecated QffedAvg strategy (replaced by QFedAvg)** ([#1107](https://github.com/adap/flower/pull/1107))
- **Remove deprecated DefaultStrategy strategy** ([#1142](https://github.com/adap/flower/pull/1142))
- **Remove deprecated support for eval_fn accuracy return value** ([#1142](https://github.com/adap/flower/pull/1142))
- **Remove deprecated support for passing initial parameters as NumPy ndarrays** ([#1142](https://github.com/adap/flower/pull/1142))

## v0.18.0 (2022-02-28)

### What's new?

- **Improved Virtual Client Engine compatibility with Jupyter Notebook / Google Colab** ([#866](https://github.com/adap/flower/pull/866), [#872](https://github.com/adap/flower/pull/872), [#833](https://github.com/adap/flower/pull/833), [#1036](https://github.com/adap/flower/pull/1036))

<<<<<<< HEAD
  Simulations (using the Virtual Client Engine through `start_simulation`) now work more smoothly on Jupyter Notebooks (incl. Google Colab) after installing Flower with the `simulation` extra (`pip install "flwr[simulation]"`).
=======
  Simulations (using the Virtual Client Engine through `start_simulation`) now work more smoothly on Jupyter Notebooks (incl. Google Colab) after installing Flower with the `simulation` extra (`pip install 'flwr[simulation]'`).
>>>>>>> ca8dcee1

- **New Jupyter Notebook code example** ([#833](https://github.com/adap/flower/pull/833))

  A new code example (`quickstart_simulation`) demonstrates Flower simulations using the Virtual Client Engine through Jupyter Notebook (incl. Google Colab).

- **Client properties (feature preview)** ([#795](https://github.com/adap/flower/pull/795))

  Clients can implement a new method `get_properties` to enable server-side strategies to query client properties.

- **Experimental Android support with TFLite** ([#865](https://github.com/adap/flower/pull/865))

  Android support has finally arrived in `main`! Flower is both client-agnostic and framework-agnostic by design. One can integrate arbitrary client platforms and with this release, using Flower on Android has become a lot easier.

  The example uses TFLite on the client side, along with a new `FedAvgAndroid` strategy. The Android client and `FedAvgAndroid` are still experimental, but they are a first step towards a fully-fledged Android SDK and a unified `FedAvg` implementation that integrated the new functionality from `FedAvgAndroid`.

- **Make gRPC keepalive time user-configurable and decrease default keepalive time** ([#1069](https://github.com/adap/flower/pull/1069))

  The default gRPC keepalive time has been reduced to increase the compatibility of Flower with more cloud environments (for example, Microsoft Azure). Users can configure the keepalive time to customize the gRPC stack based on specific requirements.

- **New differential privacy example using Opacus and PyTorch** ([#805](https://github.com/adap/flower/pull/805))

  A new code example (`opacus`) demonstrates differentially-private federated learning with Opacus, PyTorch, and Flower.

- **New Hugging Face Transformers code example** ([#863](https://github.com/adap/flower/pull/863))

  A new code example (`quickstart_huggingface`) demonstrates usage of Hugging Face Transformers with Flower.

- **New MLCube code example** ([#779](https://github.com/adap/flower/pull/779), [#1034](https://github.com/adap/flower/pull/1034), [#1065](https://github.com/adap/flower/pull/1065), [#1090](https://github.com/adap/flower/pull/1090))

  A new code example (`quickstart_mlcube`) demonstrates usage of MLCube with Flower.

- **SSL-enabled server and client** ([#842](https://github.com/adap/flower/pull/842),  [#844](https://github.com/adap/flower/pull/844),  [#845](https://github.com/adap/flower/pull/845), [#847](https://github.com/adap/flower/pull/847), [#993](https://github.com/adap/flower/pull/993), [#994](https://github.com/adap/flower/pull/994))

  SSL enables secure encrypted connections between clients and servers. This release open-sources the Flower secure gRPC implementation to make encrypted communication channels accessible to all Flower users.

- **Updated** `FedAdam` **and** `FedYogi` **strategies** ([#885](https://github.com/adap/flower/pull/885), [#895](https://github.com/adap/flower/pull/895))

  `FedAdam` and `FedAdam` match the latest version of the Adaptive Federated Optimization paper.

- **Initialize** `start_simulation` **with a list of client IDs** ([#860](https://github.com/adap/flower/pull/860))

  `start_simulation` can now be called with a list of client IDs (`clients_ids`, type: `List[str]`). Those IDs will be passed to the `client_fn` whenever a client needs to be initialized, which can make it easier to load data partitions that are not accessible through `int` identifiers.

- **Minor updates**

  - Update `num_examples` calculation in PyTorch code examples in ([#909](https://github.com/adap/flower/pull/909))
  - Expose Flower version through `flwr.__version__` ([#952](https://github.com/adap/flower/pull/952))
  - `start_server` in `app.py` now returns a `History` object containing metrics from training ([#974](https://github.com/adap/flower/pull/974))
  - Make `max_workers` (used by `ThreadPoolExecutor`) configurable ([#978](https://github.com/adap/flower/pull/978))
  - Increase sleep time after server start to three seconds in all code examples ([#1086](https://github.com/adap/flower/pull/1086))
  - Added a new FAQ section to the documentation ([#948](https://github.com/adap/flower/pull/948))
  - And many more under-the-hood changes, library updates, documentation changes, and tooling improvements!

### Incompatible changes

- **Removed** `flwr_example` **and** `flwr_experimental` **from release build** ([#869](https://github.com/adap/flower/pull/869))

  The packages `flwr_example` and `flwr_experimental` have been deprecated since Flower 0.12.0 and they are not longer included in Flower release builds. The associated extras (`baseline`, `examples-pytorch`, `examples-tensorflow`, `http-logger`, `ops`) are now no-op and will be removed in an upcoming release.

## v0.17.0 (2021-09-24)

### What's new?

- **Experimental virtual client engine** ([#781](https://github.com/adap/flower/pull/781) [#790](https://github.com/adap/flower/pull/790) [#791](https://github.com/adap/flower/pull/791))

  One of Flower's goals is to enable research at scale. This release enables a first (experimental) peek at a major new feature, codenamed the virtual client engine. Virtual clients enable simulations that scale to a (very) large number of clients on a single machine or compute cluster. The easiest way to test the new functionality is to look at the two new code examples called `quickstart_simulation` and `simulation_pytorch`.

  The feature is still experimental, so there's no stability guarantee for the API. It's also not quite ready for prime time and comes with a few known caveats. However, those who are curious are encouraged to try it out and share their thoughts.

- **New built-in strategies** ([#828](https://github.com/adap/flower/pull/828) [#822](https://github.com/adap/flower/pull/822))

  - FedYogi - Federated learning strategy using Yogi on server-side. Implementation based on https://arxiv.org/abs/2003.00295
  - FedAdam - Federated learning strategy using Adam on server-side. Implementation based on https://arxiv.org/abs/2003.00295

- **New PyTorch Lightning code example** ([#617](https://github.com/adap/flower/pull/617))

- **New Variational Auto-Encoder code example** ([#752](https://github.com/adap/flower/pull/752))

- **New scikit-learn code example** ([#748](https://github.com/adap/flower/pull/748))

- **New experimental TensorBoard strategy** ([#789](https://github.com/adap/flower/pull/789))

- **Minor updates**

  - Improved advanced TensorFlow code example ([#769](https://github.com/adap/flower/pull/769))
  - Warning when `min_available_clients` is misconfigured ([#830](https://github.com/adap/flower/pull/830))
  - Improved gRPC server docs ([#841](https://github.com/adap/flower/pull/841))
  - Improved error message in `NumPyClient` ([#851](https://github.com/adap/flower/pull/851))
  - Improved PyTorch quickstart code example ([#852](https://github.com/adap/flower/pull/852))

### Incompatible changes

- **Disabled final distributed evaluation** ([#800](https://github.com/adap/flower/pull/800))

  Prior behaviour was to perform a final round of distributed evaluation on all connected clients, which is often not required (e.g., when using server-side evaluation). The prior behaviour can be enabled by passing `force_final_distributed_eval=True` to `start_server`.

- **Renamed q-FedAvg strategy** ([#802](https://github.com/adap/flower/pull/802))

  The strategy named `QffedAvg` was renamed to `QFedAvg` to better reflect the notation given in the original paper (q-FFL is the optimization objective, q-FedAvg is the proposed solver). Note the original (now deprecated) `QffedAvg` class is still available for compatibility reasons (it will be removed in a future release).

- **Deprecated and renamed code example** `simulation_pytorch` **to** `simulation_pytorch_legacy` ([#791](https://github.com/adap/flower/pull/791))

  This example has been replaced by a new example. The new example is based on the experimental virtual client engine, which will become the new default way of doing most types of large-scale simulations in Flower. The existing example was kept for reference purposes, but it might be removed in the future.

## v0.16.0 (2021-05-11)

### What's new?

- **New built-in strategies** ([#549](https://github.com/adap/flower/pull/549))

  - (abstract) FedOpt
  - FedAdagrad

- **Custom metrics for server and strategies** ([#717](https://github.com/adap/flower/pull/717))

  The Flower server is now fully task-agnostic, all remaining instances of task-specific metrics (such as `accuracy`) have been replaced by custom metrics dictionaries. Flower 0.15 introduced the capability to pass a dictionary containing custom metrics from client to server. As of this release, custom metrics replace task-specific metrics on the server.

  Custom metric dictionaries are now used in two user-facing APIs: they are returned from Strategy methods `aggregate_fit`/`aggregate_evaluate` and they enable evaluation functions passed to built-in strategies (via `eval_fn`) to return more than two evaluation metrics. Strategies can even return *aggregated* metrics dictionaries for the server to keep track of.

  Strategy implementations should migrate their `aggregate_fit` and `aggregate_evaluate` methods to the new return type (e.g., by simply returning an empty `{}`), server-side evaluation functions should migrate from `return loss, accuracy` to `return loss, {"accuracy": accuracy}`.

  Flower 0.15-style return types are deprecated (but still supported), compatibility will be removed in a future release.

- **Migration warnings for deprecated functionality** ([#690](https://github.com/adap/flower/pull/690))

  Earlier versions of Flower were often migrated to new APIs, while maintaining compatibility with legacy APIs. This release introduces detailed warning messages if usage of deprecated APIs is detected. The new warning messages often provide details on how to migrate to more recent APIs, thus easing the transition from one release to another.

- Improved docs and docstrings ([#691](https://github.com/adap/flower/pull/691) [#692](https://github.com/adap/flower/pull/692) [#713](https://github.com/adap/flower/pull/713))

- MXNet example and documentation

- FedBN implementation in example PyTorch: From Centralized To Federated ([#696](https://github.com/adap/flower/pull/696) [#702](https://github.com/adap/flower/pull/702) [#705](https://github.com/adap/flower/pull/705))

### Incompatible changes

- **Serialization-agnostic server** ([#721](https://github.com/adap/flower/pull/721))

  The Flower server is now fully serialization-agnostic. Prior usage of class `Weights` (which represents parameters as deserialized NumPy ndarrays) was replaced by class `Parameters` (e.g., in `Strategy`). `Parameters` objects are fully serialization-agnostic and represents parameters as byte arrays, the `tensor_type` attributes indicates how these byte arrays should be interpreted (e.g., for serialization/deserialization).

  Built-in strategies implement this approach by handling serialization and deserialization to/from `Weights` internally. Custom/3rd-party Strategy implementations should update to the slightly changed Strategy method definitions. Strategy authors can consult PR [#721](https://github.com/adap/flower/pull/721) to see how strategies can easily migrate to the new format.

- Deprecated `flwr.server.Server.evaluate`, use `flwr.server.Server.evaluate_round` instead ([#717](https://github.com/adap/flower/pull/717))

## v0.15.0 (2021-03-12)

What's new?

- **Server-side parameter initialization** ([#658](https://github.com/adap/flower/pull/658))

  Model parameters can now be initialized on the server-side. Server-side parameter initialization works via a new `Strategy` method called `initialize_parameters`.

  Built-in strategies support a new constructor argument called `initial_parameters` to set the initial parameters. Built-in strategies will provide these initial parameters to the server on startup and then delete them to free the memory afterwards.

  ```python
  # Create model
  model = tf.keras.applications.EfficientNetB0(
      input_shape=(32, 32, 3), weights=None, classes=10
  )
  model.compile("adam", "sparse_categorical_crossentropy", metrics=["accuracy"])

  # Create strategy and initialize parameters on the server-side
  strategy = fl.server.strategy.FedAvg(
      # ... (other constructor arguments)
      initial_parameters=model.get_weights(),
  )

  # Start Flower server with the strategy
  fl.server.start_server("[::]:8080", config={"num_rounds": 3}, strategy=strategy)
  ```

  If no initial parameters are provided to the strategy, the server will continue to use the current behaviour (namely, it will ask one of the connected clients for its parameters and use these as the initial global parameters).

Deprecations

- Deprecate `flwr.server.strategy.DefaultStrategy` (migrate to `flwr.server.strategy.FedAvg`, which is equivalent)

## v0.14.0 (2021-02-18)

What's new?

- **Generalized** `Client.fit` **and** `Client.evaluate` **return values** ([#610](https://github.com/adap/flower/pull/610) [#572](https://github.com/adap/flower/pull/572) [#633](https://github.com/adap/flower/pull/633))

  Clients can now return an additional dictionary mapping `str` keys to values of the following types: `bool`, `bytes`, `float`, `int`, `str`. This means one can return almost arbitrary values from `fit`/`evaluate` and make use of them on the server side!

  This improvement also allowed for more consistent return types between `fit` and `evaluate`: `evaluate` should now return a tuple `(float, int, dict)` representing the loss, number of examples, and a dictionary holding arbitrary problem-specific values like accuracy.

  In case you wondered: this feature is compatible with existing projects, the additional dictionary return value is optional. New code should however migrate to the new return types to be compatible with upcoming Flower releases (`fit`: `List[np.ndarray], int, Dict[str, Scalar]`, `evaluate`: `float, int, Dict[str, Scalar]`). See the example below for details.

  *Code example:* note the additional dictionary return values in both `FlwrClient.fit` and `FlwrClient.evaluate`:

  ```python
  class FlwrClient(fl.client.NumPyClient):
      def fit(self, parameters, config):
          net.set_parameters(parameters)
          train_loss = train(net, trainloader)
          return net.get_weights(), len(trainloader), {"train_loss": train_loss}

      def evaluate(self, parameters, config):
          net.set_parameters(parameters)
          loss, accuracy, custom_metric = test(net, testloader)
          return loss, len(testloader), {"accuracy": accuracy, "custom_metric": custom_metric}
  ```

- **Generalized** `config` **argument in** `Client.fit` **and** `Client.evaluate` ([#595](https://github.com/adap/flower/pull/595))

  The `config` argument used to be of type `Dict[str, str]`, which means that dictionary values were expected to be strings. The new release generalizes this to enable values of the following types: `bool`, `bytes`, `float`, `int`, `str`.

  This means one can now pass almost arbitrary values to `fit`/`evaluate` using the `config` dictionary. Yay, no more `str(epochs)` on the server-side and `int(config["epochs"])` on the client side!

  *Code example:* note that the `config` dictionary now contains non-`str` values in both `Client.fit` and `Client.evaluate`:

  ```python
  class FlwrClient(fl.client.NumPyClient):
      def fit(self, parameters, config):
          net.set_parameters(parameters)
          epochs: int = config["epochs"]
          train_loss = train(net, trainloader, epochs)
          return net.get_weights(), len(trainloader), {"train_loss": train_loss}

      def evaluate(self, parameters, config):
          net.set_parameters(parameters)
          batch_size: int = config["batch_size"]
          loss, accuracy = test(net, testloader, batch_size)
          return loss, len(testloader), {"accuracy": accuracy}
  ```

## v0.13.0 (2021-01-08)

What's new?

- New example: PyTorch From Centralized To Federated ([#549](https://github.com/adap/flower/pull/549))
- Improved documentation
  - New documentation theme ([#551](https://github.com/adap/flower/pull/551))
  - New API reference ([#554](https://github.com/adap/flower/pull/554))
  - Updated examples documentation ([#549](https://github.com/adap/flower/pull/549))
  - Removed obsolete documentation ([#548](https://github.com/adap/flower/pull/548))

Bugfix:

- `Server.fit` does not disconnect clients when finished, disconnecting the clients is now handled in `flwr.server.start_server` ([#553](https://github.com/adap/flower/pull/553) [#540](https://github.com/adap/flower/issues/540)).

## v0.12.0 (2020-12-07)

Important changes:

- Added an example for embedded devices ([#507](https://github.com/adap/flower/pull/507))
- Added a new NumPyClient (in addition to the existing KerasClient) ([#504](https://github.com/adap/flower/pull/504) [#508](https://github.com/adap/flower/pull/508))
- Deprecated `flwr_example` package and started to migrate examples into the top-level `examples` directory ([#494](https://github.com/adap/flower/pull/494) [#512](https://github.com/adap/flower/pull/512))

## v0.11.0 (2020-11-30)

Incompatible changes:

- Renamed strategy methods ([#486](https://github.com/adap/flower/pull/486)) to unify the naming of Flower's public APIs. Other public methods/functions (e.g., every method in `Client`, but also `Strategy.evaluate`) do not use the `on_` prefix, which is why we're removing it from the four methods in Strategy. To migrate rename the following `Strategy` methods accordingly:
  - `on_configure_evaluate` => `configure_evaluate`
  - `on_aggregate_evaluate` => `aggregate_evaluate`
  - `on_configure_fit` => `configure_fit`
  - `on_aggregate_fit` => `aggregate_fit`

Important changes:

- Deprecated `DefaultStrategy` ([#479](https://github.com/adap/flower/pull/479)). To migrate use `FedAvg` instead.
- Simplified examples and baselines ([#484](https://github.com/adap/flower/pull/484)).
- Removed presently unused `on_conclude_round` from strategy interface ([#483](https://github.com/adap/flower/pull/483)).
- Set minimal Python version to 3.6.1 instead of 3.6.9 ([#471](https://github.com/adap/flower/pull/471)).
- Improved `Strategy` docstrings ([#470](https://github.com/adap/flower/pull/470)).<|MERGE_RESOLUTION|>--- conflicted
+++ resolved
@@ -882,11 +882,7 @@
 
 - **Improved Virtual Client Engine compatibility with Jupyter Notebook / Google Colab** ([#866](https://github.com/adap/flower/pull/866), [#872](https://github.com/adap/flower/pull/872), [#833](https://github.com/adap/flower/pull/833), [#1036](https://github.com/adap/flower/pull/1036))
 
-<<<<<<< HEAD
-  Simulations (using the Virtual Client Engine through `start_simulation`) now work more smoothly on Jupyter Notebooks (incl. Google Colab) after installing Flower with the `simulation` extra (`pip install "flwr[simulation]"`).
-=======
   Simulations (using the Virtual Client Engine through `start_simulation`) now work more smoothly on Jupyter Notebooks (incl. Google Colab) after installing Flower with the `simulation` extra (`pip install 'flwr[simulation]'`).
->>>>>>> ca8dcee1
 
 - **New Jupyter Notebook code example** ([#833](https://github.com/adap/flower/pull/833))
 
