# Changelog

<<<<<<< HEAD
## Unreleased

### What's new?

### Other changes

### Documentation improvements

### Incompatible changes

=======
## v1.11.1 (2024-09-11)

### Thanks to our contributors

We would like to give our special thanks to all the contributors who made the new version of Flower possible (in `git shortlog` order):

`Charles Beauville`, `Chong Shen Ng`, `Daniel J. Beutel`, `Heng Pan`, `Javier`, `Robert Steiner`, `Yan Gao` <!---TOKEN_v1.11.1-->

### Improvements

- **Implement** `keys/values/items` **methods for** `TypedDict` ([#4146](https://github.com/adap/flower/pull/4146))

- **Fix parsing of** `--executor-config` **if present** ([#4125](https://github.com/adap/flower/pull/4125))

- **Adjust framework name in templates docstrings** ([#4127](https://github.com/adap/flower/pull/4127))

- **Update** `flwr new` **Hugging Face template** ([#4169](https://github.com/adap/flower/pull/4169))

- **Fix** `flwr new` **FlowerTune template** ([#4123](https://github.com/adap/flower/pull/4123))

- **Add buffer time after** `ServerApp` **thread initialization** ([#4119](https://github.com/adap/flower/pull/4119))

- **Handle unsuitable resources for simulation** ([#4143](https://github.com/adap/flower/pull/4143))

- **Update example READMEs** ([#4117](https://github.com/adap/flower/pull/4117))

- **Update SuperNode authentication docs** ([#4160](https://github.com/adap/flower/pull/4160))

### Incompatible changes

None

>>>>>>> 63f490bb
## v1.11.0 (2024-08-30)

### Thanks to our contributors

We would like to give our special thanks to all the contributors who made the new version of Flower possible (in `git shortlog` order):

`Adam Narozniak`, `Charles Beauville`, `Chong Shen Ng`, `Daniel J. Beutel`, `Daniel Nata Nugraha`, `Danny`, `Edoardo Gabrielli`, `Heng Pan`, `Javier`, `Meng Yan`, `Michal Danilowski`, `Mohammad Naseri`, `Robert Steiner`, `Steve Laskaridis`, `Taner Topal`, `Yan Gao` <!---TOKEN_v1.11.0-->

### What's new?

- **Deliver Flower App Bundle (FAB) to SuperLink and SuperNodes** ([#4006](https://github.com/adap/flower/pull/4006), [#3945](https://github.com/adap/flower/pull/3945), [#3999](https://github.com/adap/flower/pull/3999), [#4027](https://github.com/adap/flower/pull/4027), [#3851](https://github.com/adap/flower/pull/3851), [#3946](https://github.com/adap/flower/pull/3946), [#4003](https://github.com/adap/flower/pull/4003), [#4029](https://github.com/adap/flower/pull/4029), [#3942](https://github.com/adap/flower/pull/3942), [#3957](https://github.com/adap/flower/pull/3957), [#4020](https://github.com/adap/flower/pull/4020), [#4044](https://github.com/adap/flower/pull/4044), [#3852](https://github.com/adap/flower/pull/3852), [#4019](https://github.com/adap/flower/pull/4019), [#4031](https://github.com/adap/flower/pull/4031), [#4036](https://github.com/adap/flower/pull/4036), [#4049](https://github.com/adap/flower/pull/4049), [#4017](https://github.com/adap/flower/pull/4017), [#3943](https://github.com/adap/flower/pull/3943), [#3944](https://github.com/adap/flower/pull/3944), [#4011](https://github.com/adap/flower/pull/4011), [#3619](https://github.com/adap/flower/pull/3619))

  Dynamic code updates are here! `flwr run` can now ship and install the latest version of your `ServerApp` and `ClientApp` to an already-running federation (SuperLink and SuperNodes).

  How does it work? `flwr run` bundles your Flower app into a single FAB (Flower App Bundle) file. It then ships this FAB file, via the SuperExec, to both the SuperLink and those SuperNodes that need it. This allows you to keep SuperExec, SuperLink and SuperNodes running as permanent infrastructure, and then ship code updates (including completely new projects!) dynamically.

  `flwr run` is all you need.

- **Introduce isolated** `ClientApp` **execution** ([#3970](https://github.com/adap/flower/pull/3970), [#3976](https://github.com/adap/flower/pull/3976), [#4002](https://github.com/adap/flower/pull/4002), [#4001](https://github.com/adap/flower/pull/4001), [#4034](https://github.com/adap/flower/pull/4034), [#4037](https://github.com/adap/flower/pull/4037), [#3977](https://github.com/adap/flower/pull/3977), [#4042](https://github.com/adap/flower/pull/4042), [#3978](https://github.com/adap/flower/pull/3978), [#4039](https://github.com/adap/flower/pull/4039), [#4033](https://github.com/adap/flower/pull/4033), [#3971](https://github.com/adap/flower/pull/3971), [#4035](https://github.com/adap/flower/pull/4035), [#3973](https://github.com/adap/flower/pull/3973), [#4032](https://github.com/adap/flower/pull/4032))

  The SuperNode can now run your `ClientApp` in a fully isolated way. In an enterprise deployment, this allows you to set strict limits on what the `ClientApp` can and cannot do.

  `flower-supernode` supports three `--isolation` modes:

  - Unset: The SuperNode runs the `ClientApp` in the same process (as in previous versions of Flower). This is the default mode.
  - `--isolation=subprocess`: The SuperNode starts a subprocess to run the `ClientApp`.
  - `--isolation=process`: The SuperNode expects an externally-managed process to run the `ClientApp`. This external process is not managed by the SuperNode, so it has to be started beforehand and terminated manually. The common way to use this isolation mode is via the new `flwr/clientapp` Docker image.

- **Improve Docker support for enterprise deployments** ([#4050](https://github.com/adap/flower/pull/4050), [#4090](https://github.com/adap/flower/pull/4090), [#3784](https://github.com/adap/flower/pull/3784), [#3998](https://github.com/adap/flower/pull/3998), [#4094](https://github.com/adap/flower/pull/4094), [#3722](https://github.com/adap/flower/pull/3722))

  Flower 1.11 ships many Docker improvements that are especially useful for enterprise deployments:

  - `flwr/supernode` comes with a new Alpine Docker image.
  - `flwr/clientapp` is a new image to be used with the `--isolation=process` option. In this mode, SuperNode and `ClientApp` run in two different Docker containers. `flwr/supernode` (preferably the Alpine version) runs the long-running SuperNode with `--isolation=process`. `flwr/clientapp` runs the `ClientApp`. This is the recommended way to deploy Flower in enterprise settings.
  - New all-in-one Docker Compose enables you to easily start a full Flower Deployment Engine on a single machine.
  - Completely new Docker documentation: https://flower.ai/docs/framework/docker/index.html

- **Improve SuperNode authentication** ([#4043](https://github.com/adap/flower/pull/4043), [#4047](https://github.com/adap/flower/pull/4047), [#4074](https://github.com/adap/flower/pull/4074))

  SuperNode auth has been improved in several ways, including improved logging, improved testing, and improved error handling.

- **Update** `flwr new` **templates** ([#3933](https://github.com/adap/flower/pull/3933), [#3894](https://github.com/adap/flower/pull/3894), [#3930](https://github.com/adap/flower/pull/3930), [#3931](https://github.com/adap/flower/pull/3931), [#3997](https://github.com/adap/flower/pull/3997), [#3979](https://github.com/adap/flower/pull/3979), [#3965](https://github.com/adap/flower/pull/3965), [#4013](https://github.com/adap/flower/pull/4013), [#4064](https://github.com/adap/flower/pull/4064))

  All `flwr new` templates have been updated to show the latest recommended use of Flower APIs.

- **Improve Simulation Engine** ([#4095](https://github.com/adap/flower/pull/4095), [#3913](https://github.com/adap/flower/pull/3913), [#4059](https://github.com/adap/flower/pull/4059), [#3954](https://github.com/adap/flower/pull/3954), [#4071](https://github.com/adap/flower/pull/4071), [#3985](https://github.com/adap/flower/pull/3985), [#3988](https://github.com/adap/flower/pull/3988))

  The Flower Simulation Engine comes with several updates, including improved run config support, verbose logging, simulation backend configuration via `flwr run`, and more.

- **Improve** `RecordSet` ([#4052](https://github.com/adap/flower/pull/4052), [#3218](https://github.com/adap/flower/pull/3218), [#4016](https://github.com/adap/flower/pull/4016))

  `RecordSet` is the core object to exchange model parameters, configuration values and metrics between `ClientApp` and `ServerApp`. This release ships several smaller improvements to `RecordSet` and related `*Record` types.

- **Update documentation** ([#3972](https://github.com/adap/flower/pull/3972), [#3925](https://github.com/adap/flower/pull/3925), [#4061](https://github.com/adap/flower/pull/4061), [#3984](https://github.com/adap/flower/pull/3984), [#3917](https://github.com/adap/flower/pull/3917), [#3900](https://github.com/adap/flower/pull/3900), [#4066](https://github.com/adap/flower/pull/4066), [#3765](https://github.com/adap/flower/pull/3765), [#4021](https://github.com/adap/flower/pull/4021), [#3906](https://github.com/adap/flower/pull/3906), [#4063](https://github.com/adap/flower/pull/4063), [#4076](https://github.com/adap/flower/pull/4076), [#3920](https://github.com/adap/flower/pull/3920), [#3916](https://github.com/adap/flower/pull/3916))

  Many parts of the documentation, including the main tutorial, have been migrated to show new Flower APIs and other new Flower features like the improved Docker support.

- **Migrate code example to use new Flower APIs** ([#3758](https://github.com/adap/flower/pull/3758), [#3701](https://github.com/adap/flower/pull/3701), [#3919](https://github.com/adap/flower/pull/3919), [#3918](https://github.com/adap/flower/pull/3918), [#3934](https://github.com/adap/flower/pull/3934), [#3893](https://github.com/adap/flower/pull/3893), [#3833](https://github.com/adap/flower/pull/3833), [#3922](https://github.com/adap/flower/pull/3922), [#3846](https://github.com/adap/flower/pull/3846), [#3777](https://github.com/adap/flower/pull/3777), [#3874](https://github.com/adap/flower/pull/3874), [#3873](https://github.com/adap/flower/pull/3873), [#3935](https://github.com/adap/flower/pull/3935), [#3754](https://github.com/adap/flower/pull/3754), [#3980](https://github.com/adap/flower/pull/3980), [#4089](https://github.com/adap/flower/pull/4089), [#4046](https://github.com/adap/flower/pull/4046), [#3314](https://github.com/adap/flower/pull/3314), [#3316](https://github.com/adap/flower/pull/3316), [#3295](https://github.com/adap/flower/pull/3295), [#3313](https://github.com/adap/flower/pull/3313))

  Many code examples have been migrated to use new Flower APIs.

- **Update Flower framework, framework internals and quality infrastructure** ([#4018](https://github.com/adap/flower/pull/4018), [#4053](https://github.com/adap/flower/pull/4053), [#4098](https://github.com/adap/flower/pull/4098), [#4067](https://github.com/adap/flower/pull/4067), [#4105](https://github.com/adap/flower/pull/4105), [#4048](https://github.com/adap/flower/pull/4048), [#4107](https://github.com/adap/flower/pull/4107), [#4069](https://github.com/adap/flower/pull/4069), [#3915](https://github.com/adap/flower/pull/3915), [#4101](https://github.com/adap/flower/pull/4101), [#4108](https://github.com/adap/flower/pull/4108), [#3914](https://github.com/adap/flower/pull/3914), [#4068](https://github.com/adap/flower/pull/4068), [#4041](https://github.com/adap/flower/pull/4041), [#4040](https://github.com/adap/flower/pull/4040), [#3986](https://github.com/adap/flower/pull/3986), [#4026](https://github.com/adap/flower/pull/4026), [#3961](https://github.com/adap/flower/pull/3961), [#3975](https://github.com/adap/flower/pull/3975), [#3983](https://github.com/adap/flower/pull/3983), [#4091](https://github.com/adap/flower/pull/4091), [#3982](https://github.com/adap/flower/pull/3982), [#4079](https://github.com/adap/flower/pull/4079), [#4073](https://github.com/adap/flower/pull/4073), [#4060](https://github.com/adap/flower/pull/4060), [#4106](https://github.com/adap/flower/pull/4106), [#4080](https://github.com/adap/flower/pull/4080), [#3974](https://github.com/adap/flower/pull/3974), [#3996](https://github.com/adap/flower/pull/3996), [#3991](https://github.com/adap/flower/pull/3991), [#3981](https://github.com/adap/flower/pull/3981), [#4093](https://github.com/adap/flower/pull/4093), [#4100](https://github.com/adap/flower/pull/4100), [#3939](https://github.com/adap/flower/pull/3939), [#3955](https://github.com/adap/flower/pull/3955), [#3940](https://github.com/adap/flower/pull/3940), [#4038](https://github.com/adap/flower/pull/4038))

  As always, many parts of the Flower framework and quality infrastructure were improved and updated.

### Deprecations

- **Deprecate accessing `Context` via `Client.context`** ([#3797](https://github.com/adap/flower/pull/3797))

  Now that both `client_fn` and `server_fn` receive a `Context` object, accessing `Context` via `Client.context` is deprecated. `Client.context` will be removed in a future release. If you need to access `Context` in your `Client` implementation, pass it manually when creating the `Client` instance in `client_fn`:

  ```python
  def client_fn(context: Context) -> Client:
      return FlowerClient(context).to_client()
  ```

### Incompatible changes

- **Update CLIs to accept an app directory instead of** `ClientApp` **and** `ServerApp` ([#3952](https://github.com/adap/flower/pull/3952), [#4077](https://github.com/adap/flower/pull/4077), [#3850](https://github.com/adap/flower/pull/3850))

  The CLI commands `flower-supernode` and `flower-server-app` now accept an app directory as argument (instead of references to a `ClientApp` or `ServerApp`). An app directory is any directory containing a `pyproject.toml` file (with the appropriate Flower config fields set). The easiest way to generate a compatible project structure is to use `flwr new`.

- **Disable** `flower-client-app` **CLI command** ([#4022](https://github.com/adap/flower/pull/4022))

  `flower-client-app` has been disabled. Use `flower-supernode` instead.

- **Use spaces instead of commas for separating config args** ([#4000](https://github.com/adap/flower/pull/4000))

  When passing configs (run config, node config) to Flower, you now need to separate key-value pairs using spaces instead of commas. For example:

  ```bash
  flwr run . --run-config "learning-rate=0.01 num_rounds=10"  # Works
  ```

  Previously, you could pass configs using commas, like this:

  ```bash
  flwr run . --run-config "learning-rate=0.01,num_rounds=10"  # Doesn't work
  ```

- **Remove** `flwr example` **CLI command** ([#4084](https://github.com/adap/flower/pull/4084))

  The experimental `flwr example` CLI command has been removed. Use `flwr new` to generate a project and then run it using `flwr run`.

## v1.10.0 (2024-07-24)

### Thanks to our contributors

We would like to give our special thanks to all the contributors who made the new version of Flower possible (in `git shortlog` order):

`Adam Narozniak`, `Charles Beauville`, `Chong Shen Ng`, `Daniel J. Beutel`, `Daniel Nata Nugraha`, `Danny`, `Gustavo Bertoli`, `Heng Pan`, `Ikko Eltociear Ashimine`, `Javier`, `Jiahao Tan`, `Mohammad Naseri`, `Robert Steiner`, `Sebastian van der Voort`, `Taner Topal`, `Yan Gao` <!---TOKEN_v1.10.0-->

### What's new?

- **Introduce** `flwr run` **(beta)** ([#3810](https://github.com/adap/flower/pull/3810), [#3826](https://github.com/adap/flower/pull/3826), [#3880](https://github.com/adap/flower/pull/3880), [#3807](https://github.com/adap/flower/pull/3807), [#3800](https://github.com/adap/flower/pull/3800), [#3814](https://github.com/adap/flower/pull/3814), [#3811](https://github.com/adap/flower/pull/3811), [#3809](https://github.com/adap/flower/pull/3809), [#3819](https://github.com/adap/flower/pull/3819))

  Flower 1.10 ships the first beta release of the new `flwr run` command. `flwr run` can run different projects using `flwr run path/to/project`, it enables you to easily switch between different federations using `flwr run . federation` and it runs your Flower project using either local simulation or the new (experimental) SuperExec service. This allows Flower to scale federatated learning from fast local simulation to large-scale production deployment, seamlessly. All projects generated with `flwr new` are immediately runnable using `flwr run`. Give it a try: use `flwr new` to generate a project and then run it using `flwr run`.

- **Introduce run config** ([#3751](https://github.com/adap/flower/pull/3751), [#3750](https://github.com/adap/flower/pull/3750), [#3845](https://github.com/adap/flower/pull/3845), [#3824](https://github.com/adap/flower/pull/3824), [#3746](https://github.com/adap/flower/pull/3746), [#3728](https://github.com/adap/flower/pull/3728), [#3730](https://github.com/adap/flower/pull/3730), [#3725](https://github.com/adap/flower/pull/3725), [#3729](https://github.com/adap/flower/pull/3729), [#3580](https://github.com/adap/flower/pull/3580), [#3578](https://github.com/adap/flower/pull/3578), [#3576](https://github.com/adap/flower/pull/3576), [#3798](https://github.com/adap/flower/pull/3798), [#3732](https://github.com/adap/flower/pull/3732), [#3815](https://github.com/adap/flower/pull/3815))

  The new run config feature allows you to run your Flower project in different configurations without having to change a single line of code. You can now build a configurable `ServerApp` and `ClientApp` that read configuration values at runtime. This enables you to specify config values like `learning-rate=0.01` in `pyproject.toml` (under the `[tool.flwr.app.config]` key). These config values can then be easily overridden via `flwr run --run-config learning-rate=0.02`, and read from `Context` using `lr = context.run_config["learning-rate"]`. Create a new project using `flwr new` to see run config in action.

- **Generalize** `client_fn` **signature to** `client_fn(context: Context) -> Client` ([#3779](https://github.com/adap/flower/pull/3779), [#3697](https://github.com/adap/flower/pull/3697), [#3694](https://github.com/adap/flower/pull/3694), [#3696](https://github.com/adap/flower/pull/3696))

  The `client_fn` signature has been generalized to `client_fn(context: Context) -> Client`. It now receives a `Context` object instead of the (now depreacated) `cid: str`. `Context` allows accessing `node_id`, `node_config` and `run_config`, among other things. This enables you to build a configurable `ClientApp` that leverages the new run config system.

  The previous signature `client_fn(cid: str)` is now deprecated and support for it will be removed in a future release. Use `client_fn(context: Context) -> Client` everywhere.

- **Introduce new** `server_fn(context)` ([#3773](https://github.com/adap/flower/pull/3773), [#3796](https://github.com/adap/flower/pull/3796), [#3771](https://github.com/adap/flower/pull/3771))

  In addition to the new `client_fn(context:Context)`, a new `server_fn(context: Context) -> ServerAppComponents` can now be passed to `ServerApp` (instead of passing, for example, `Strategy`, directly). This enables you to leverage the full `Context` on the server-side to build a configurable `ServerApp`.

- **Relaunch all** `flwr new` **templates** ([#3877](https://github.com/adap/flower/pull/3877), [#3821](https://github.com/adap/flower/pull/3821), [#3587](https://github.com/adap/flower/pull/3587), [#3795](https://github.com/adap/flower/pull/3795), [#3875](https://github.com/adap/flower/pull/3875), [#3859](https://github.com/adap/flower/pull/3859), [#3760](https://github.com/adap/flower/pull/3760))

  All `flwr new` templates have been significantly updated to showcase new Flower features and best practices. This includes using `flwr run` and the new run config feature. You can now easily create a new project using `flwr new` and, after following the instructions to install it, `flwr run` it.

- **Introduce** `flower-supernode` **(preview)** ([#3353](https://github.com/adap/flower/pull/3353))

  The new `flower-supernode` CLI is here to replace `flower-client-app`. `flower-supernode` brings full multi-app support to the Flower client-side. It also allows to pass `--node-config` to the SuperNode, which is accessible in your `ClientApp` via `Context` (using the new `client_fn(context: Context)` signature).

- **Introduce node config** ([#3782](https://github.com/adap/flower/pull/3782), [#3780](https://github.com/adap/flower/pull/3780), [#3695](https://github.com/adap/flower/pull/3695), [#3886](https://github.com/adap/flower/pull/3886))

  A new node config feature allows you to pass a static configuration to the SuperNode. This configuration is read-only and available to every `ClientApp` running on that SuperNode. A `ClientApp` can access the node config via `Context` (`context.node_config`).

- **Introduce SuperExec (experimental)** ([#3605](https://github.com/adap/flower/pull/3605), [#3723](https://github.com/adap/flower/pull/3723), [#3731](https://github.com/adap/flower/pull/3731), [#3589](https://github.com/adap/flower/pull/3589), [#3604](https://github.com/adap/flower/pull/3604), [#3622](https://github.com/adap/flower/pull/3622), [#3838](https://github.com/adap/flower/pull/3838), [#3720](https://github.com/adap/flower/pull/3720), [#3606](https://github.com/adap/flower/pull/3606), [#3602](https://github.com/adap/flower/pull/3602), [#3603](https://github.com/adap/flower/pull/3603), [#3555](https://github.com/adap/flower/pull/3555), [#3808](https://github.com/adap/flower/pull/3808), [#3724](https://github.com/adap/flower/pull/3724), [#3658](https://github.com/adap/flower/pull/3658), [#3629](https://github.com/adap/flower/pull/3629))

  This is the first experimental release of Flower SuperExec, a new service that executes your runs. It's not ready for production deployment just yet, but don't hesitate to give it a try if you're interested.

- **Add new federated learning with tabular data example** ([#3568](https://github.com/adap/flower/pull/3568))

  A new code example exemplifies a federated learning setup using the Flower framework on the Adult Census Income tabular dataset.

- **Create generic adapter layer (preview)** ([#3538](https://github.com/adap/flower/pull/3538), [#3536](https://github.com/adap/flower/pull/3536), [#3540](https://github.com/adap/flower/pull/3540))

  A new generic gRPC adapter layer allows 3rd-party frameworks to integrate with Flower in a transparent way. This makes Flower more modular and allows for integration into other federated learning solutions and platforms.

- **Refactor Flower Simulation Engine** ([#3581](https://github.com/adap/flower/pull/3581), [#3471](https://github.com/adap/flower/pull/3471), [#3804](https://github.com/adap/flower/pull/3804), [#3468](https://github.com/adap/flower/pull/3468), [#3839](https://github.com/adap/flower/pull/3839), [#3806](https://github.com/adap/flower/pull/3806), [#3861](https://github.com/adap/flower/pull/3861), [#3543](https://github.com/adap/flower/pull/3543), [#3472](https://github.com/adap/flower/pull/3472), [#3829](https://github.com/adap/flower/pull/3829), [#3469](https://github.com/adap/flower/pull/3469))

  The Simulation Engine was significantly refactored. This results in faster and more stable simulations. It is also the foundation for upcoming changes that aim to provide the next level of performance and configurability in federated learning simulations.

- **Optimize Docker containers** ([#3591](https://github.com/adap/flower/pull/3591))

  Flower Docker containers were optimized and updated to use that latest Flower framework features.

- **Improve logging** ([#3776](https://github.com/adap/flower/pull/3776), [#3789](https://github.com/adap/flower/pull/3789))

  Improved logging aims to be more concise and helpful to show you the details you actually care about.

- **Refactor framework internals** ([#3621](https://github.com/adap/flower/pull/3621), [#3792](https://github.com/adap/flower/pull/3792), [#3772](https://github.com/adap/flower/pull/3772), [#3805](https://github.com/adap/flower/pull/3805), [#3583](https://github.com/adap/flower/pull/3583), [#3825](https://github.com/adap/flower/pull/3825), [#3597](https://github.com/adap/flower/pull/3597), [#3802](https://github.com/adap/flower/pull/3802), [#3569](https://github.com/adap/flower/pull/3569))

  As always, many parts of the Flower framework and quality infrastructure were improved and updated.

### Documentation improvements

- **Add 🇰🇷 Korean translations** ([#3680](https://github.com/adap/flower/pull/3680))

- **Update translations** ([#3586](https://github.com/adap/flower/pull/3586), [#3679](https://github.com/adap/flower/pull/3679), [#3570](https://github.com/adap/flower/pull/3570), [#3681](https://github.com/adap/flower/pull/3681), [#3617](https://github.com/adap/flower/pull/3617), [#3674](https://github.com/adap/flower/pull/3674), [#3671](https://github.com/adap/flower/pull/3671), [#3572](https://github.com/adap/flower/pull/3572), [#3631](https://github.com/adap/flower/pull/3631))

- **Update documentation** ([#3864](https://github.com/adap/flower/pull/3864), [#3688](https://github.com/adap/flower/pull/3688), [#3562](https://github.com/adap/flower/pull/3562), [#3641](https://github.com/adap/flower/pull/3641), [#3384](https://github.com/adap/flower/pull/3384), [#3634](https://github.com/adap/flower/pull/3634), [#3823](https://github.com/adap/flower/pull/3823), [#3793](https://github.com/adap/flower/pull/3793), [#3707](https://github.com/adap/flower/pull/3707))

  Updated documentation includes new install instructions for different shells, a new Flower Code Examples documentation landing page, new `flwr` CLI docs and an updated federated XGBoost code example.

### Deprecations

- **Deprecate** `client_fn(cid: str)`

  `client_fn` used to have a signature `client_fn(cid: str) -> Client`. This signature is now deprecated. Use the new signature `client_fn(context: Context) -> Client` instead. The new argument `context` allows accessing `node_id`, `node_config`, `run_config` and other `Context` features. When running using the simulation engine (or using `flower-supernode` with a custom `--node-config partition-id=...`), `context.node_config["partition-id"]` will return an `int` partition ID that can be used with Flower Datasets to load a different partition of the dataset on each simulated or deployed SuperNode.

- **Deprecate passing** `Server/ServerConfig/Strategy/ClientManager` **to** `ServerApp` **directly**

  Creating `ServerApp` using `ServerApp(config=config, strategy=strategy)` is now deprecated. Instead of passing `Server/ServerConfig/Strategy/ClientManager` to `ServerApp` directly, pass them wrapped in a `server_fn(context: Context) -> ServerAppComponents` function, like this: `ServerApp(server_fn=server_fn)`. `ServerAppComponents` can hold references to `Server/ServerConfig/Strategy/ClientManager`. In addition to that, `server_fn` allows you to access `Context` (for example, to read the `run_config`).

### Incompatible changes

- **Remove support for `client_ids` in `start_simulation`** ([#3699](https://github.com/adap/flower/pull/3699))

  The (rarely used) feature that allowed passing custom `client_ids` to the `start_simulation` function was removed. This removal is part of a bigger effort to refactor the simulation engine and unify how the Flower internals work in simulation and deployment.

- **Remove `flower-driver-api` and `flower-fleet-api`** ([#3418](https://github.com/adap/flower/pull/3418))

  The two deprecated CLI commands `flower-driver-api` and `flower-fleet-api` were removed in an effort to streamline the SuperLink developer experience. Use `flower-superlink` instead.

## v1.9.0 (2024-06-10)

### Thanks to our contributors

We would like to give our special thanks to all the contributors who made the new version of Flower possible (in `git shortlog` order):

`Adam Narozniak`, `Charles Beauville`, `Chong Shen Ng`, `Daniel J. Beutel`, `Daniel Nata Nugraha`, `Heng Pan`, `Javier`, `Mahdi Beitollahi`, `Robert Steiner`, `Taner Topal`, `Yan Gao`, `bapic`, `mohammadnaseri` <!---TOKEN_v1.9.0-->

### What's new?

- **Introduce built-in authentication (preview)** ([#2946](https://github.com/adap/flower/pull/2946), [#3388](https://github.com/adap/flower/pull/3388), [#2948](https://github.com/adap/flower/pull/2948), [#2917](https://github.com/adap/flower/pull/2917), [#3386](https://github.com/adap/flower/pull/3386), [#3308](https://github.com/adap/flower/pull/3308), [#3001](https://github.com/adap/flower/pull/3001), [#3409](https://github.com/adap/flower/pull/3409), [#2999](https://github.com/adap/flower/pull/2999), [#2979](https://github.com/adap/flower/pull/2979), [#3389](https://github.com/adap/flower/pull/3389), [#3503](https://github.com/adap/flower/pull/3503), [#3366](https://github.com/adap/flower/pull/3366), [#3357](https://github.com/adap/flower/pull/3357))

  Flower 1.9 introduces the first build-in version of client node authentication. In previous releases, users often wrote glue code to connect Flower to external authentication systems. With this release, the SuperLink can authenticate SuperNodes using a built-in authentication system. A new [how-to guide](https://flower.ai/docs/framework/how-to-authenticate-supernodes.html) and a new [code example](https://github.com/adap/flower/tree/main/examples/flower-authentication) help you to get started.

  This is the first preview release of the Flower-native authentication system. Many additional features are on the roadmap for upcoming Flower releases - stay tuned.

- **Introduce end-to-end Docker support** ([#3483](https://github.com/adap/flower/pull/3483), [#3266](https://github.com/adap/flower/pull/3266), [#3390](https://github.com/adap/flower/pull/3390), [#3283](https://github.com/adap/flower/pull/3283), [#3285](https://github.com/adap/flower/pull/3285), [#3391](https://github.com/adap/flower/pull/3391), [#3403](https://github.com/adap/flower/pull/3403), [#3458](https://github.com/adap/flower/pull/3458), [#3533](https://github.com/adap/flower/pull/3533), [#3453](https://github.com/adap/flower/pull/3453), [#3486](https://github.com/adap/flower/pull/3486), [#3290](https://github.com/adap/flower/pull/3290))

  Full Flower Next Docker support is here! With the release of Flower 1.9, Flower provides stable Docker images for the Flower SuperLink, the Flower SuperNode, and the Flower `ServerApp`. This set of images enables you to run all Flower components in Docker. Check out the new [how-to guide](https://flower.ai/docs/framework/how-to-run-flower-using-docker.html) to get stated.

- **Re-architect Flower Next simulation engine** ([#3307](https://github.com/adap/flower/pull/3307), [#3355](https://github.com/adap/flower/pull/3355), [#3272](https://github.com/adap/flower/pull/3272), [#3273](https://github.com/adap/flower/pull/3273), [#3417](https://github.com/adap/flower/pull/3417), [#3281](https://github.com/adap/flower/pull/3281), [#3343](https://github.com/adap/flower/pull/3343), [#3326](https://github.com/adap/flower/pull/3326))

  Flower Next simulations now use a new in-memory `Driver` that improves the reliability of simulations, especially in notebook environments. This is a significant step towards a complete overhaul of the Flower Next simulation architecture.

- **Upgrade simulation engine** ([#3354](https://github.com/adap/flower/pull/3354), [#3378](https://github.com/adap/flower/pull/3378), [#3262](https://github.com/adap/flower/pull/3262), [#3435](https://github.com/adap/flower/pull/3435), [#3501](https://github.com/adap/flower/pull/3501), [#3482](https://github.com/adap/flower/pull/3482), [#3494](https://github.com/adap/flower/pull/3494))

  The Flower Next simulation engine comes with improved and configurable logging. The Ray-based simulation backend in Flower 1.9 was updated to use Ray 2.10.

- **Introduce FedPFT baseline** ([#3268](https://github.com/adap/flower/pull/3268))

  FedPFT allows you to perform one-shot Federated Learning by leveraging widely available foundational models, dramatically reducing communication costs while delivering high performing models. This is work led by Mahdi Beitollahi from Huawei Noah's Ark Lab (Montreal, Canada). Read all the details in their paper: "Parametric Feature Transfer: One-shot Federated Learning with Foundation Models" ([arxiv](https://arxiv.org/abs/2402.01862))

- **Launch additional** `flwr new` **templates for Apple MLX, Hugging Face Transformers, scikit-learn and TensorFlow** ([#3291](https://github.com/adap/flower/pull/3291), [#3139](https://github.com/adap/flower/pull/3139), [#3284](https://github.com/adap/flower/pull/3284), [#3251](https://github.com/adap/flower/pull/3251), [#3376](https://github.com/adap/flower/pull/3376), [#3287](https://github.com/adap/flower/pull/3287))

  The `flwr` CLI's `flwr new` command is starting to become everone's favorite way of creating new Flower projects. This release introduces additional `flwr new` templates for Apple MLX, Hugging Face Transformers, scikit-learn and TensorFlow. In addition to that, existing templates also received updates.

- **Refine** `RecordSet` **API** ([#3209](https://github.com/adap/flower/pull/3209), [#3331](https://github.com/adap/flower/pull/3331), [#3334](https://github.com/adap/flower/pull/3334), [#3335](https://github.com/adap/flower/pull/3335), [#3375](https://github.com/adap/flower/pull/3375), [#3368](https://github.com/adap/flower/pull/3368))

  `RecordSet` is part of the Flower Next low-level API preview release. In Flower 1.9, `RecordSet` received a number of usability improvements that make it easier to build `RecordSet`-based `ServerApp`s and `ClientApp`s.

- **Beautify logging** ([#3379](https://github.com/adap/flower/pull/3379), [#3430](https://github.com/adap/flower/pull/3430), [#3461](https://github.com/adap/flower/pull/3461), [#3360](https://github.com/adap/flower/pull/3360), [#3433](https://github.com/adap/flower/pull/3433))

  Logs received a substantial update. Not only are logs now much nicer to look at, but they are also more configurable.

- **Improve reliability** ([#3564](https://github.com/adap/flower/pull/3564), [#3561](https://github.com/adap/flower/pull/3561), [#3566](https://github.com/adap/flower/pull/3566), [#3462](https://github.com/adap/flower/pull/3462), [#3225](https://github.com/adap/flower/pull/3225), [#3514](https://github.com/adap/flower/pull/3514), [#3535](https://github.com/adap/flower/pull/3535), [#3372](https://github.com/adap/flower/pull/3372))

  Flower 1.9 includes reliability improvements across many parts of the system. One example is a much improved SuperNode shutdown procedure.

- **Update Swift and C++ SDKs** ([#3321](https://github.com/adap/flower/pull/3321), [#2763](https://github.com/adap/flower/pull/2763))

  In the C++ SDK, communication-related code is now separate from main client logic. A new abstract class `Communicator` has been introduced alongside a gRPC implementation of it.

- **Improve testing, tooling and CI/CD infrastructure** ([#3294](https://github.com/adap/flower/pull/3294), [#3282](https://github.com/adap/flower/pull/3282), [#3311](https://github.com/adap/flower/pull/3311), [#2878](https://github.com/adap/flower/pull/2878), [#3333](https://github.com/adap/flower/pull/3333), [#3255](https://github.com/adap/flower/pull/3255), [#3349](https://github.com/adap/flower/pull/3349), [#3400](https://github.com/adap/flower/pull/3400), [#3401](https://github.com/adap/flower/pull/3401), [#3399](https://github.com/adap/flower/pull/3399), [#3346](https://github.com/adap/flower/pull/3346), [#3398](https://github.com/adap/flower/pull/3398), [#3397](https://github.com/adap/flower/pull/3397), [#3347](https://github.com/adap/flower/pull/3347), [#3502](https://github.com/adap/flower/pull/3502), [#3387](https://github.com/adap/flower/pull/3387), [#3542](https://github.com/adap/flower/pull/3542), [#3396](https://github.com/adap/flower/pull/3396), [#3496](https://github.com/adap/flower/pull/3496), [#3465](https://github.com/adap/flower/pull/3465), [#3473](https://github.com/adap/flower/pull/3473), [#3484](https://github.com/adap/flower/pull/3484), [#3521](https://github.com/adap/flower/pull/3521), [#3363](https://github.com/adap/flower/pull/3363), [#3497](https://github.com/adap/flower/pull/3497), [#3464](https://github.com/adap/flower/pull/3464), [#3495](https://github.com/adap/flower/pull/3495), [#3478](https://github.com/adap/flower/pull/3478), [#3271](https://github.com/adap/flower/pull/3271))

  As always, the Flower tooling, testing, and CI/CD infrastructure has received many updates.

- **Improve documentation** ([#3530](https://github.com/adap/flower/pull/3530), [#3539](https://github.com/adap/flower/pull/3539), [#3425](https://github.com/adap/flower/pull/3425), [#3520](https://github.com/adap/flower/pull/3520), [#3286](https://github.com/adap/flower/pull/3286), [#3516](https://github.com/adap/flower/pull/3516), [#3523](https://github.com/adap/flower/pull/3523), [#3545](https://github.com/adap/flower/pull/3545), [#3498](https://github.com/adap/flower/pull/3498), [#3439](https://github.com/adap/flower/pull/3439), [#3440](https://github.com/adap/flower/pull/3440), [#3382](https://github.com/adap/flower/pull/3382), [#3559](https://github.com/adap/flower/pull/3559), [#3432](https://github.com/adap/flower/pull/3432), [#3278](https://github.com/adap/flower/pull/3278), [#3371](https://github.com/adap/flower/pull/3371), [#3519](https://github.com/adap/flower/pull/3519), [#3267](https://github.com/adap/flower/pull/3267), [#3204](https://github.com/adap/flower/pull/3204), [#3274](https://github.com/adap/flower/pull/3274))

  As always, the Flower documentation has received many updates. Notable new pages include:

  - [How-to upgrate to Flower Next (Flower Next migration guide)](https://flower.ai/docs/framework/how-to-upgrade-to-flower-next.html)

  - [How-to run Flower using Docker](https://flower.ai/docs/framework/how-to-run-flower-using-docker.html)

  - [Flower Mods reference](https://flower.ai/docs/framework/ref-api/flwr.client.mod.html#module-flwr.client.mod)

- **General updates to Flower Examples** ([#3205](https://github.com/adap/flower/pull/3205), [#3226](https://github.com/adap/flower/pull/3226), [#3211](https://github.com/adap/flower/pull/3211), [#3252](https://github.com/adap/flower/pull/3252), [#3427](https://github.com/adap/flower/pull/3427), [#3410](https://github.com/adap/flower/pull/3410), [#3426](https://github.com/adap/flower/pull/3426), [#3228](https://github.com/adap/flower/pull/3228), [#3342](https://github.com/adap/flower/pull/3342), [#3200](https://github.com/adap/flower/pull/3200), [#3202](https://github.com/adap/flower/pull/3202), [#3394](https://github.com/adap/flower/pull/3394), [#3488](https://github.com/adap/flower/pull/3488), [#3329](https://github.com/adap/flower/pull/3329), [#3526](https://github.com/adap/flower/pull/3526), [#3392](https://github.com/adap/flower/pull/3392), [#3474](https://github.com/adap/flower/pull/3474), [#3269](https://github.com/adap/flower/pull/3269))

  As always, Flower code examples have received many updates.

- **General improvements** ([#3532](https://github.com/adap/flower/pull/3532), [#3318](https://github.com/adap/flower/pull/3318), [#3565](https://github.com/adap/flower/pull/3565), [#3296](https://github.com/adap/flower/pull/3296), [#3305](https://github.com/adap/flower/pull/3305), [#3246](https://github.com/adap/flower/pull/3246), [#3224](https://github.com/adap/flower/pull/3224), [#3475](https://github.com/adap/flower/pull/3475), [#3297](https://github.com/adap/flower/pull/3297), [#3317](https://github.com/adap/flower/pull/3317), [#3429](https://github.com/adap/flower/pull/3429), [#3196](https://github.com/adap/flower/pull/3196), [#3534](https://github.com/adap/flower/pull/3534), [#3240](https://github.com/adap/flower/pull/3240), [#3365](https://github.com/adap/flower/pull/3365), [#3407](https://github.com/adap/flower/pull/3407), [#3563](https://github.com/adap/flower/pull/3563), [#3344](https://github.com/adap/flower/pull/3344), [#3330](https://github.com/adap/flower/pull/3330), [#3436](https://github.com/adap/flower/pull/3436), [#3300](https://github.com/adap/flower/pull/3300), [#3327](https://github.com/adap/flower/pull/3327), [#3254](https://github.com/adap/flower/pull/3254), [#3253](https://github.com/adap/flower/pull/3253), [#3419](https://github.com/adap/flower/pull/3419), [#3289](https://github.com/adap/flower/pull/3289), [#3208](https://github.com/adap/flower/pull/3208), [#3245](https://github.com/adap/flower/pull/3245), [#3319](https://github.com/adap/flower/pull/3319), [#3203](https://github.com/adap/flower/pull/3203), [#3423](https://github.com/adap/flower/pull/3423), [#3352](https://github.com/adap/flower/pull/3352), [#3292](https://github.com/adap/flower/pull/3292), [#3261](https://github.com/adap/flower/pull/3261))

### Deprecations

- **Deprecate Python 3.8 support**

  Python 3.8 will stop receiving security fixes in [October 2024](https://devguide.python.org/versions/). Support for Python 3.8 is now deprecated and will be removed in an upcoming release.

- **Deprecate (experimental)** `flower-driver-api` **and** `flower-fleet-api` ([#3416](https://github.com/adap/flower/pull/3416), [#3420](https://github.com/adap/flower/pull/3420))

  Flower 1.9 deprecates the two (experimental) commands `flower-driver-api` and `flower-fleet-api`. Both commands will be removed in an upcoming release. Use `flower-superlink` instead.

- **Deprecate** `--server` **in favor of** `--superlink` ([#3518](https://github.com/adap/flower/pull/3518))

  The commands `flower-server-app` and `flower-client-app` should use `--superlink` instead of the now deprecated `--server`. Support for `--server` will be removed in a future release.

### Incompatible changes

- **Replace** `flower-superlink` **CLI option** `--certificates` **with** `--ssl-ca-certfile` **,** `--ssl-certfile` **and** `--ssl-keyfile` ([#3512](https://github.com/adap/flower/pull/3512), [#3408](https://github.com/adap/flower/pull/3408))

  SSL-related `flower-superlink` CLI arguments were restructured in an incompatible way. Instead of passing a single `--certificates` flag with three values, you now need to pass three flags (`--ssl-ca-certfile`, `--ssl-certfile` and `--ssl-keyfile`) with one value each. Check out the [SSL connections](https://flower.ai/docs/framework/how-to-enable-ssl-connections.html) documentation page for details.

- **Remove SuperLink** `--vce` **option** ([#3513](https://github.com/adap/flower/pull/3513))

  Instead of separately starting a SuperLink and a `ServerApp` for simulation, simulations must now be started using the single `flower-simulation` command.

- **Merge** `--grpc-rere` **and** `--rest` **SuperLink options** ([#3527](https://github.com/adap/flower/pull/3527))

  To simplify the usage of `flower-superlink`, previously separate sets of CLI options for gRPC and REST were merged into one unified set of options. Consult the [Flower CLI reference documentation](https://flower.ai/docs/framework/ref-api-cli.html) for details.

## v1.8.0 (2024-04-03)

### Thanks to our contributors

We would like to give our special thanks to all the contributors who made the new version of Flower possible (in `git shortlog` order):

`Adam Narozniak`, `Charles Beauville`, `Daniel J. Beutel`, `Daniel Nata Nugraha`, `Danny`, `Gustavo Bertoli`, `Heng Pan`, `Ikko Eltociear Ashimine`, `Jack Cook`, `Javier`, `Raj Parekh`, `Robert Steiner`, `Sebastian van der Voort`, `Taner Topal`, `Yan Gao`, `mohammadnaseri`, `tabdar-khan` <!---TOKEN_v1.8.0-->

### What's new?

- **Introduce Flower Next high-level API (stable)** ([#3002](https://github.com/adap/flower/pull/3002), [#2934](https://github.com/adap/flower/pull/2934), [#2958](https://github.com/adap/flower/pull/2958), [#3173](https://github.com/adap/flower/pull/3173), [#3174](https://github.com/adap/flower/pull/3174), [#2923](https://github.com/adap/flower/pull/2923), [#2691](https://github.com/adap/flower/pull/2691), [#3079](https://github.com/adap/flower/pull/3079), [#2961](https://github.com/adap/flower/pull/2961), [#2924](https://github.com/adap/flower/pull/2924), [#3166](https://github.com/adap/flower/pull/3166), [#3031](https://github.com/adap/flower/pull/3031), [#3057](https://github.com/adap/flower/pull/3057), [#3000](https://github.com/adap/flower/pull/3000), [#3113](https://github.com/adap/flower/pull/3113), [#2957](https://github.com/adap/flower/pull/2957), [#3183](https://github.com/adap/flower/pull/3183), [#3180](https://github.com/adap/flower/pull/3180), [#3035](https://github.com/adap/flower/pull/3035), [#3189](https://github.com/adap/flower/pull/3189), [#3185](https://github.com/adap/flower/pull/3185), [#3190](https://github.com/adap/flower/pull/3190), [#3191](https://github.com/adap/flower/pull/3191), [#3195](https://github.com/adap/flower/pull/3195), [#3197](https://github.com/adap/flower/pull/3197))

  The Flower Next high-level API is stable! Flower Next is the future of Flower - all new features (like Flower Mods) will be built on top of it. You can start to migrate your existing projects to Flower Next by using `ServerApp` and `ClientApp` (check out `quickstart-pytorch` or `quickstart-tensorflow`, a detailed migration guide will follow shortly). Flower Next allows you to run multiple projects concurrently (we call this multi-run) and execute the same project in either simulation environments or deployment environments without having to change a single line of code. The best part? It's fully compatible with existing Flower projects that use `Strategy`, `NumPyClient` & co.

- **Introduce Flower Next low-level API (preview)** ([#3062](https://github.com/adap/flower/pull/3062), [#3034](https://github.com/adap/flower/pull/3034), [#3069](https://github.com/adap/flower/pull/3069))

  In addition to the Flower Next *high-level* API that uses `Strategy`, `NumPyClient` & co, Flower 1.8 also comes with a preview version of the new Flower Next *low-level* API. The low-level API allows for granular control of every aspect of the learning process by sending/receiving individual messages to/from client nodes. The new `ServerApp` supports registering a custom `main` function that allows writing custom training loops for methods like async FL, cyclic training, or federated analytics. The new `ClientApp` supports registering `train`, `evaluate` and `query` functions that can access the raw message received from the `ServerApp`. New abstractions like `RecordSet`, `Message` and `Context` further enable sending multiple models, multiple sets of config values and metrics, stateful computations on the client node and implementations of custom SMPC protocols, to name just a few.

- **Introduce Flower Mods (preview)** ([#3054](https://github.com/adap/flower/pull/3054), [#2911](https://github.com/adap/flower/pull/2911), [#3083](https://github.com/adap/flower/pull/3083))

  Flower Modifiers (we call them Mods) can intercept messages and analyze, edit or handle them directly. Mods can be used to develop pluggable modules that work across different projects. Flower 1.8 already includes mods to log the size of a message, the number of parameters sent over the network, differential privacy with fixed clipping and adaptive clipping, local differential privacy and secure aggregation protocols SecAgg and SecAgg+. The Flower Mods API is released as a preview, but researchers can already use it to experiment with arbirtrary SMPC protocols.

- **Fine-tune LLMs with LLM FlowerTune** ([#3029](https://github.com/adap/flower/pull/3029), [#3089](https://github.com/adap/flower/pull/3089), [#3092](https://github.com/adap/flower/pull/3092), [#3100](https://github.com/adap/flower/pull/3100), [#3114](https://github.com/adap/flower/pull/3114), [#3162](https://github.com/adap/flower/pull/3162), [#3172](https://github.com/adap/flower/pull/3172))

  We are introducing LLM FlowerTune, an introductory example that demonstrates federated LLM fine-tuning of pre-trained Llama2 models on the Alpaca-GPT4 dataset. The example is built to be easily adapted to use different models and/or datasets. Read our blog post [LLM FlowerTune: Federated LLM Fine-tuning with Flower](https://flower.ai/blog/2024-03-14-llm-flowertune-federated-llm-finetuning-with-flower/) for more details.

- **Introduce built-in Differential Privacy (preview)** ([#2798](https://github.com/adap/flower/pull/2798), [#2959](https://github.com/adap/flower/pull/2959), [#3038](https://github.com/adap/flower/pull/3038), [#3147](https://github.com/adap/flower/pull/3147), [#2909](https://github.com/adap/flower/pull/2909), [#2893](https://github.com/adap/flower/pull/2893), [#2892](https://github.com/adap/flower/pull/2892), [#3039](https://github.com/adap/flower/pull/3039), [#3074](https://github.com/adap/flower/pull/3074))

  Built-in Differential Privacy is here! Flower supports both central and local differential privacy (DP). Central DP can be configured with either fixed or adaptive clipping. The clipping can happen either on the server-side or the client-side. Local DP does both clipping and noising on the client-side. A new documentation page [explains Differential Privacy approaches](https://flower.ai/docs/framework/explanation-differential-privacy.html) and a new how-to guide describes [how to use the new Differential Privacy components](https://flower.ai/docs/framework/how-to-use-differential-privacy.html) in Flower.

- **Introduce built-in Secure Aggregation (preview)** ([#3120](https://github.com/adap/flower/pull/3120), [#3110](https://github.com/adap/flower/pull/3110), [#3108](https://github.com/adap/flower/pull/3108))

  Built-in Secure Aggregation is here! Flower now supports different secure aggregation protocols out-of-the-box. The best part? You can add secure aggregation to your Flower projects with only a few lines of code. In this initial release, we inlcude support for SecAgg and SecAgg+, but more protocols will be implemented shortly. We'll also add detailed docs that explain secure aggregation and how to use it in Flower. You can already check out the new code example that shows how to use Flower to easily combine Federated Learning, Differential Privacy and Secure Aggregation in the same project.

- **Introduce** `flwr` **CLI (preview)** ([#2942](https://github.com/adap/flower/pull/2942), [#3055](https://github.com/adap/flower/pull/3055), [#3111](https://github.com/adap/flower/pull/3111), [#3130](https://github.com/adap/flower/pull/3130), [#3136](https://github.com/adap/flower/pull/3136), [#3094](https://github.com/adap/flower/pull/3094), [#3059](https://github.com/adap/flower/pull/3059), [#3049](https://github.com/adap/flower/pull/3049), [#3142](https://github.com/adap/flower/pull/3142))

  A new `flwr` CLI command allows creating new Flower projects (`flwr new`) and then running them using the Simulation Engine (`flwr run`).

- **Introduce Flower Next Simulation Engine** ([#3024](https://github.com/adap/flower/pull/3024), [#3061](https://github.com/adap/flower/pull/3061), [#2997](https://github.com/adap/flower/pull/2997), [#2783](https://github.com/adap/flower/pull/2783), [#3184](https://github.com/adap/flower/pull/3184), [#3075](https://github.com/adap/flower/pull/3075), [#3047](https://github.com/adap/flower/pull/3047), [#2998](https://github.com/adap/flower/pull/2998), [#3009](https://github.com/adap/flower/pull/3009), [#3008](https://github.com/adap/flower/pull/3008))

  The Flower Simulation Engine can now run Flower Next projects. For notebook environments, there's also a new `run_simulation` function that can run `ServerApp` and `ClientApp`.

- **Handle SuperNode connection errors** ([#2969](https://github.com/adap/flower/pull/2969))

  A SuperNode will now try to reconnect indefinitely to the SuperLink in case of connection errors. The arguments `--max-retries` and `--max-wait-time` can now be passed to the `flower-client-app` command. `--max-retries` will define the number of tentatives the client should make before it gives up trying to reconnect to the SuperLink, and, `--max-wait-time` defines the time before the SuperNode gives up trying to reconnect to the SuperLink.

- **General updates to Flower Baselines** ([#2904](https://github.com/adap/flower/pull/2904), [#2482](https://github.com/adap/flower/pull/2482), [#2985](https://github.com/adap/flower/pull/2985), [#2968](https://github.com/adap/flower/pull/2968))

  There's a new [FedStar](https://flower.ai/docs/baselines/fedstar.html) baseline. Several other baselined have been updated as well.

- **Improve documentation and translations** ([#3050](https://github.com/adap/flower/pull/3050), [#3044](https://github.com/adap/flower/pull/3044), [#3043](https://github.com/adap/flower/pull/3043), [#2986](https://github.com/adap/flower/pull/2986), [#3041](https://github.com/adap/flower/pull/3041), [#3046](https://github.com/adap/flower/pull/3046), [#3042](https://github.com/adap/flower/pull/3042), [#2978](https://github.com/adap/flower/pull/2978), [#2952](https://github.com/adap/flower/pull/2952), [#3167](https://github.com/adap/flower/pull/3167), [#2953](https://github.com/adap/flower/pull/2953), [#3045](https://github.com/adap/flower/pull/3045), [#2654](https://github.com/adap/flower/pull/2654), [#3082](https://github.com/adap/flower/pull/3082), [#2990](https://github.com/adap/flower/pull/2990), [#2989](https://github.com/adap/flower/pull/2989))

  As usual, we merged many smaller and larger improvements to the documentation. A special thank you goes to [Sebastian van der Voort](https://github.com/svdvoort) for landing a big documentation PR!

- **General updates to Flower Examples** ([3134](https://github.com/adap/flower/pull/3134), [2996](https://github.com/adap/flower/pull/2996), [2930](https://github.com/adap/flower/pull/2930), [2967](https://github.com/adap/flower/pull/2967), [2467](https://github.com/adap/flower/pull/2467), [2910](https://github.com/adap/flower/pull/2910), [#2918](https://github.com/adap/flower/pull/2918), [#2773](https://github.com/adap/flower/pull/2773), [#3063](https://github.com/adap/flower/pull/3063), [#3116](https://github.com/adap/flower/pull/3116), [#3117](https://github.com/adap/flower/pull/3117))

  Two new examples show federated training of a Vision Transformer (ViT) and federated learning in a medical context using the popular MONAI library. `quickstart-pytorch` and `quickstart-tensorflow` demonstrate the new Flower Next `ServerApp` and `ClientApp`. Many other examples received considerable updates as well.

- **General improvements** ([#3171](https://github.com/adap/flower/pull/3171), [3099](https://github.com/adap/flower/pull/3099), [3003](https://github.com/adap/flower/pull/3003), [3145](https://github.com/adap/flower/pull/3145), [3017](https://github.com/adap/flower/pull/3017), [3085](https://github.com/adap/flower/pull/3085), [3012](https://github.com/adap/flower/pull/3012), [3119](https://github.com/adap/flower/pull/3119), [2991](https://github.com/adap/flower/pull/2991), [2970](https://github.com/adap/flower/pull/2970), [2980](https://github.com/adap/flower/pull/2980), [3086](https://github.com/adap/flower/pull/3086), [2932](https://github.com/adap/flower/pull/2932), [2928](https://github.com/adap/flower/pull/2928), [2941](https://github.com/adap/flower/pull/2941), [2933](https://github.com/adap/flower/pull/2933), [3181](https://github.com/adap/flower/pull/3181), [2973](https://github.com/adap/flower/pull/2973), [2992](https://github.com/adap/flower/pull/2992), [2915](https://github.com/adap/flower/pull/2915), [3040](https://github.com/adap/flower/pull/3040), [3022](https://github.com/adap/flower/pull/3022), [3032](https://github.com/adap/flower/pull/3032), [2902](https://github.com/adap/flower/pull/2902), [2931](https://github.com/adap/flower/pull/2931), [3005](https://github.com/adap/flower/pull/3005), [3132](https://github.com/adap/flower/pull/3132), [3115](https://github.com/adap/flower/pull/3115), [2944](https://github.com/adap/flower/pull/2944), [3064](https://github.com/adap/flower/pull/3064), [3106](https://github.com/adap/flower/pull/3106), [2974](https://github.com/adap/flower/pull/2974), [3178](https://github.com/adap/flower/pull/3178), [2993](https://github.com/adap/flower/pull/2993), [3186](https://github.com/adap/flower/pull/3186), [3091](https://github.com/adap/flower/pull/3091), [3125](https://github.com/adap/flower/pull/3125), [3093](https://github.com/adap/flower/pull/3093), [3013](https://github.com/adap/flower/pull/3013), [3033](https://github.com/adap/flower/pull/3033), [3133](https://github.com/adap/flower/pull/3133), [3068](https://github.com/adap/flower/pull/3068), [2916](https://github.com/adap/flower/pull/2916), [2975](https://github.com/adap/flower/pull/2975), [2984](https://github.com/adap/flower/pull/2984), [2846](https://github.com/adap/flower/pull/2846), [3077](https://github.com/adap/flower/pull/3077), [3143](https://github.com/adap/flower/pull/3143), [2921](https://github.com/adap/flower/pull/2921), [3101](https://github.com/adap/flower/pull/3101), [2927](https://github.com/adap/flower/pull/2927), [2995](https://github.com/adap/flower/pull/2995), [2972](https://github.com/adap/flower/pull/2972), [2912](https://github.com/adap/flower/pull/2912), [3065](https://github.com/adap/flower/pull/3065), [3028](https://github.com/adap/flower/pull/3028), [2922](https://github.com/adap/flower/pull/2922), [2982](https://github.com/adap/flower/pull/2982), [2914](https://github.com/adap/flower/pull/2914), [3179](https://github.com/adap/flower/pull/3179), [3080](https://github.com/adap/flower/pull/3080), [2994](https://github.com/adap/flower/pull/2994), [3187](https://github.com/adap/flower/pull/3187), [2926](https://github.com/adap/flower/pull/2926), [3018](https://github.com/adap/flower/pull/3018), [3144](https://github.com/adap/flower/pull/3144), [3011](https://github.com/adap/flower/pull/3011), [#3152](https://github.com/adap/flower/pull/3152), [#2836](https://github.com/adap/flower/pull/2836), [#2929](https://github.com/adap/flower/pull/2929), [#2943](https://github.com/adap/flower/pull/2943), [#2955](https://github.com/adap/flower/pull/2955), [#2954](https://github.com/adap/flower/pull/2954))

### Incompatible changes

None

## v1.7.0 (2024-02-05)

### Thanks to our contributors

We would like to give our special thanks to all the contributors who made the new version of Flower possible (in `git shortlog` order):

`Aasheesh Singh`, `Adam Narozniak`, `Aml Hassan Esmil`, `Charles Beauville`, `Daniel J. Beutel`, `Daniel Nata Nugraha`, `Edoardo Gabrielli`, `Gustavo Bertoli`, `HelinLin`, `Heng Pan`, `Javier`, `M S Chaitanya Kumar`, `Mohammad Naseri`, `Nikos Vlachakis`, `Pritam Neog`, `Robert Kuska`, `Robert Steiner`, `Taner Topal`, `Yahia Salaheldin Shaaban`, `Yan Gao`, `Yasar Abbas` <!---TOKEN_v1.7.0-->

### What's new?

- **Introduce stateful clients (experimental)** ([#2770](https://github.com/adap/flower/pull/2770), [#2686](https://github.com/adap/flower/pull/2686), [#2696](https://github.com/adap/flower/pull/2696), [#2643](https://github.com/adap/flower/pull/2643), [#2769](https://github.com/adap/flower/pull/2769))

  Subclasses of `Client` and `NumPyClient` can now store local state that remains on the client. Let's start with the highlight first: this new feature is compatible with both simulated clients (via `start_simulation`) and networked clients (via `start_client`). It's also the first preview of new abstractions like `Context` and `RecordSet`. Clients can access state of type `RecordSet` via `state: RecordSet = self.context.state`. Changes to this `RecordSet` are preserved across different rounds of execution to enable stateful computations in a unified way across simulation and deployment.

- **Improve performance** ([#2293](https://github.com/adap/flower/pull/2293))

  Flower is faster than ever. All `FedAvg`-derived strategies now use in-place aggregation to reduce memory consumption. The Flower client serialization/deserialization has been rewritten from the ground up, which results in significant speedups, especially when the client-side training time is short.

- **Support Federated Learning with Apple MLX and Flower** ([#2693](https://github.com/adap/flower/pull/2693))

  Flower has official support for federated learning using [Apple MLX](https://ml-explore.github.io/mlx) via the new `quickstart-mlx` code example.

- **Introduce new XGBoost cyclic strategy** ([#2666](https://github.com/adap/flower/pull/2666), [#2668](https://github.com/adap/flower/pull/2668))

  A new strategy called `FedXgbCyclic` supports a client-by-client style of training (often called cyclic). The `xgboost-comprehensive` code example shows how to use it in a full project. In addition to that, `xgboost-comprehensive` now also supports simulation mode. With this, Flower offers best-in-class XGBoost support.

- **Support Python 3.11** ([#2394](https://github.com/adap/flower/pull/2394))

  Framework tests now run on Python 3.8, 3.9, 3.10, and 3.11. This will ensure better support for users using more recent Python versions.

- **Update gRPC and ProtoBuf dependencies** ([#2814](https://github.com/adap/flower/pull/2814))

  The `grpcio` and `protobuf` dependencies were updated to their latest versions for improved security and performance.

- **Introduce Docker image for Flower server** ([#2700](https://github.com/adap/flower/pull/2700), [#2688](https://github.com/adap/flower/pull/2688), [#2705](https://github.com/adap/flower/pull/2705), [#2695](https://github.com/adap/flower/pull/2695), [#2747](https://github.com/adap/flower/pull/2747), [#2746](https://github.com/adap/flower/pull/2746), [#2680](https://github.com/adap/flower/pull/2680), [#2682](https://github.com/adap/flower/pull/2682), [#2701](https://github.com/adap/flower/pull/2701))

  The Flower server can now be run using an official Docker image. A new how-to guide explains [how to run Flower using Docker](https://flower.ai/docs/framework/how-to-run-flower-using-docker.html). An official Flower client Docker image will follow.

- **Introduce** `flower-via-docker-compose` **example** ([#2626](https://github.com/adap/flower/pull/2626))

- **Introduce** `quickstart-sklearn-tabular` **example** ([#2719](https://github.com/adap/flower/pull/2719))

- **Introduce** `custom-metrics` **example** ([#1958](https://github.com/adap/flower/pull/1958))

- **Update code examples to use Flower Datasets** ([#2450](https://github.com/adap/flower/pull/2450), [#2456](https://github.com/adap/flower/pull/2456), [#2318](https://github.com/adap/flower/pull/2318), [#2712](https://github.com/adap/flower/pull/2712))

  Several code examples were updated to use [Flower Datasets](https://flower.ai/docs/datasets/).

- **General updates to Flower Examples** ([#2381](https://github.com/adap/flower/pull/2381), [#2805](https://github.com/adap/flower/pull/2805), [#2782](https://github.com/adap/flower/pull/2782), [#2806](https://github.com/adap/flower/pull/2806), [#2829](https://github.com/adap/flower/pull/2829), [#2825](https://github.com/adap/flower/pull/2825), [#2816](https://github.com/adap/flower/pull/2816), [#2726](https://github.com/adap/flower/pull/2726), [#2659](https://github.com/adap/flower/pull/2659), [#2655](https://github.com/adap/flower/pull/2655))

  Many Flower code examples received substantial updates.

- **Update Flower Baselines**

  - HFedXGBoost ([#2226](https://github.com/adap/flower/pull/2226), [#2771](https://github.com/adap/flower/pull/2771))
  - FedVSSL ([#2412](https://github.com/adap/flower/pull/2412))
  - FedNova ([#2179](https://github.com/adap/flower/pull/2179))
  - HeteroFL ([#2439](https://github.com/adap/flower/pull/2439))
  - FedAvgM ([#2246](https://github.com/adap/flower/pull/2246))
  - FedPara ([#2722](https://github.com/adap/flower/pull/2722))

- **Improve documentation** ([#2674](https://github.com/adap/flower/pull/2674), [#2480](https://github.com/adap/flower/pull/2480), [#2826](https://github.com/adap/flower/pull/2826), [#2727](https://github.com/adap/flower/pull/2727), [#2761](https://github.com/adap/flower/pull/2761), [#2900](https://github.com/adap/flower/pull/2900))

- **Improved testing and development infrastructure** ([#2797](https://github.com/adap/flower/pull/2797), [#2676](https://github.com/adap/flower/pull/2676), [#2644](https://github.com/adap/flower/pull/2644), [#2656](https://github.com/adap/flower/pull/2656), [#2848](https://github.com/adap/flower/pull/2848), [#2675](https://github.com/adap/flower/pull/2675), [#2735](https://github.com/adap/flower/pull/2735), [#2767](https://github.com/adap/flower/pull/2767), [#2732](https://github.com/adap/flower/pull/2732), [#2744](https://github.com/adap/flower/pull/2744), [#2681](https://github.com/adap/flower/pull/2681), [#2699](https://github.com/adap/flower/pull/2699), [#2745](https://github.com/adap/flower/pull/2745), [#2734](https://github.com/adap/flower/pull/2734), [#2731](https://github.com/adap/flower/pull/2731), [#2652](https://github.com/adap/flower/pull/2652), [#2720](https://github.com/adap/flower/pull/2720), [#2721](https://github.com/adap/flower/pull/2721), [#2717](https://github.com/adap/flower/pull/2717), [#2864](https://github.com/adap/flower/pull/2864), [#2694](https://github.com/adap/flower/pull/2694), [#2709](https://github.com/adap/flower/pull/2709), [#2658](https://github.com/adap/flower/pull/2658), [#2796](https://github.com/adap/flower/pull/2796), [#2692](https://github.com/adap/flower/pull/2692), [#2657](https://github.com/adap/flower/pull/2657), [#2813](https://github.com/adap/flower/pull/2813), [#2661](https://github.com/adap/flower/pull/2661), [#2398](https://github.com/adap/flower/pull/2398))

  The Flower testing and development infrastructure has received substantial updates. This makes Flower 1.7 the most tested release ever.

- **Update dependencies** ([#2753](https://github.com/adap/flower/pull/2753), [#2651](https://github.com/adap/flower/pull/2651), [#2739](https://github.com/adap/flower/pull/2739), [#2837](https://github.com/adap/flower/pull/2837), [#2788](https://github.com/adap/flower/pull/2788), [#2811](https://github.com/adap/flower/pull/2811), [#2774](https://github.com/adap/flower/pull/2774), [#2790](https://github.com/adap/flower/pull/2790), [#2751](https://github.com/adap/flower/pull/2751), [#2850](https://github.com/adap/flower/pull/2850), [#2812](https://github.com/adap/flower/pull/2812), [#2872](https://github.com/adap/flower/pull/2872), [#2736](https://github.com/adap/flower/pull/2736), [#2756](https://github.com/adap/flower/pull/2756), [#2857](https://github.com/adap/flower/pull/2857), [#2757](https://github.com/adap/flower/pull/2757), [#2810](https://github.com/adap/flower/pull/2810), [#2740](https://github.com/adap/flower/pull/2740), [#2789](https://github.com/adap/flower/pull/2789))

- **General improvements** ([#2803](https://github.com/adap/flower/pull/2803), [#2847](https://github.com/adap/flower/pull/2847), [#2877](https://github.com/adap/flower/pull/2877), [#2690](https://github.com/adap/flower/pull/2690), [#2889](https://github.com/adap/flower/pull/2889), [#2874](https://github.com/adap/flower/pull/2874), [#2819](https://github.com/adap/flower/pull/2819), [#2689](https://github.com/adap/flower/pull/2689), [#2457](https://github.com/adap/flower/pull/2457), [#2870](https://github.com/adap/flower/pull/2870), [#2669](https://github.com/adap/flower/pull/2669), [#2876](https://github.com/adap/flower/pull/2876), [#2885](https://github.com/adap/flower/pull/2885), [#2858](https://github.com/adap/flower/pull/2858), [#2867](https://github.com/adap/flower/pull/2867), [#2351](https://github.com/adap/flower/pull/2351), [#2886](https://github.com/adap/flower/pull/2886), [#2860](https://github.com/adap/flower/pull/2860), [#2828](https://github.com/adap/flower/pull/2828), [#2869](https://github.com/adap/flower/pull/2869), [#2875](https://github.com/adap/flower/pull/2875), [#2733](https://github.com/adap/flower/pull/2733), [#2488](https://github.com/adap/flower/pull/2488), [#2646](https://github.com/adap/flower/pull/2646), [#2879](https://github.com/adap/flower/pull/2879), [#2821](https://github.com/adap/flower/pull/2821), [#2855](https://github.com/adap/flower/pull/2855), [#2800](https://github.com/adap/flower/pull/2800), [#2807](https://github.com/adap/flower/pull/2807), [#2801](https://github.com/adap/flower/pull/2801), [#2804](https://github.com/adap/flower/pull/2804), [#2851](https://github.com/adap/flower/pull/2851), [#2787](https://github.com/adap/flower/pull/2787), [#2852](https://github.com/adap/flower/pull/2852), [#2672](https://github.com/adap/flower/pull/2672), [#2759](https://github.com/adap/flower/pull/2759))

### Incompatible changes

- **Deprecate** `start_numpy_client` ([#2563](https://github.com/adap/flower/pull/2563), [#2718](https://github.com/adap/flower/pull/2718))

  Until now, clients of type `NumPyClient` needed to be started via `start_numpy_client`. In our efforts to consolidate framework APIs, we have introduced changes, and now all client types should start via `start_client`. To continue using `NumPyClient` clients, you simply need to first call the `.to_client()` method and then pass returned `Client` object to `start_client`. The examples and the documentation have been updated accordingly.

- **Deprecate legacy DP wrappers** ([#2749](https://github.com/adap/flower/pull/2749))

  Legacy DP wrapper classes are deprecated, but still functional. This is in preparation for an all-new pluggable version of differential privacy support in Flower.

- **Make optional arg** `--callable` **in** `flower-client` **a required positional arg** ([#2673](https://github.com/adap/flower/pull/2673))

- **Rename** `certificates` **to** `root_certificates` **in** `Driver` ([#2890](https://github.com/adap/flower/pull/2890))

- **Drop experimental** `Task` **fields** ([#2866](https://github.com/adap/flower/pull/2866), [#2865](https://github.com/adap/flower/pull/2865))

  Experimental fields `sa`, `legacy_server_message` and `legacy_client_message` were removed from `Task` message. The removed fields are superseded by the new `RecordSet` abstraction.

- **Retire MXNet examples** ([#2724](https://github.com/adap/flower/pull/2724))

  The development of the MXNet fremework has ended and the project is now [archived on GitHub](https://github.com/apache/mxnet). Existing MXNet examples won't receive updates.

## v1.6.0 (2023-11-28)

### Thanks to our contributors

We would like to give our special thanks to all the contributors who made the new version of Flower possible (in `git shortlog` order):

`Aashish Kolluri`, `Adam Narozniak`, `Alessio Mora`, `Barathwaja S`, `Charles Beauville`, `Daniel J. Beutel`, `Daniel Nata Nugraha`, `Gabriel Mota`, `Heng Pan`, `Ivan Agarský`, `JS.KIM`, `Javier`, `Marius Schlegel`, `Navin Chandra`, `Nic Lane`, `Peterpan828`, `Qinbin Li`, `Shaz-hash`, `Steve Laskaridis`, `Taner Topal`, `William Lindskog`, `Yan Gao`, `cnxdeveloper`, `k3nfalt` <!---TOKEN_v1.6.0-->

### What's new?

- **Add experimental support for Python 3.12** ([#2565](https://github.com/adap/flower/pull/2565))

- **Add new XGBoost examples** ([#2612](https://github.com/adap/flower/pull/2612), [#2554](https://github.com/adap/flower/pull/2554), [#2617](https://github.com/adap/flower/pull/2617), [#2618](https://github.com/adap/flower/pull/2618), [#2619](https://github.com/adap/flower/pull/2619), [#2567](https://github.com/adap/flower/pull/2567))

  We have added a new `xgboost-quickstart` example alongside a new `xgboost-comprehensive` example that goes more in-depth.

- **Add Vertical FL example** ([#2598](https://github.com/adap/flower/pull/2598))

  We had many questions about Vertical Federated Learning using Flower, so we decided to add an simple example for it on the [Titanic dataset](https://www.kaggle.com/competitions/titanic/data) alongside a tutorial (in the README).

- **Support custom** `ClientManager` **in** `start_driver()` ([#2292](https://github.com/adap/flower/pull/2292))

- **Update REST API to support create and delete nodes** ([#2283](https://github.com/adap/flower/pull/2283))

- **Update the Android SDK** ([#2187](https://github.com/adap/flower/pull/2187))

  Add gRPC request-response capability to the Android SDK.

- **Update the C++ SDK** ([#2537](https://github.com/adap/flower/pull/2537), [#2528](https://github.com/adap/flower/pull/2528), [#2523](https://github.com/adap/flower/pull/2523), [#2522](https://github.com/adap/flower/pull/2522))

  Add gRPC request-response capability to the C++ SDK.

- **Make HTTPS the new default** ([#2591](https://github.com/adap/flower/pull/2591), [#2636](https://github.com/adap/flower/pull/2636))

  Flower is moving to HTTPS by default. The new `flower-server` requires passing `--certificates`, but users can enable `--insecure` to use HTTP for prototyping. The same applies to `flower-client`, which can either use user-provided credentials or gRPC-bundled certificates to connect to an HTTPS-enabled server or requires opt-out via passing `--insecure` to enable insecure HTTP connections.

  For backward compatibility, `start_client()` and `start_numpy_client()` will still start in insecure mode by default. In a future release, insecure connections will require user opt-in by passing `insecure=True`.

- **Unify client API** ([#2303](https://github.com/adap/flower/pull/2303), [#2390](https://github.com/adap/flower/pull/2390), [#2493](https://github.com/adap/flower/pull/2493))

  Using the `client_fn`, Flower clients can interchangeably run as standalone processes (i.e. via `start_client`) or in simulation (i.e. via `start_simulation`) without requiring changes to how the client class is defined and instantiated. The `to_client()` function is introduced to convert a `NumPyClient` to a `Client`.

- **Add new** `Bulyan` **strategy** ([#1817](https://github.com/adap/flower/pull/1817), [#1891](https://github.com/adap/flower/pull/1891))

  The new `Bulyan` strategy implements Bulyan by [El Mhamdi et al., 2018](https://arxiv.org/abs/1802.07927)

- **Add new** `XGB Bagging` **strategy** ([#2611](https://github.com/adap/flower/pull/2611))

- **Introduce `WorkloadState`** ([#2564](https://github.com/adap/flower/pull/2564), [#2632](https://github.com/adap/flower/pull/2632))

- **Introduce `WorkloadState`** ([#2564](https://github.com/adap/flower/pull/2564), [#2632](https://github.com/adap/flower/pull/2632))

- **Update Flower Baselines**

  - FedProx ([#2210](https://github.com/adap/flower/pull/2210), [#2286](https://github.com/adap/flower/pull/2286), [#2509](https://github.com/adap/flower/pull/2509))

  - Baselines Docs ([#2290](https://github.com/adap/flower/pull/2290), [#2400](https://github.com/adap/flower/pull/2400))

  - FedMLB ([#2340](https://github.com/adap/flower/pull/2340), [#2507](https://github.com/adap/flower/pull/2507))

  - TAMUNA ([#2254](https://github.com/adap/flower/pull/2254), [#2508](https://github.com/adap/flower/pull/2508))

  - FedMeta [#2438](https://github.com/adap/flower/pull/2438)

  - FjORD [#2431](https://github.com/adap/flower/pull/2431)

  - MOON [#2421](https://github.com/adap/flower/pull/2421)

  - DepthFL [#2295](https://github.com/adap/flower/pull/2295)

  - FedPer [#2266](https://github.com/adap/flower/pull/2266)

  - FedWav2vec [#2551](https://github.com/adap/flower/pull/2551)

  - niid-Bench [#2428](https://github.com/adap/flower/pull/2428)

  - FedBN ([#2608](https://github.com/adap/flower/pull/2608), [#2615](https://github.com/adap/flower/pull/2615))

- **General updates to Flower Examples** ([#2384](https://github.com/adap/flower/pull/2384), [#2425](https://github.com/adap/flower/pull/2425), [#2526](https://github.com/adap/flower/pull/2526), [#2302](https://github.com/adap/flower/pull/2302), [#2545](https://github.com/adap/flower/pull/2545))

- **General updates to Flower Baselines** ([#2301](https://github.com/adap/flower/pull/2301), [#2305](https://github.com/adap/flower/pull/2305), [#2307](https://github.com/adap/flower/pull/2307), [#2327](https://github.com/adap/flower/pull/2327), [#2435](https://github.com/adap/flower/pull/2435), [#2462](https://github.com/adap/flower/pull/2462), [#2463](https://github.com/adap/flower/pull/2463), [#2461](https://github.com/adap/flower/pull/2461), [#2469](https://github.com/adap/flower/pull/2469), [#2466](https://github.com/adap/flower/pull/2466), [#2471](https://github.com/adap/flower/pull/2471), [#2472](https://github.com/adap/flower/pull/2472), [#2470](https://github.com/adap/flower/pull/2470))

- **General updates to the simulation engine** ([#2331](https://github.com/adap/flower/pull/2331), [#2447](https://github.com/adap/flower/pull/2447), [#2448](https://github.com/adap/flower/pull/2448), [#2294](https://github.com/adap/flower/pull/2294))

- **General updates to Flower SDKs** ([#2288](https://github.com/adap/flower/pull/2288), [#2429](https://github.com/adap/flower/pull/2429), [#2555](https://github.com/adap/flower/pull/2555), [#2543](https://github.com/adap/flower/pull/2543), [#2544](https://github.com/adap/flower/pull/2544), [#2597](https://github.com/adap/flower/pull/2597), [#2623](https://github.com/adap/flower/pull/2623))

- **General improvements** ([#2309](https://github.com/adap/flower/pull/2309), [#2310](https://github.com/adap/flower/pull/2310), [#2313](https://github.com/adap/flower/pull/2313), [#2316](https://github.com/adap/flower/pull/2316), [#2317](https://github.com/adap/flower/pull/2317), [#2349](https://github.com/adap/flower/pull/2349), [#2360](https://github.com/adap/flower/pull/2360), [#2402](https://github.com/adap/flower/pull/2402), [#2446](https://github.com/adap/flower/pull/2446), [#2561](https://github.com/adap/flower/pull/2561), [#2273](https://github.com/adap/flower/pull/2273), [#2267](https://github.com/adap/flower/pull/2267), [#2274](https://github.com/adap/flower/pull/2274), [#2275](https://github.com/adap/flower/pull/2275), [#2432](https://github.com/adap/flower/pull/2432), [#2251](https://github.com/adap/flower/pull/2251), [#2321](https://github.com/adap/flower/pull/2321), [#1936](https://github.com/adap/flower/pull/1936), [#2408](https://github.com/adap/flower/pull/2408), [#2413](https://github.com/adap/flower/pull/2413), [#2401](https://github.com/adap/flower/pull/2401), [#2531](https://github.com/adap/flower/pull/2531), [#2534](https://github.com/adap/flower/pull/2534), [#2535](https://github.com/adap/flower/pull/2535), [#2521](https://github.com/adap/flower/pull/2521), [#2553](https://github.com/adap/flower/pull/2553), [#2596](https://github.com/adap/flower/pull/2596))

  Flower received many improvements under the hood, too many to list here.

### Incompatible changes

- **Remove support for Python 3.7** ([#2280](https://github.com/adap/flower/pull/2280), [#2299](https://github.com/adap/flower/pull/2299), [#2304](https://github.com/adap/flower/pull/2304), [#2306](https://github.com/adap/flower/pull/2306), [#2355](https://github.com/adap/flower/pull/2355), [#2356](https://github.com/adap/flower/pull/2356))

  Python 3.7 support was deprecated in Flower 1.5, and this release removes support. Flower now requires Python 3.8.

- **Remove experimental argument** `rest` **from** `start_client` ([#2324](https://github.com/adap/flower/pull/2324))

  The (still experimental) argument `rest` was removed from `start_client` and `start_numpy_client`. Use `transport="rest"` to opt into the experimental REST API instead.

## v1.5.0 (2023-08-31)

### Thanks to our contributors

We would like to give our special thanks to all the contributors who made the new version of Flower possible (in `git shortlog` order):

`Adam Narozniak`, `Anass Anhari`, `Charles Beauville`, `Dana-Farber`, `Daniel J. Beutel`, `Daniel Nata Nugraha`, `Edoardo Gabrielli`, `Gustavo Bertoli`, `Heng Pan`, `Javier`, `Mahdi`, `Steven Hé (Sīchàng)`, `Taner Topal`, `achiverram28`, `danielnugraha`, `eunchung`, `ruthgal` <!---TOKEN_v1.5.0-->

### What's new?

- **Introduce new simulation engine** ([#1969](https://github.com/adap/flower/pull/1969), [#2221](https://github.com/adap/flower/pull/2221), [#2248](https://github.com/adap/flower/pull/2248))

  The new simulation engine has been rewritten from the ground up, yet it remains fully backwards compatible. It offers much improved stability and memory handling, especially when working with GPUs. Simulations transparently adapt to different settings to scale simulation in CPU-only, CPU+GPU, multi-GPU, or multi-node multi-GPU environments.

  Comprehensive documentation includes a new [how-to run simulations](https://flower.ai/docs/framework/how-to-run-simulations.html) guide, new [simulation-pytorch](https://flower.ai/docs/examples/simulation-pytorch.html) and [simulation-tensorflow](https://flower.ai/docs/examples/simulation-tensorflow.html) notebooks, and a new [YouTube tutorial series](https://www.youtube.com/watch?v=cRebUIGB5RU&list=PLNG4feLHqCWlnj8a_E1A_n5zr2-8pafTB).

- **Restructure Flower Docs** ([#1824](https://github.com/adap/flower/pull/1824), [#1865](https://github.com/adap/flower/pull/1865), [#1884](https://github.com/adap/flower/pull/1884), [#1887](https://github.com/adap/flower/pull/1887), [#1919](https://github.com/adap/flower/pull/1919), [#1922](https://github.com/adap/flower/pull/1922), [#1920](https://github.com/adap/flower/pull/1920), [#1923](https://github.com/adap/flower/pull/1923), [#1924](https://github.com/adap/flower/pull/1924), [#1962](https://github.com/adap/flower/pull/1962), [#2006](https://github.com/adap/flower/pull/2006), [#2133](https://github.com/adap/flower/pull/2133), [#2203](https://github.com/adap/flower/pull/2203), [#2215](https://github.com/adap/flower/pull/2215), [#2122](https://github.com/adap/flower/pull/2122), [#2223](https://github.com/adap/flower/pull/2223), [#2219](https://github.com/adap/flower/pull/2219), [#2232](https://github.com/adap/flower/pull/2232), [#2233](https://github.com/adap/flower/pull/2233), [#2234](https://github.com/adap/flower/pull/2234), [#2235](https://github.com/adap/flower/pull/2235), [#2237](https://github.com/adap/flower/pull/2237), [#2238](https://github.com/adap/flower/pull/2238), [#2242](https://github.com/adap/flower/pull/2242), [#2231](https://github.com/adap/flower/pull/2231), [#2243](https://github.com/adap/flower/pull/2243), [#2227](https://github.com/adap/flower/pull/2227))

  Much effort went into a completely restructured Flower docs experience. The documentation on [flower.ai/docs](https://flower.ai/docs) is now divided into Flower Framework, Flower Baselines, Flower Android SDK, Flower iOS SDK, and code example projects.

- **Introduce Flower Swift SDK** ([#1858](https://github.com/adap/flower/pull/1858), [#1897](https://github.com/adap/flower/pull/1897))

  This is the first preview release of the Flower Swift SDK. Flower support on iOS is improving, and alongside the Swift SDK and code example, there is now also an iOS quickstart tutorial.

- **Introduce Flower Android SDK** ([#2131](https://github.com/adap/flower/pull/2131))

  This is the first preview release of the Flower Kotlin SDK. Flower support on Android is improving, and alongside the Kotlin SDK and code example, there is now also an Android quickstart tutorial.

- **Introduce new end-to-end testing infrastructure** ([#1842](https://github.com/adap/flower/pull/1842), [#2071](https://github.com/adap/flower/pull/2071), [#2072](https://github.com/adap/flower/pull/2072), [#2068](https://github.com/adap/flower/pull/2068), [#2067](https://github.com/adap/flower/pull/2067), [#2069](https://github.com/adap/flower/pull/2069), [#2073](https://github.com/adap/flower/pull/2073), [#2070](https://github.com/adap/flower/pull/2070), [#2074](https://github.com/adap/flower/pull/2074), [#2082](https://github.com/adap/flower/pull/2082), [#2084](https://github.com/adap/flower/pull/2084), [#2093](https://github.com/adap/flower/pull/2093), [#2109](https://github.com/adap/flower/pull/2109), [#2095](https://github.com/adap/flower/pull/2095), [#2140](https://github.com/adap/flower/pull/2140), [#2137](https://github.com/adap/flower/pull/2137), [#2165](https://github.com/adap/flower/pull/2165))

  A new testing infrastructure ensures that new changes stay compatible with existing framework integrations or strategies.

- **Deprecate Python 3.7**

  Since Python 3.7 reached its end of life (EOL) on 2023-06-27, support for Python 3.7 is now deprecated and will be removed in an upcoming release.

- **Add new** `FedTrimmedAvg` **strategy** ([#1769](https://github.com/adap/flower/pull/1769), [#1853](https://github.com/adap/flower/pull/1853))

  The new `FedTrimmedAvg` strategy implements Trimmed Mean by [Dong Yin, 2018](https://arxiv.org/abs/1803.01498).

- **Introduce start_driver** ([#1697](https://github.com/adap/flower/pull/1697))

  In addition to `start_server` and using the raw Driver API, there is a new `start_driver` function that allows for running `start_server` scripts as a Flower driver with only a single-line code change. Check out the `mt-pytorch` code example to see a working example using `start_driver`.

- **Add parameter aggregation to** `mt-pytorch` **code example** ([#1785](https://github.com/adap/flower/pull/1785))

  The `mt-pytorch` example shows how to aggregate parameters when writing a driver script. The included `driver.py` and `server.py` have been aligned to demonstrate both the low-level way and the high-level way of building server-side logic.

- **Migrate experimental REST API to Starlette** ([2171](https://github.com/adap/flower/pull/2171))

  The (experimental) REST API used to be implemented in [FastAPI](https://fastapi.tiangolo.com/), but it has now been migrated to use [Starlette](https://www.starlette.io/) directly.

  Please note: The REST request-response API is still experimental and will likely change significantly over time.

- **Introduce experimental gRPC request-response API** ([#1867](https://github.com/adap/flower/pull/1867), [#1901](https://github.com/adap/flower/pull/1901))

  In addition to the existing gRPC API (based on bidirectional streaming) and the experimental REST API, there is now a new gRPC API that uses a request-response model to communicate with client nodes.

  Please note: The gRPC request-response API is still experimental and will likely change significantly over time.

- **Replace the experimental** `start_client(rest=True)` **with the new** `start_client(transport="rest")` ([#1880](https://github.com/adap/flower/pull/1880))

  The (experimental) `start_client` argument `rest` was deprecated in favour of a new argument `transport`. `start_client(transport="rest")` will yield the same behaviour as `start_client(rest=True)` did before. All code should migrate to the new argument `transport`. The deprecated argument `rest` will be removed in a future release.

- **Add a new gRPC option** ([#2197](https://github.com/adap/flower/pull/2197))

  We now start a gRPC server with the `grpc.keepalive_permit_without_calls` option set to 0 by default. This prevents the clients from sending keepalive pings when there is no outstanding stream.

- **Improve example notebooks** ([#2005](https://github.com/adap/flower/pull/2005))

  There's a new 30min Federated Learning PyTorch tutorial!

- **Example updates** ([#1772](https://github.com/adap/flower/pull/1772), [#1873](https://github.com/adap/flower/pull/1873), [#1981](https://github.com/adap/flower/pull/1981), [#1988](https://github.com/adap/flower/pull/1988), [#1984](https://github.com/adap/flower/pull/1984), [#1982](https://github.com/adap/flower/pull/1982), [#2112](https://github.com/adap/flower/pull/2112), [#2144](https://github.com/adap/flower/pull/2144), [#2174](https://github.com/adap/flower/pull/2174), [#2225](https://github.com/adap/flower/pull/2225), [#2183](https://github.com/adap/flower/pull/2183))

  Many examples have received significant updates, including simplified advanced-tensorflow and advanced-pytorch examples, improved macOS compatibility of TensorFlow examples, and code examples for simulation. A major upgrade is that all code examples now have a `requirements.txt` (in addition to `pyproject.toml`).

- **General improvements** ([#1872](https://github.com/adap/flower/pull/1872), [#1866](https://github.com/adap/flower/pull/1866), [#1884](https://github.com/adap/flower/pull/1884), [#1837](https://github.com/adap/flower/pull/1837), [#1477](https://github.com/adap/flower/pull/1477), [#2171](https://github.com/adap/flower/pull/2171))

  Flower received many improvements under the hood, too many to list here.

### Incompatible changes

None

## v1.4.0 (2023-04-21)

### Thanks to our contributors

We would like to give our special thanks to all the contributors who made the new version of Flower possible (in `git shortlog` order):

`Adam Narozniak`, `Alexander Viala Bellander`, `Charles Beauville`, `Chenyang Ma (Danny)`, `Daniel J. Beutel`, `Edoardo`, `Gautam Jajoo`, `Iacob-Alexandru-Andrei`, `JDRanpariya`, `Jean Charle Yaacoub`, `Kunal Sarkhel`, `L. Jiang`, `Lennart Behme`, `Max Kapsecker`, `Michał`, `Nic Lane`, `Nikolaos Episkopos`, `Ragy`, `Saurav Maheshkar`, `Semo Yang`, `Steve Laskaridis`, `Steven Hé (Sīchàng)`, `Taner Topal`

### What's new?

- **Introduce support for XGBoost (**`FedXgbNnAvg` **strategy and example)** ([#1694](https://github.com/adap/flower/pull/1694), [#1709](https://github.com/adap/flower/pull/1709), [#1715](https://github.com/adap/flower/pull/1715), [#1717](https://github.com/adap/flower/pull/1717), [#1763](https://github.com/adap/flower/pull/1763), [#1795](https://github.com/adap/flower/pull/1795))

  XGBoost is a tree-based ensemble machine learning algorithm that uses gradient boosting to improve model accuracy. We added a new `FedXgbNnAvg` [strategy](https://github.com/adap/flower/tree/main/src/py/flwr/server/strategy/fedxgb_nn_avg.py), and a [code example](https://github.com/adap/flower/tree/main/examples/xgboost-quickstart) that demonstrates the usage of this new strategy in an XGBoost project.

- **Introduce iOS SDK (preview)** ([#1621](https://github.com/adap/flower/pull/1621), [#1764](https://github.com/adap/flower/pull/1764))

  This is a major update for anyone wanting to implement Federated Learning on iOS mobile devices. We now have a swift iOS SDK present under [src/swift/flwr](https://github.com/adap/flower/tree/main/src/swift/flwr) that will facilitate greatly the app creating process. To showcase its use, the [iOS example](https://github.com/adap/flower/tree/main/examples/ios) has also been updated!

- **Introduce new "What is Federated Learning?" tutorial** ([#1657](https://github.com/adap/flower/pull/1657), [#1721](https://github.com/adap/flower/pull/1721))

  A new [entry-level tutorial](https://flower.ai/docs/framework/tutorial-what-is-federated-learning.html) in our documentation explains the basics of Fedetated Learning. It enables anyone who's unfamiliar with Federated Learning to start their journey with Flower. Forward it to anyone who's interested in Federated Learning!

- **Introduce new Flower Baseline: FedProx MNIST** ([#1513](https://github.com/adap/flower/pull/1513), [#1680](https://github.com/adap/flower/pull/1680), [#1681](https://github.com/adap/flower/pull/1681), [#1679](https://github.com/adap/flower/pull/1679))

  This new baseline replicates the MNIST+CNN task from the paper [Federated Optimization in Heterogeneous Networks (Li et al., 2018)](https://arxiv.org/abs/1812.06127). It uses the `FedProx` strategy, which aims at making convergence more robust in heterogeneous settings.

- **Introduce new Flower Baseline: FedAvg FEMNIST** ([#1655](https://github.com/adap/flower/pull/1655))

  This new baseline replicates an experiment evaluating the performance of the FedAvg algorithm on the FEMNIST dataset from the paper [LEAF: A Benchmark for Federated Settings (Caldas et al., 2018)](https://arxiv.org/abs/1812.01097).

- **Introduce (experimental) REST API** ([#1594](https://github.com/adap/flower/pull/1594), [#1690](https://github.com/adap/flower/pull/1690), [#1695](https://github.com/adap/flower/pull/1695), [#1712](https://github.com/adap/flower/pull/1712), [#1802](https://github.com/adap/flower/pull/1802), [#1770](https://github.com/adap/flower/pull/1770), [#1733](https://github.com/adap/flower/pull/1733))

  A new REST API has been introduced as an alternative to the gRPC-based communication stack. In this initial version, the REST API only supports anonymous clients.

  Please note: The REST API is still experimental and will likely change significantly over time.

- **Improve the (experimental) Driver API** ([#1663](https://github.com/adap/flower/pull/1663), [#1666](https://github.com/adap/flower/pull/1666), [#1667](https://github.com/adap/flower/pull/1667), [#1664](https://github.com/adap/flower/pull/1664), [#1675](https://github.com/adap/flower/pull/1675), [#1676](https://github.com/adap/flower/pull/1676), [#1693](https://github.com/adap/flower/pull/1693), [#1662](https://github.com/adap/flower/pull/1662), [#1794](https://github.com/adap/flower/pull/1794))

  The Driver API is still an experimental feature, but this release introduces some major upgrades. One of the main improvements is the introduction of an SQLite database to store server state on disk (instead of in-memory). Another improvement is that tasks (instructions or results) that have been delivered will now be deleted. This greatly improves the memory efficiency of a long-running Flower server.

- **Fix spilling issues related to Ray during simulations** ([#1698](https://github.com/adap/flower/pull/1698))

  While running long simulations, `ray` was sometimes spilling huge amounts of data that would make the training unable to continue. This is now fixed! 🎉

- **Add new example using** `TabNet` **and Flower** ([#1725](https://github.com/adap/flower/pull/1725))

  TabNet is a powerful and flexible framework for training machine learning models on tabular data. We now have a federated example using Flower: [quickstart-tabnet](https://github.com/adap/flower/tree/main/examples/quickstart-tabnet).

- **Add new how-to guide for monitoring simulations** ([#1649](https://github.com/adap/flower/pull/1649))

  We now have a documentation guide to help users monitor their performance during simulations.

- **Add training metrics to** `History` **object during simulations** ([#1696](https://github.com/adap/flower/pull/1696))

  The `fit_metrics_aggregation_fn` can be used to aggregate training metrics, but previous releases did not save the results in the `History` object. This is now the case!

- **General improvements** ([#1659](https://github.com/adap/flower/pull/1659), [#1646](https://github.com/adap/flower/pull/1646), [#1647](https://github.com/adap/flower/pull/1647), [#1471](https://github.com/adap/flower/pull/1471), [#1648](https://github.com/adap/flower/pull/1648), [#1651](https://github.com/adap/flower/pull/1651), [#1652](https://github.com/adap/flower/pull/1652), [#1653](https://github.com/adap/flower/pull/1653), [#1659](https://github.com/adap/flower/pull/1659), [#1665](https://github.com/adap/flower/pull/1665), [#1670](https://github.com/adap/flower/pull/1670), [#1672](https://github.com/adap/flower/pull/1672), [#1677](https://github.com/adap/flower/pull/1677), [#1684](https://github.com/adap/flower/pull/1684), [#1683](https://github.com/adap/flower/pull/1683), [#1686](https://github.com/adap/flower/pull/1686), [#1682](https://github.com/adap/flower/pull/1682), [#1685](https://github.com/adap/flower/pull/1685), [#1692](https://github.com/adap/flower/pull/1692), [#1705](https://github.com/adap/flower/pull/1705), [#1708](https://github.com/adap/flower/pull/1708), [#1711](https://github.com/adap/flower/pull/1711), [#1713](https://github.com/adap/flower/pull/1713), [#1714](https://github.com/adap/flower/pull/1714), [#1718](https://github.com/adap/flower/pull/1718), [#1716](https://github.com/adap/flower/pull/1716), [#1723](https://github.com/adap/flower/pull/1723), [#1735](https://github.com/adap/flower/pull/1735), [#1678](https://github.com/adap/flower/pull/1678), [#1750](https://github.com/adap/flower/pull/1750), [#1753](https://github.com/adap/flower/pull/1753), [#1736](https://github.com/adap/flower/pull/1736), [#1766](https://github.com/adap/flower/pull/1766), [#1760](https://github.com/adap/flower/pull/1760), [#1775](https://github.com/adap/flower/pull/1775), [#1776](https://github.com/adap/flower/pull/1776), [#1777](https://github.com/adap/flower/pull/1777), [#1779](https://github.com/adap/flower/pull/1779), [#1784](https://github.com/adap/flower/pull/1784), [#1773](https://github.com/adap/flower/pull/1773), [#1755](https://github.com/adap/flower/pull/1755), [#1789](https://github.com/adap/flower/pull/1789), [#1788](https://github.com/adap/flower/pull/1788), [#1798](https://github.com/adap/flower/pull/1798), [#1799](https://github.com/adap/flower/pull/1799), [#1739](https://github.com/adap/flower/pull/1739), [#1800](https://github.com/adap/flower/pull/1800), [#1804](https://github.com/adap/flower/pull/1804), [#1805](https://github.com/adap/flower/pull/1805))

  Flower received many improvements under the hood, too many to list here.

### Incompatible changes

None

## v1.3.0 (2023-02-06)

### Thanks to our contributors

We would like to give our special thanks to all the contributors who made the new version of Flower possible (in `git shortlog` order):

`Adam Narozniak`, `Alexander Viala Bellander`, `Charles Beauville`, `Daniel J. Beutel`, `JDRanpariya`, `Lennart Behme`, `Taner Topal`

### What's new?

- **Add support for** `workload_id` **and** `group_id` **in Driver API** ([#1595](https://github.com/adap/flower/pull/1595))

  The (experimental) Driver API now supports a `workload_id` that can be used to identify which workload a task belongs to. It also supports a new `group_id` that can be used, for example, to indicate the current training round. Both the `workload_id` and `group_id` enable client nodes to decide whether they want to handle a task or not.

- **Make Driver API and Fleet API address configurable** ([#1637](https://github.com/adap/flower/pull/1637))

  The (experimental) long-running Flower server (Driver API and Fleet API) can now configure the server address of both Driver API (via `--driver-api-address`) and Fleet API (via `--fleet-api-address`) when starting:

  `flower-server --driver-api-address "0.0.0.0:8081" --fleet-api-address "0.0.0.0:8086"`

  Both IPv4 and IPv6 addresses are supported.

- **Add new example of Federated Learning using fastai and Flower** ([#1598](https://github.com/adap/flower/pull/1598))

  A new code example (`quickstart-fastai`) demonstrates federated learning with [fastai](https://www.fast.ai/) and Flower. You can find it here: [quickstart-fastai](https://github.com/adap/flower/tree/main/examples/quickstart-fastai).

- **Make Android example compatible with** `flwr >= 1.0.0` **and the latest versions of Android** ([#1603](https://github.com/adap/flower/pull/1603))

  The Android code example has received a substantial update: the project is compatible with Flower 1.0 (and later), the UI received a full refresh, and the project is updated to be compatible with newer Android tooling.

- **Add new `FedProx` strategy** ([#1619](https://github.com/adap/flower/pull/1619))

  This [strategy](https://github.com/adap/flower/blob/main/src/py/flwr/server/strategy/fedprox.py) is almost identical to [`FedAvg`](https://github.com/adap/flower/blob/main/src/py/flwr/server/strategy/fedavg.py), but helps users replicate what is described in this [paper](https://arxiv.org/abs/1812.06127). It essentially adds a parameter called `proximal_mu` to regularize the local models with respect to the global models.

- **Add new metrics to telemetry events** ([#1640](https://github.com/adap/flower/pull/1640))

  An updated event structure allows, for example, the clustering of events within the same workload.

- **Add new custom strategy tutorial section** [#1623](https://github.com/adap/flower/pull/1623)

  The Flower tutorial now has a new section that covers implementing a custom strategy from scratch: [Open in Colab](https://colab.research.google.com/github/adap/flower/blob/main/doc/source/tutorial-build-a-strategy-from-scratch-pytorch.ipynb)

- **Add new custom serialization tutorial section** ([#1622](https://github.com/adap/flower/pull/1622))

  The Flower tutorial now has a new section that covers custom serialization: [Open in Colab](https://colab.research.google.com/github/adap/flower/blob/main/doc/source/tutorial-customize-the-client-pytorch.ipynb)

- **General improvements** ([#1638](https://github.com/adap/flower/pull/1638), [#1634](https://github.com/adap/flower/pull/1634), [#1636](https://github.com/adap/flower/pull/1636), [#1635](https://github.com/adap/flower/pull/1635), [#1633](https://github.com/adap/flower/pull/1633), [#1632](https://github.com/adap/flower/pull/1632), [#1631](https://github.com/adap/flower/pull/1631), [#1630](https://github.com/adap/flower/pull/1630), [#1627](https://github.com/adap/flower/pull/1627), [#1593](https://github.com/adap/flower/pull/1593), [#1616](https://github.com/adap/flower/pull/1616), [#1615](https://github.com/adap/flower/pull/1615), [#1607](https://github.com/adap/flower/pull/1607), [#1609](https://github.com/adap/flower/pull/1609), [#1608](https://github.com/adap/flower/pull/1608), [#1603](https://github.com/adap/flower/pull/1603), [#1590](https://github.com/adap/flower/pull/1590), [#1580](https://github.com/adap/flower/pull/1580), [#1599](https://github.com/adap/flower/pull/1599), [#1600](https://github.com/adap/flower/pull/1600), [#1601](https://github.com/adap/flower/pull/1601), [#1597](https://github.com/adap/flower/pull/1597), [#1595](https://github.com/adap/flower/pull/1595), [#1591](https://github.com/adap/flower/pull/1591), [#1588](https://github.com/adap/flower/pull/1588), [#1589](https://github.com/adap/flower/pull/1589), [#1587](https://github.com/adap/flower/pull/1587), [#1573](https://github.com/adap/flower/pull/1573), [#1581](https://github.com/adap/flower/pull/1581), [#1578](https://github.com/adap/flower/pull/1578), [#1574](https://github.com/adap/flower/pull/1574), [#1572](https://github.com/adap/flower/pull/1572), [#1586](https://github.com/adap/flower/pull/1586))

  Flower received many improvements under the hood, too many to list here.

- **Updated documentation** ([#1629](https://github.com/adap/flower/pull/1629), [#1628](https://github.com/adap/flower/pull/1628), [#1620](https://github.com/adap/flower/pull/1620), [#1618](https://github.com/adap/flower/pull/1618), [#1617](https://github.com/adap/flower/pull/1617), [#1613](https://github.com/adap/flower/pull/1613), [#1614](https://github.com/adap/flower/pull/1614))

  As usual, the documentation has improved quite a bit. It is another step in our effort to make the Flower documentation the best documentation of any project. Stay tuned and as always, feel free to provide feedback!

### Incompatible changes

None

## v1.2.0 (2023-01-13)

### Thanks to our contributors

We would like to give our special thanks to all the contributors who made the new version of Flower possible (in `git shortlog` order):

`Adam Narozniak`, `Charles Beauville`, `Daniel J. Beutel`, `Edoardo`, `L. Jiang`, `Ragy`, `Taner Topal`, `dannymcy`

### What's new?

- **Introduce new Flower Baseline: FedAvg MNIST** ([#1497](https://github.com/adap/flower/pull/1497), [#1552](https://github.com/adap/flower/pull/1552))

  Over the coming weeks, we will be releasing a number of new reference implementations useful especially to FL newcomers. They will typically revisit well known papers from the literature, and be suitable for integration in your own application or for experimentation, in order to deepen your knowledge of FL in general. Today's release is the first in this series. [Read more.](https://flower.ai/blog/2023-01-12-fl-starter-pack-fedavg-mnist-cnn/)

- **Improve GPU support in simulations** ([#1555](https://github.com/adap/flower/pull/1555))

  The Ray-based Virtual Client Engine (`start_simulation`) has been updated to improve GPU support. The update includes some of the hard-earned lessons from scaling simulations in GPU cluster environments. New defaults make running GPU-based simulations substantially more robust.

- **Improve GPU support in Jupyter Notebook tutorials** ([#1527](https://github.com/adap/flower/pull/1527), [#1558](https://github.com/adap/flower/pull/1558))

  Some users reported that Jupyter Notebooks have not always been easy to use on GPU instances. We listened and made improvements to all of our Jupyter notebooks! Check out the updated notebooks here:

  - [An Introduction to Federated Learning](https://flower.ai/docs/framework/tutorial-get-started-with-flower-pytorch.html)
  - [Strategies in Federated Learning](https://flower.ai/docs/framework/tutorial-use-a-federated-learning-strategy-pytorch.html)
  - [Building a Strategy](https://flower.ai/docs/framework/tutorial-build-a-strategy-from-scratch-pytorch.html)
  - [Client and NumPyClient](https://flower.ai/docs/framework/tutorial-customize-the-client-pytorch.html)

- **Introduce optional telemetry** ([#1533](https://github.com/adap/flower/pull/1533), [#1544](https://github.com/adap/flower/pull/1544), [#1584](https://github.com/adap/flower/pull/1584))

  After a [request for feedback](https://github.com/adap/flower/issues/1534) from the community, the Flower open-source project introduces optional collection of *anonymous* usage metrics to make well-informed decisions to improve Flower. Doing this enables the Flower team to understand how Flower is used and what challenges users might face.

  **Flower is a friendly framework for collaborative AI and data science.** Staying true to this statement, Flower makes it easy to disable telemetry for users who do not want to share anonymous usage metrics. [Read more.](https://flower.ai/docs/telemetry.html).

- **Introduce (experimental) Driver API** ([#1520](https://github.com/adap/flower/pull/1520), [#1525](https://github.com/adap/flower/pull/1525), [#1545](https://github.com/adap/flower/pull/1545), [#1546](https://github.com/adap/flower/pull/1546), [#1550](https://github.com/adap/flower/pull/1550), [#1551](https://github.com/adap/flower/pull/1551), [#1567](https://github.com/adap/flower/pull/1567))

  Flower now has a new (experimental) Driver API which will enable fully programmable, async, and multi-tenant Federated Learning and Federated Analytics applications. Phew, that's a lot! Going forward, the Driver API will be the abstraction that many upcoming features will be built on - and you can start building those things now, too.

  The Driver API also enables a new execution mode in which the server runs indefinitely. Multiple individual workloads can run concurrently and start and stop their execution independent of the server. This is especially useful for users who want to deploy Flower in production.

  To learn more, check out the `mt-pytorch` code example. We look forward to you feedback!

  Please note: *The Driver API is still experimental and will likely change significantly over time.*

- **Add new Federated Analytics with Pandas example** ([#1469](https://github.com/adap/flower/pull/1469), [#1535](https://github.com/adap/flower/pull/1535))

  A new code example (`quickstart-pandas`) demonstrates federated analytics with Pandas and Flower. You can find it here: [quickstart-pandas](https://github.com/adap/flower/tree/main/examples/quickstart-pandas).

- **Add new strategies: Krum and MultiKrum** ([#1481](https://github.com/adap/flower/pull/1481))

  Edoardo, a computer science student at the Sapienza University of Rome, contributed a new `Krum` strategy that enables users to easily use Krum and MultiKrum in their workloads.

- **Update C++ example to be compatible with Flower v1.2.0** ([#1495](https://github.com/adap/flower/pull/1495))

  The C++ code example has received a substantial update to make it compatible with the latest version of Flower.

- **General improvements** ([#1491](https://github.com/adap/flower/pull/1491), [#1504](https://github.com/adap/flower/pull/1504), [#1506](https://github.com/adap/flower/pull/1506), [#1514](https://github.com/adap/flower/pull/1514), [#1522](https://github.com/adap/flower/pull/1522), [#1523](https://github.com/adap/flower/pull/1523), [#1526](https://github.com/adap/flower/pull/1526), [#1528](https://github.com/adap/flower/pull/1528), [#1547](https://github.com/adap/flower/pull/1547), [#1549](https://github.com/adap/flower/pull/1549), [#1560](https://github.com/adap/flower/pull/1560), [#1564](https://github.com/adap/flower/pull/1564), [#1566](https://github.com/adap/flower/pull/1566))

  Flower received many improvements under the hood, too many to list here.

- **Updated documentation** ([#1494](https://github.com/adap/flower/pull/1494), [#1496](https://github.com/adap/flower/pull/1496), [#1500](https://github.com/adap/flower/pull/1500), [#1503](https://github.com/adap/flower/pull/1503), [#1505](https://github.com/adap/flower/pull/1505), [#1524](https://github.com/adap/flower/pull/1524), [#1518](https://github.com/adap/flower/pull/1518), [#1519](https://github.com/adap/flower/pull/1519), [#1515](https://github.com/adap/flower/pull/1515))

  As usual, the documentation has improved quite a bit. It is another step in our effort to make the Flower documentation the best documentation of any project. Stay tuned and as always, feel free to provide feedback!

  One highlight is the new [first time contributor guide](https://flower.ai/docs/first-time-contributors.html): if you've never contributed on GitHub before, this is the perfect place to start!

### Incompatible changes

None

## v1.1.0 (2022-10-31)

### Thanks to our contributors

We would like to give our **special thanks** to all the contributors who made the new version of Flower possible (in `git shortlog` order):

`Akis Linardos`, `Christopher S`, `Daniel J. Beutel`, `George`, `Jan Schlicht`, `Mohammad Fares`, `Pedro Porto Buarque de Gusmão`, `Philipp Wiesner`, `Rob Luke`, `Taner Topal`, `VasundharaAgarwal`, `danielnugraha`, `edogab33`

### What's new?

- **Introduce Differential Privacy wrappers (preview)** ([#1357](https://github.com/adap/flower/pull/1357), [#1460](https://github.com/adap/flower/pull/1460))

  The first (experimental) preview of pluggable Differential Privacy wrappers enables easy configuration and usage of differential privacy (DP). The pluggable DP wrappers enable framework-agnostic **and** strategy-agnostic usage of both client-side DP and server-side DP. Head over to the Flower docs, a new explainer goes into more detail.

- **New iOS CoreML code example** ([#1289](https://github.com/adap/flower/pull/1289))

  Flower goes iOS! A massive new code example shows how Flower clients can be built for iOS. The code example contains both Flower iOS SDK components that can be used for many tasks, and one task example running on CoreML.

- **New FedMedian strategy** ([#1461](https://github.com/adap/flower/pull/1461))

  The new `FedMedian` strategy implements Federated Median (FedMedian) by [Yin et al., 2018](https://arxiv.org/pdf/1803.01498v1.pdf).

- **Log** `Client` **exceptions in Virtual Client Engine** ([#1493](https://github.com/adap/flower/pull/1493))

  All `Client` exceptions happening in the VCE are now logged by default and not just exposed to the configured `Strategy` (via the `failures` argument).

- **Improve Virtual Client Engine internals** ([#1401](https://github.com/adap/flower/pull/1401), [#1453](https://github.com/adap/flower/pull/1453))

  Some internals of the Virtual Client Engine have been revamped. The VCE now uses Ray 2.0 under the hood, the value type of the `client_resources` dictionary changed to `float` to allow fractions of resources to be allocated.

- **Support optional** `Client`**/**`NumPyClient` **methods in Virtual Client Engine**

  The Virtual Client Engine now has full support for optional `Client` (and `NumPyClient`) methods.

- **Provide type information to packages using** `flwr` ([#1377](https://github.com/adap/flower/pull/1377))

  The package `flwr` is now bundled with a `py.typed` file indicating that the package is typed. This enables typing support for projects or packages that use `flwr` by enabling them to improve their code using static type checkers like `mypy`.

- **Updated code example** ([#1344](https://github.com/adap/flower/pull/1344), [#1347](https://github.com/adap/flower/pull/1347))

  The code examples covering scikit-learn and PyTorch Lightning have been updated to work with the latest version of Flower.

- **Updated documentation** ([#1355](https://github.com/adap/flower/pull/1355), [#1558](https://github.com/adap/flower/pull/1558), [#1379](https://github.com/adap/flower/pull/1379), [#1380](https://github.com/adap/flower/pull/1380), [#1381](https://github.com/adap/flower/pull/1381), [#1332](https://github.com/adap/flower/pull/1332), [#1391](https://github.com/adap/flower/pull/1391), [#1403](https://github.com/adap/flower/pull/1403), [#1364](https://github.com/adap/flower/pull/1364), [#1409](https://github.com/adap/flower/pull/1409), [#1419](https://github.com/adap/flower/pull/1419), [#1444](https://github.com/adap/flower/pull/1444), [#1448](https://github.com/adap/flower/pull/1448), [#1417](https://github.com/adap/flower/pull/1417), [#1449](https://github.com/adap/flower/pull/1449), [#1465](https://github.com/adap/flower/pull/1465), [#1467](https://github.com/adap/flower/pull/1467))

  There have been so many documentation updates that it doesn't even make sense to list them individually.

- **Restructured documentation** ([#1387](https://github.com/adap/flower/pull/1387))

  The documentation has been restructured to make it easier to navigate. This is just the first step in a larger effort to make the Flower documentation the best documentation of any project ever. Stay tuned!

- **Open in Colab button** ([#1389](https://github.com/adap/flower/pull/1389))

  The four parts of the Flower Federated Learning Tutorial now come with a new `Open in Colab` button. No need to install anything on your local machine, you can now use and learn about Flower in your browser, it's only a single click away.

- **Improved tutorial** ([#1468](https://github.com/adap/flower/pull/1468), [#1470](https://github.com/adap/flower/pull/1470), [#1472](https://github.com/adap/flower/pull/1472), [#1473](https://github.com/adap/flower/pull/1473), [#1474](https://github.com/adap/flower/pull/1474), [#1475](https://github.com/adap/flower/pull/1475))

  The Flower Federated Learning Tutorial has two brand-new parts covering custom strategies (still WIP) and the distinction between `Client` and `NumPyClient`. The existing parts one and two have also been improved (many small changes and fixes).

### Incompatible changes

None

## v1.0.0 (2022-07-28)

### Highlights

- Stable **Virtual Client Engine** (accessible via `start_simulation`)
- All `Client`/`NumPyClient` methods are now optional
- Configurable `get_parameters`
- Tons of small API cleanups resulting in a more coherent developer experience

### Thanks to our contributors

We would like to give our **special thanks** to all the contributors who made Flower 1.0 possible (in reverse [GitHub Contributors](https://github.com/adap/flower/graphs/contributors) order):

[@rtaiello](https://github.com/rtaiello), [@g-pichler](https://github.com/g-pichler), [@rob-luke](https://github.com/rob-luke), [@andreea-zaharia](https://github.com/andreea-zaharia), [@kinshukdua](https://github.com/kinshukdua), [@nfnt](https://github.com/nfnt), [@tatiana-s](https://github.com/tatiana-s), [@TParcollet](https://github.com/TParcollet), [@vballoli](https://github.com/vballoli), [@negedng](https://github.com/negedng), [@RISHIKESHAVAN](https://github.com/RISHIKESHAVAN), [@hei411](https://github.com/hei411), [@SebastianSpeitel](https://github.com/SebastianSpeitel), [@AmitChaulwar](https://github.com/AmitChaulwar), [@Rubiel1](https://github.com/Rubiel1), [@FANTOME-PAN](https://github.com/FANTOME-PAN), [@Rono-BC](https://github.com/Rono-BC), [@lbhm](https://github.com/lbhm), [@sishtiaq](https://github.com/sishtiaq), [@remde](https://github.com/remde), [@Jueun-Park](https://github.com/Jueun-Park), [@architjen](https://github.com/architjen), [@PratikGarai](https://github.com/PratikGarai), [@mrinaald](https://github.com/mrinaald), [@zliel](https://github.com/zliel), [@MeiruiJiang](https://github.com/MeiruiJiang), [@sancarlim](https://github.com/sancarlim), [@gubertoli](https://github.com/gubertoli), [@Vingt100](https://github.com/Vingt100), [@MakGulati](https://github.com/MakGulati), [@cozek](https://github.com/cozek), [@jafermarq](https://github.com/jafermarq), [@sisco0](https://github.com/sisco0), [@akhilmathurs](https://github.com/akhilmathurs), [@CanTuerk](https://github.com/CanTuerk), [@mariaboerner1987](https://github.com/mariaboerner1987), [@pedropgusmao](https://github.com/pedropgusmao), [@tanertopal](https://github.com/tanertopal), [@danieljanes](https://github.com/danieljanes).

### Incompatible changes

- **All arguments must be passed as keyword arguments** ([#1338](https://github.com/adap/flower/pull/1338))

  Pass all arguments as keyword arguments, positional arguments are not longer supported. Code that uses positional arguments (e.g., `start_client("127.0.0.1:8080", FlowerClient())`) must add the keyword for each positional argument (e.g., `start_client(server_address="127.0.0.1:8080", client=FlowerClient())`).

- **Introduce configuration object** `ServerConfig` **in** `start_server` **and** `start_simulation` ([#1317](https://github.com/adap/flower/pull/1317))

  Instead of a config dictionary `{"num_rounds": 3, "round_timeout": 600.0}`, `start_server` and `start_simulation` now expect a configuration object of type `flwr.server.ServerConfig`. `ServerConfig` takes the same arguments that as the previous config dict, but it makes writing type-safe code easier and the default parameters values more transparent.

- **Rename built-in strategy parameters for clarity** ([#1334](https://github.com/adap/flower/pull/1334))

  The following built-in strategy parameters were renamed to improve readability and consistency with other API's:

  - `fraction_eval` --> `fraction_evaluate`
  - `min_eval_clients` --> `min_evaluate_clients`
  - `eval_fn` --> `evaluate_fn`

- **Update default arguments of built-in strategies** ([#1278](https://github.com/adap/flower/pull/1278))

  All built-in strategies now use `fraction_fit=1.0` and `fraction_evaluate=1.0`, which means they select *all* currently available clients for training and evaluation. Projects that relied on the previous default values can get the previous behaviour by initializing the strategy in the following way:

  `strategy = FedAvg(fraction_fit=0.1, fraction_evaluate=0.1)`

- **Add** `server_round` **to** `Strategy.evaluate` ([#1334](https://github.com/adap/flower/pull/1334))

  The `Strategy` method `evaluate` now receives the current round of federated learning/evaluation as the first parameter.

- **Add** `server_round` **and** `config` **parameters to** `evaluate_fn` ([#1334](https://github.com/adap/flower/pull/1334))

  The `evaluate_fn` passed to built-in strategies like `FedAvg` now takes three parameters: (1) The current round of federated learning/evaluation (`server_round`), (2) the model parameters to evaluate (`parameters`), and (3) a config dictionary (`config`).

- **Rename** `rnd` **to** `server_round` ([#1321](https://github.com/adap/flower/pull/1321))

  Several Flower methods and functions (`evaluate_fn`, `configure_fit`, `aggregate_fit`, `configure_evaluate`, `aggregate_evaluate`) receive the current round of federated learning/evaluation as their first parameter. To improve reaability and avoid confusion with *random*, this parameter has been renamed from `rnd` to `server_round`.

- **Move** `flwr.dataset` **to** `flwr_baselines` ([#1273](https://github.com/adap/flower/pull/1273))

  The experimental package `flwr.dataset` was migrated to Flower Baselines.

- **Remove experimental strategies** ([#1280](https://github.com/adap/flower/pull/1280))

  Remove unmaintained experimental strategies (`FastAndSlow`, `FedFSv0`, `FedFSv1`).

- **Rename** `Weights` **to** `NDArrays` ([#1258](https://github.com/adap/flower/pull/1258), [#1259](https://github.com/adap/flower/pull/1259))

  `flwr.common.Weights` was renamed to `flwr.common.NDArrays` to better capture what this type is all about.

- **Remove antiquated** `force_final_distributed_eval` **from** `start_server` ([#1258](https://github.com/adap/flower/pull/1258), [#1259](https://github.com/adap/flower/pull/1259))

  The `start_server` parameter `force_final_distributed_eval` has long been a historic artefact, in this release it is finally gone for good.

- **Make** `get_parameters` **configurable** ([#1242](https://github.com/adap/flower/pull/1242))

  The `get_parameters` method now accepts a configuration dictionary, just like `get_properties`, `fit`, and `evaluate`.

- **Replace** `num_rounds` **in** `start_simulation` **with new** `config` **parameter** ([#1281](https://github.com/adap/flower/pull/1281))

  The `start_simulation` function now accepts a configuration dictionary `config` instead of the `num_rounds` integer. This improves the consistency between `start_simulation` and `start_server` and makes transitioning between the two easier.

### What's new?

- **Support Python 3.10** ([#1320](https://github.com/adap/flower/pull/1320))

  The previous Flower release introduced experimental support for Python 3.10, this release declares Python 3.10 support as stable.

- **Make all** `Client` **and** `NumPyClient` **methods optional** ([#1260](https://github.com/adap/flower/pull/1260), [#1277](https://github.com/adap/flower/pull/1277))

  The `Client`/`NumPyClient` methods `get_properties`, `get_parameters`, `fit`, and `evaluate` are all optional. This enables writing clients that implement, for example, only `fit`, but no other method. No need to implement `evaluate` when using centralized evaluation!

- **Enable passing a** `Server` **instance to** `start_simulation` ([#1281](https://github.com/adap/flower/pull/1281))

  Similar to `start_server`, `start_simulation` now accepts a full `Server` instance. This enables users to heavily customize the execution of eperiments and opens the door to running, for example, async FL using the Virtual Client Engine.

- **Update code examples** ([#1291](https://github.com/adap/flower/pull/1291), [#1286](https://github.com/adap/flower/pull/1286), [#1282](https://github.com/adap/flower/pull/1282))

  Many code examples received small or even large maintenance updates, among them are

  - `scikit-learn`
  - `simulation_pytorch`
  - `quickstart_pytorch`
  - `quickstart_simulation`
  - `quickstart_tensorflow`
  - `advanced_tensorflow`

- **Remove the obsolete simulation example** ([#1328](https://github.com/adap/flower/pull/1328))

  Removes the obsolete `simulation` example and renames `quickstart_simulation` to `simulation_tensorflow` so it fits withs the naming of `simulation_pytorch`

- **Update documentation** ([#1223](https://github.com/adap/flower/pull/1223), [#1209](https://github.com/adap/flower/pull/1209), [#1251](https://github.com/adap/flower/pull/1251), [#1257](https://github.com/adap/flower/pull/1257), [#1267](https://github.com/adap/flower/pull/1267), [#1268](https://github.com/adap/flower/pull/1268), [#1300](https://github.com/adap/flower/pull/1300), [#1304](https://github.com/adap/flower/pull/1304), [#1305](https://github.com/adap/flower/pull/1305), [#1307](https://github.com/adap/flower/pull/1307))

  One substantial documentation update fixes multiple smaller rendering issues, makes titles more succinct to improve navigation, removes a deprecated library, updates documentation dependencies, includes the `flwr.common` module in the API reference, includes support for markdown-based documentation, migrates the changelog from `.rst` to `.md`, and fixes a number of smaller details!

- **Minor updates**

  - Add round number to fit and evaluate log messages ([#1266](https://github.com/adap/flower/pull/1266))
  - Add secure gRPC connection to the `advanced_tensorflow` code example ([#847](https://github.com/adap/flower/pull/847))
  - Update developer tooling ([#1231](https://github.com/adap/flower/pull/1231), [#1276](https://github.com/adap/flower/pull/1276), [#1301](https://github.com/adap/flower/pull/1301), [#1310](https://github.com/adap/flower/pull/1310))
  - Rename ProtoBuf messages to improve consistency ([#1214](https://github.com/adap/flower/pull/1214), [#1258](https://github.com/adap/flower/pull/1258), [#1259](https://github.com/adap/flower/pull/1259))

## v0.19.0 (2022-05-18)

### What's new?

- **Flower Baselines (preview): FedOpt, FedBN, FedAvgM** ([#919](https://github.com/adap/flower/pull/919), [#1127](https://github.com/adap/flower/pull/1127), [#914](https://github.com/adap/flower/pull/914))

  The first preview release of Flower Baselines has arrived! We're kickstarting Flower Baselines with implementations of FedOpt (FedYogi, FedAdam, FedAdagrad), FedBN, and FedAvgM. Check the documentation on how to use [Flower Baselines](https://flower.ai/docs/using-baselines.html). With this first preview release we're also inviting the community to [contribute their own baselines](https://flower.ai/docs/baselines/how-to-contribute-baselines.html).

- **C++ client SDK (preview) and code example** ([#1111](https://github.com/adap/flower/pull/1111))

  Preview support for Flower clients written in C++. The C++ preview includes a Flower client SDK and a quickstart code example that demonstrates a simple C++ client using the SDK.

- **Add experimental support for Python 3.10 and Python 3.11** ([#1135](https://github.com/adap/flower/pull/1135))

  Python 3.10 is the latest stable release of Python and Python 3.11 is due to be released in October. This Flower release adds experimental support for both Python versions.

- **Aggregate custom metrics through user-provided functions** ([#1144](https://github.com/adap/flower/pull/1144))

  Custom metrics (e.g., `accuracy`) can now be aggregated without having to customize the strategy. Built-in strategies support two new arguments, `fit_metrics_aggregation_fn` and `evaluate_metrics_aggregation_fn`, that allow passing custom metric aggregation functions.

- **User-configurable round timeout** ([#1162](https://github.com/adap/flower/pull/1162))

  A new configuration value allows the round timeout to be set for `start_server` and `start_simulation`. If the `config` dictionary contains a `round_timeout` key (with a `float` value in seconds), the server will wait *at least* `round_timeout` seconds before it closes the connection.

- **Enable both federated evaluation and centralized evaluation to be used at the same time in all built-in strategies** ([#1091](https://github.com/adap/flower/pull/1091))

  Built-in strategies can now perform both federated evaluation (i.e., client-side) and centralized evaluation (i.e., server-side) in the same round. Federated evaluation can be disabled by setting `fraction_eval` to `0.0`.

- **Two new Jupyter Notebook tutorials** ([#1141](https://github.com/adap/flower/pull/1141))

  Two Jupyter Notebook tutorials (compatible with Google Colab) explain basic and intermediate Flower features:

  *An Introduction to Federated Learning*: [Open in Colab](https://colab.research.google.com/github/adap/flower/blob/main/tutorials/Flower-1-Intro-to-FL-PyTorch.ipynb)

  *Using Strategies in Federated Learning*: [Open in Colab](https://colab.research.google.com/github/adap/flower/blob/main/tutorials/Flower-2-Strategies-in-FL-PyTorch.ipynb)

- **New FedAvgM strategy (Federated Averaging with Server Momentum)** ([#1076](https://github.com/adap/flower/pull/1076))

  The new `FedAvgM` strategy implements Federated Averaging with Server Momentum \[Hsu et al., 2019\].

- **New advanced PyTorch code example** ([#1007](https://github.com/adap/flower/pull/1007))

  A new code example (`advanced_pytorch`) demonstrates advanced Flower concepts with PyTorch.

- **New JAX code example** ([#906](https://github.com/adap/flower/pull/906), [#1143](https://github.com/adap/flower/pull/1143))

  A new code example (`jax_from_centralized_to_federated`) shows federated learning with JAX and Flower.

- **Minor updates**

  - New option to keep Ray running if Ray was already initialized in `start_simulation` ([#1177](https://github.com/adap/flower/pull/1177))
  - Add support for custom `ClientManager` as a `start_simulation` parameter ([#1171](https://github.com/adap/flower/pull/1171))
  - New documentation for [implementing strategies](https://flower.ai/docs/framework/how-to-implement-strategies.html) ([#1097](https://github.com/adap/flower/pull/1097), [#1175](https://github.com/adap/flower/pull/1175))
  - New mobile-friendly documentation theme ([#1174](https://github.com/adap/flower/pull/1174))
  - Limit version range for (optional) `ray` dependency to include only compatible releases (`>=1.9.2,<1.12.0`) ([#1205](https://github.com/adap/flower/pull/1205))

### Incompatible changes

- **Remove deprecated support for Python 3.6** ([#871](https://github.com/adap/flower/pull/871))
- **Remove deprecated KerasClient** ([#857](https://github.com/adap/flower/pull/857))
- **Remove deprecated no-op extra installs** ([#973](https://github.com/adap/flower/pull/973))
- **Remove deprecated proto fields from** `FitRes` **and** `EvaluateRes` ([#869](https://github.com/adap/flower/pull/869))
- **Remove deprecated QffedAvg strategy (replaced by QFedAvg)** ([#1107](https://github.com/adap/flower/pull/1107))
- **Remove deprecated DefaultStrategy strategy** ([#1142](https://github.com/adap/flower/pull/1142))
- **Remove deprecated support for eval_fn accuracy return value** ([#1142](https://github.com/adap/flower/pull/1142))
- **Remove deprecated support for passing initial parameters as NumPy ndarrays** ([#1142](https://github.com/adap/flower/pull/1142))

## v0.18.0 (2022-02-28)

### What's new?

- **Improved Virtual Client Engine compatibility with Jupyter Notebook / Google Colab** ([#866](https://github.com/adap/flower/pull/866), [#872](https://github.com/adap/flower/pull/872), [#833](https://github.com/adap/flower/pull/833), [#1036](https://github.com/adap/flower/pull/1036))

  Simulations (using the Virtual Client Engine through `start_simulation`) now work more smoothly on Jupyter Notebooks (incl. Google Colab) after installing Flower with the `simulation` extra (`pip install 'flwr[simulation]'`).

- **New Jupyter Notebook code example** ([#833](https://github.com/adap/flower/pull/833))

  A new code example (`quickstart_simulation`) demonstrates Flower simulations using the Virtual Client Engine through Jupyter Notebook (incl. Google Colab).

- **Client properties (feature preview)** ([#795](https://github.com/adap/flower/pull/795))

  Clients can implement a new method `get_properties` to enable server-side strategies to query client properties.

- **Experimental Android support with TFLite** ([#865](https://github.com/adap/flower/pull/865))

  Android support has finally arrived in `main`! Flower is both client-agnostic and framework-agnostic by design. One can integrate arbitrary client platforms and with this release, using Flower on Android has become a lot easier.

  The example uses TFLite on the client side, along with a new `FedAvgAndroid` strategy. The Android client and `FedAvgAndroid` are still experimental, but they are a first step towards a fully-fledged Android SDK and a unified `FedAvg` implementation that integrated the new functionality from `FedAvgAndroid`.

- **Make gRPC keepalive time user-configurable and decrease default keepalive time** ([#1069](https://github.com/adap/flower/pull/1069))

  The default gRPC keepalive time has been reduced to increase the compatibility of Flower with more cloud environments (for example, Microsoft Azure). Users can configure the keepalive time to customize the gRPC stack based on specific requirements.

- **New differential privacy example using Opacus and PyTorch** ([#805](https://github.com/adap/flower/pull/805))

  A new code example (`opacus`) demonstrates differentially-private federated learning with Opacus, PyTorch, and Flower.

- **New Hugging Face Transformers code example** ([#863](https://github.com/adap/flower/pull/863))

  A new code example (`quickstart_huggingface`) demonstrates usage of Hugging Face Transformers with Flower.

- **New MLCube code example** ([#779](https://github.com/adap/flower/pull/779), [#1034](https://github.com/adap/flower/pull/1034), [#1065](https://github.com/adap/flower/pull/1065), [#1090](https://github.com/adap/flower/pull/1090))

  A new code example (`quickstart_mlcube`) demonstrates usage of MLCube with Flower.

- **SSL-enabled server and client** ([#842](https://github.com/adap/flower/pull/842),  [#844](https://github.com/adap/flower/pull/844),  [#845](https://github.com/adap/flower/pull/845), [#847](https://github.com/adap/flower/pull/847), [#993](https://github.com/adap/flower/pull/993), [#994](https://github.com/adap/flower/pull/994))

  SSL enables secure encrypted connections between clients and servers. This release open-sources the Flower secure gRPC implementation to make encrypted communication channels accessible to all Flower users.

- **Updated** `FedAdam` **and** `FedYogi` **strategies** ([#885](https://github.com/adap/flower/pull/885), [#895](https://github.com/adap/flower/pull/895))

  `FedAdam` and `FedAdam` match the latest version of the Adaptive Federated Optimization paper.

- **Initialize** `start_simulation` **with a list of client IDs** ([#860](https://github.com/adap/flower/pull/860))

  `start_simulation` can now be called with a list of client IDs (`clients_ids`, type: `List[str]`). Those IDs will be passed to the `client_fn` whenever a client needs to be initialized, which can make it easier to load data partitions that are not accessible through `int` identifiers.

- **Minor updates**

  - Update `num_examples` calculation in PyTorch code examples in ([#909](https://github.com/adap/flower/pull/909))
  - Expose Flower version through `flwr.__version__` ([#952](https://github.com/adap/flower/pull/952))
  - `start_server` in `app.py` now returns a `History` object containing metrics from training ([#974](https://github.com/adap/flower/pull/974))
  - Make `max_workers` (used by `ThreadPoolExecutor`) configurable ([#978](https://github.com/adap/flower/pull/978))
  - Increase sleep time after server start to three seconds in all code examples ([#1086](https://github.com/adap/flower/pull/1086))
  - Added a new FAQ section to the documentation ([#948](https://github.com/adap/flower/pull/948))
  - And many more under-the-hood changes, library updates, documentation changes, and tooling improvements!

### Incompatible changes

- **Removed** `flwr_example` **and** `flwr_experimental` **from release build** ([#869](https://github.com/adap/flower/pull/869))

  The packages `flwr_example` and `flwr_experimental` have been deprecated since Flower 0.12.0 and they are not longer included in Flower release builds. The associated extras (`baseline`, `examples-pytorch`, `examples-tensorflow`, `http-logger`, `ops`) are now no-op and will be removed in an upcoming release.

## v0.17.0 (2021-09-24)

### What's new?

- **Experimental virtual client engine** ([#781](https://github.com/adap/flower/pull/781) [#790](https://github.com/adap/flower/pull/790) [#791](https://github.com/adap/flower/pull/791))

  One of Flower's goals is to enable research at scale. This release enables a first (experimental) peek at a major new feature, codenamed the virtual client engine. Virtual clients enable simulations that scale to a (very) large number of clients on a single machine or compute cluster. The easiest way to test the new functionality is to look at the two new code examples called `quickstart_simulation` and `simulation_pytorch`.

  The feature is still experimental, so there's no stability guarantee for the API. It's also not quite ready for prime time and comes with a few known caveats. However, those who are curious are encouraged to try it out and share their thoughts.

- **New built-in strategies** ([#828](https://github.com/adap/flower/pull/828) [#822](https://github.com/adap/flower/pull/822))

  - FedYogi - Federated learning strategy using Yogi on server-side. Implementation based on https://arxiv.org/abs/2003.00295
  - FedAdam - Federated learning strategy using Adam on server-side. Implementation based on https://arxiv.org/abs/2003.00295

- **New PyTorch Lightning code example** ([#617](https://github.com/adap/flower/pull/617))

- **New Variational Auto-Encoder code example** ([#752](https://github.com/adap/flower/pull/752))

- **New scikit-learn code example** ([#748](https://github.com/adap/flower/pull/748))

- **New experimental TensorBoard strategy** ([#789](https://github.com/adap/flower/pull/789))

- **Minor updates**

  - Improved advanced TensorFlow code example ([#769](https://github.com/adap/flower/pull/769))
  - Warning when `min_available_clients` is misconfigured ([#830](https://github.com/adap/flower/pull/830))
  - Improved gRPC server docs ([#841](https://github.com/adap/flower/pull/841))
  - Improved error message in `NumPyClient` ([#851](https://github.com/adap/flower/pull/851))
  - Improved PyTorch quickstart code example ([#852](https://github.com/adap/flower/pull/852))

### Incompatible changes

- **Disabled final distributed evaluation** ([#800](https://github.com/adap/flower/pull/800))

  Prior behaviour was to perform a final round of distributed evaluation on all connected clients, which is often not required (e.g., when using server-side evaluation). The prior behaviour can be enabled by passing `force_final_distributed_eval=True` to `start_server`.

- **Renamed q-FedAvg strategy** ([#802](https://github.com/adap/flower/pull/802))

  The strategy named `QffedAvg` was renamed to `QFedAvg` to better reflect the notation given in the original paper (q-FFL is the optimization objective, q-FedAvg is the proposed solver). Note the original (now deprecated) `QffedAvg` class is still available for compatibility reasons (it will be removed in a future release).

- **Deprecated and renamed code example** `simulation_pytorch` **to** `simulation_pytorch_legacy` ([#791](https://github.com/adap/flower/pull/791))

  This example has been replaced by a new example. The new example is based on the experimental virtual client engine, which will become the new default way of doing most types of large-scale simulations in Flower. The existing example was kept for reference purposes, but it might be removed in the future.

## v0.16.0 (2021-05-11)

### What's new?

- **New built-in strategies** ([#549](https://github.com/adap/flower/pull/549))

  - (abstract) FedOpt
  - FedAdagrad

- **Custom metrics for server and strategies** ([#717](https://github.com/adap/flower/pull/717))

  The Flower server is now fully task-agnostic, all remaining instances of task-specific metrics (such as `accuracy`) have been replaced by custom metrics dictionaries. Flower 0.15 introduced the capability to pass a dictionary containing custom metrics from client to server. As of this release, custom metrics replace task-specific metrics on the server.

  Custom metric dictionaries are now used in two user-facing APIs: they are returned from Strategy methods `aggregate_fit`/`aggregate_evaluate` and they enable evaluation functions passed to built-in strategies (via `eval_fn`) to return more than two evaluation metrics. Strategies can even return *aggregated* metrics dictionaries for the server to keep track of.

  Strategy implementations should migrate their `aggregate_fit` and `aggregate_evaluate` methods to the new return type (e.g., by simply returning an empty `{}`), server-side evaluation functions should migrate from `return loss, accuracy` to `return loss, {"accuracy": accuracy}`.

  Flower 0.15-style return types are deprecated (but still supported), compatibility will be removed in a future release.

- **Migration warnings for deprecated functionality** ([#690](https://github.com/adap/flower/pull/690))

  Earlier versions of Flower were often migrated to new APIs, while maintaining compatibility with legacy APIs. This release introduces detailed warning messages if usage of deprecated APIs is detected. The new warning messages often provide details on how to migrate to more recent APIs, thus easing the transition from one release to another.

- Improved docs and docstrings ([#691](https://github.com/adap/flower/pull/691) [#692](https://github.com/adap/flower/pull/692) [#713](https://github.com/adap/flower/pull/713))

- MXNet example and documentation

- FedBN implementation in example PyTorch: From Centralized To Federated ([#696](https://github.com/adap/flower/pull/696) [#702](https://github.com/adap/flower/pull/702) [#705](https://github.com/adap/flower/pull/705))

### Incompatible changes

- **Serialization-agnostic server** ([#721](https://github.com/adap/flower/pull/721))

  The Flower server is now fully serialization-agnostic. Prior usage of class `Weights` (which represents parameters as deserialized NumPy ndarrays) was replaced by class `Parameters` (e.g., in `Strategy`). `Parameters` objects are fully serialization-agnostic and represents parameters as byte arrays, the `tensor_type` attributes indicates how these byte arrays should be interpreted (e.g., for serialization/deserialization).

  Built-in strategies implement this approach by handling serialization and deserialization to/from `Weights` internally. Custom/3rd-party Strategy implementations should update to the slightly changed Strategy method definitions. Strategy authors can consult PR [#721](https://github.com/adap/flower/pull/721) to see how strategies can easily migrate to the new format.

- Deprecated `flwr.server.Server.evaluate`, use `flwr.server.Server.evaluate_round` instead ([#717](https://github.com/adap/flower/pull/717))

## v0.15.0 (2021-03-12)

What's new?

- **Server-side parameter initialization** ([#658](https://github.com/adap/flower/pull/658))

  Model parameters can now be initialized on the server-side. Server-side parameter initialization works via a new `Strategy` method called `initialize_parameters`.

  Built-in strategies support a new constructor argument called `initial_parameters` to set the initial parameters. Built-in strategies will provide these initial parameters to the server on startup and then delete them to free the memory afterwards.

  ```python
  # Create model
  model = tf.keras.applications.EfficientNetB0(
      input_shape=(32, 32, 3), weights=None, classes=10
  )
  model.compile("adam", "sparse_categorical_crossentropy", metrics=["accuracy"])

  # Create strategy and initialize parameters on the server-side
  strategy = fl.server.strategy.FedAvg(
      # ... (other constructor arguments)
      initial_parameters=model.get_weights(),
  )

  # Start Flower server with the strategy
  fl.server.start_server("[::]:8080", config={"num_rounds": 3}, strategy=strategy)
  ```

  If no initial parameters are provided to the strategy, the server will continue to use the current behaviour (namely, it will ask one of the connected clients for its parameters and use these as the initial global parameters).

Deprecations

- Deprecate `flwr.server.strategy.DefaultStrategy` (migrate to `flwr.server.strategy.FedAvg`, which is equivalent)

## v0.14.0 (2021-02-18)

What's new?

- **Generalized** `Client.fit` **and** `Client.evaluate` **return values** ([#610](https://github.com/adap/flower/pull/610) [#572](https://github.com/adap/flower/pull/572) [#633](https://github.com/adap/flower/pull/633))

  Clients can now return an additional dictionary mapping `str` keys to values of the following types: `bool`, `bytes`, `float`, `int`, `str`. This means one can return almost arbitrary values from `fit`/`evaluate` and make use of them on the server side!

  This improvement also allowed for more consistent return types between `fit` and `evaluate`: `evaluate` should now return a tuple `(float, int, dict)` representing the loss, number of examples, and a dictionary holding arbitrary problem-specific values like accuracy.

  In case you wondered: this feature is compatible with existing projects, the additional dictionary return value is optional. New code should however migrate to the new return types to be compatible with upcoming Flower releases (`fit`: `List[np.ndarray], int, Dict[str, Scalar]`, `evaluate`: `float, int, Dict[str, Scalar]`). See the example below for details.

  *Code example:* note the additional dictionary return values in both `FlwrClient.fit` and `FlwrClient.evaluate`:

  ```python
  class FlwrClient(fl.client.NumPyClient):
      def fit(self, parameters, config):
          net.set_parameters(parameters)
          train_loss = train(net, trainloader)
          return net.get_weights(), len(trainloader), {"train_loss": train_loss}

      def evaluate(self, parameters, config):
          net.set_parameters(parameters)
          loss, accuracy, custom_metric = test(net, testloader)
          return loss, len(testloader), {"accuracy": accuracy, "custom_metric": custom_metric}
  ```

- **Generalized** `config` **argument in** `Client.fit` **and** `Client.evaluate` ([#595](https://github.com/adap/flower/pull/595))

  The `config` argument used to be of type `Dict[str, str]`, which means that dictionary values were expected to be strings. The new release generalizes this to enable values of the following types: `bool`, `bytes`, `float`, `int`, `str`.

  This means one can now pass almost arbitrary values to `fit`/`evaluate` using the `config` dictionary. Yay, no more `str(epochs)` on the server-side and `int(config["epochs"])` on the client side!

  *Code example:* note that the `config` dictionary now contains non-`str` values in both `Client.fit` and `Client.evaluate`:

  ```python
  class FlwrClient(fl.client.NumPyClient):
      def fit(self, parameters, config):
          net.set_parameters(parameters)
          epochs: int = config["epochs"]
          train_loss = train(net, trainloader, epochs)
          return net.get_weights(), len(trainloader), {"train_loss": train_loss}

      def evaluate(self, parameters, config):
          net.set_parameters(parameters)
          batch_size: int = config["batch_size"]
          loss, accuracy = test(net, testloader, batch_size)
          return loss, len(testloader), {"accuracy": accuracy}
  ```

## v0.13.0 (2021-01-08)

What's new?

- New example: PyTorch From Centralized To Federated ([#549](https://github.com/adap/flower/pull/549))
- Improved documentation
  - New documentation theme ([#551](https://github.com/adap/flower/pull/551))
  - New API reference ([#554](https://github.com/adap/flower/pull/554))
  - Updated examples documentation ([#549](https://github.com/adap/flower/pull/549))
  - Removed obsolete documentation ([#548](https://github.com/adap/flower/pull/548))

Bugfix:

- `Server.fit` does not disconnect clients when finished, disconnecting the clients is now handled in `flwr.server.start_server` ([#553](https://github.com/adap/flower/pull/553) [#540](https://github.com/adap/flower/issues/540)).

## v0.12.0 (2020-12-07)

Important changes:

- Added an example for embedded devices ([#507](https://github.com/adap/flower/pull/507))
- Added a new NumPyClient (in addition to the existing KerasClient) ([#504](https://github.com/adap/flower/pull/504) [#508](https://github.com/adap/flower/pull/508))
- Deprecated `flwr_example` package and started to migrate examples into the top-level `examples` directory ([#494](https://github.com/adap/flower/pull/494) [#512](https://github.com/adap/flower/pull/512))

## v0.11.0 (2020-11-30)

Incompatible changes:

- Renamed strategy methods ([#486](https://github.com/adap/flower/pull/486)) to unify the naming of Flower's public APIs. Other public methods/functions (e.g., every method in `Client`, but also `Strategy.evaluate`) do not use the `on_` prefix, which is why we're removing it from the four methods in Strategy. To migrate rename the following `Strategy` methods accordingly:
  - `on_configure_evaluate` => `configure_evaluate`
  - `on_aggregate_evaluate` => `aggregate_evaluate`
  - `on_configure_fit` => `configure_fit`
  - `on_aggregate_fit` => `aggregate_fit`

Important changes:

- Deprecated `DefaultStrategy` ([#479](https://github.com/adap/flower/pull/479)). To migrate use `FedAvg` instead.
- Simplified examples and baselines ([#484](https://github.com/adap/flower/pull/484)).
- Removed presently unused `on_conclude_round` from strategy interface ([#483](https://github.com/adap/flower/pull/483)).
- Set minimal Python version to 3.6.1 instead of 3.6.9 ([#471](https://github.com/adap/flower/pull/471)).
- Improved `Strategy` docstrings ([#470](https://github.com/adap/flower/pull/470)).<|MERGE_RESOLUTION|>--- conflicted
+++ resolved
@@ -1,6 +1,5 @@
 # Changelog
 
-<<<<<<< HEAD
 ## Unreleased
 
 ### What's new?
@@ -11,7 +10,6 @@
 
 ### Incompatible changes
 
-=======
 ## v1.11.1 (2024-09-11)
 
 ### Thanks to our contributors
@@ -44,7 +42,6 @@
 
 None
 
->>>>>>> 63f490bb
 ## v1.11.0 (2024-08-30)
 
 ### Thanks to our contributors
