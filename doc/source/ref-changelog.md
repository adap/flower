# Changelog

<<<<<<< HEAD
## Unreleased
=======
## v1.10.0 (2024-07-24)

### Thanks to our contributors

We would like to give our special thanks to all the contributors who made the new version of Flower possible (in `git shortlog` order):

`Adam Narozniak`, `Charles Beauville`, `Chong Shen Ng`, `Daniel J. Beutel`, `Daniel Nata Nugraha`, `Danny`, `Gustavo Bertoli`, `Heng Pan`, `Ikko Eltociear Ashimine`, `Javier`, `Jiahao Tan`, `Mohammad Naseri`, `Robert Steiner`, `Sebastian van der Voort`, `Taner Topal`, `Yan Gao` <!---TOKEN_v1.10.0-->

### What's new?

- **Introduce** `flwr run` **(beta)** ([#3810](https://github.com/adap/flower/pull/3810), [#3826](https://github.com/adap/flower/pull/3826), [#3880](https://github.com/adap/flower/pull/3880), [#3807](https://github.com/adap/flower/pull/3807), [#3800](https://github.com/adap/flower/pull/3800), [#3814](https://github.com/adap/flower/pull/3814), [#3811](https://github.com/adap/flower/pull/3811), [#3809](https://github.com/adap/flower/pull/3809), [#3819](https://github.com/adap/flower/pull/3819))

  Flower 1.10 ships the first beta release of the new `flwr run` command. `flwr run` can run different projects using `flwr run path/to/project`, it enables you to easily switch between different federations using `flwr run . federation` and it runs your Flower project using either local simulation or the new (experimental) SuperExec service. This allows Flower to scale federatated learning from fast local simulation to large-scale production deployment, seamlessly. All projects generated with `flwr new` are immediately runnable using `flwr run`. Give it a try: use `flwr new` to generate a project and then run it using `flwr run`.

- **Introduce run config** ([#3751](https://github.com/adap/flower/pull/3751), [#3750](https://github.com/adap/flower/pull/3750), [#3845](https://github.com/adap/flower/pull/3845), [#3824](https://github.com/adap/flower/pull/3824), [#3746](https://github.com/adap/flower/pull/3746), [#3728](https://github.com/adap/flower/pull/3728), [#3730](https://github.com/adap/flower/pull/3730), [#3725](https://github.com/adap/flower/pull/3725), [#3729](https://github.com/adap/flower/pull/3729), [#3580](https://github.com/adap/flower/pull/3580), [#3578](https://github.com/adap/flower/pull/3578), [#3576](https://github.com/adap/flower/pull/3576), [#3798](https://github.com/adap/flower/pull/3798), [#3732](https://github.com/adap/flower/pull/3732), [#3815](https://github.com/adap/flower/pull/3815))

  The new run config feature allows you to run your Flower project in different configurations without having to change a single line of code. You can now build a configurable `ServerApp` and `ClientApp` that read configuration values at runtime. This enables you to specify config values like `learning-rate=0.01` in `pyproject.toml` (under the `[tool.flwr.app.config]` key). These config values can then be easily overridden via `flwr run --run-config learning-rate=0.02`, and read from `Context` using `lr = context.run_config["learning-rate"]`. Create a new project using `flwr new` to see run config in action.

- **Generalize** `client_fn` **signature to** `client_fn(context: Context) -> Client` ([#3779](https://github.com/adap/flower/pull/3779), [#3697](https://github.com/adap/flower/pull/3697), [#3694](https://github.com/adap/flower/pull/3694), [#3696](https://github.com/adap/flower/pull/3696))

  The `client_fn` signature has been generalized to `client_fn(context: Context) -> Client`. It now receives a `Context` object instead of the (now depreacated) `cid: str`. `Context` allows accessing `node_id`, `node_config` and `run_config`, among other things. This enables you to build a configurable `ClientApp` that leverages the new run config system.

  The previous signature `client_fn(cid: str)` is now deprecated and support for it will be removed in a future release. Use `client_fn(context: Context) -> Client` everywhere.

- **Introduce new** `server_fn(context)` ([#3773](https://github.com/adap/flower/pull/3773), [#3796](https://github.com/adap/flower/pull/3796), [#3771](https://github.com/adap/flower/pull/3771))

  In addition to the new `client_fn(context:Context)`, a new `server_fn(context: Context) -> ServerAppComponents` can now be passed to `ServerApp` (instead of passing, for example, `Strategy`, directly). This enables you to leverage the full `Context` on the server-side to build a configurable `ServerApp`.

- **Relaunch all** `flwr new` **templates** ([#3877](https://github.com/adap/flower/pull/3877), [#3821](https://github.com/adap/flower/pull/3821), [#3587](https://github.com/adap/flower/pull/3587), [#3795](https://github.com/adap/flower/pull/3795), [#3875](https://github.com/adap/flower/pull/3875), [#3859](https://github.com/adap/flower/pull/3859), [#3760](https://github.com/adap/flower/pull/3760))

  All `flwr new` templates have been significantly updated to showcase new Flower features and best practices. This includes using `flwr run` and the new run config feature. You can now easily create a new project using `flwr new` and, after following the instructions to install it, `flwr run` it.

- **Introduce** `flower-supernode` **(preview)** ([#3353](https://github.com/adap/flower/pull/3353))

  The new `flower-supernode` CLI is here to replace `flower-client-app`. `flower-supernode` brings full multi-app support to the Flower client-side. It also allows to pass `--node-config` to the SuperNode, which is accessible in your `ClientApp` via `Context` (using the new `client_fn(context: Context)` signature).

- **Introduce node config** ([#3782](https://github.com/adap/flower/pull/3782), [#3780](https://github.com/adap/flower/pull/3780), [#3695](https://github.com/adap/flower/pull/3695), [#3886](https://github.com/adap/flower/pull/3886))

  A new node config feature allows you to pass a static configuration to the SuperNode. This configuration is read-only and available to every `ClientApp` running on that SuperNode. A `ClientApp` can access the node config via `Context` (`context.node_config`).

- **Introduce SuperExec (experimental)** ([#3605](https://github.com/adap/flower/pull/3605), [#3723](https://github.com/adap/flower/pull/3723), [#3731](https://github.com/adap/flower/pull/3731), [#3589](https://github.com/adap/flower/pull/3589), [#3604](https://github.com/adap/flower/pull/3604), [#3622](https://github.com/adap/flower/pull/3622), [#3838](https://github.com/adap/flower/pull/3838), [#3720](https://github.com/adap/flower/pull/3720), [#3606](https://github.com/adap/flower/pull/3606), [#3602](https://github.com/adap/flower/pull/3602), [#3603](https://github.com/adap/flower/pull/3603), [#3555](https://github.com/adap/flower/pull/3555), [#3808](https://github.com/adap/flower/pull/3808), [#3724](https://github.com/adap/flower/pull/3724), [#3658](https://github.com/adap/flower/pull/3658), [#3629](https://github.com/adap/flower/pull/3629))

  This is the first experimental release of Flower SuperExec, a new service that executes your runs. It's not ready for production deployment just yet, but don't hesitate to give it a try if you're interested.

- **Add new federated learning with tabular data example** ([#3568](https://github.com/adap/flower/pull/3568))

  A new code example exemplifies a federated learning setup using the Flower framework on the Adult Census Income tabular dataset.

- **Create generic adapter layer (preview)** ([#3538](https://github.com/adap/flower/pull/3538), [#3536](https://github.com/adap/flower/pull/3536), [#3540](https://github.com/adap/flower/pull/3540))

  A new generic gRPC adapter layer allows 3rd-party frameworks to integrate with Flower in a transparent way. This makes Flower more modular and allows for integration into other federated learning solutions and platforms.

- **Refactor Flower Simulation Engine** ([#3581](https://github.com/adap/flower/pull/3581), [#3471](https://github.com/adap/flower/pull/3471), [#3804](https://github.com/adap/flower/pull/3804), [#3468](https://github.com/adap/flower/pull/3468), [#3839](https://github.com/adap/flower/pull/3839), [#3806](https://github.com/adap/flower/pull/3806), [#3861](https://github.com/adap/flower/pull/3861), [#3543](https://github.com/adap/flower/pull/3543), [#3472](https://github.com/adap/flower/pull/3472), [#3829](https://github.com/adap/flower/pull/3829), [#3469](https://github.com/adap/flower/pull/3469))

  The Simulation Engine was significantly refactored. This results in faster and more stable simulations. It is also the foundation for upcoming changes that aim to provide the next level of performance and configurability in federated learning simulations.

- **Optimize Docker containers** ([#3591](https://github.com/adap/flower/pull/3591))

  Flower Docker containers were optimized and updated to use that latest Flower framework features.

- **Improve logging** ([#3776](https://github.com/adap/flower/pull/3776), [#3789](https://github.com/adap/flower/pull/3789))

  Improved logging aims to be more concise and helpful to show you the details you actually care about.

- **Refactor framework internals** ([#3621](https://github.com/adap/flower/pull/3621), [#3792](https://github.com/adap/flower/pull/3792), [#3772](https://github.com/adap/flower/pull/3772), [#3805](https://github.com/adap/flower/pull/3805), [#3583](https://github.com/adap/flower/pull/3583), [#3825](https://github.com/adap/flower/pull/3825), [#3597](https://github.com/adap/flower/pull/3597), [#3802](https://github.com/adap/flower/pull/3802), [#3569](https://github.com/adap/flower/pull/3569))

  As always, many parts of the Flower framework and quality infrastructure were improved and updated.

### Documentation improvements

- **Add 🇰🇷 Korean translations** ([#3680](https://github.com/adap/flower/pull/3680))

- **Update translations** ([#3586](https://github.com/adap/flower/pull/3586), [#3679](https://github.com/adap/flower/pull/3679), [#3570](https://github.com/adap/flower/pull/3570), [#3681](https://github.com/adap/flower/pull/3681), [#3617](https://github.com/adap/flower/pull/3617), [#3674](https://github.com/adap/flower/pull/3674), [#3671](https://github.com/adap/flower/pull/3671), [#3572](https://github.com/adap/flower/pull/3572), [#3631](https://github.com/adap/flower/pull/3631))

- **Update documentation** ([#3864](https://github.com/adap/flower/pull/3864), [#3688](https://github.com/adap/flower/pull/3688), [#3562](https://github.com/adap/flower/pull/3562), [#3641](https://github.com/adap/flower/pull/3641), [#3384](https://github.com/adap/flower/pull/3384), [#3634](https://github.com/adap/flower/pull/3634), [#3823](https://github.com/adap/flower/pull/3823), [#3793](https://github.com/adap/flower/pull/3793), [#3707](https://github.com/adap/flower/pull/3707))

  Updated documentation includes new install instructions for different shells, a new Flower Code Examples documentation landing page, new `flwr` CLI docs and an updated federated XGBoost code example.

### Deprecations

- **Deprecate** `client_fn(cid: str)`

  `client_fn` used to have a signature `client_fn(cid: str) -> Client`. This signature is now deprecated. Use the new signature `client_fn(context: Context) -> Client` instead. The new argument `context` allows accessing `node_id`, `node_config`, `run_config` and other `Context` features. When running using the simulation engine (or using `flower-supernode` with a custom `--node-config partition-id=...`), `context.node_config["partition-id"]` will return an `int` partition ID that can be used with Flower Datasets to load a different partition of the dataset on each simulated or deployed SuperNode.

- **Deprecate passing** `Server/ServerConfig/Strategy/ClientManager` **to** `ServerApp` **directly**

  Creating `ServerApp` using `ServerApp(config=config, strategy=strategy)` is now deprecated. Instead of passing `Server/ServerConfig/Strategy/ClientManager` to `ServerApp` directly, pass them wrapped in a `server_fn(context: Context) -> ServerAppComponents` function, like this: `ServerApp(server_fn=server_fn)`. `ServerAppComponents` can hold references to `Server/ServerConfig/Strategy/ClientManager`. In addition to that, `server_fn` allows you to access `Context` (for example, to read the `run_config`).

### Incompatible changes

- **Remove support for `client_ids` in `start_simulation`** ([#3699](https://github.com/adap/flower/pull/3699))

  The (rarely used) feature that allowed passing custom `client_ids` to the `start_simulation` function was removed. This removal is part of a bigger effort to refactor the simulation engine and unify how the Flower internals work in simulation and deployment.

- **Remove `flower-driver-api` and `flower-fleet-api`** ([#3418](https://github.com/adap/flower/pull/3418))

  The two deprecated CLI commands `flower-driver-api` and `flower-fleet-api` were removed in an effort to streamline the SuperLink developer experience. Use `flower-superlink` instead.
>>>>>>> 3b2c4717

## v1.9.0 (2024-06-10)

### Thanks to our contributors

We would like to give our special thanks to all the contributors who made the new version of Flower possible (in `git shortlog` order):

`Adam Narozniak`, `Charles Beauville`, `Chong Shen Ng`, `Daniel J. Beutel`, `Daniel Nata Nugraha`, `Heng Pan`, `Javier`, `Mahdi Beitollahi`, `Robert Steiner`, `Taner Topal`, `Yan Gao`, `bapic`, `mohammadnaseri` <!---TOKEN_v1.9.0-->

### What's new?

- **Introduce built-in authentication (preview)** ([#2946](https://github.com/adap/flower/pull/2946), [#3388](https://github.com/adap/flower/pull/3388), [#2948](https://github.com/adap/flower/pull/2948), [#2917](https://github.com/adap/flower/pull/2917), [#3386](https://github.com/adap/flower/pull/3386), [#3308](https://github.com/adap/flower/pull/3308), [#3001](https://github.com/adap/flower/pull/3001), [#3409](https://github.com/adap/flower/pull/3409), [#2999](https://github.com/adap/flower/pull/2999), [#2979](https://github.com/adap/flower/pull/2979), [#3389](https://github.com/adap/flower/pull/3389), [#3503](https://github.com/adap/flower/pull/3503), [#3366](https://github.com/adap/flower/pull/3366), [#3357](https://github.com/adap/flower/pull/3357))

  Flower 1.9 introduces the first build-in version of client node authentication. In previous releases, users often wrote glue code to connect Flower to external authentication systems. With this release, the SuperLink can authenticate SuperNodes using a built-in authentication system. A new [how-to guide](https://flower.ai/docs/framework/how-to-authenticate-supernodes.html) and a new [code example](https://github.com/adap/flower/tree/main/examples/flower-authentication) help you to get started.

  This is the first preview release of the Flower-native authentication system. Many additional features are on the roadmap for upcoming Flower releases - stay tuned.

- **Introduce end-to-end Docker support** ([#3483](https://github.com/adap/flower/pull/3483), [#3266](https://github.com/adap/flower/pull/3266), [#3390](https://github.com/adap/flower/pull/3390), [#3283](https://github.com/adap/flower/pull/3283), [#3285](https://github.com/adap/flower/pull/3285), [#3391](https://github.com/adap/flower/pull/3391), [#3403](https://github.com/adap/flower/pull/3403), [#3458](https://github.com/adap/flower/pull/3458), [#3533](https://github.com/adap/flower/pull/3533), [#3453](https://github.com/adap/flower/pull/3453), [#3486](https://github.com/adap/flower/pull/3486), [#3290](https://github.com/adap/flower/pull/3290))

  Full Flower Next Docker support is here! With the release of Flower 1.9, Flower provides stable Docker images for the Flower SuperLink, the Flower SuperNode, and the Flower `ServerApp`. This set of images enables you to run all Flower components in Docker. Check out the new [how-to guide](https://flower.ai/docs/framework/how-to-run-flower-using-docker.html) to get stated.

- **Re-architect Flower Next simulation engine** ([#3307](https://github.com/adap/flower/pull/3307), [#3355](https://github.com/adap/flower/pull/3355), [#3272](https://github.com/adap/flower/pull/3272), [#3273](https://github.com/adap/flower/pull/3273), [#3417](https://github.com/adap/flower/pull/3417), [#3281](https://github.com/adap/flower/pull/3281), [#3343](https://github.com/adap/flower/pull/3343), [#3326](https://github.com/adap/flower/pull/3326))

  Flower Next simulations now use a new in-memory `Driver` that improves the reliability of simulations, especially in notebook environments. This is a significant step towards a complete overhaul of the Flower Next simulation architecture.

- **Upgrade simulation engine** ([#3354](https://github.com/adap/flower/pull/3354), [#3378](https://github.com/adap/flower/pull/3378), [#3262](https://github.com/adap/flower/pull/3262), [#3435](https://github.com/adap/flower/pull/3435), [#3501](https://github.com/adap/flower/pull/3501), [#3482](https://github.com/adap/flower/pull/3482), [#3494](https://github.com/adap/flower/pull/3494))

  The Flower Next simulation engine comes with improved and configurable logging. The Ray-based simulation backend in Flower 1.9 was updated to use Ray 2.10.

- **Introduce FedPFT baseline** ([#3268](https://github.com/adap/flower/pull/3268))

  FedPFT allows you to perform one-shot Federated Learning by leveraging widely available foundational models, dramatically reducing communication costs while delivering high performing models. This is work led by Mahdi Beitollahi from Huawei Noah's Ark Lab (Montreal, Canada). Read all the details in their paper: "Parametric Feature Transfer: One-shot Federated Learning with Foundation Models" ([arxiv](https://arxiv.org/abs/2402.01862))

- **Launch additional** `flwr new` **templates for Apple MLX, Hugging Face Transformers, scikit-learn and TensorFlow** ([#3291](https://github.com/adap/flower/pull/3291), [#3139](https://github.com/adap/flower/pull/3139), [#3284](https://github.com/adap/flower/pull/3284), [#3251](https://github.com/adap/flower/pull/3251), [#3376](https://github.com/adap/flower/pull/3376), [#3287](https://github.com/adap/flower/pull/3287))

  The `flwr` CLI's `flwr new` command is starting to become everone's favorite way of creating new Flower projects. This release introduces additional `flwr new` templates for Apple MLX, Hugging Face Transformers, scikit-learn and TensorFlow. In addition to that, existing templates also received updates.

- **Refine** `RecordSet` **API** ([#3209](https://github.com/adap/flower/pull/3209), [#3331](https://github.com/adap/flower/pull/3331), [#3334](https://github.com/adap/flower/pull/3334), [#3335](https://github.com/adap/flower/pull/3335), [#3375](https://github.com/adap/flower/pull/3375), [#3368](https://github.com/adap/flower/pull/3368))

  `RecordSet` is part of the Flower Next low-level API preview release. In Flower 1.9, `RecordSet` received a number of usability improvements that make it easier to build `RecordSet`-based `ServerApp`s and `ClientApp`s.

- **Beautify logging** ([#3379](https://github.com/adap/flower/pull/3379), [#3430](https://github.com/adap/flower/pull/3430), [#3461](https://github.com/adap/flower/pull/3461), [#3360](https://github.com/adap/flower/pull/3360), [#3433](https://github.com/adap/flower/pull/3433))

  Logs received a substantial update. Not only are logs now much nicer to look at, but they are also more configurable.

- **Improve reliability** ([#3564](https://github.com/adap/flower/pull/3564), [#3561](https://github.com/adap/flower/pull/3561), [#3566](https://github.com/adap/flower/pull/3566), [#3462](https://github.com/adap/flower/pull/3462), [#3225](https://github.com/adap/flower/pull/3225), [#3514](https://github.com/adap/flower/pull/3514), [#3535](https://github.com/adap/flower/pull/3535), [#3372](https://github.com/adap/flower/pull/3372))

  Flower 1.9 includes reliability improvements across many parts of the system. One example is a much improved SuperNode shutdown procedure.

- **Update Swift and C++ SDKs** ([#3321](https://github.com/adap/flower/pull/3321), [#2763](https://github.com/adap/flower/pull/2763))

  In the C++ SDK, communication-related code is now separate from main client logic. A new abstract class `Communicator` has been introduced alongside a gRPC implementation of it.

- **Improve testing, tooling and CI/CD infrastructure** ([#3294](https://github.com/adap/flower/pull/3294), [#3282](https://github.com/adap/flower/pull/3282), [#3311](https://github.com/adap/flower/pull/3311), [#2878](https://github.com/adap/flower/pull/2878), [#3333](https://github.com/adap/flower/pull/3333), [#3255](https://github.com/adap/flower/pull/3255), [#3349](https://github.com/adap/flower/pull/3349), [#3400](https://github.com/adap/flower/pull/3400), [#3401](https://github.com/adap/flower/pull/3401), [#3399](https://github.com/adap/flower/pull/3399), [#3346](https://github.com/adap/flower/pull/3346), [#3398](https://github.com/adap/flower/pull/3398), [#3397](https://github.com/adap/flower/pull/3397), [#3347](https://github.com/adap/flower/pull/3347), [#3502](https://github.com/adap/flower/pull/3502), [#3387](https://github.com/adap/flower/pull/3387), [#3542](https://github.com/adap/flower/pull/3542), [#3396](https://github.com/adap/flower/pull/3396), [#3496](https://github.com/adap/flower/pull/3496), [#3465](https://github.com/adap/flower/pull/3465), [#3473](https://github.com/adap/flower/pull/3473), [#3484](https://github.com/adap/flower/pull/3484), [#3521](https://github.com/adap/flower/pull/3521), [#3363](https://github.com/adap/flower/pull/3363), [#3497](https://github.com/adap/flower/pull/3497), [#3464](https://github.com/adap/flower/pull/3464), [#3495](https://github.com/adap/flower/pull/3495), [#3478](https://github.com/adap/flower/pull/3478), [#3271](https://github.com/adap/flower/pull/3271))

  As always, the Flower tooling, testing, and CI/CD infrastructure has received many updates.

- **Improve documentation** ([#3530](https://github.com/adap/flower/pull/3530), [#3539](https://github.com/adap/flower/pull/3539), [#3425](https://github.com/adap/flower/pull/3425), [#3520](https://github.com/adap/flower/pull/3520), [#3286](https://github.com/adap/flower/pull/3286), [#3516](https://github.com/adap/flower/pull/3516), [#3523](https://github.com/adap/flower/pull/3523), [#3545](https://github.com/adap/flower/pull/3545), [#3498](https://github.com/adap/flower/pull/3498), [#3439](https://github.com/adap/flower/pull/3439), [#3440](https://github.com/adap/flower/pull/3440), [#3382](https://github.com/adap/flower/pull/3382), [#3559](https://github.com/adap/flower/pull/3559), [#3432](https://github.com/adap/flower/pull/3432), [#3278](https://github.com/adap/flower/pull/3278), [#3371](https://github.com/adap/flower/pull/3371), [#3519](https://github.com/adap/flower/pull/3519), [#3267](https://github.com/adap/flower/pull/3267), [#3204](https://github.com/adap/flower/pull/3204), [#3274](https://github.com/adap/flower/pull/3274))

  As always, the Flower documentation has received many updates. Notable new pages include:

  - [How-to upgrate to Flower Next (Flower Next migration guide)](https://flower.ai/docs/framework/how-to-upgrade-to-flower-next.html)

  - [How-to run Flower using Docker](https://flower.ai/docs/framework/how-to-run-flower-using-docker.html)

  - [Flower Mods reference](https://flower.ai/docs/framework/ref-api/flwr.client.mod.html#module-flwr.client.mod)

- **General updates to Flower Examples** ([#3205](https://github.com/adap/flower/pull/3205), [#3226](https://github.com/adap/flower/pull/3226), [#3211](https://github.com/adap/flower/pull/3211), [#3252](https://github.com/adap/flower/pull/3252), [#3427](https://github.com/adap/flower/pull/3427), [#3410](https://github.com/adap/flower/pull/3410), [#3426](https://github.com/adap/flower/pull/3426), [#3228](https://github.com/adap/flower/pull/3228), [#3342](https://github.com/adap/flower/pull/3342), [#3200](https://github.com/adap/flower/pull/3200), [#3202](https://github.com/adap/flower/pull/3202), [#3394](https://github.com/adap/flower/pull/3394), [#3488](https://github.com/adap/flower/pull/3488), [#3329](https://github.com/adap/flower/pull/3329), [#3526](https://github.com/adap/flower/pull/3526), [#3392](https://github.com/adap/flower/pull/3392), [#3474](https://github.com/adap/flower/pull/3474), [#3269](https://github.com/adap/flower/pull/3269))

  As always, Flower code examples have received many updates.

- **General improvements** ([#3532](https://github.com/adap/flower/pull/3532), [#3318](https://github.com/adap/flower/pull/3318), [#3565](https://github.com/adap/flower/pull/3565), [#3296](https://github.com/adap/flower/pull/3296), [#3305](https://github.com/adap/flower/pull/3305), [#3246](https://github.com/adap/flower/pull/3246), [#3224](https://github.com/adap/flower/pull/3224), [#3475](https://github.com/adap/flower/pull/3475), [#3297](https://github.com/adap/flower/pull/3297), [#3317](https://github.com/adap/flower/pull/3317), [#3429](https://github.com/adap/flower/pull/3429), [#3196](https://github.com/adap/flower/pull/3196), [#3534](https://github.com/adap/flower/pull/3534), [#3240](https://github.com/adap/flower/pull/3240), [#3365](https://github.com/adap/flower/pull/3365), [#3407](https://github.com/adap/flower/pull/3407), [#3563](https://github.com/adap/flower/pull/3563), [#3344](https://github.com/adap/flower/pull/3344), [#3330](https://github.com/adap/flower/pull/3330), [#3436](https://github.com/adap/flower/pull/3436), [#3300](https://github.com/adap/flower/pull/3300), [#3327](https://github.com/adap/flower/pull/3327), [#3254](https://github.com/adap/flower/pull/3254), [#3253](https://github.com/adap/flower/pull/3253), [#3419](https://github.com/adap/flower/pull/3419), [#3289](https://github.com/adap/flower/pull/3289), [#3208](https://github.com/adap/flower/pull/3208), [#3245](https://github.com/adap/flower/pull/3245), [#3319](https://github.com/adap/flower/pull/3319), [#3203](https://github.com/adap/flower/pull/3203), [#3423](https://github.com/adap/flower/pull/3423), [#3352](https://github.com/adap/flower/pull/3352), [#3292](https://github.com/adap/flower/pull/3292), [#3261](https://github.com/adap/flower/pull/3261))

### Deprecations

- **Deprecate Python 3.8 support**

  Python 3.8 will stop receiving security fixes in [October 2024](https://devguide.python.org/versions/). Support for Python 3.8 is now deprecated and will be removed in an upcoming release.

- **Deprecate (experimental)** `flower-driver-api` **and** `flower-fleet-api` ([#3416](https://github.com/adap/flower/pull/3416), [#3420](https://github.com/adap/flower/pull/3420))

  Flower 1.9 deprecates the two (experimental) commands `flower-driver-api` and `flower-fleet-api`. Both commands will be removed in an upcoming release. Use `flower-superlink` instead.

- **Deprecate** `--server` **in favor of** `--superlink` ([#3518](https://github.com/adap/flower/pull/3518))

  The commands `flower-server-app` and `flower-client-app` should use `--superlink` instead of the now deprecated `--server`. Support for `--server` will be removed in a future release.

### Incompatible changes

- **Replace** `flower-superlink` **CLI option** `--certificates` **with** `--ssl-ca-certfile` **,** `--ssl-certfile` **and** `--ssl-keyfile` ([#3512](https://github.com/adap/flower/pull/3512), [#3408](https://github.com/adap/flower/pull/3408))

  SSL-related `flower-superlink` CLI arguments were restructured in an incompatible way. Instead of passing a single `--certificates` flag with three values, you now need to pass three flags (`--ssl-ca-certfile`, `--ssl-certfile` and `--ssl-keyfile`) with one value each. Check out the [SSL connections](https://flower.ai/docs/framework/how-to-enable-ssl-connections.html) documentation page for details.

- **Remove SuperLink** `--vce` **option** ([#3513](https://github.com/adap/flower/pull/3513))

  Instead of separately starting a SuperLink and a `ServerApp` for simulation, simulations must now be started using the single `flower-simulation` command.

- **Merge** `--grpc-rere` **and** `--rest` **SuperLink options** ([#3527](https://github.com/adap/flower/pull/3527))

  To simplify the usage of `flower-superlink`, previously separate sets of CLI options for gRPC and REST were merged into one unified set of options. Consult the [Flower CLI reference documentation](https://flower.ai/docs/framework/ref-api-cli.html) for details.

## v1.8.0 (2024-04-03)

### Thanks to our contributors

We would like to give our special thanks to all the contributors who made the new version of Flower possible (in `git shortlog` order):

`Adam Narozniak`, `Charles Beauville`, `Daniel J. Beutel`, `Daniel Nata Nugraha`, `Danny`, `Gustavo Bertoli`, `Heng Pan`, `Ikko Eltociear Ashimine`, `Jack Cook`, `Javier`, `Raj Parekh`, `Robert Steiner`, `Sebastian van der Voort`, `Taner Topal`, `Yan Gao`, `mohammadnaseri`, `tabdar-khan` <!---TOKEN_v1.8.0-->

### What's new?

- **Introduce Flower Next high-level API (stable)** ([#3002](https://github.com/adap/flower/pull/3002), [#2934](https://github.com/adap/flower/pull/2934), [#2958](https://github.com/adap/flower/pull/2958), [#3173](https://github.com/adap/flower/pull/3173), [#3174](https://github.com/adap/flower/pull/3174), [#2923](https://github.com/adap/flower/pull/2923), [#2691](https://github.com/adap/flower/pull/2691), [#3079](https://github.com/adap/flower/pull/3079), [#2961](https://github.com/adap/flower/pull/2961), [#2924](https://github.com/adap/flower/pull/2924), [#3166](https://github.com/adap/flower/pull/3166), [#3031](https://github.com/adap/flower/pull/3031), [#3057](https://github.com/adap/flower/pull/3057), [#3000](https://github.com/adap/flower/pull/3000), [#3113](https://github.com/adap/flower/pull/3113), [#2957](https://github.com/adap/flower/pull/2957), [#3183](https://github.com/adap/flower/pull/3183), [#3180](https://github.com/adap/flower/pull/3180), [#3035](https://github.com/adap/flower/pull/3035), [#3189](https://github.com/adap/flower/pull/3189), [#3185](https://github.com/adap/flower/pull/3185), [#3190](https://github.com/adap/flower/pull/3190), [#3191](https://github.com/adap/flower/pull/3191), [#3195](https://github.com/adap/flower/pull/3195), [#3197](https://github.com/adap/flower/pull/3197))

  The Flower Next high-level API is stable! Flower Next is the future of Flower - all new features (like Flower Mods) will be built on top of it. You can start to migrate your existing projects to Flower Next by using `ServerApp` and `ClientApp` (check out `quickstart-pytorch` or `quickstart-tensorflow`, a detailed migration guide will follow shortly). Flower Next allows you to run multiple projects concurrently (we call this multi-run) and execute the same project in either simulation environments or deployment environments without having to change a single line of code. The best part? It's fully compatible with existing Flower projects that use `Strategy`, `NumPyClient` & co.

- **Introduce Flower Next low-level API (preview)** ([#3062](https://github.com/adap/flower/pull/3062), [#3034](https://github.com/adap/flower/pull/3034), [#3069](https://github.com/adap/flower/pull/3069))

  In addition to the Flower Next *high-level* API that uses `Strategy`, `NumPyClient` & co, Flower 1.8 also comes with a preview version of the new Flower Next *low-level* API. The low-level API allows for granular control of every aspect of the learning process by sending/receiving individual messages to/from client nodes. The new `ServerApp` supports registering a custom `main` function that allows writing custom training loops for methods like async FL, cyclic training, or federated analytics. The new `ClientApp` supports registering `train`, `evaluate` and `query` functions that can access the raw message received from the `ServerApp`. New abstractions like `RecordSet`, `Message` and `Context` further enable sending multiple models, multiple sets of config values and metrics, stateful computations on the client node and implementations of custom SMPC protocols, to name just a few.

- **Introduce Flower Mods (preview)** ([#3054](https://github.com/adap/flower/pull/3054), [#2911](https://github.com/adap/flower/pull/2911), [#3083](https://github.com/adap/flower/pull/3083))

  Flower Modifiers (we call them Mods) can intercept messages and analyze, edit or handle them directly. Mods can be used to develop pluggable modules that work across different projects. Flower 1.8 already includes mods to log the size of a message, the number of parameters sent over the network, differential privacy with fixed clipping and adaptive clipping, local differential privacy and secure aggregation protocols SecAgg and SecAgg+. The Flower Mods API is released as a preview, but researchers can already use it to experiment with arbirtrary SMPC protocols.

- **Fine-tune LLMs with LLM FlowerTune** ([#3029](https://github.com/adap/flower/pull/3029), [#3089](https://github.com/adap/flower/pull/3089), [#3092](https://github.com/adap/flower/pull/3092), [#3100](https://github.com/adap/flower/pull/3100), [#3114](https://github.com/adap/flower/pull/3114), [#3162](https://github.com/adap/flower/pull/3162), [#3172](https://github.com/adap/flower/pull/3172))

  We are introducing LLM FlowerTune, an introductory example that demonstrates federated LLM fine-tuning of pre-trained Llama2 models on the Alpaca-GPT4 dataset. The example is built to be easily adapted to use different models and/or datasets. Read our blog post [LLM FlowerTune: Federated LLM Fine-tuning with Flower](https://flower.ai/blog/2024-03-14-llm-flowertune-federated-llm-finetuning-with-flower/) for more details.

- **Introduce built-in Differential Privacy (preview)** ([#2798](https://github.com/adap/flower/pull/2798), [#2959](https://github.com/adap/flower/pull/2959), [#3038](https://github.com/adap/flower/pull/3038), [#3147](https://github.com/adap/flower/pull/3147), [#2909](https://github.com/adap/flower/pull/2909), [#2893](https://github.com/adap/flower/pull/2893), [#2892](https://github.com/adap/flower/pull/2892), [#3039](https://github.com/adap/flower/pull/3039), [#3074](https://github.com/adap/flower/pull/3074))

  Built-in Differential Privacy is here! Flower supports both central and local differential privacy (DP). Central DP can be configured with either fixed or adaptive clipping. The clipping can happen either on the server-side or the client-side. Local DP does both clipping and noising on the client-side. A new documentation page [explains Differential Privacy approaches](https://flower.ai/docs/framework/explanation-differential-privacy.html) and a new how-to guide describes [how to use the new Differential Privacy components](https://flower.ai/docs/framework/how-to-use-differential-privacy.html) in Flower.

- **Introduce built-in Secure Aggregation (preview)** ([#3120](https://github.com/adap/flower/pull/3120), [#3110](https://github.com/adap/flower/pull/3110), [#3108](https://github.com/adap/flower/pull/3108))

  Built-in Secure Aggregation is here! Flower now supports different secure aggregation protocols out-of-the-box. The best part? You can add secure aggregation to your Flower projects with only a few lines of code. In this initial release, we inlcude support for SecAgg and SecAgg+, but more protocols will be implemented shortly. We'll also add detailed docs that explain secure aggregation and how to use it in Flower. You can already check out the new code example that shows how to use Flower to easily combine Federated Learning, Differential Privacy and Secure Aggregation in the same project.

- **Introduce** `flwr` **CLI (preview)** ([#2942](https://github.com/adap/flower/pull/2942), [#3055](https://github.com/adap/flower/pull/3055), [#3111](https://github.com/adap/flower/pull/3111), [#3130](https://github.com/adap/flower/pull/3130), [#3136](https://github.com/adap/flower/pull/3136), [#3094](https://github.com/adap/flower/pull/3094), [#3059](https://github.com/adap/flower/pull/3059), [#3049](https://github.com/adap/flower/pull/3049), [#3142](https://github.com/adap/flower/pull/3142))

  A new `flwr` CLI command allows creating new Flower projects (`flwr new`) and then running them using the Simulation Engine (`flwr run`).

- **Introduce Flower Next Simulation Engine** ([#3024](https://github.com/adap/flower/pull/3024), [#3061](https://github.com/adap/flower/pull/3061), [#2997](https://github.com/adap/flower/pull/2997), [#2783](https://github.com/adap/flower/pull/2783), [#3184](https://github.com/adap/flower/pull/3184), [#3075](https://github.com/adap/flower/pull/3075), [#3047](https://github.com/adap/flower/pull/3047), [#2998](https://github.com/adap/flower/pull/2998), [#3009](https://github.com/adap/flower/pull/3009), [#3008](https://github.com/adap/flower/pull/3008))

  The Flower Simulation Engine can now run Flower Next projects. For notebook environments, there's also a new `run_simulation` function that can run `ServerApp` and `ClientApp`.

- **Handle SuperNode connection errors** ([#2969](https://github.com/adap/flower/pull/2969))

  A SuperNode will now try to reconnect indefinitely to the SuperLink in case of connection errors. The arguments `--max-retries` and `--max-wait-time` can now be passed to the `flower-client-app` command. `--max-retries` will define the number of tentatives the client should make before it gives up trying to reconnect to the SuperLink, and, `--max-wait-time` defines the time before the SuperNode gives up trying to reconnect to the SuperLink.

- **General updates to Flower Baselines** ([#2904](https://github.com/adap/flower/pull/2904), [#2482](https://github.com/adap/flower/pull/2482), [#2985](https://github.com/adap/flower/pull/2985), [#2968](https://github.com/adap/flower/pull/2968))

  There's a new [FedStar](https://flower.ai/docs/baselines/fedstar.html) baseline. Several other baselined have been updated as well.

- **Improve documentation and translations** ([#3050](https://github.com/adap/flower/pull/3050), [#3044](https://github.com/adap/flower/pull/3044), [#3043](https://github.com/adap/flower/pull/3043), [#2986](https://github.com/adap/flower/pull/2986), [#3041](https://github.com/adap/flower/pull/3041), [#3046](https://github.com/adap/flower/pull/3046), [#3042](https://github.com/adap/flower/pull/3042), [#2978](https://github.com/adap/flower/pull/2978), [#2952](https://github.com/adap/flower/pull/2952), [#3167](https://github.com/adap/flower/pull/3167), [#2953](https://github.com/adap/flower/pull/2953), [#3045](https://github.com/adap/flower/pull/3045), [#2654](https://github.com/adap/flower/pull/2654), [#3082](https://github.com/adap/flower/pull/3082), [#2990](https://github.com/adap/flower/pull/2990), [#2989](https://github.com/adap/flower/pull/2989))

  As usual, we merged many smaller and larger improvements to the documentation. A special thank you goes to [Sebastian van der Voort](https://github.com/svdvoort) for landing a big documentation PR!

- **General updates to Flower Examples** ([3134](https://github.com/adap/flower/pull/3134), [2996](https://github.com/adap/flower/pull/2996), [2930](https://github.com/adap/flower/pull/2930), [2967](https://github.com/adap/flower/pull/2967), [2467](https://github.com/adap/flower/pull/2467), [2910](https://github.com/adap/flower/pull/2910), [#2918](https://github.com/adap/flower/pull/2918), [#2773](https://github.com/adap/flower/pull/2773), [#3063](https://github.com/adap/flower/pull/3063), [#3116](https://github.com/adap/flower/pull/3116), [#3117](https://github.com/adap/flower/pull/3117))

  Two new examples show federated training of a Vision Transformer (ViT) and federated learning in a medical context using the popular MONAI library. `quickstart-pytorch` and `quickstart-tensorflow` demonstrate the new Flower Next `ServerApp` and `ClientApp`. Many other examples received considerable updates as well.

- **General improvements** ([#3171](https://github.com/adap/flower/pull/3171), [3099](https://github.com/adap/flower/pull/3099), [3003](https://github.com/adap/flower/pull/3003), [3145](https://github.com/adap/flower/pull/3145), [3017](https://github.com/adap/flower/pull/3017), [3085](https://github.com/adap/flower/pull/3085), [3012](https://github.com/adap/flower/pull/3012), [3119](https://github.com/adap/flower/pull/3119), [2991](https://github.com/adap/flower/pull/2991), [2970](https://github.com/adap/flower/pull/2970), [2980](https://github.com/adap/flower/pull/2980), [3086](https://github.com/adap/flower/pull/3086), [2932](https://github.com/adap/flower/pull/2932), [2928](https://github.com/adap/flower/pull/2928), [2941](https://github.com/adap/flower/pull/2941), [2933](https://github.com/adap/flower/pull/2933), [3181](https://github.com/adap/flower/pull/3181), [2973](https://github.com/adap/flower/pull/2973), [2992](https://github.com/adap/flower/pull/2992), [2915](https://github.com/adap/flower/pull/2915), [3040](https://github.com/adap/flower/pull/3040), [3022](https://github.com/adap/flower/pull/3022), [3032](https://github.com/adap/flower/pull/3032), [2902](https://github.com/adap/flower/pull/2902), [2931](https://github.com/adap/flower/pull/2931), [3005](https://github.com/adap/flower/pull/3005), [3132](https://github.com/adap/flower/pull/3132), [3115](https://github.com/adap/flower/pull/3115), [2944](https://github.com/adap/flower/pull/2944), [3064](https://github.com/adap/flower/pull/3064), [3106](https://github.com/adap/flower/pull/3106), [2974](https://github.com/adap/flower/pull/2974), [3178](https://github.com/adap/flower/pull/3178), [2993](https://github.com/adap/flower/pull/2993), [3186](https://github.com/adap/flower/pull/3186), [3091](https://github.com/adap/flower/pull/3091), [3125](https://github.com/adap/flower/pull/3125), [3093](https://github.com/adap/flower/pull/3093), [3013](https://github.com/adap/flower/pull/3013), [3033](https://github.com/adap/flower/pull/3033), [3133](https://github.com/adap/flower/pull/3133), [3068](https://github.com/adap/flower/pull/3068), [2916](https://github.com/adap/flower/pull/2916), [2975](https://github.com/adap/flower/pull/2975), [2984](https://github.com/adap/flower/pull/2984), [2846](https://github.com/adap/flower/pull/2846), [3077](https://github.com/adap/flower/pull/3077), [3143](https://github.com/adap/flower/pull/3143), [2921](https://github.com/adap/flower/pull/2921), [3101](https://github.com/adap/flower/pull/3101), [2927](https://github.com/adap/flower/pull/2927), [2995](https://github.com/adap/flower/pull/2995), [2972](https://github.com/adap/flower/pull/2972), [2912](https://github.com/adap/flower/pull/2912), [3065](https://github.com/adap/flower/pull/3065), [3028](https://github.com/adap/flower/pull/3028), [2922](https://github.com/adap/flower/pull/2922), [2982](https://github.com/adap/flower/pull/2982), [2914](https://github.com/adap/flower/pull/2914), [3179](https://github.com/adap/flower/pull/3179), [3080](https://github.com/adap/flower/pull/3080), [2994](https://github.com/adap/flower/pull/2994), [3187](https://github.com/adap/flower/pull/3187), [2926](https://github.com/adap/flower/pull/2926), [3018](https://github.com/adap/flower/pull/3018), [3144](https://github.com/adap/flower/pull/3144), [3011](https://github.com/adap/flower/pull/3011), [#3152](https://github.com/adap/flower/pull/3152), [#2836](https://github.com/adap/flower/pull/2836), [#2929](https://github.com/adap/flower/pull/2929), [#2943](https://github.com/adap/flower/pull/2943), [#2955](https://github.com/adap/flower/pull/2955), [#2954](https://github.com/adap/flower/pull/2954))

### Incompatible changes

None

## v1.7.0 (2024-02-05)

### Thanks to our contributors

We would like to give our special thanks to all the contributors who made the new version of Flower possible (in `git shortlog` order):

`Aasheesh Singh`, `Adam Narozniak`, `Aml Hassan Esmil`, `Charles Beauville`, `Daniel J. Beutel`, `Daniel Nata Nugraha`, `Edoardo Gabrielli`, `Gustavo Bertoli`, `HelinLin`, `Heng Pan`, `Javier`, `M S Chaitanya Kumar`, `Mohammad Naseri`, `Nikos Vlachakis`, `Pritam Neog`, `Robert Kuska`, `Robert Steiner`, `Taner Topal`, `Yahia Salaheldin Shaaban`, `Yan Gao`, `Yasar Abbas` <!---TOKEN_v1.7.0-->

### What's new?

- **Introduce stateful clients (experimental)** ([#2770](https://github.com/adap/flower/pull/2770), [#2686](https://github.com/adap/flower/pull/2686), [#2696](https://github.com/adap/flower/pull/2696), [#2643](https://github.com/adap/flower/pull/2643), [#2769](https://github.com/adap/flower/pull/2769))

  Subclasses of `Client` and `NumPyClient` can now store local state that remains on the client. Let's start with the highlight first: this new feature is compatible with both simulated clients (via `start_simulation`) and networked clients (via `start_client`). It's also the first preview of new abstractions like `Context` and `RecordSet`. Clients can access state of type `RecordSet` via `state: RecordSet = self.context.state`. Changes to this `RecordSet` are preserved across different rounds of execution to enable stateful computations in a unified way across simulation and deployment.

- **Improve performance** ([#2293](https://github.com/adap/flower/pull/2293))

  Flower is faster than ever. All `FedAvg`-derived strategies now use in-place aggregation to reduce memory consumption. The Flower client serialization/deserialization has been rewritten from the ground up, which results in significant speedups, especially when the client-side training time is short.

- **Support Federated Learning with Apple MLX and Flower** ([#2693](https://github.com/adap/flower/pull/2693))

  Flower has official support for federated learning using [Apple MLX](https://ml-explore.github.io/mlx) via the new `quickstart-mlx` code example.

- **Introduce new XGBoost cyclic strategy** ([#2666](https://github.com/adap/flower/pull/2666), [#2668](https://github.com/adap/flower/pull/2668))

  A new strategy called `FedXgbCyclic` supports a client-by-client style of training (often called cyclic). The `xgboost-comprehensive` code example shows how to use it in a full project. In addition to that, `xgboost-comprehensive` now also supports simulation mode. With this, Flower offers best-in-class XGBoost support.

- **Support Python 3.11** ([#2394](https://github.com/adap/flower/pull/2394))

  Framework tests now run on Python 3.8, 3.9, 3.10, and 3.11. This will ensure better support for users using more recent Python versions.

- **Update gRPC and ProtoBuf dependencies** ([#2814](https://github.com/adap/flower/pull/2814))

  The `grpcio` and `protobuf` dependencies were updated to their latest versions for improved security and performance.

- **Introduce Docker image for Flower server** ([#2700](https://github.com/adap/flower/pull/2700), [#2688](https://github.com/adap/flower/pull/2688), [#2705](https://github.com/adap/flower/pull/2705), [#2695](https://github.com/adap/flower/pull/2695), [#2747](https://github.com/adap/flower/pull/2747), [#2746](https://github.com/adap/flower/pull/2746), [#2680](https://github.com/adap/flower/pull/2680), [#2682](https://github.com/adap/flower/pull/2682), [#2701](https://github.com/adap/flower/pull/2701))

  The Flower server can now be run using an official Docker image. A new how-to guide explains [how to run Flower using Docker](https://flower.ai/docs/framework/how-to-run-flower-using-docker.html). An official Flower client Docker image will follow.

- **Introduce** `flower-via-docker-compose` **example** ([#2626](https://github.com/adap/flower/pull/2626))

- **Introduce** `quickstart-sklearn-tabular` **example** ([#2719](https://github.com/adap/flower/pull/2719))

- **Introduce** `custom-metrics` **example** ([#1958](https://github.com/adap/flower/pull/1958))

- **Update code examples to use Flower Datasets** ([#2450](https://github.com/adap/flower/pull/2450), [#2456](https://github.com/adap/flower/pull/2456), [#2318](https://github.com/adap/flower/pull/2318), [#2712](https://github.com/adap/flower/pull/2712))

  Several code examples were updated to use [Flower Datasets](https://flower.ai/docs/datasets/).

- **General updates to Flower Examples** ([#2381](https://github.com/adap/flower/pull/2381), [#2805](https://github.com/adap/flower/pull/2805), [#2782](https://github.com/adap/flower/pull/2782), [#2806](https://github.com/adap/flower/pull/2806), [#2829](https://github.com/adap/flower/pull/2829), [#2825](https://github.com/adap/flower/pull/2825), [#2816](https://github.com/adap/flower/pull/2816), [#2726](https://github.com/adap/flower/pull/2726), [#2659](https://github.com/adap/flower/pull/2659), [#2655](https://github.com/adap/flower/pull/2655))

  Many Flower code examples received substantial updates.

- **Update Flower Baselines**

  - HFedXGBoost ([#2226](https://github.com/adap/flower/pull/2226), [#2771](https://github.com/adap/flower/pull/2771))
  - FedVSSL ([#2412](https://github.com/adap/flower/pull/2412))
  - FedNova ([#2179](https://github.com/adap/flower/pull/2179))
  - HeteroFL ([#2439](https://github.com/adap/flower/pull/2439))
  - FedAvgM ([#2246](https://github.com/adap/flower/pull/2246))
  - FedPara ([#2722](https://github.com/adap/flower/pull/2722))

- **Improve documentation** ([#2674](https://github.com/adap/flower/pull/2674), [#2480](https://github.com/adap/flower/pull/2480), [#2826](https://github.com/adap/flower/pull/2826), [#2727](https://github.com/adap/flower/pull/2727), [#2761](https://github.com/adap/flower/pull/2761), [#2900](https://github.com/adap/flower/pull/2900))

- **Improved testing and development infrastructure** ([#2797](https://github.com/adap/flower/pull/2797), [#2676](https://github.com/adap/flower/pull/2676), [#2644](https://github.com/adap/flower/pull/2644), [#2656](https://github.com/adap/flower/pull/2656), [#2848](https://github.com/adap/flower/pull/2848), [#2675](https://github.com/adap/flower/pull/2675), [#2735](https://github.com/adap/flower/pull/2735), [#2767](https://github.com/adap/flower/pull/2767), [#2732](https://github.com/adap/flower/pull/2732), [#2744](https://github.com/adap/flower/pull/2744), [#2681](https://github.com/adap/flower/pull/2681), [#2699](https://github.com/adap/flower/pull/2699), [#2745](https://github.com/adap/flower/pull/2745), [#2734](https://github.com/adap/flower/pull/2734), [#2731](https://github.com/adap/flower/pull/2731), [#2652](https://github.com/adap/flower/pull/2652), [#2720](https://github.com/adap/flower/pull/2720), [#2721](https://github.com/adap/flower/pull/2721), [#2717](https://github.com/adap/flower/pull/2717), [#2864](https://github.com/adap/flower/pull/2864), [#2694](https://github.com/adap/flower/pull/2694), [#2709](https://github.com/adap/flower/pull/2709), [#2658](https://github.com/adap/flower/pull/2658), [#2796](https://github.com/adap/flower/pull/2796), [#2692](https://github.com/adap/flower/pull/2692), [#2657](https://github.com/adap/flower/pull/2657), [#2813](https://github.com/adap/flower/pull/2813), [#2661](https://github.com/adap/flower/pull/2661), [#2398](https://github.com/adap/flower/pull/2398))

  The Flower testing and development infrastructure has received substantial updates. This makes Flower 1.7 the most tested release ever.

- **Update dependencies** ([#2753](https://github.com/adap/flower/pull/2753), [#2651](https://github.com/adap/flower/pull/2651), [#2739](https://github.com/adap/flower/pull/2739), [#2837](https://github.com/adap/flower/pull/2837), [#2788](https://github.com/adap/flower/pull/2788), [#2811](https://github.com/adap/flower/pull/2811), [#2774](https://github.com/adap/flower/pull/2774), [#2790](https://github.com/adap/flower/pull/2790), [#2751](https://github.com/adap/flower/pull/2751), [#2850](https://github.com/adap/flower/pull/2850), [#2812](https://github.com/adap/flower/pull/2812), [#2872](https://github.com/adap/flower/pull/2872), [#2736](https://github.com/adap/flower/pull/2736), [#2756](https://github.com/adap/flower/pull/2756), [#2857](https://github.com/adap/flower/pull/2857), [#2757](https://github.com/adap/flower/pull/2757), [#2810](https://github.com/adap/flower/pull/2810), [#2740](https://github.com/adap/flower/pull/2740), [#2789](https://github.com/adap/flower/pull/2789))

- **General improvements** ([#2803](https://github.com/adap/flower/pull/2803), [#2847](https://github.com/adap/flower/pull/2847), [#2877](https://github.com/adap/flower/pull/2877), [#2690](https://github.com/adap/flower/pull/2690), [#2889](https://github.com/adap/flower/pull/2889), [#2874](https://github.com/adap/flower/pull/2874), [#2819](https://github.com/adap/flower/pull/2819), [#2689](https://github.com/adap/flower/pull/2689), [#2457](https://github.com/adap/flower/pull/2457), [#2870](https://github.com/adap/flower/pull/2870), [#2669](https://github.com/adap/flower/pull/2669), [#2876](https://github.com/adap/flower/pull/2876), [#2885](https://github.com/adap/flower/pull/2885), [#2858](https://github.com/adap/flower/pull/2858), [#2867](https://github.com/adap/flower/pull/2867), [#2351](https://github.com/adap/flower/pull/2351), [#2886](https://github.com/adap/flower/pull/2886), [#2860](https://github.com/adap/flower/pull/2860), [#2828](https://github.com/adap/flower/pull/2828), [#2869](https://github.com/adap/flower/pull/2869), [#2875](https://github.com/adap/flower/pull/2875), [#2733](https://github.com/adap/flower/pull/2733), [#2488](https://github.com/adap/flower/pull/2488), [#2646](https://github.com/adap/flower/pull/2646), [#2879](https://github.com/adap/flower/pull/2879), [#2821](https://github.com/adap/flower/pull/2821), [#2855](https://github.com/adap/flower/pull/2855), [#2800](https://github.com/adap/flower/pull/2800), [#2807](https://github.com/adap/flower/pull/2807), [#2801](https://github.com/adap/flower/pull/2801), [#2804](https://github.com/adap/flower/pull/2804), [#2851](https://github.com/adap/flower/pull/2851), [#2787](https://github.com/adap/flower/pull/2787), [#2852](https://github.com/adap/flower/pull/2852), [#2672](https://github.com/adap/flower/pull/2672), [#2759](https://github.com/adap/flower/pull/2759))

### Incompatible changes

- **Deprecate** `start_numpy_client` ([#2563](https://github.com/adap/flower/pull/2563), [#2718](https://github.com/adap/flower/pull/2718))

  Until now, clients of type `NumPyClient` needed to be started via `start_numpy_client`. In our efforts to consolidate framework APIs, we have introduced changes, and now all client types should start via `start_client`. To continue using `NumPyClient` clients, you simply need to first call the `.to_client()` method and then pass returned `Client` object to `start_client`. The examples and the documentation have been updated accordingly.

- **Deprecate legacy DP wrappers** ([#2749](https://github.com/adap/flower/pull/2749))

  Legacy DP wrapper classes are deprecated, but still functional. This is in preparation for an all-new pluggable version of differential privacy support in Flower.

- **Make optional arg** `--callable` **in** `flower-client` **a required positional arg** ([#2673](https://github.com/adap/flower/pull/2673))

- **Rename** `certificates` **to** `root_certificates` **in** `Driver` ([#2890](https://github.com/adap/flower/pull/2890))

- **Drop experimental** `Task` **fields** ([#2866](https://github.com/adap/flower/pull/2866), [#2865](https://github.com/adap/flower/pull/2865))

  Experimental fields `sa`, `legacy_server_message` and `legacy_client_message` were removed from `Task` message. The removed fields are superseded by the new `RecordSet` abstraction.

- **Retire MXNet examples** ([#2724](https://github.com/adap/flower/pull/2724))

  The development of the MXNet fremework has ended and the project is now [archived on GitHub](https://github.com/apache/mxnet). Existing MXNet examples won't receive updates.

## v1.6.0 (2023-11-28)

### Thanks to our contributors

We would like to give our special thanks to all the contributors who made the new version of Flower possible (in `git shortlog` order):

`Aashish Kolluri`, `Adam Narozniak`, `Alessio Mora`, `Barathwaja S`, `Charles Beauville`, `Daniel J. Beutel`, `Daniel Nata Nugraha`, `Gabriel Mota`, `Heng Pan`, `Ivan Agarský`, `JS.KIM`, `Javier`, `Marius Schlegel`, `Navin Chandra`, `Nic Lane`, `Peterpan828`, `Qinbin Li`, `Shaz-hash`, `Steve Laskaridis`, `Taner Topal`, `William Lindskog`, `Yan Gao`, `cnxdeveloper`, `k3nfalt` <!---TOKEN_v1.6.0-->

### What's new?

- **Add experimental support for Python 3.12** ([#2565](https://github.com/adap/flower/pull/2565))

- **Add new XGBoost examples** ([#2612](https://github.com/adap/flower/pull/2612), [#2554](https://github.com/adap/flower/pull/2554), [#2617](https://github.com/adap/flower/pull/2617), [#2618](https://github.com/adap/flower/pull/2618), [#2619](https://github.com/adap/flower/pull/2619), [#2567](https://github.com/adap/flower/pull/2567))

  We have added a new `xgboost-quickstart` example alongside a new `xgboost-comprehensive` example that goes more in-depth.

- **Add Vertical FL example** ([#2598](https://github.com/adap/flower/pull/2598))

  We had many questions about Vertical Federated Learning using Flower, so we decided to add an simple example for it on the [Titanic dataset](https://www.kaggle.com/competitions/titanic/data) alongside a tutorial (in the README).

- **Support custom** `ClientManager` **in** `start_driver()` ([#2292](https://github.com/adap/flower/pull/2292))

- **Update REST API to support create and delete nodes** ([#2283](https://github.com/adap/flower/pull/2283))

- **Update the Android SDK** ([#2187](https://github.com/adap/flower/pull/2187))

  Add gRPC request-response capability to the Android SDK.

- **Update the C++ SDK** ([#2537](https://github.com/adap/flower/pull/2537), [#2528](https://github.com/adap/flower/pull/2528), [#2523](https://github.com/adap/flower/pull/2523), [#2522](https://github.com/adap/flower/pull/2522))

  Add gRPC request-response capability to the C++ SDK.

- **Make HTTPS the new default** ([#2591](https://github.com/adap/flower/pull/2591), [#2636](https://github.com/adap/flower/pull/2636))

  Flower is moving to HTTPS by default. The new `flower-server` requires passing `--certificates`, but users can enable `--insecure` to use HTTP for prototyping. The same applies to `flower-client`, which can either use user-provided credentials or gRPC-bundled certificates to connect to an HTTPS-enabled server or requires opt-out via passing `--insecure` to enable insecure HTTP connections.

  For backward compatibility, `start_client()` and `start_numpy_client()` will still start in insecure mode by default. In a future release, insecure connections will require user opt-in by passing `insecure=True`.

- **Unify client API** ([#2303](https://github.com/adap/flower/pull/2303), [#2390](https://github.com/adap/flower/pull/2390), [#2493](https://github.com/adap/flower/pull/2493))

  Using the `client_fn`, Flower clients can interchangeably run as standalone processes (i.e. via `start_client`) or in simulation (i.e. via `start_simulation`) without requiring changes to how the client class is defined and instantiated. The `to_client()` function is introduced to convert a `NumPyClient` to a `Client`.

- **Add new** `Bulyan` **strategy** ([#1817](https://github.com/adap/flower/pull/1817), [#1891](https://github.com/adap/flower/pull/1891))

  The new `Bulyan` strategy implements Bulyan by [El Mhamdi et al., 2018](https://arxiv.org/abs/1802.07927)

- **Add new** `XGB Bagging` **strategy** ([#2611](https://github.com/adap/flower/pull/2611))

- **Introduce `WorkloadState`** ([#2564](https://github.com/adap/flower/pull/2564), [#2632](https://github.com/adap/flower/pull/2632))

- **Introduce `WorkloadState`** ([#2564](https://github.com/adap/flower/pull/2564), [#2632](https://github.com/adap/flower/pull/2632))

- **Update Flower Baselines**

  - FedProx ([#2210](https://github.com/adap/flower/pull/2210), [#2286](https://github.com/adap/flower/pull/2286), [#2509](https://github.com/adap/flower/pull/2509))

  - Baselines Docs ([#2290](https://github.com/adap/flower/pull/2290), [#2400](https://github.com/adap/flower/pull/2400))

  - FedMLB ([#2340](https://github.com/adap/flower/pull/2340), [#2507](https://github.com/adap/flower/pull/2507))

  - TAMUNA ([#2254](https://github.com/adap/flower/pull/2254), [#2508](https://github.com/adap/flower/pull/2508))

  - FedMeta [#2438](https://github.com/adap/flower/pull/2438)

  - FjORD [#2431](https://github.com/adap/flower/pull/2431)

  - MOON [#2421](https://github.com/adap/flower/pull/2421)

  - DepthFL [#2295](https://github.com/adap/flower/pull/2295)

  - FedPer [#2266](https://github.com/adap/flower/pull/2266)

  - FedWav2vec [#2551](https://github.com/adap/flower/pull/2551)

  - niid-Bench [#2428](https://github.com/adap/flower/pull/2428)

  - FedBN ([#2608](https://github.com/adap/flower/pull/2608), [#2615](https://github.com/adap/flower/pull/2615))

- **General updates to Flower Examples** ([#2384](https://github.com/adap/flower/pull/2384), [#2425](https://github.com/adap/flower/pull/2425), [#2526](https://github.com/adap/flower/pull/2526), [#2302](https://github.com/adap/flower/pull/2302), [#2545](https://github.com/adap/flower/pull/2545))

- **General updates to Flower Baselines** ([#2301](https://github.com/adap/flower/pull/2301), [#2305](https://github.com/adap/flower/pull/2305), [#2307](https://github.com/adap/flower/pull/2307), [#2327](https://github.com/adap/flower/pull/2327), [#2435](https://github.com/adap/flower/pull/2435), [#2462](https://github.com/adap/flower/pull/2462), [#2463](https://github.com/adap/flower/pull/2463), [#2461](https://github.com/adap/flower/pull/2461), [#2469](https://github.com/adap/flower/pull/2469), [#2466](https://github.com/adap/flower/pull/2466), [#2471](https://github.com/adap/flower/pull/2471), [#2472](https://github.com/adap/flower/pull/2472), [#2470](https://github.com/adap/flower/pull/2470))

- **General updates to the simulation engine** ([#2331](https://github.com/adap/flower/pull/2331), [#2447](https://github.com/adap/flower/pull/2447), [#2448](https://github.com/adap/flower/pull/2448), [#2294](https://github.com/adap/flower/pull/2294))

- **General updates to Flower SDKs** ([#2288](https://github.com/adap/flower/pull/2288), [#2429](https://github.com/adap/flower/pull/2429), [#2555](https://github.com/adap/flower/pull/2555), [#2543](https://github.com/adap/flower/pull/2543), [#2544](https://github.com/adap/flower/pull/2544), [#2597](https://github.com/adap/flower/pull/2597), [#2623](https://github.com/adap/flower/pull/2623))

- **General improvements** ([#2309](https://github.com/adap/flower/pull/2309), [#2310](https://github.com/adap/flower/pull/2310), [#2313](https://github.com/adap/flower/pull/2313), [#2316](https://github.com/adap/flower/pull/2316), [#2317](https://github.com/adap/flower/pull/2317), [#2349](https://github.com/adap/flower/pull/2349), [#2360](https://github.com/adap/flower/pull/2360), [#2402](https://github.com/adap/flower/pull/2402), [#2446](https://github.com/adap/flower/pull/2446), [#2561](https://github.com/adap/flower/pull/2561), [#2273](https://github.com/adap/flower/pull/2273), [#2267](https://github.com/adap/flower/pull/2267), [#2274](https://github.com/adap/flower/pull/2274), [#2275](https://github.com/adap/flower/pull/2275), [#2432](https://github.com/adap/flower/pull/2432), [#2251](https://github.com/adap/flower/pull/2251), [#2321](https://github.com/adap/flower/pull/2321), [#1936](https://github.com/adap/flower/pull/1936), [#2408](https://github.com/adap/flower/pull/2408), [#2413](https://github.com/adap/flower/pull/2413), [#2401](https://github.com/adap/flower/pull/2401), [#2531](https://github.com/adap/flower/pull/2531), [#2534](https://github.com/adap/flower/pull/2534), [#2535](https://github.com/adap/flower/pull/2535), [#2521](https://github.com/adap/flower/pull/2521), [#2553](https://github.com/adap/flower/pull/2553), [#2596](https://github.com/adap/flower/pull/2596))

  Flower received many improvements under the hood, too many to list here.

### Incompatible changes

- **Remove support for Python 3.7** ([#2280](https://github.com/adap/flower/pull/2280), [#2299](https://github.com/adap/flower/pull/2299), [#2304](https://github.com/adap/flower/pull/2304), [#2306](https://github.com/adap/flower/pull/2306), [#2355](https://github.com/adap/flower/pull/2355), [#2356](https://github.com/adap/flower/pull/2356))

  Python 3.7 support was deprecated in Flower 1.5, and this release removes support. Flower now requires Python 3.8.

- **Remove experimental argument** `rest` **from** `start_client` ([#2324](https://github.com/adap/flower/pull/2324))

  The (still experimental) argument `rest` was removed from `start_client` and `start_numpy_client`. Use `transport="rest"` to opt into the experimental REST API instead.

## v1.5.0 (2023-08-31)

### Thanks to our contributors

We would like to give our special thanks to all the contributors who made the new version of Flower possible (in `git shortlog` order):

`Adam Narozniak`, `Anass Anhari`, `Charles Beauville`, `Dana-Farber`, `Daniel J. Beutel`, `Daniel Nata Nugraha`, `Edoardo Gabrielli`, `Gustavo Bertoli`, `Heng Pan`, `Javier`, `Mahdi`, `Steven Hé (Sīchàng)`, `Taner Topal`, `achiverram28`, `danielnugraha`, `eunchung`, `ruthgal` <!---TOKEN_v1.5.0-->

### What's new?

- **Introduce new simulation engine** ([#1969](https://github.com/adap/flower/pull/1969), [#2221](https://github.com/adap/flower/pull/2221), [#2248](https://github.com/adap/flower/pull/2248))

  The new simulation engine has been rewritten from the ground up, yet it remains fully backwards compatible. It offers much improved stability and memory handling, especially when working with GPUs. Simulations transparently adapt to different settings to scale simulation in CPU-only, CPU+GPU, multi-GPU, or multi-node multi-GPU environments.

  Comprehensive documentation includes a new [how-to run simulations](https://flower.ai/docs/framework/how-to-run-simulations.html) guide, new [simulation-pytorch](https://flower.ai/docs/examples/simulation-pytorch.html) and [simulation-tensorflow](https://flower.ai/docs/examples/simulation-tensorflow.html) notebooks, and a new [YouTube tutorial series](https://www.youtube.com/watch?v=cRebUIGB5RU&list=PLNG4feLHqCWlnj8a_E1A_n5zr2-8pafTB).

- **Restructure Flower Docs** ([#1824](https://github.com/adap/flower/pull/1824), [#1865](https://github.com/adap/flower/pull/1865), [#1884](https://github.com/adap/flower/pull/1884), [#1887](https://github.com/adap/flower/pull/1887), [#1919](https://github.com/adap/flower/pull/1919), [#1922](https://github.com/adap/flower/pull/1922), [#1920](https://github.com/adap/flower/pull/1920), [#1923](https://github.com/adap/flower/pull/1923), [#1924](https://github.com/adap/flower/pull/1924), [#1962](https://github.com/adap/flower/pull/1962), [#2006](https://github.com/adap/flower/pull/2006), [#2133](https://github.com/adap/flower/pull/2133), [#2203](https://github.com/adap/flower/pull/2203), [#2215](https://github.com/adap/flower/pull/2215), [#2122](https://github.com/adap/flower/pull/2122), [#2223](https://github.com/adap/flower/pull/2223), [#2219](https://github.com/adap/flower/pull/2219), [#2232](https://github.com/adap/flower/pull/2232), [#2233](https://github.com/adap/flower/pull/2233), [#2234](https://github.com/adap/flower/pull/2234), [#2235](https://github.com/adap/flower/pull/2235), [#2237](https://github.com/adap/flower/pull/2237), [#2238](https://github.com/adap/flower/pull/2238), [#2242](https://github.com/adap/flower/pull/2242), [#2231](https://github.com/adap/flower/pull/2231), [#2243](https://github.com/adap/flower/pull/2243), [#2227](https://github.com/adap/flower/pull/2227))

  Much effort went into a completely restructured Flower docs experience. The documentation on [flower.ai/docs](https://flower.ai/docs) is now divided into Flower Framework, Flower Baselines, Flower Android SDK, Flower iOS SDK, and code example projects.

- **Introduce Flower Swift SDK** ([#1858](https://github.com/adap/flower/pull/1858), [#1897](https://github.com/adap/flower/pull/1897))

  This is the first preview release of the Flower Swift SDK. Flower support on iOS is improving, and alongside the Swift SDK and code example, there is now also an iOS quickstart tutorial.

- **Introduce Flower Android SDK** ([#2131](https://github.com/adap/flower/pull/2131))

  This is the first preview release of the Flower Kotlin SDK. Flower support on Android is improving, and alongside the Kotlin SDK and code example, there is now also an Android quickstart tutorial.

- **Introduce new end-to-end testing infrastructure** ([#1842](https://github.com/adap/flower/pull/1842), [#2071](https://github.com/adap/flower/pull/2071), [#2072](https://github.com/adap/flower/pull/2072), [#2068](https://github.com/adap/flower/pull/2068), [#2067](https://github.com/adap/flower/pull/2067), [#2069](https://github.com/adap/flower/pull/2069), [#2073](https://github.com/adap/flower/pull/2073), [#2070](https://github.com/adap/flower/pull/2070), [#2074](https://github.com/adap/flower/pull/2074), [#2082](https://github.com/adap/flower/pull/2082), [#2084](https://github.com/adap/flower/pull/2084), [#2093](https://github.com/adap/flower/pull/2093), [#2109](https://github.com/adap/flower/pull/2109), [#2095](https://github.com/adap/flower/pull/2095), [#2140](https://github.com/adap/flower/pull/2140), [#2137](https://github.com/adap/flower/pull/2137), [#2165](https://github.com/adap/flower/pull/2165))

  A new testing infrastructure ensures that new changes stay compatible with existing framework integrations or strategies.

- **Deprecate Python 3.7**

  Since Python 3.7 reached its end of life (EOL) on 2023-06-27, support for Python 3.7 is now deprecated and will be removed in an upcoming release.

- **Add new** `FedTrimmedAvg` **strategy** ([#1769](https://github.com/adap/flower/pull/1769), [#1853](https://github.com/adap/flower/pull/1853))

  The new `FedTrimmedAvg` strategy implements Trimmed Mean by [Dong Yin, 2018](https://arxiv.org/abs/1803.01498).

- **Introduce start_driver** ([#1697](https://github.com/adap/flower/pull/1697))

  In addition to `start_server` and using the raw Driver API, there is a new `start_driver` function that allows for running `start_server` scripts as a Flower driver with only a single-line code change. Check out the `mt-pytorch` code example to see a working example using `start_driver`.

- **Add parameter aggregation to** `mt-pytorch` **code example** ([#1785](https://github.com/adap/flower/pull/1785))

  The `mt-pytorch` example shows how to aggregate parameters when writing a driver script. The included `driver.py` and `server.py` have been aligned to demonstrate both the low-level way and the high-level way of building server-side logic.

- **Migrate experimental REST API to Starlette** ([2171](https://github.com/adap/flower/pull/2171))

  The (experimental) REST API used to be implemented in [FastAPI](https://fastapi.tiangolo.com/), but it has now been migrated to use [Starlette](https://www.starlette.io/) directly.

  Please note: The REST request-response API is still experimental and will likely change significantly over time.

- **Introduce experimental gRPC request-response API** ([#1867](https://github.com/adap/flower/pull/1867), [#1901](https://github.com/adap/flower/pull/1901))

  In addition to the existing gRPC API (based on bidirectional streaming) and the experimental REST API, there is now a new gRPC API that uses a request-response model to communicate with client nodes.

  Please note: The gRPC request-response API is still experimental and will likely change significantly over time.

- **Replace the experimental** `start_client(rest=True)` **with the new** `start_client(transport="rest")` ([#1880](https://github.com/adap/flower/pull/1880))

  The (experimental) `start_client` argument `rest` was deprecated in favour of a new argument `transport`. `start_client(transport="rest")` will yield the same behaviour as `start_client(rest=True)` did before. All code should migrate to the new argument `transport`. The deprecated argument `rest` will be removed in a future release.

- **Add a new gRPC option** ([#2197](https://github.com/adap/flower/pull/2197))

  We now start a gRPC server with the `grpc.keepalive_permit_without_calls` option set to 0 by default. This prevents the clients from sending keepalive pings when there is no outstanding stream.

- **Improve example notebooks** ([#2005](https://github.com/adap/flower/pull/2005))

  There's a new 30min Federated Learning PyTorch tutorial!

- **Example updates** ([#1772](https://github.com/adap/flower/pull/1772), [#1873](https://github.com/adap/flower/pull/1873), [#1981](https://github.com/adap/flower/pull/1981), [#1988](https://github.com/adap/flower/pull/1988), [#1984](https://github.com/adap/flower/pull/1984), [#1982](https://github.com/adap/flower/pull/1982), [#2112](https://github.com/adap/flower/pull/2112), [#2144](https://github.com/adap/flower/pull/2144), [#2174](https://github.com/adap/flower/pull/2174), [#2225](https://github.com/adap/flower/pull/2225), [#2183](https://github.com/adap/flower/pull/2183))

  Many examples have received significant updates, including simplified advanced-tensorflow and advanced-pytorch examples, improved macOS compatibility of TensorFlow examples, and code examples for simulation. A major upgrade is that all code examples now have a `requirements.txt` (in addition to `pyproject.toml`).

- **General improvements** ([#1872](https://github.com/adap/flower/pull/1872), [#1866](https://github.com/adap/flower/pull/1866), [#1884](https://github.com/adap/flower/pull/1884), [#1837](https://github.com/adap/flower/pull/1837), [#1477](https://github.com/adap/flower/pull/1477), [#2171](https://github.com/adap/flower/pull/2171))

  Flower received many improvements under the hood, too many to list here.

### Incompatible changes

None

## v1.4.0 (2023-04-21)

### Thanks to our contributors

We would like to give our special thanks to all the contributors who made the new version of Flower possible (in `git shortlog` order):

`Adam Narozniak`, `Alexander Viala Bellander`, `Charles Beauville`, `Chenyang Ma (Danny)`, `Daniel J. Beutel`, `Edoardo`, `Gautam Jajoo`, `Iacob-Alexandru-Andrei`, `JDRanpariya`, `Jean Charle Yaacoub`, `Kunal Sarkhel`, `L. Jiang`, `Lennart Behme`, `Max Kapsecker`, `Michał`, `Nic Lane`, `Nikolaos Episkopos`, `Ragy`, `Saurav Maheshkar`, `Semo Yang`, `Steve Laskaridis`, `Steven Hé (Sīchàng)`, `Taner Topal`

### What's new?

- **Introduce support for XGBoost (**`FedXgbNnAvg` **strategy and example)** ([#1694](https://github.com/adap/flower/pull/1694), [#1709](https://github.com/adap/flower/pull/1709), [#1715](https://github.com/adap/flower/pull/1715), [#1717](https://github.com/adap/flower/pull/1717), [#1763](https://github.com/adap/flower/pull/1763), [#1795](https://github.com/adap/flower/pull/1795))

  XGBoost is a tree-based ensemble machine learning algorithm that uses gradient boosting to improve model accuracy. We added a new `FedXgbNnAvg` [strategy](https://github.com/adap/flower/tree/main/src/py/flwr/server/strategy/fedxgb_nn_avg.py), and a [code example](https://github.com/adap/flower/tree/main/examples/xgboost-quickstart) that demonstrates the usage of this new strategy in an XGBoost project.

- **Introduce iOS SDK (preview)** ([#1621](https://github.com/adap/flower/pull/1621), [#1764](https://github.com/adap/flower/pull/1764))

  This is a major update for anyone wanting to implement Federated Learning on iOS mobile devices. We now have a swift iOS SDK present under [src/swift/flwr](https://github.com/adap/flower/tree/main/src/swift/flwr) that will facilitate greatly the app creating process. To showcase its use, the [iOS example](https://github.com/adap/flower/tree/main/examples/ios) has also been updated!

- **Introduce new "What is Federated Learning?" tutorial** ([#1657](https://github.com/adap/flower/pull/1657), [#1721](https://github.com/adap/flower/pull/1721))

  A new [entry-level tutorial](https://flower.ai/docs/framework/tutorial-what-is-federated-learning.html) in our documentation explains the basics of Fedetated Learning. It enables anyone who's unfamiliar with Federated Learning to start their journey with Flower. Forward it to anyone who's interested in Federated Learning!

- **Introduce new Flower Baseline: FedProx MNIST** ([#1513](https://github.com/adap/flower/pull/1513), [#1680](https://github.com/adap/flower/pull/1680), [#1681](https://github.com/adap/flower/pull/1681), [#1679](https://github.com/adap/flower/pull/1679))

  This new baseline replicates the MNIST+CNN task from the paper [Federated Optimization in Heterogeneous Networks (Li et al., 2018)](https://arxiv.org/abs/1812.06127). It uses the `FedProx` strategy, which aims at making convergence more robust in heterogeneous settings.

- **Introduce new Flower Baseline: FedAvg FEMNIST** ([#1655](https://github.com/adap/flower/pull/1655))

  This new baseline replicates an experiment evaluating the performance of the FedAvg algorithm on the FEMNIST dataset from the paper [LEAF: A Benchmark for Federated Settings (Caldas et al., 2018)](https://arxiv.org/abs/1812.01097).

- **Introduce (experimental) REST API** ([#1594](https://github.com/adap/flower/pull/1594), [#1690](https://github.com/adap/flower/pull/1690), [#1695](https://github.com/adap/flower/pull/1695), [#1712](https://github.com/adap/flower/pull/1712), [#1802](https://github.com/adap/flower/pull/1802), [#1770](https://github.com/adap/flower/pull/1770), [#1733](https://github.com/adap/flower/pull/1733))

  A new REST API has been introduced as an alternative to the gRPC-based communication stack. In this initial version, the REST API only supports anonymous clients.

  Please note: The REST API is still experimental and will likely change significantly over time.

- **Improve the (experimental) Driver API** ([#1663](https://github.com/adap/flower/pull/1663), [#1666](https://github.com/adap/flower/pull/1666), [#1667](https://github.com/adap/flower/pull/1667), [#1664](https://github.com/adap/flower/pull/1664), [#1675](https://github.com/adap/flower/pull/1675), [#1676](https://github.com/adap/flower/pull/1676), [#1693](https://github.com/adap/flower/pull/1693), [#1662](https://github.com/adap/flower/pull/1662), [#1794](https://github.com/adap/flower/pull/1794))

  The Driver API is still an experimental feature, but this release introduces some major upgrades. One of the main improvements is the introduction of an SQLite database to store server state on disk (instead of in-memory). Another improvement is that tasks (instructions or results) that have been delivered will now be deleted. This greatly improves the memory efficiency of a long-running Flower server.

- **Fix spilling issues related to Ray during simulations** ([#1698](https://github.com/adap/flower/pull/1698))

  While running long simulations, `ray` was sometimes spilling huge amounts of data that would make the training unable to continue. This is now fixed! 🎉

- **Add new example using** `TabNet` **and Flower** ([#1725](https://github.com/adap/flower/pull/1725))

  TabNet is a powerful and flexible framework for training machine learning models on tabular data. We now have a federated example using Flower: [quickstart-tabnet](https://github.com/adap/flower/tree/main/examples/quickstart-tabnet).

- **Add new how-to guide for monitoring simulations** ([#1649](https://github.com/adap/flower/pull/1649))

  We now have a documentation guide to help users monitor their performance during simulations.

- **Add training metrics to** `History` **object during simulations** ([#1696](https://github.com/adap/flower/pull/1696))

  The `fit_metrics_aggregation_fn` can be used to aggregate training metrics, but previous releases did not save the results in the `History` object. This is now the case!

- **General improvements** ([#1659](https://github.com/adap/flower/pull/1659), [#1646](https://github.com/adap/flower/pull/1646), [#1647](https://github.com/adap/flower/pull/1647), [#1471](https://github.com/adap/flower/pull/1471), [#1648](https://github.com/adap/flower/pull/1648), [#1651](https://github.com/adap/flower/pull/1651), [#1652](https://github.com/adap/flower/pull/1652), [#1653](https://github.com/adap/flower/pull/1653), [#1659](https://github.com/adap/flower/pull/1659), [#1665](https://github.com/adap/flower/pull/1665), [#1670](https://github.com/adap/flower/pull/1670), [#1672](https://github.com/adap/flower/pull/1672), [#1677](https://github.com/adap/flower/pull/1677), [#1684](https://github.com/adap/flower/pull/1684), [#1683](https://github.com/adap/flower/pull/1683), [#1686](https://github.com/adap/flower/pull/1686), [#1682](https://github.com/adap/flower/pull/1682), [#1685](https://github.com/adap/flower/pull/1685), [#1692](https://github.com/adap/flower/pull/1692), [#1705](https://github.com/adap/flower/pull/1705), [#1708](https://github.com/adap/flower/pull/1708), [#1711](https://github.com/adap/flower/pull/1711), [#1713](https://github.com/adap/flower/pull/1713), [#1714](https://github.com/adap/flower/pull/1714), [#1718](https://github.com/adap/flower/pull/1718), [#1716](https://github.com/adap/flower/pull/1716), [#1723](https://github.com/adap/flower/pull/1723), [#1735](https://github.com/adap/flower/pull/1735), [#1678](https://github.com/adap/flower/pull/1678), [#1750](https://github.com/adap/flower/pull/1750), [#1753](https://github.com/adap/flower/pull/1753), [#1736](https://github.com/adap/flower/pull/1736), [#1766](https://github.com/adap/flower/pull/1766), [#1760](https://github.com/adap/flower/pull/1760), [#1775](https://github.com/adap/flower/pull/1775), [#1776](https://github.com/adap/flower/pull/1776), [#1777](https://github.com/adap/flower/pull/1777), [#1779](https://github.com/adap/flower/pull/1779), [#1784](https://github.com/adap/flower/pull/1784), [#1773](https://github.com/adap/flower/pull/1773), [#1755](https://github.com/adap/flower/pull/1755), [#1789](https://github.com/adap/flower/pull/1789), [#1788](https://github.com/adap/flower/pull/1788), [#1798](https://github.com/adap/flower/pull/1798), [#1799](https://github.com/adap/flower/pull/1799), [#1739](https://github.com/adap/flower/pull/1739), [#1800](https://github.com/adap/flower/pull/1800), [#1804](https://github.com/adap/flower/pull/1804), [#1805](https://github.com/adap/flower/pull/1805))

  Flower received many improvements under the hood, too many to list here.

### Incompatible changes

None

## v1.3.0 (2023-02-06)

### Thanks to our contributors

We would like to give our special thanks to all the contributors who made the new version of Flower possible (in `git shortlog` order):

`Adam Narozniak`, `Alexander Viala Bellander`, `Charles Beauville`, `Daniel J. Beutel`, `JDRanpariya`, `Lennart Behme`, `Taner Topal`

### What's new?

- **Add support for** `workload_id` **and** `group_id` **in Driver API** ([#1595](https://github.com/adap/flower/pull/1595))

  The (experimental) Driver API now supports a `workload_id` that can be used to identify which workload a task belongs to. It also supports a new `group_id` that can be used, for example, to indicate the current training round. Both the `workload_id` and `group_id` enable client nodes to decide whether they want to handle a task or not.

- **Make Driver API and Fleet API address configurable** ([#1637](https://github.com/adap/flower/pull/1637))

  The (experimental) long-running Flower server (Driver API and Fleet API) can now configure the server address of both Driver API (via `--driver-api-address`) and Fleet API (via `--fleet-api-address`) when starting:

  `flower-server --driver-api-address "0.0.0.0:8081" --fleet-api-address "0.0.0.0:8086"`

  Both IPv4 and IPv6 addresses are supported.

- **Add new example of Federated Learning using fastai and Flower** ([#1598](https://github.com/adap/flower/pull/1598))

  A new code example (`quickstart-fastai`) demonstrates federated learning with [fastai](https://www.fast.ai/) and Flower. You can find it here: [quickstart-fastai](https://github.com/adap/flower/tree/main/examples/quickstart-fastai).

- **Make Android example compatible with** `flwr >= 1.0.0` **and the latest versions of Android** ([#1603](https://github.com/adap/flower/pull/1603))

  The Android code example has received a substantial update: the project is compatible with Flower 1.0 (and later), the UI received a full refresh, and the project is updated to be compatible with newer Android tooling.

- **Add new `FedProx` strategy** ([#1619](https://github.com/adap/flower/pull/1619))

  This [strategy](https://github.com/adap/flower/blob/main/src/py/flwr/server/strategy/fedprox.py) is almost identical to [`FedAvg`](https://github.com/adap/flower/blob/main/src/py/flwr/server/strategy/fedavg.py), but helps users replicate what is described in this [paper](https://arxiv.org/abs/1812.06127). It essentially adds a parameter called `proximal_mu` to regularize the local models with respect to the global models.

- **Add new metrics to telemetry events** ([#1640](https://github.com/adap/flower/pull/1640))

  An updated event structure allows, for example, the clustering of events within the same workload.

- **Add new custom strategy tutorial section** [#1623](https://github.com/adap/flower/pull/1623)

  The Flower tutorial now has a new section that covers implementing a custom strategy from scratch: [Open in Colab](https://colab.research.google.com/github/adap/flower/blob/main/doc/source/tutorial-build-a-strategy-from-scratch-pytorch.ipynb)

- **Add new custom serialization tutorial section** ([#1622](https://github.com/adap/flower/pull/1622))

  The Flower tutorial now has a new section that covers custom serialization: [Open in Colab](https://colab.research.google.com/github/adap/flower/blob/main/doc/source/tutorial-customize-the-client-pytorch.ipynb)

- **General improvements** ([#1638](https://github.com/adap/flower/pull/1638), [#1634](https://github.com/adap/flower/pull/1634), [#1636](https://github.com/adap/flower/pull/1636), [#1635](https://github.com/adap/flower/pull/1635), [#1633](https://github.com/adap/flower/pull/1633), [#1632](https://github.com/adap/flower/pull/1632), [#1631](https://github.com/adap/flower/pull/1631), [#1630](https://github.com/adap/flower/pull/1630), [#1627](https://github.com/adap/flower/pull/1627), [#1593](https://github.com/adap/flower/pull/1593), [#1616](https://github.com/adap/flower/pull/1616), [#1615](https://github.com/adap/flower/pull/1615), [#1607](https://github.com/adap/flower/pull/1607), [#1609](https://github.com/adap/flower/pull/1609), [#1608](https://github.com/adap/flower/pull/1608), [#1603](https://github.com/adap/flower/pull/1603), [#1590](https://github.com/adap/flower/pull/1590), [#1580](https://github.com/adap/flower/pull/1580), [#1599](https://github.com/adap/flower/pull/1599), [#1600](https://github.com/adap/flower/pull/1600), [#1601](https://github.com/adap/flower/pull/1601), [#1597](https://github.com/adap/flower/pull/1597), [#1595](https://github.com/adap/flower/pull/1595), [#1591](https://github.com/adap/flower/pull/1591), [#1588](https://github.com/adap/flower/pull/1588), [#1589](https://github.com/adap/flower/pull/1589), [#1587](https://github.com/adap/flower/pull/1587), [#1573](https://github.com/adap/flower/pull/1573), [#1581](https://github.com/adap/flower/pull/1581), [#1578](https://github.com/adap/flower/pull/1578), [#1574](https://github.com/adap/flower/pull/1574), [#1572](https://github.com/adap/flower/pull/1572), [#1586](https://github.com/adap/flower/pull/1586))

  Flower received many improvements under the hood, too many to list here.

- **Updated documentation** ([#1629](https://github.com/adap/flower/pull/1629), [#1628](https://github.com/adap/flower/pull/1628), [#1620](https://github.com/adap/flower/pull/1620), [#1618](https://github.com/adap/flower/pull/1618), [#1617](https://github.com/adap/flower/pull/1617), [#1613](https://github.com/adap/flower/pull/1613), [#1614](https://github.com/adap/flower/pull/1614))

  As usual, the documentation has improved quite a bit. It is another step in our effort to make the Flower documentation the best documentation of any project. Stay tuned and as always, feel free to provide feedback!

### Incompatible changes

None

## v1.2.0 (2023-01-13)

### Thanks to our contributors

We would like to give our special thanks to all the contributors who made the new version of Flower possible (in `git shortlog` order):

`Adam Narozniak`, `Charles Beauville`, `Daniel J. Beutel`, `Edoardo`, `L. Jiang`, `Ragy`, `Taner Topal`, `dannymcy`

### What's new?

- **Introduce new Flower Baseline: FedAvg MNIST** ([#1497](https://github.com/adap/flower/pull/1497), [#1552](https://github.com/adap/flower/pull/1552))

  Over the coming weeks, we will be releasing a number of new reference implementations useful especially to FL newcomers. They will typically revisit well known papers from the literature, and be suitable for integration in your own application or for experimentation, in order to deepen your knowledge of FL in general. Today's release is the first in this series. [Read more.](https://flower.ai/blog/2023-01-12-fl-starter-pack-fedavg-mnist-cnn/)

- **Improve GPU support in simulations** ([#1555](https://github.com/adap/flower/pull/1555))

  The Ray-based Virtual Client Engine (`start_simulation`) has been updated to improve GPU support. The update includes some of the hard-earned lessons from scaling simulations in GPU cluster environments. New defaults make running GPU-based simulations substantially more robust.

- **Improve GPU support in Jupyter Notebook tutorials** ([#1527](https://github.com/adap/flower/pull/1527), [#1558](https://github.com/adap/flower/pull/1558))

  Some users reported that Jupyter Notebooks have not always been easy to use on GPU instances. We listened and made improvements to all of our Jupyter notebooks! Check out the updated notebooks here:

  - [An Introduction to Federated Learning](https://flower.ai/docs/framework/tutorial-get-started-with-flower-pytorch.html)
  - [Strategies in Federated Learning](https://flower.ai/docs/framework/tutorial-use-a-federated-learning-strategy-pytorch.html)
  - [Building a Strategy](https://flower.ai/docs/framework/tutorial-build-a-strategy-from-scratch-pytorch.html)
  - [Client and NumPyClient](https://flower.ai/docs/framework/tutorial-customize-the-client-pytorch.html)

- **Introduce optional telemetry** ([#1533](https://github.com/adap/flower/pull/1533), [#1544](https://github.com/adap/flower/pull/1544), [#1584](https://github.com/adap/flower/pull/1584))

  After a [request for feedback](https://github.com/adap/flower/issues/1534) from the community, the Flower open-source project introduces optional collection of *anonymous* usage metrics to make well-informed decisions to improve Flower. Doing this enables the Flower team to understand how Flower is used and what challenges users might face.

  **Flower is a friendly framework for collaborative AI and data science.** Staying true to this statement, Flower makes it easy to disable telemetry for users who do not want to share anonymous usage metrics. [Read more.](https://flower.ai/docs/telemetry.html).

- **Introduce (experimental) Driver API** ([#1520](https://github.com/adap/flower/pull/1520), [#1525](https://github.com/adap/flower/pull/1525), [#1545](https://github.com/adap/flower/pull/1545), [#1546](https://github.com/adap/flower/pull/1546), [#1550](https://github.com/adap/flower/pull/1550), [#1551](https://github.com/adap/flower/pull/1551), [#1567](https://github.com/adap/flower/pull/1567))

  Flower now has a new (experimental) Driver API which will enable fully programmable, async, and multi-tenant Federated Learning and Federated Analytics applications. Phew, that's a lot! Going forward, the Driver API will be the abstraction that many upcoming features will be built on - and you can start building those things now, too.

  The Driver API also enables a new execution mode in which the server runs indefinitely. Multiple individual workloads can run concurrently and start and stop their execution independent of the server. This is especially useful for users who want to deploy Flower in production.

  To learn more, check out the `mt-pytorch` code example. We look forward to you feedback!

  Please note: *The Driver API is still experimental and will likely change significantly over time.*

- **Add new Federated Analytics with Pandas example** ([#1469](https://github.com/adap/flower/pull/1469), [#1535](https://github.com/adap/flower/pull/1535))

  A new code example (`quickstart-pandas`) demonstrates federated analytics with Pandas and Flower. You can find it here: [quickstart-pandas](https://github.com/adap/flower/tree/main/examples/quickstart-pandas).

- **Add new strategies: Krum and MultiKrum** ([#1481](https://github.com/adap/flower/pull/1481))

  Edoardo, a computer science student at the Sapienza University of Rome, contributed a new `Krum` strategy that enables users to easily use Krum and MultiKrum in their workloads.

- **Update C++ example to be compatible with Flower v1.2.0** ([#1495](https://github.com/adap/flower/pull/1495))

  The C++ code example has received a substantial update to make it compatible with the latest version of Flower.

- **General improvements** ([#1491](https://github.com/adap/flower/pull/1491), [#1504](https://github.com/adap/flower/pull/1504), [#1506](https://github.com/adap/flower/pull/1506), [#1514](https://github.com/adap/flower/pull/1514), [#1522](https://github.com/adap/flower/pull/1522), [#1523](https://github.com/adap/flower/pull/1523), [#1526](https://github.com/adap/flower/pull/1526), [#1528](https://github.com/adap/flower/pull/1528), [#1547](https://github.com/adap/flower/pull/1547), [#1549](https://github.com/adap/flower/pull/1549), [#1560](https://github.com/adap/flower/pull/1560), [#1564](https://github.com/adap/flower/pull/1564), [#1566](https://github.com/adap/flower/pull/1566))

  Flower received many improvements under the hood, too many to list here.

- **Updated documentation** ([#1494](https://github.com/adap/flower/pull/1494), [#1496](https://github.com/adap/flower/pull/1496), [#1500](https://github.com/adap/flower/pull/1500), [#1503](https://github.com/adap/flower/pull/1503), [#1505](https://github.com/adap/flower/pull/1505), [#1524](https://github.com/adap/flower/pull/1524), [#1518](https://github.com/adap/flower/pull/1518), [#1519](https://github.com/adap/flower/pull/1519), [#1515](https://github.com/adap/flower/pull/1515))

  As usual, the documentation has improved quite a bit. It is another step in our effort to make the Flower documentation the best documentation of any project. Stay tuned and as always, feel free to provide feedback!

  One highlight is the new [first time contributor guide](https://flower.ai/docs/first-time-contributors.html): if you've never contributed on GitHub before, this is the perfect place to start!

### Incompatible changes

None

## v1.1.0 (2022-10-31)

### Thanks to our contributors

We would like to give our **special thanks** to all the contributors who made the new version of Flower possible (in `git shortlog` order):

`Akis Linardos`, `Christopher S`, `Daniel J. Beutel`, `George`, `Jan Schlicht`, `Mohammad Fares`, `Pedro Porto Buarque de Gusmão`, `Philipp Wiesner`, `Rob Luke`, `Taner Topal`, `VasundharaAgarwal`, `danielnugraha`, `edogab33`

### What's new?

- **Introduce Differential Privacy wrappers (preview)** ([#1357](https://github.com/adap/flower/pull/1357), [#1460](https://github.com/adap/flower/pull/1460))

  The first (experimental) preview of pluggable Differential Privacy wrappers enables easy configuration and usage of differential privacy (DP). The pluggable DP wrappers enable framework-agnostic **and** strategy-agnostic usage of both client-side DP and server-side DP. Head over to the Flower docs, a new explainer goes into more detail.

- **New iOS CoreML code example** ([#1289](https://github.com/adap/flower/pull/1289))

  Flower goes iOS! A massive new code example shows how Flower clients can be built for iOS. The code example contains both Flower iOS SDK components that can be used for many tasks, and one task example running on CoreML.

- **New FedMedian strategy** ([#1461](https://github.com/adap/flower/pull/1461))

  The new `FedMedian` strategy implements Federated Median (FedMedian) by [Yin et al., 2018](https://arxiv.org/pdf/1803.01498v1.pdf).

- **Log** `Client` **exceptions in Virtual Client Engine** ([#1493](https://github.com/adap/flower/pull/1493))

  All `Client` exceptions happening in the VCE are now logged by default and not just exposed to the configured `Strategy` (via the `failures` argument).

- **Improve Virtual Client Engine internals** ([#1401](https://github.com/adap/flower/pull/1401), [#1453](https://github.com/adap/flower/pull/1453))

  Some internals of the Virtual Client Engine have been revamped. The VCE now uses Ray 2.0 under the hood, the value type of the `client_resources` dictionary changed to `float` to allow fractions of resources to be allocated.

- **Support optional** `Client`**/**`NumPyClient` **methods in Virtual Client Engine**

  The Virtual Client Engine now has full support for optional `Client` (and `NumPyClient`) methods.

- **Provide type information to packages using** `flwr` ([#1377](https://github.com/adap/flower/pull/1377))

  The package `flwr` is now bundled with a `py.typed` file indicating that the package is typed. This enables typing support for projects or packages that use `flwr` by enabling them to improve their code using static type checkers like `mypy`.

- **Updated code example** ([#1344](https://github.com/adap/flower/pull/1344), [#1347](https://github.com/adap/flower/pull/1347))

  The code examples covering scikit-learn and PyTorch Lightning have been updated to work with the latest version of Flower.

- **Updated documentation** ([#1355](https://github.com/adap/flower/pull/1355), [#1558](https://github.com/adap/flower/pull/1558), [#1379](https://github.com/adap/flower/pull/1379), [#1380](https://github.com/adap/flower/pull/1380), [#1381](https://github.com/adap/flower/pull/1381), [#1332](https://github.com/adap/flower/pull/1332), [#1391](https://github.com/adap/flower/pull/1391), [#1403](https://github.com/adap/flower/pull/1403), [#1364](https://github.com/adap/flower/pull/1364), [#1409](https://github.com/adap/flower/pull/1409), [#1419](https://github.com/adap/flower/pull/1419), [#1444](https://github.com/adap/flower/pull/1444), [#1448](https://github.com/adap/flower/pull/1448), [#1417](https://github.com/adap/flower/pull/1417), [#1449](https://github.com/adap/flower/pull/1449), [#1465](https://github.com/adap/flower/pull/1465), [#1467](https://github.com/adap/flower/pull/1467))

  There have been so many documentation updates that it doesn't even make sense to list them individually.

- **Restructured documentation** ([#1387](https://github.com/adap/flower/pull/1387))

  The documentation has been restructured to make it easier to navigate. This is just the first step in a larger effort to make the Flower documentation the best documentation of any project ever. Stay tuned!

- **Open in Colab button** ([#1389](https://github.com/adap/flower/pull/1389))

  The four parts of the Flower Federated Learning Tutorial now come with a new `Open in Colab` button. No need to install anything on your local machine, you can now use and learn about Flower in your browser, it's only a single click away.

- **Improved tutorial** ([#1468](https://github.com/adap/flower/pull/1468), [#1470](https://github.com/adap/flower/pull/1470), [#1472](https://github.com/adap/flower/pull/1472), [#1473](https://github.com/adap/flower/pull/1473), [#1474](https://github.com/adap/flower/pull/1474), [#1475](https://github.com/adap/flower/pull/1475))

  The Flower Federated Learning Tutorial has two brand-new parts covering custom strategies (still WIP) and the distinction between `Client` and `NumPyClient`. The existing parts one and two have also been improved (many small changes and fixes).

### Incompatible changes

None

## v1.0.0 (2022-07-28)

### Highlights

- Stable **Virtual Client Engine** (accessible via `start_simulation`)
- All `Client`/`NumPyClient` methods are now optional
- Configurable `get_parameters`
- Tons of small API cleanups resulting in a more coherent developer experience

### Thanks to our contributors

We would like to give our **special thanks** to all the contributors who made Flower 1.0 possible (in reverse [GitHub Contributors](https://github.com/adap/flower/graphs/contributors) order):

[@rtaiello](https://github.com/rtaiello), [@g-pichler](https://github.com/g-pichler), [@rob-luke](https://github.com/rob-luke), [@andreea-zaharia](https://github.com/andreea-zaharia), [@kinshukdua](https://github.com/kinshukdua), [@nfnt](https://github.com/nfnt), [@tatiana-s](https://github.com/tatiana-s), [@TParcollet](https://github.com/TParcollet), [@vballoli](https://github.com/vballoli), [@negedng](https://github.com/negedng), [@RISHIKESHAVAN](https://github.com/RISHIKESHAVAN), [@hei411](https://github.com/hei411), [@SebastianSpeitel](https://github.com/SebastianSpeitel), [@AmitChaulwar](https://github.com/AmitChaulwar), [@Rubiel1](https://github.com/Rubiel1), [@FANTOME-PAN](https://github.com/FANTOME-PAN), [@Rono-BC](https://github.com/Rono-BC), [@lbhm](https://github.com/lbhm), [@sishtiaq](https://github.com/sishtiaq), [@remde](https://github.com/remde), [@Jueun-Park](https://github.com/Jueun-Park), [@architjen](https://github.com/architjen), [@PratikGarai](https://github.com/PratikGarai), [@mrinaald](https://github.com/mrinaald), [@zliel](https://github.com/zliel), [@MeiruiJiang](https://github.com/MeiruiJiang), [@sancarlim](https://github.com/sancarlim), [@gubertoli](https://github.com/gubertoli), [@Vingt100](https://github.com/Vingt100), [@MakGulati](https://github.com/MakGulati), [@cozek](https://github.com/cozek), [@jafermarq](https://github.com/jafermarq), [@sisco0](https://github.com/sisco0), [@akhilmathurs](https://github.com/akhilmathurs), [@CanTuerk](https://github.com/CanTuerk), [@mariaboerner1987](https://github.com/mariaboerner1987), [@pedropgusmao](https://github.com/pedropgusmao), [@tanertopal](https://github.com/tanertopal), [@danieljanes](https://github.com/danieljanes).

### Incompatible changes

- **All arguments must be passed as keyword arguments** ([#1338](https://github.com/adap/flower/pull/1338))

  Pass all arguments as keyword arguments, positional arguments are not longer supported. Code that uses positional arguments (e.g., `start_client("127.0.0.1:8080", FlowerClient())`) must add the keyword for each positional argument (e.g., `start_client(server_address="127.0.0.1:8080", client=FlowerClient())`).

- **Introduce configuration object** `ServerConfig` **in** `start_server` **and** `start_simulation` ([#1317](https://github.com/adap/flower/pull/1317))

  Instead of a config dictionary `{"num_rounds": 3, "round_timeout": 600.0}`, `start_server` and `start_simulation` now expect a configuration object of type `flwr.server.ServerConfig`. `ServerConfig` takes the same arguments that as the previous config dict, but it makes writing type-safe code easier and the default parameters values more transparent.

- **Rename built-in strategy parameters for clarity** ([#1334](https://github.com/adap/flower/pull/1334))

  The following built-in strategy parameters were renamed to improve readability and consistency with other API's:

  - `fraction_eval` --> `fraction_evaluate`
  - `min_eval_clients` --> `min_evaluate_clients`
  - `eval_fn` --> `evaluate_fn`

- **Update default arguments of built-in strategies** ([#1278](https://github.com/adap/flower/pull/1278))

  All built-in strategies now use `fraction_fit=1.0` and `fraction_evaluate=1.0`, which means they select *all* currently available clients for training and evaluation. Projects that relied on the previous default values can get the previous behaviour by initializing the strategy in the following way:

  `strategy = FedAvg(fraction_fit=0.1, fraction_evaluate=0.1)`

- **Add** `server_round` **to** `Strategy.evaluate` ([#1334](https://github.com/adap/flower/pull/1334))

  The `Strategy` method `evaluate` now receives the current round of federated learning/evaluation as the first parameter.

- **Add** `server_round` **and** `config` **parameters to** `evaluate_fn` ([#1334](https://github.com/adap/flower/pull/1334))

  The `evaluate_fn` passed to built-in strategies like `FedAvg` now takes three parameters: (1) The current round of federated learning/evaluation (`server_round`), (2) the model parameters to evaluate (`parameters`), and (3) a config dictionary (`config`).

- **Rename** `rnd` **to** `server_round` ([#1321](https://github.com/adap/flower/pull/1321))

  Several Flower methods and functions (`evaluate_fn`, `configure_fit`, `aggregate_fit`, `configure_evaluate`, `aggregate_evaluate`) receive the current round of federated learning/evaluation as their first parameter. To improve reaability and avoid confusion with *random*, this parameter has been renamed from `rnd` to `server_round`.

- **Move** `flwr.dataset` **to** `flwr_baselines` ([#1273](https://github.com/adap/flower/pull/1273))

  The experimental package `flwr.dataset` was migrated to Flower Baselines.

- **Remove experimental strategies** ([#1280](https://github.com/adap/flower/pull/1280))

  Remove unmaintained experimental strategies (`FastAndSlow`, `FedFSv0`, `FedFSv1`).

- **Rename** `Weights` **to** `NDArrays` ([#1258](https://github.com/adap/flower/pull/1258), [#1259](https://github.com/adap/flower/pull/1259))

  `flwr.common.Weights` was renamed to `flwr.common.NDArrays` to better capture what this type is all about.

- **Remove antiquated** `force_final_distributed_eval` **from** `start_server` ([#1258](https://github.com/adap/flower/pull/1258), [#1259](https://github.com/adap/flower/pull/1259))

  The `start_server` parameter `force_final_distributed_eval` has long been a historic artefact, in this release it is finally gone for good.

- **Make** `get_parameters` **configurable** ([#1242](https://github.com/adap/flower/pull/1242))

  The `get_parameters` method now accepts a configuration dictionary, just like `get_properties`, `fit`, and `evaluate`.

- **Replace** `num_rounds` **in** `start_simulation` **with new** `config` **parameter** ([#1281](https://github.com/adap/flower/pull/1281))

  The `start_simulation` function now accepts a configuration dictionary `config` instead of the `num_rounds` integer. This improves the consistency between `start_simulation` and `start_server` and makes transitioning between the two easier.

### What's new?

- **Support Python 3.10** ([#1320](https://github.com/adap/flower/pull/1320))

  The previous Flower release introduced experimental support for Python 3.10, this release declares Python 3.10 support as stable.

- **Make all** `Client` **and** `NumPyClient` **methods optional** ([#1260](https://github.com/adap/flower/pull/1260), [#1277](https://github.com/adap/flower/pull/1277))

  The `Client`/`NumPyClient` methods `get_properties`, `get_parameters`, `fit`, and `evaluate` are all optional. This enables writing clients that implement, for example, only `fit`, but no other method. No need to implement `evaluate` when using centralized evaluation!

- **Enable passing a** `Server` **instance to** `start_simulation` ([#1281](https://github.com/adap/flower/pull/1281))

  Similar to `start_server`, `start_simulation` now accepts a full `Server` instance. This enables users to heavily customize the execution of eperiments and opens the door to running, for example, async FL using the Virtual Client Engine.

- **Update code examples** ([#1291](https://github.com/adap/flower/pull/1291), [#1286](https://github.com/adap/flower/pull/1286), [#1282](https://github.com/adap/flower/pull/1282))

  Many code examples received small or even large maintenance updates, among them are

  - `scikit-learn`
  - `simulation_pytorch`
  - `quickstart_pytorch`
  - `quickstart_simulation`
  - `quickstart_tensorflow`
  - `advanced_tensorflow`

- **Remove the obsolete simulation example** ([#1328](https://github.com/adap/flower/pull/1328))

  Removes the obsolete `simulation` example and renames `quickstart_simulation` to `simulation_tensorflow` so it fits withs the naming of `simulation_pytorch`

- **Update documentation** ([#1223](https://github.com/adap/flower/pull/1223), [#1209](https://github.com/adap/flower/pull/1209), [#1251](https://github.com/adap/flower/pull/1251), [#1257](https://github.com/adap/flower/pull/1257), [#1267](https://github.com/adap/flower/pull/1267), [#1268](https://github.com/adap/flower/pull/1268), [#1300](https://github.com/adap/flower/pull/1300), [#1304](https://github.com/adap/flower/pull/1304), [#1305](https://github.com/adap/flower/pull/1305), [#1307](https://github.com/adap/flower/pull/1307))

  One substantial documentation update fixes multiple smaller rendering issues, makes titles more succinct to improve navigation, removes a deprecated library, updates documentation dependencies, includes the `flwr.common` module in the API reference, includes support for markdown-based documentation, migrates the changelog from `.rst` to `.md`, and fixes a number of smaller details!

- **Minor updates**

  - Add round number to fit and evaluate log messages ([#1266](https://github.com/adap/flower/pull/1266))
  - Add secure gRPC connection to the `advanced_tensorflow` code example ([#847](https://github.com/adap/flower/pull/847))
  - Update developer tooling ([#1231](https://github.com/adap/flower/pull/1231), [#1276](https://github.com/adap/flower/pull/1276), [#1301](https://github.com/adap/flower/pull/1301), [#1310](https://github.com/adap/flower/pull/1310))
  - Rename ProtoBuf messages to improve consistency ([#1214](https://github.com/adap/flower/pull/1214), [#1258](https://github.com/adap/flower/pull/1258), [#1259](https://github.com/adap/flower/pull/1259))

## v0.19.0 (2022-05-18)

### What's new?

- **Flower Baselines (preview): FedOpt, FedBN, FedAvgM** ([#919](https://github.com/adap/flower/pull/919), [#1127](https://github.com/adap/flower/pull/1127), [#914](https://github.com/adap/flower/pull/914))

  The first preview release of Flower Baselines has arrived! We're kickstarting Flower Baselines with implementations of FedOpt (FedYogi, FedAdam, FedAdagrad), FedBN, and FedAvgM. Check the documentation on how to use [Flower Baselines](https://flower.ai/docs/using-baselines.html). With this first preview release we're also inviting the community to [contribute their own baselines](https://flower.ai/docs/baselines/how-to-contribute-baselines.html).

- **C++ client SDK (preview) and code example** ([#1111](https://github.com/adap/flower/pull/1111))

  Preview support for Flower clients written in C++. The C++ preview includes a Flower client SDK and a quickstart code example that demonstrates a simple C++ client using the SDK.

- **Add experimental support for Python 3.10 and Python 3.11** ([#1135](https://github.com/adap/flower/pull/1135))

  Python 3.10 is the latest stable release of Python and Python 3.11 is due to be released in October. This Flower release adds experimental support for both Python versions.

- **Aggregate custom metrics through user-provided functions** ([#1144](https://github.com/adap/flower/pull/1144))

  Custom metrics (e.g., `accuracy`) can now be aggregated without having to customize the strategy. Built-in strategies support two new arguments, `fit_metrics_aggregation_fn` and `evaluate_metrics_aggregation_fn`, that allow passing custom metric aggregation functions.

- **User-configurable round timeout** ([#1162](https://github.com/adap/flower/pull/1162))

  A new configuration value allows the round timeout to be set for `start_server` and `start_simulation`. If the `config` dictionary contains a `round_timeout` key (with a `float` value in seconds), the server will wait *at least* `round_timeout` seconds before it closes the connection.

- **Enable both federated evaluation and centralized evaluation to be used at the same time in all built-in strategies** ([#1091](https://github.com/adap/flower/pull/1091))

  Built-in strategies can now perform both federated evaluation (i.e., client-side) and centralized evaluation (i.e., server-side) in the same round. Federated evaluation can be disabled by setting `fraction_eval` to `0.0`.

- **Two new Jupyter Notebook tutorials** ([#1141](https://github.com/adap/flower/pull/1141))

  Two Jupyter Notebook tutorials (compatible with Google Colab) explain basic and intermediate Flower features:

  *An Introduction to Federated Learning*: [Open in Colab](https://colab.research.google.com/github/adap/flower/blob/main/tutorials/Flower-1-Intro-to-FL-PyTorch.ipynb)

  *Using Strategies in Federated Learning*: [Open in Colab](https://colab.research.google.com/github/adap/flower/blob/main/tutorials/Flower-2-Strategies-in-FL-PyTorch.ipynb)

- **New FedAvgM strategy (Federated Averaging with Server Momentum)** ([#1076](https://github.com/adap/flower/pull/1076))

  The new `FedAvgM` strategy implements Federated Averaging with Server Momentum \[Hsu et al., 2019\].

- **New advanced PyTorch code example** ([#1007](https://github.com/adap/flower/pull/1007))

  A new code example (`advanced_pytorch`) demonstrates advanced Flower concepts with PyTorch.

- **New JAX code example** ([#906](https://github.com/adap/flower/pull/906), [#1143](https://github.com/adap/flower/pull/1143))

  A new code example (`jax_from_centralized_to_federated`) shows federated learning with JAX and Flower.

- **Minor updates**

  - New option to keep Ray running if Ray was already initialized in `start_simulation` ([#1177](https://github.com/adap/flower/pull/1177))
  - Add support for custom `ClientManager` as a `start_simulation` parameter ([#1171](https://github.com/adap/flower/pull/1171))
  - New documentation for [implementing strategies](https://flower.ai/docs/framework/how-to-implement-strategies.html) ([#1097](https://github.com/adap/flower/pull/1097), [#1175](https://github.com/adap/flower/pull/1175))
  - New mobile-friendly documentation theme ([#1174](https://github.com/adap/flower/pull/1174))
  - Limit version range for (optional) `ray` dependency to include only compatible releases (`>=1.9.2,<1.12.0`) ([#1205](https://github.com/adap/flower/pull/1205))

### Incompatible changes

- **Remove deprecated support for Python 3.6** ([#871](https://github.com/adap/flower/pull/871))
- **Remove deprecated KerasClient** ([#857](https://github.com/adap/flower/pull/857))
- **Remove deprecated no-op extra installs** ([#973](https://github.com/adap/flower/pull/973))
- **Remove deprecated proto fields from** `FitRes` **and** `EvaluateRes` ([#869](https://github.com/adap/flower/pull/869))
- **Remove deprecated QffedAvg strategy (replaced by QFedAvg)** ([#1107](https://github.com/adap/flower/pull/1107))
- **Remove deprecated DefaultStrategy strategy** ([#1142](https://github.com/adap/flower/pull/1142))
- **Remove deprecated support for eval_fn accuracy return value** ([#1142](https://github.com/adap/flower/pull/1142))
- **Remove deprecated support for passing initial parameters as NumPy ndarrays** ([#1142](https://github.com/adap/flower/pull/1142))

## v0.18.0 (2022-02-28)

### What's new?

- **Improved Virtual Client Engine compatibility with Jupyter Notebook / Google Colab** ([#866](https://github.com/adap/flower/pull/866), [#872](https://github.com/adap/flower/pull/872), [#833](https://github.com/adap/flower/pull/833), [#1036](https://github.com/adap/flower/pull/1036))

  Simulations (using the Virtual Client Engine through `start_simulation`) now work more smoothly on Jupyter Notebooks (incl. Google Colab) after installing Flower with the `simulation` extra (`pip install 'flwr[simulation]'`).

- **New Jupyter Notebook code example** ([#833](https://github.com/adap/flower/pull/833))

  A new code example (`quickstart_simulation`) demonstrates Flower simulations using the Virtual Client Engine through Jupyter Notebook (incl. Google Colab).

- **Client properties (feature preview)** ([#795](https://github.com/adap/flower/pull/795))

  Clients can implement a new method `get_properties` to enable server-side strategies to query client properties.

- **Experimental Android support with TFLite** ([#865](https://github.com/adap/flower/pull/865))

  Android support has finally arrived in `main`! Flower is both client-agnostic and framework-agnostic by design. One can integrate arbitrary client platforms and with this release, using Flower on Android has become a lot easier.

  The example uses TFLite on the client side, along with a new `FedAvgAndroid` strategy. The Android client and `FedAvgAndroid` are still experimental, but they are a first step towards a fully-fledged Android SDK and a unified `FedAvg` implementation that integrated the new functionality from `FedAvgAndroid`.

- **Make gRPC keepalive time user-configurable and decrease default keepalive time** ([#1069](https://github.com/adap/flower/pull/1069))

  The default gRPC keepalive time has been reduced to increase the compatibility of Flower with more cloud environments (for example, Microsoft Azure). Users can configure the keepalive time to customize the gRPC stack based on specific requirements.

- **New differential privacy example using Opacus and PyTorch** ([#805](https://github.com/adap/flower/pull/805))

  A new code example (`opacus`) demonstrates differentially-private federated learning with Opacus, PyTorch, and Flower.

- **New Hugging Face Transformers code example** ([#863](https://github.com/adap/flower/pull/863))

  A new code example (`quickstart_huggingface`) demonstrates usage of Hugging Face Transformers with Flower.

- **New MLCube code example** ([#779](https://github.com/adap/flower/pull/779), [#1034](https://github.com/adap/flower/pull/1034), [#1065](https://github.com/adap/flower/pull/1065), [#1090](https://github.com/adap/flower/pull/1090))

  A new code example (`quickstart_mlcube`) demonstrates usage of MLCube with Flower.

- **SSL-enabled server and client** ([#842](https://github.com/adap/flower/pull/842),  [#844](https://github.com/adap/flower/pull/844),  [#845](https://github.com/adap/flower/pull/845), [#847](https://github.com/adap/flower/pull/847), [#993](https://github.com/adap/flower/pull/993), [#994](https://github.com/adap/flower/pull/994))

  SSL enables secure encrypted connections between clients and servers. This release open-sources the Flower secure gRPC implementation to make encrypted communication channels accessible to all Flower users.

- **Updated** `FedAdam` **and** `FedYogi` **strategies** ([#885](https://github.com/adap/flower/pull/885), [#895](https://github.com/adap/flower/pull/895))

  `FedAdam` and `FedAdam` match the latest version of the Adaptive Federated Optimization paper.

- **Initialize** `start_simulation` **with a list of client IDs** ([#860](https://github.com/adap/flower/pull/860))

  `start_simulation` can now be called with a list of client IDs (`clients_ids`, type: `List[str]`). Those IDs will be passed to the `client_fn` whenever a client needs to be initialized, which can make it easier to load data partitions that are not accessible through `int` identifiers.

- **Minor updates**

  - Update `num_examples` calculation in PyTorch code examples in ([#909](https://github.com/adap/flower/pull/909))
  - Expose Flower version through `flwr.__version__` ([#952](https://github.com/adap/flower/pull/952))
  - `start_server` in `app.py` now returns a `History` object containing metrics from training ([#974](https://github.com/adap/flower/pull/974))
  - Make `max_workers` (used by `ThreadPoolExecutor`) configurable ([#978](https://github.com/adap/flower/pull/978))
  - Increase sleep time after server start to three seconds in all code examples ([#1086](https://github.com/adap/flower/pull/1086))
  - Added a new FAQ section to the documentation ([#948](https://github.com/adap/flower/pull/948))
  - And many more under-the-hood changes, library updates, documentation changes, and tooling improvements!

### Incompatible changes

- **Removed** `flwr_example` **and** `flwr_experimental` **from release build** ([#869](https://github.com/adap/flower/pull/869))

  The packages `flwr_example` and `flwr_experimental` have been deprecated since Flower 0.12.0 and they are not longer included in Flower release builds. The associated extras (`baseline`, `examples-pytorch`, `examples-tensorflow`, `http-logger`, `ops`) are now no-op and will be removed in an upcoming release.

## v0.17.0 (2021-09-24)

### What's new?

- **Experimental virtual client engine** ([#781](https://github.com/adap/flower/pull/781) [#790](https://github.com/adap/flower/pull/790) [#791](https://github.com/adap/flower/pull/791))

  One of Flower's goals is to enable research at scale. This release enables a first (experimental) peek at a major new feature, codenamed the virtual client engine. Virtual clients enable simulations that scale to a (very) large number of clients on a single machine or compute cluster. The easiest way to test the new functionality is to look at the two new code examples called `quickstart_simulation` and `simulation_pytorch`.

  The feature is still experimental, so there's no stability guarantee for the API. It's also not quite ready for prime time and comes with a few known caveats. However, those who are curious are encouraged to try it out and share their thoughts.

- **New built-in strategies** ([#828](https://github.com/adap/flower/pull/828) [#822](https://github.com/adap/flower/pull/822))

  - FedYogi - Federated learning strategy using Yogi on server-side. Implementation based on https://arxiv.org/abs/2003.00295
  - FedAdam - Federated learning strategy using Adam on server-side. Implementation based on https://arxiv.org/abs/2003.00295

- **New PyTorch Lightning code example** ([#617](https://github.com/adap/flower/pull/617))

- **New Variational Auto-Encoder code example** ([#752](https://github.com/adap/flower/pull/752))

- **New scikit-learn code example** ([#748](https://github.com/adap/flower/pull/748))

- **New experimental TensorBoard strategy** ([#789](https://github.com/adap/flower/pull/789))

- **Minor updates**

  - Improved advanced TensorFlow code example ([#769](https://github.com/adap/flower/pull/769))
  - Warning when `min_available_clients` is misconfigured ([#830](https://github.com/adap/flower/pull/830))
  - Improved gRPC server docs ([#841](https://github.com/adap/flower/pull/841))
  - Improved error message in `NumPyClient` ([#851](https://github.com/adap/flower/pull/851))
  - Improved PyTorch quickstart code example ([#852](https://github.com/adap/flower/pull/852))

### Incompatible changes

- **Disabled final distributed evaluation** ([#800](https://github.com/adap/flower/pull/800))

  Prior behaviour was to perform a final round of distributed evaluation on all connected clients, which is often not required (e.g., when using server-side evaluation). The prior behaviour can be enabled by passing `force_final_distributed_eval=True` to `start_server`.

- **Renamed q-FedAvg strategy** ([#802](https://github.com/adap/flower/pull/802))

  The strategy named `QffedAvg` was renamed to `QFedAvg` to better reflect the notation given in the original paper (q-FFL is the optimization objective, q-FedAvg is the proposed solver). Note the original (now deprecated) `QffedAvg` class is still available for compatibility reasons (it will be removed in a future release).

- **Deprecated and renamed code example** `simulation_pytorch` **to** `simulation_pytorch_legacy` ([#791](https://github.com/adap/flower/pull/791))

  This example has been replaced by a new example. The new example is based on the experimental virtual client engine, which will become the new default way of doing most types of large-scale simulations in Flower. The existing example was kept for reference purposes, but it might be removed in the future.

## v0.16.0 (2021-05-11)

### What's new?

- **New built-in strategies** ([#549](https://github.com/adap/flower/pull/549))

  - (abstract) FedOpt
  - FedAdagrad

- **Custom metrics for server and strategies** ([#717](https://github.com/adap/flower/pull/717))

  The Flower server is now fully task-agnostic, all remaining instances of task-specific metrics (such as `accuracy`) have been replaced by custom metrics dictionaries. Flower 0.15 introduced the capability to pass a dictionary containing custom metrics from client to server. As of this release, custom metrics replace task-specific metrics on the server.

  Custom metric dictionaries are now used in two user-facing APIs: they are returned from Strategy methods `aggregate_fit`/`aggregate_evaluate` and they enable evaluation functions passed to built-in strategies (via `eval_fn`) to return more than two evaluation metrics. Strategies can even return *aggregated* metrics dictionaries for the server to keep track of.

  Strategy implementations should migrate their `aggregate_fit` and `aggregate_evaluate` methods to the new return type (e.g., by simply returning an empty `{}`), server-side evaluation functions should migrate from `return loss, accuracy` to `return loss, {"accuracy": accuracy}`.

  Flower 0.15-style return types are deprecated (but still supported), compatibility will be removed in a future release.

- **Migration warnings for deprecated functionality** ([#690](https://github.com/adap/flower/pull/690))

  Earlier versions of Flower were often migrated to new APIs, while maintaining compatibility with legacy APIs. This release introduces detailed warning messages if usage of deprecated APIs is detected. The new warning messages often provide details on how to migrate to more recent APIs, thus easing the transition from one release to another.

- Improved docs and docstrings ([#691](https://github.com/adap/flower/pull/691) [#692](https://github.com/adap/flower/pull/692) [#713](https://github.com/adap/flower/pull/713))

- MXNet example and documentation

- FedBN implementation in example PyTorch: From Centralized To Federated ([#696](https://github.com/adap/flower/pull/696) [#702](https://github.com/adap/flower/pull/702) [#705](https://github.com/adap/flower/pull/705))

### Incompatible changes

- **Serialization-agnostic server** ([#721](https://github.com/adap/flower/pull/721))

  The Flower server is now fully serialization-agnostic. Prior usage of class `Weights` (which represents parameters as deserialized NumPy ndarrays) was replaced by class `Parameters` (e.g., in `Strategy`). `Parameters` objects are fully serialization-agnostic and represents parameters as byte arrays, the `tensor_type` attributes indicates how these byte arrays should be interpreted (e.g., for serialization/deserialization).

  Built-in strategies implement this approach by handling serialization and deserialization to/from `Weights` internally. Custom/3rd-party Strategy implementations should update to the slightly changed Strategy method definitions. Strategy authors can consult PR [#721](https://github.com/adap/flower/pull/721) to see how strategies can easily migrate to the new format.

- Deprecated `flwr.server.Server.evaluate`, use `flwr.server.Server.evaluate_round` instead ([#717](https://github.com/adap/flower/pull/717))

## v0.15.0 (2021-03-12)

What's new?

- **Server-side parameter initialization** ([#658](https://github.com/adap/flower/pull/658))

  Model parameters can now be initialized on the server-side. Server-side parameter initialization works via a new `Strategy` method called `initialize_parameters`.

  Built-in strategies support a new constructor argument called `initial_parameters` to set the initial parameters. Built-in strategies will provide these initial parameters to the server on startup and then delete them to free the memory afterwards.

  ```python
  # Create model
  model = tf.keras.applications.EfficientNetB0(
      input_shape=(32, 32, 3), weights=None, classes=10
  )
  model.compile("adam", "sparse_categorical_crossentropy", metrics=["accuracy"])

  # Create strategy and initialize parameters on the server-side
  strategy = fl.server.strategy.FedAvg(
      # ... (other constructor arguments)
      initial_parameters=model.get_weights(),
  )

  # Start Flower server with the strategy
  fl.server.start_server("[::]:8080", config={"num_rounds": 3}, strategy=strategy)
  ```

  If no initial parameters are provided to the strategy, the server will continue to use the current behaviour (namely, it will ask one of the connected clients for its parameters and use these as the initial global parameters).

Deprecations

- Deprecate `flwr.server.strategy.DefaultStrategy` (migrate to `flwr.server.strategy.FedAvg`, which is equivalent)

## v0.14.0 (2021-02-18)

What's new?

- **Generalized** `Client.fit` **and** `Client.evaluate` **return values** ([#610](https://github.com/adap/flower/pull/610) [#572](https://github.com/adap/flower/pull/572) [#633](https://github.com/adap/flower/pull/633))

  Clients can now return an additional dictionary mapping `str` keys to values of the following types: `bool`, `bytes`, `float`, `int`, `str`. This means one can return almost arbitrary values from `fit`/`evaluate` and make use of them on the server side!

  This improvement also allowed for more consistent return types between `fit` and `evaluate`: `evaluate` should now return a tuple `(float, int, dict)` representing the loss, number of examples, and a dictionary holding arbitrary problem-specific values like accuracy.

  In case you wondered: this feature is compatible with existing projects, the additional dictionary return value is optional. New code should however migrate to the new return types to be compatible with upcoming Flower releases (`fit`: `List[np.ndarray], int, Dict[str, Scalar]`, `evaluate`: `float, int, Dict[str, Scalar]`). See the example below for details.

  *Code example:* note the additional dictionary return values in both `FlwrClient.fit` and `FlwrClient.evaluate`:

  ```python
  class FlwrClient(fl.client.NumPyClient):
      def fit(self, parameters, config):
          net.set_parameters(parameters)
          train_loss = train(net, trainloader)
          return net.get_weights(), len(trainloader), {"train_loss": train_loss}

      def evaluate(self, parameters, config):
          net.set_parameters(parameters)
          loss, accuracy, custom_metric = test(net, testloader)
          return loss, len(testloader), {"accuracy": accuracy, "custom_metric": custom_metric}
  ```

- **Generalized** `config` **argument in** `Client.fit` **and** `Client.evaluate` ([#595](https://github.com/adap/flower/pull/595))

  The `config` argument used to be of type `Dict[str, str]`, which means that dictionary values were expected to be strings. The new release generalizes this to enable values of the following types: `bool`, `bytes`, `float`, `int`, `str`.

  This means one can now pass almost arbitrary values to `fit`/`evaluate` using the `config` dictionary. Yay, no more `str(epochs)` on the server-side and `int(config["epochs"])` on the client side!

  *Code example:* note that the `config` dictionary now contains non-`str` values in both `Client.fit` and `Client.evaluate`:

  ```python
  class FlwrClient(fl.client.NumPyClient):
      def fit(self, parameters, config):
          net.set_parameters(parameters)
          epochs: int = config["epochs"]
          train_loss = train(net, trainloader, epochs)
          return net.get_weights(), len(trainloader), {"train_loss": train_loss}

      def evaluate(self, parameters, config):
          net.set_parameters(parameters)
          batch_size: int = config["batch_size"]
          loss, accuracy = test(net, testloader, batch_size)
          return loss, len(testloader), {"accuracy": accuracy}
  ```

## v0.13.0 (2021-01-08)

What's new?

- New example: PyTorch From Centralized To Federated ([#549](https://github.com/adap/flower/pull/549))
- Improved documentation
  - New documentation theme ([#551](https://github.com/adap/flower/pull/551))
  - New API reference ([#554](https://github.com/adap/flower/pull/554))
  - Updated examples documentation ([#549](https://github.com/adap/flower/pull/549))
  - Removed obsolete documentation ([#548](https://github.com/adap/flower/pull/548))

Bugfix:

- `Server.fit` does not disconnect clients when finished, disconnecting the clients is now handled in `flwr.server.start_server` ([#553](https://github.com/adap/flower/pull/553) [#540](https://github.com/adap/flower/issues/540)).

## v0.12.0 (2020-12-07)

Important changes:

- Added an example for embedded devices ([#507](https://github.com/adap/flower/pull/507))
- Added a new NumPyClient (in addition to the existing KerasClient) ([#504](https://github.com/adap/flower/pull/504) [#508](https://github.com/adap/flower/pull/508))
- Deprecated `flwr_example` package and started to migrate examples into the top-level `examples` directory ([#494](https://github.com/adap/flower/pull/494) [#512](https://github.com/adap/flower/pull/512))

## v0.11.0 (2020-11-30)

Incompatible changes:

- Renamed strategy methods ([#486](https://github.com/adap/flower/pull/486)) to unify the naming of Flower's public APIs. Other public methods/functions (e.g., every method in `Client`, but also `Strategy.evaluate`) do not use the `on_` prefix, which is why we're removing it from the four methods in Strategy. To migrate rename the following `Strategy` methods accordingly:
  - `on_configure_evaluate` => `configure_evaluate`
  - `on_aggregate_evaluate` => `aggregate_evaluate`
  - `on_configure_fit` => `configure_fit`
  - `on_aggregate_fit` => `aggregate_fit`

Important changes:

- Deprecated `DefaultStrategy` ([#479](https://github.com/adap/flower/pull/479)). To migrate use `FedAvg` instead.
- Simplified examples and baselines ([#484](https://github.com/adap/flower/pull/484)).
- Removed presently unused `on_conclude_round` from strategy interface ([#483](https://github.com/adap/flower/pull/483)).
- Set minimal Python version to 3.6.1 instead of 3.6.9 ([#471](https://github.com/adap/flower/pull/471)).
- Improved `Strategy` docstrings ([#470](https://github.com/adap/flower/pull/470)).<|MERGE_RESOLUTION|>--- conflicted
+++ resolved
@@ -1,8 +1,6 @@
 # Changelog
 
-<<<<<<< HEAD
 ## Unreleased
-=======
 ## v1.10.0 (2024-07-24)
 
 ### Thanks to our contributors
@@ -100,7 +98,6 @@
 - **Remove `flower-driver-api` and `flower-fleet-api`** ([#3418](https://github.com/adap/flower/pull/3418))
 
   The two deprecated CLI commands `flower-driver-api` and `flower-fleet-api` were removed in an effort to streamline the SuperLink developer experience. Use `flower-superlink` instead.
->>>>>>> 3b2c4717
 
 ## v1.9.0 (2024-06-10)
 
