# Copyright 2024 Flower Labs GmbH. All Rights Reserved.
#
# Licensed under the Apache License, Version 2.0 (the "License");
# you may not use this file except in compliance with the License.
# You may obtain a copy of the License at
#
#     http://www.apache.org/licenses/LICENSE-2.0
#
# Unless required by applicable law or agreed to in writing, software
# distributed under the License is distributed on an "AS IS" BASIS,
# WITHOUT WARRANTIES OR CONDITIONS OF ANY KIND, either express or implied.
# See the License for the specific language governing permissions and
# limitations under the License.
# ==============================================================================
"""Utility functions for State."""


<<<<<<< HEAD
from logging import ERROR
from os import urandom
from typing import Optional, Union
from uuid import UUID, uuid4

from flwr.common import ConfigsRecord, Context, log, now, serde
from flwr.common.constant import ErrorCode, Status, SubStatus
=======
from os import urandom

from flwr.common import ConfigsRecord, Context, serde
from flwr.common.constant import Status, SubStatus
>>>>>>> 60392e96
from flwr.common.typing import RunStatus
from flwr.proto.message_pb2 import Context as ProtoContext  # pylint: disable=E0611

# pylint: disable=E0611
from flwr.proto.recordset_pb2 import ConfigsRecord as ProtoConfigsRecord

NODE_UNAVAILABLE_ERROR_REASON = (
    "Error: Node Unavailable - The destination node is currently unavailable. "
    "It exceeds the time limit specified in its last ping."
)

VALID_RUN_STATUS_TRANSITIONS = {
    (Status.PENDING, Status.STARTING),
    (Status.STARTING, Status.RUNNING),
    (Status.RUNNING, Status.FINISHED),
    # Any non-FINISHED status can transition to FINISHED
    (Status.PENDING, Status.FINISHED),
    (Status.STARTING, Status.FINISHED),
}
VALID_RUN_SUB_STATUSES = {
    SubStatus.COMPLETED,
    SubStatus.FAILED,
    SubStatus.STOPPED,
}
MESSAGE_UNAVAILABLE_ERROR_REASON = (
    "Error: Message Unavailable - The requested message could not be found in the "
    "database. It may have expired due to its TTL or never existed."
)
REPLY_MESSAGE_UNAVAILABLE_ERROR_REASON = (
    "Error: Reply Message Unavailable - The reply message has expired."
)


def generate_rand_int_from_bytes(num_bytes: int) -> int:
    """Generate a random unsigned integer from `num_bytes` bytes."""
    return int.from_bytes(urandom(num_bytes), "little", signed=False)


def convert_uint64_to_sint64(u: int) -> int:
    """Convert a uint64 value to a sint64 value with the same bit sequence.

    Parameters
    ----------
    u : int
        The unsigned 64-bit integer to convert.

    Returns
    -------
    int
        The signed 64-bit integer equivalent.

        The signed 64-bit integer will have the same bit pattern as the
        unsigned 64-bit integer but may have a different decimal value.

        For numbers within the range [0, `sint64` max value], the decimal
        value remains the same. However, for numbers greater than the `sint64`
        max value, the decimal value will differ due to the wraparound caused
        by the sign bit.
    """
    if u >= (1 << 63):
        return u - (1 << 64)
    return u


def convert_sint64_to_uint64(s: int) -> int:
    """Convert a sint64 value to a uint64 value with the same bit sequence.

    Parameters
    ----------
    s : int
        The signed 64-bit integer to convert.

    Returns
    -------
    int
        The unsigned 64-bit integer equivalent.

        The unsigned 64-bit integer will have the same bit pattern as the
        signed 64-bit integer but may have a different decimal value.

        For negative `sint64` values, the conversion adds 2^64 to the
        signed value to obtain the equivalent `uint64` value. For non-negative
        `sint64` values, the decimal value remains unchanged in the `uint64`
        representation.
    """
    if s < 0:
        return s + (1 << 64)
    return s


def convert_uint64_values_in_dict_to_sint64(
    data_dict: dict[str, int], keys: list[str]
) -> None:
    """Convert uint64 values to sint64 in the given dictionary.

    Parameters
    ----------
    data_dict : dict[str, int]
        A dictionary where the values are integers to be converted.
    keys : list[str]
        A list of keys in the dictionary whose values need to be converted.
    """
    for key in keys:
        if key in data_dict:
            data_dict[key] = convert_uint64_to_sint64(data_dict[key])


def convert_sint64_values_in_dict_to_uint64(
    data_dict: dict[str, int], keys: list[str]
) -> None:
    """Convert sint64 values to uint64 in the given dictionary.

    Parameters
    ----------
    data_dict : dict[str, int]
        A dictionary where the values are integers to be converted.
    keys : list[str]
        A list of keys in the dictionary whose values need to be converted.
    """
    for key in keys:
        if key in data_dict:
            data_dict[key] = convert_sint64_to_uint64(data_dict[key])


def context_to_bytes(context: Context) -> bytes:
    """Serialize `Context` to bytes."""
    return serde.context_to_proto(context).SerializeToString()


def context_from_bytes(context_bytes: bytes) -> Context:
    """Deserialize `Context` from bytes."""
    return serde.context_from_proto(ProtoContext.FromString(context_bytes))


def configsrecord_to_bytes(configs_record: ConfigsRecord) -> bytes:
    """Serialize a `ConfigsRecord` to bytes."""
    return serde.configs_record_to_proto(configs_record).SerializeToString()


def configsrecord_from_bytes(configsrecord_bytes: bytes) -> ConfigsRecord:
    """Deserialize `ConfigsRecord` from bytes."""
    return serde.configs_record_from_proto(
        ProtoConfigsRecord.FromString(configsrecord_bytes)
    )


def is_valid_transition(current_status: RunStatus, new_status: RunStatus) -> bool:
    """Check if a transition between two run statuses is valid.

    Parameters
    ----------
    current_status : RunStatus
        The current status of the run.
    new_status : RunStatus
        The new status to transition to.

    Returns
    -------
    bool
        True if the transition is valid, False otherwise.
    """
    # Transition to FINISHED from a non-RUNNING status is only allowed
    # if the sub-status is not COMPLETED
    if (
        current_status.status in [Status.PENDING, Status.STARTING]
        and new_status.status == Status.FINISHED
    ):
        return new_status.sub_status != SubStatus.COMPLETED

    return (
        current_status.status,
        new_status.status,
    ) in VALID_RUN_STATUS_TRANSITIONS


def has_valid_sub_status(status: RunStatus) -> bool:
    """Check if the 'sub_status' field of the given status is valid.

    Parameters
    ----------
    status : RunStatus
        The status object to be checked.

    Returns
    -------
    bool
        True if the status object has a valid sub-status, False otherwise.

    Notes
    -----
    Only an empty string (i.e., "") is considered a valid sub-status for
    non-finished statuses. The sub-status of a finished status cannot be empty.
    """
    if status.status == Status.FINISHED:
        return status.sub_status in VALID_RUN_SUB_STATUSES
    return status.sub_status == ""


def create_taskres_for_unavailable_taskins(taskins_id: Union[str, UUID]) -> TaskRes:
    """Generate a TaskRes with a TaskIns unavailable error.

    Parameters
    ----------
    taskins_id : Union[str, UUID]
        The ID of the unavailable TaskIns.

    Returns
    -------
    TaskRes
        A TaskRes with an error code MESSAGE_UNAVAILABLE to indicate that the
        inquired TaskIns ID cannot be found (due to non-existence or expiration).
    """
    current_time = now().timestamp()
    return TaskRes(
        task_id=str(uuid4()),
        group_id="",  # Unknown group ID
        run_id=0,  # Unknown run ID
        task=Task(
            # This function is only called by SuperLink, and thus it's the producer.
            producer=Node(node_id=0, anonymous=False),
            consumer=Node(node_id=0, anonymous=False),
            created_at=current_time,
            ttl=0,
            ancestry=[str(taskins_id)],
            task_type="",  # Unknown message type
            error=Error(
                code=ErrorCode.MESSAGE_UNAVAILABLE,
                reason=MESSAGE_UNAVAILABLE_ERROR_REASON,
            ),
        ),
    )


def create_taskres_for_unavailable_taskres(ref_taskins: TaskIns) -> TaskRes:
    """Generate a TaskRes with a reply message unavailable error from a TaskIns.

    Parameters
    ----------
    ref_taskins : TaskIns
        The reference TaskIns object.

    Returns
    -------
    TaskRes
        The generated TaskRes with an error code REPLY_MESSAGE_UNAVAILABLE_ERROR_REASON,
        indicating that the original TaskRes has expired.
    """
    current_time = now().timestamp()
    ttl = ref_taskins.task.ttl - (current_time - ref_taskins.task.created_at)
    if ttl < 0:
        log(ERROR, "Creating TaskRes for TaskIns that exceeds its TTL.")
        ttl = 0
    return TaskRes(
        task_id=str(uuid4()),
        group_id=ref_taskins.group_id,
        run_id=ref_taskins.run_id,
        task=Task(
            # This function is only called by SuperLink, and thus it's the producer.
            producer=Node(node_id=0, anonymous=False),
            consumer=Node(node_id=0, anonymous=False),
            created_at=current_time,
            ttl=ttl,
            ancestry=[ref_taskins.task_id],
            task_type=ref_taskins.task.task_type,
            error=Error(
                code=ErrorCode.REPLY_MESSAGE_UNAVAILABLE,
                reason=REPLY_MESSAGE_UNAVAILABLE_ERROR_REASON,
            ),
        ),
    )


def has_expired(task_ins_or_res: Union[TaskIns, TaskRes], current_time: float) -> bool:
    """Check if the TaskIns/TaskRes has expired."""
    return task_ins_or_res.task.ttl + task_ins_or_res.task.created_at < current_time


def verify_taskins_ids(
    inquired_taskins_ids: set[UUID],
    found_taskins_dict: dict[UUID, TaskIns],
    current_time: Optional[float] = None,
    update_set: bool = True,
) -> dict[UUID, TaskRes]:
    """Verify found TaskIns and generate error TaskRes for invalid ones.

    Parameters
    ----------
    inquired_taskins_ids : set[UUID]
        Set of TaskIns IDs for which to generate error TaskRes if invalid.
    found_taskins_dict : dict[UUID, TaskIns]
        Dictionary containing all found TaskIns indexed by their IDs.
    current_time : Optional[float] (default: None)
        The current time to check for expiration. If set to `None`, the current time
        will automatically be set to the current timestamp using `now().timestamp()`.
    update_set : bool (default: True)
        If True, the `inquired_taskins_ids` will be updated to remove invalid ones,
        by default True.

    Returns
    -------
    dict[UUID, TaskRes]
        A dictionary of error TaskRes indexed by the corresponding TaskIns ID.
    """
    ret_dict = {}
    current = current_time if current_time else now().timestamp()
    for taskins_id in list(inquired_taskins_ids):
        # Generate error TaskRes if the task_ins doesn't exist or has expired
        taskins = found_taskins_dict.get(taskins_id)
        if taskins is None or has_expired(taskins, current):
            if update_set:
                inquired_taskins_ids.remove(taskins_id)
            taskres = create_taskres_for_unavailable_taskins(taskins_id)
            ret_dict[taskins_id] = taskres
    return ret_dict


def verify_found_taskres(
    inquired_taskins_ids: set[UUID],
    found_taskins_dict: dict[UUID, TaskIns],
    found_taskres_list: list[TaskRes],
    current_time: Optional[float] = None,
    update_set: bool = True,
) -> dict[UUID, TaskRes]:
    """Verify found TaskRes and generate error TaskRes for invalid ones.

    Parameters
    ----------
    inquired_taskins_ids : set[UUID]
        Set of TaskIns IDs for which to generate error TaskRes if invalid.
    found_taskins_dict : dict[UUID, TaskIns]
        Dictionary containing all found TaskIns indexed by their IDs.
    found_taskres_list : dict[TaskIns, TaskRes]
        List of found TaskRes to be verified.
    current_time : Optional[float] (default: None)
        The current time to check for expiration. If set to `None`, the current time
        will automatically be set to the current timestamp using `now().timestamp()`.
    update_set : bool (default: True)
        If True, the `inquired_taskins_ids` will be updated to remove ones
        that have a TaskRes, by default True.

    Returns
    -------
    dict[UUID, TaskRes]
        A dictionary of TaskRes indexed by the corresponding TaskIns ID.
    """
    ret_dict: dict[UUID, TaskRes] = {}
    current = current_time if current_time else now().timestamp()
    for taskres in found_taskres_list:
        taskins_id = UUID(taskres.task.ancestry[0])
        if update_set:
            inquired_taskins_ids.remove(taskins_id)
        # Check if the TaskRes has expired
        if has_expired(taskres, current):
            # No need to insert the error TaskRes
            taskres = create_taskres_for_unavailable_taskres(
                found_taskins_dict[taskins_id]
            )
            taskres.task.delivered_at = now().isoformat()
        ret_dict[taskins_id] = taskres
    return ret_dict<|MERGE_RESOLUTION|>--- conflicted
+++ resolved
@@ -15,7 +15,6 @@
 """Utility functions for State."""
 
 
-<<<<<<< HEAD
 from logging import ERROR
 from os import urandom
 from typing import Optional, Union
@@ -23,12 +22,6 @@
 
 from flwr.common import ConfigsRecord, Context, log, now, serde
 from flwr.common.constant import ErrorCode, Status, SubStatus
-=======
-from os import urandom
-
-from flwr.common import ConfigsRecord, Context, serde
-from flwr.common.constant import Status, SubStatus
->>>>>>> 60392e96
 from flwr.common.typing import RunStatus
 from flwr.proto.message_pb2 import Context as ProtoContext  # pylint: disable=E0611
 
