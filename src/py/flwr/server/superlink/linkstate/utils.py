--- conflicted
+++ resolved
@@ -20,11 +20,7 @@
 from typing import Optional, Union
 from uuid import UUID, uuid4
 
-<<<<<<< HEAD
-from flwr.common import log, now
-=======
-from flwr.common import Context, log, serde
->>>>>>> 60df4e4a
+from flwr.common import Context, log, serde, now
 from flwr.common.constant import ErrorCode, Status, SubStatus
 from flwr.common.typing import RunStatus
 from flwr.proto.error_pb2 import Error  # pylint: disable=E0611
