--- conflicted
+++ resolved
@@ -492,25 +492,8 @@
         """Get TaskRes for the given TaskIns IDs."""
         ret: dict[UUID, TaskRes] = {}
 
-<<<<<<< HEAD
         # Verify TaskIns IDs
         current = time.time()
-=======
-        Usually, the ServerAppIo API calls this method to get results for instructions
-        it has previously scheduled.
-
-        Retrieves all TaskRes for the given `task_ids` and returns and empty list if
-        none could be found.
-
-        Constraints
-        -----------
-        If `limit` is not `None`, return, at most, `limit` number of TaskRes. The limit
-        will only take effect if enough task_ids are in the set AND are currently
-        available. If `limit` is set, it has to be greater than zero.
-        """
-        # Check if corresponding TaskIns exists and is not expired
-        task_ids_placeholders = ",".join([f":id_{i}" for i in range(len(task_ids))])
->>>>>>> 8f92a3d7
         query = f"""
             SELECT *
             FROM task_ins
