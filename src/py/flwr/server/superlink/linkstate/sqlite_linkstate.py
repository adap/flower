# Copyright 2024 Flower Labs GmbH. All Rights Reserved.
#
# Licensed under the Apache License, Version 2.0 (the "License");
# you may not use this file except in compliance with the License.
# You may obtain a copy of the License at
#
#     http://www.apache.org/licenses/LICENSE-2.0
#
# Unless required by applicable law or agreed to in writing, software
# distributed under the License is distributed on an "AS IS" BASIS,
# WITHOUT WARRANTIES OR CONDITIONS OF ANY KIND, either express or implied.
# See the License for the specific language governing permissions and
# limitations under the License.
# ==============================================================================
"""SQLite based implemenation of the link state."""

# pylint: disable=too-many-lines

import json
import re
import sqlite3
import time
from collections.abc import Sequence
from logging import DEBUG, ERROR, WARNING
from typing import Any, Optional, Union, cast
from uuid import UUID, uuid4

from flwr.common import log, now
from flwr.common.constant import (
    MESSAGE_TTL_TOLERANCE,
    NODE_ID_NUM_BYTES,
    RUN_ID_NUM_BYTES,
    Status,
)
from flwr.common.typing import Run, RunStatus, UserConfig
from flwr.proto.node_pb2 import Node  # pylint: disable=E0611
from flwr.proto.recordset_pb2 import RecordSet  # pylint: disable=E0611
from flwr.proto.task_pb2 import Task, TaskIns, TaskRes  # pylint: disable=E0611
from flwr.server.utils.validator import validate_task_ins_or_res

from .linkstate import LinkState
from .utils import (
    convert_sint64_to_uint64,
    convert_sint64_values_in_dict_to_uint64,
    convert_uint64_to_sint64,
    convert_uint64_values_in_dict_to_sint64,
    generate_rand_int_from_bytes,
<<<<<<< HEAD
    verify_found_taskres,
    verify_taskins_ids,
=======
    has_valid_sub_status,
    is_valid_transition,
    make_node_unavailable_taskres,
>>>>>>> eb6d9be8
)

SQL_CREATE_TABLE_NODE = """
CREATE TABLE IF NOT EXISTS node(
    node_id         INTEGER UNIQUE,
    online_until    REAL,
    ping_interval   REAL,
    public_key      BLOB
);
"""

SQL_CREATE_TABLE_CREDENTIAL = """
CREATE TABLE IF NOT EXISTS credential(
    private_key BLOB PRIMARY KEY,
    public_key BLOB
);
"""

SQL_CREATE_TABLE_PUBLIC_KEY = """
CREATE TABLE IF NOT EXISTS public_key(
    public_key BLOB UNIQUE
);
"""

SQL_CREATE_INDEX_ONLINE_UNTIL = """
CREATE INDEX IF NOT EXISTS idx_online_until ON node (online_until);
"""

SQL_CREATE_TABLE_RUN = """
CREATE TABLE IF NOT EXISTS run(
    run_id                INTEGER UNIQUE,
    fab_id                TEXT,
    fab_version           TEXT,
    fab_hash              TEXT,
    override_config       TEXT,
    pending_at            TEXT,
    starting_at           TEXT,
    running_at            TEXT,
    finished_at           TEXT,
    sub_status            TEXT,
    details               TEXT
);
"""

SQL_CREATE_TABLE_TASK_INS = """
CREATE TABLE IF NOT EXISTS task_ins(
    task_id                 TEXT UNIQUE,
    group_id                TEXT,
    run_id                  INTEGER,
    producer_anonymous      BOOLEAN,
    producer_node_id        INTEGER,
    consumer_anonymous      BOOLEAN,
    consumer_node_id        INTEGER,
    created_at              REAL,
    delivered_at            TEXT,
    pushed_at               REAL,
    ttl                     REAL,
    ancestry                TEXT,
    task_type               TEXT,
    recordset               BLOB,
    FOREIGN KEY(run_id) REFERENCES run(run_id)
);
"""

SQL_CREATE_TABLE_TASK_RES = """
CREATE TABLE IF NOT EXISTS task_res(
    task_id                 TEXT UNIQUE,
    group_id                TEXT,
    run_id                  INTEGER,
    producer_anonymous      BOOLEAN,
    producer_node_id        INTEGER,
    consumer_anonymous      BOOLEAN,
    consumer_node_id        INTEGER,
    created_at              REAL,
    delivered_at            TEXT,
    pushed_at               REAL,
    ttl                     REAL,
    ancestry                TEXT,
    task_type               TEXT,
    recordset               BLOB,
    FOREIGN KEY(run_id) REFERENCES run(run_id)
);
"""

DictOrTuple = Union[tuple[Any, ...], dict[str, Any]]


class SqliteLinkState(LinkState):  # pylint: disable=R0904
    """SQLite-based LinkState implementation."""

    def __init__(
        self,
        database_path: str,
    ) -> None:
        """Initialize an SqliteLinkState.

        Parameters
        ----------
        database : (path-like object)
            The path to the database file to be opened. Pass ":memory:" to open
            a connection to a database that is in RAM, instead of on disk.
        """
        self.database_path = database_path
        self.conn: Optional[sqlite3.Connection] = None

    def initialize(self, log_queries: bool = False) -> list[tuple[str]]:
        """Create tables if they don't exist yet.

        Parameters
        ----------
        log_queries : bool
            Log each query which is executed.

        Returns
        -------
        list[tuple[str]]
            The list of all tables in the DB.
        """
        self.conn = sqlite3.connect(self.database_path)
        self.conn.execute("PRAGMA foreign_keys = ON;")
        self.conn.row_factory = dict_factory
        if log_queries:
            self.conn.set_trace_callback(lambda query: log(DEBUG, query))
        cur = self.conn.cursor()

        # Create each table if not exists queries
        cur.execute(SQL_CREATE_TABLE_RUN)
        cur.execute(SQL_CREATE_TABLE_TASK_INS)
        cur.execute(SQL_CREATE_TABLE_TASK_RES)
        cur.execute(SQL_CREATE_TABLE_NODE)
        cur.execute(SQL_CREATE_TABLE_CREDENTIAL)
        cur.execute(SQL_CREATE_TABLE_PUBLIC_KEY)
        cur.execute(SQL_CREATE_INDEX_ONLINE_UNTIL)
        res = cur.execute("SELECT name FROM sqlite_schema;")

        return res.fetchall()

    def query(
        self,
        query: str,
        data: Optional[Union[Sequence[DictOrTuple], DictOrTuple]] = None,
    ) -> list[dict[str, Any]]:
        """Execute a SQL query."""
        if self.conn is None:
            raise AttributeError("LinkState is not initialized.")

        if data is None:
            data = []

        # Clean up whitespace to make the logs nicer
        query = re.sub(r"\s+", " ", query)

        try:
            with self.conn:
                if (
                    len(data) > 0
                    and isinstance(data, (tuple, list))
                    and isinstance(data[0], (tuple, dict))
                ):
                    rows = self.conn.executemany(query, data)
                else:
                    rows = self.conn.execute(query, data)

                # Extract results before committing to support
                #   INSERT/UPDATE ... RETURNING
                # style queries
                result = rows.fetchall()
        except KeyError as exc:
            log(ERROR, {"query": query, "data": data, "exception": exc})

        return result

    def store_task_ins(self, task_ins: TaskIns) -> Optional[UUID]:
        """Store one TaskIns.

        Usually, the Driver API calls this to schedule instructions.

        Stores the value of the task_ins in the link state and, if successful,
        returns the task_id (UUID) of the task_ins. If, for any reason, storing
        the task_ins fails, `None` is returned.

        Constraints
        -----------
        If `task_ins.task.consumer.anonymous` is `True`, then
        `task_ins.task.consumer.node_id` MUST NOT be set (equal 0).

        If `task_ins.task.consumer.anonymous` is `False`, then
        `task_ins.task.consumer.node_id` MUST be set (not 0)
        """
        # Validate task
        errors = validate_task_ins_or_res(task_ins)
        if any(errors):
            log(ERROR, errors)
            return None

        # Create task_id
        task_id = uuid4()

        # Store TaskIns
        task_ins.task_id = str(task_id)
        data = (task_ins_to_dict(task_ins),)

        # Convert values from uint64 to sint64 for SQLite
        convert_uint64_values_in_dict_to_sint64(
            data[0], ["run_id", "producer_node_id", "consumer_node_id"]
        )

        columns = ", ".join([f":{key}" for key in data[0]])
        query = f"INSERT INTO task_ins VALUES({columns});"

        # Only invalid run_id can trigger IntegrityError.
        # This may need to be changed in the future version with more integrity checks.
        try:
            self.query(query, data)
        except sqlite3.IntegrityError:
            log(ERROR, "`run` is invalid")
            return None

        return task_id

    def get_task_ins(
        self, node_id: Optional[int], limit: Optional[int]
    ) -> list[TaskIns]:
        """Get undelivered TaskIns for one node (either anonymous or with ID).

        Usually, the Fleet API calls this for Nodes planning to work on one or more
        TaskIns.

        Constraints
        -----------
        If `node_id` is not `None`, retrieve all TaskIns where

            1. the `task_ins.task.consumer.node_id` equals `node_id` AND
            2. the `task_ins.task.consumer.anonymous` equals `False` AND
            3. the `task_ins.task.delivered_at` equals `""`.

        If `node_id` is `None`, retrieve all TaskIns where the
        `task_ins.task.consumer.node_id` equals `0` and
        `task_ins.task.consumer.anonymous` is set to `True`.

        `delivered_at` MUST BE set (i.e., not `""`) otherwise the TaskIns MUST not be in
        the result.

        If `limit` is not `None`, return, at most, `limit` number of `task_ins`. If
        `limit` is set, it has to be greater than zero.
        """
        if limit is not None and limit < 1:
            raise AssertionError("`limit` must be >= 1")

        if node_id == 0:
            msg = (
                "`node_id` must be >= 1"
                "\n\n For requesting anonymous tasks use `node_id` equal `None`"
            )
            raise AssertionError(msg)

        data: dict[str, Union[str, int]] = {}

        if node_id is None:
            # Retrieve all anonymous Tasks
            query = """
                SELECT task_id
                FROM task_ins
                WHERE consumer_anonymous == 1
                AND   consumer_node_id == 0
                AND   delivered_at = ""
                AND   (created_at + ttl) > CAST(strftime('%s', 'now') AS REAL)
            """
        else:
            # Convert the uint64 value to sint64 for SQLite
            data["node_id"] = convert_uint64_to_sint64(node_id)

            # Retrieve all TaskIns for node_id
            query = """
                SELECT task_id
                FROM task_ins
                WHERE consumer_anonymous == 0
                AND   consumer_node_id == :node_id
                AND   delivered_at = ""
                AND   (created_at + ttl) > CAST(strftime('%s', 'now') AS REAL)
            """

        if limit is not None:
            query += " LIMIT :limit"
            data["limit"] = limit

        query += ";"

        rows = self.query(query, data)

        if rows:
            # Prepare query
            task_ids = [row["task_id"] for row in rows]
            placeholders: str = ",".join([f":id_{i}" for i in range(len(task_ids))])
            query = f"""
                UPDATE task_ins
                SET delivered_at = :delivered_at
                WHERE task_id IN ({placeholders})
                RETURNING *;
            """

            # Prepare data for query
            delivered_at = now().isoformat()
            data = {"delivered_at": delivered_at}
            for index, task_id in enumerate(task_ids):
                data[f"id_{index}"] = str(task_id)

            # Run query
            rows = self.query(query, data)

        for row in rows:
            # Convert values from sint64 to uint64
            convert_sint64_values_in_dict_to_uint64(
                row, ["run_id", "producer_node_id", "consumer_node_id"]
            )

        result = [dict_to_task_ins(row) for row in rows]

        return result

    def store_task_res(self, task_res: TaskRes) -> Optional[UUID]:
        """Store one TaskRes.

        Usually, the Fleet API calls this when Nodes return their results.

        Stores the TaskRes and, if successful, returns the `task_id` (UUID) of
        the `task_res`. If storing the `task_res` fails, `None` is returned.

        Constraints
        -----------
        If `task_res.task.consumer.anonymous` is `True`, then
        `task_res.task.consumer.node_id` MUST NOT be set (equal 0).

        If `task_res.task.consumer.anonymous` is `False`, then
        `task_res.task.consumer.node_id` MUST be set (not 0)
        """
        # Validate task
        errors = validate_task_ins_or_res(task_res)
        if any(errors):
            log(ERROR, errors)
            return None

        # Create task_id
        task_id = uuid4()

        task_ins_id = task_res.task.ancestry[0]
        task_ins = self.get_valid_task_ins(task_ins_id)
        if task_ins is None:
            log(
                ERROR,
                "Failed to store TaskRes: "
                "TaskIns with task_id %s does not exist or has expired.",
                task_ins_id,
            )
            return None

        # Ensure that the consumer_id of taskIns matches the producer_id of taskRes.
        if (
            task_ins
            and task_res
            and not (task_ins["consumer_anonymous"] or task_res.task.producer.anonymous)
            and convert_sint64_to_uint64(task_ins["consumer_node_id"])
            != task_res.task.producer.node_id
        ):
            return None

        # Fail if the TaskRes TTL exceeds the
        # expiration time of the TaskIns it replies to.
        # Condition: TaskIns.created_at + TaskIns.ttl ≥
        #            TaskRes.created_at + TaskRes.ttl
        # A small tolerance is introduced to account
        # for floating-point precision issues.
        max_allowed_ttl = (
            task_ins["created_at"] + task_ins["ttl"] - task_res.task.created_at
        )
        if task_res.task.ttl and (
            task_res.task.ttl - max_allowed_ttl > MESSAGE_TTL_TOLERANCE
        ):
            log(
                WARNING,
                "Received TaskRes with TTL %.2f "
                "exceeding the allowed maximum TTL %.2f.",
                task_res.task.ttl,
                max_allowed_ttl,
            )
            return None

        # Store TaskRes
        task_res.task_id = str(task_id)
        data = (task_res_to_dict(task_res),)

        # Convert values from uint64 to sint64 for SQLite
        convert_uint64_values_in_dict_to_sint64(
            data[0], ["run_id", "producer_node_id", "consumer_node_id"]
        )

        columns = ", ".join([f":{key}" for key in data[0]])
        query = f"INSERT INTO task_res VALUES({columns});"

        # Only invalid run_id can trigger IntegrityError.
        # This may need to be changed in the future version with more integrity checks.
        try:
            self.query(query, data)
        except sqlite3.IntegrityError:
            log(ERROR, "`run` is invalid")
            return None

        return task_id

    # pylint: disable-next=R0912,R0915,R0914
    def get_task_res(self, task_ids: set[UUID]) -> list[TaskRes]:
        """Get TaskRes for task_ids.

        Usually, the Driver API calls this method to get results for instructions it has
        previously scheduled.

        Retrieves all TaskRes for the given `task_ids` and returns and empty list if
        none could be found.
        """
        ret: dict[UUID, TaskRes] = {}

        # Verify TaskIns IDs
        current = time.time()
        query = f"""
            SELECT *
            FROM task_ins
            WHERE task_id IN ({",".join(["?"] * len(task_ids))});
        """
        rows = self.query(query, tuple(str(task_id) for task_id in task_ids))
        found_task_ins_dict: dict[UUID, TaskIns] = {}
        for row in rows:
            convert_sint64_values_in_dict_to_uint64(
                row, ["run_id", "producer_node_id", "consumer_node_id"]
            )
            found_task_ins_dict[UUID(row["task_id"])] = dict_to_task_ins(row)

        ret = verify_taskins_ids(
            inquired_taskins_ids=task_ids,
            found_taskins_dict=found_task_ins_dict,
            current_time=current,
        )

        # Find all TaskRes
        query = f"""
            SELECT *
            FROM task_res
            WHERE ancestry IN ({",".join(["?"] * len(task_ids))})
            AND delivered_at = "";
        """
        rows = self.query(query, tuple(str(task_id) for task_id in task_ids))
        for row in rows:
            convert_sint64_values_in_dict_to_uint64(
                row, ["run_id", "producer_node_id", "consumer_node_id"]
            )
        tmp_ret_dict = verify_found_taskres(
            inquired_taskins_ids=task_ids,
            found_taskins_dict=found_task_ins_dict,
            found_taskres_list=[dict_to_task_res(row) for row in rows],
            current_time=current,
        )
        ret.update(tmp_ret_dict)

        # Mark existing TaskRes to be returned as delivered
        delivered_at = now().isoformat()
        for task_res in ret.values():
            task_res.task.delivered_at = delivered_at
        task_res_ids = [task_res.task_id for task_res in ret.values()]
        query = f"""
            UPDATE task_res
            SET delivered_at = ?
            WHERE task_id IN ({",".join(["?"] * len(task_res_ids))});
        """
        data: list[Any] = [delivered_at] + task_res_ids
        self.query(query, data)

        # Cleanup
        self._force_delete_tasks_by_ids(set(ret.keys()))

        return list(ret.values())

    def num_task_ins(self) -> int:
        """Calculate the number of task_ins in store.

        This includes delivered but not yet deleted task_ins.
        """
        query = "SELECT count(*) AS num FROM task_ins;"
        rows = self.query(query)
        result = rows[0]
        num = cast(int, result["num"])
        return num

    def num_task_res(self) -> int:
        """Calculate the number of task_res in store.

        This includes delivered but not yet deleted task_res.
        """
        query = "SELECT count(*) AS num FROM task_res;"
        rows = self.query(query)
        result: dict[str, int] = rows[0]
        return result["num"]

    def delete_tasks(self, task_ids: set[UUID]) -> None:
        """Delete all delivered TaskIns/TaskRes pairs."""
        ids = list(task_ids)
        if len(ids) == 0:
            return None

        placeholders = ",".join([f":id_{index}" for index in range(len(task_ids))])
        data = {f"id_{index}": str(task_id) for index, task_id in enumerate(task_ids)}

        # 1. Query: Delete task_ins which have a delivered task_res
        query_1 = f"""
            DELETE FROM task_ins
            WHERE delivered_at != ''
            AND task_id IN (
                SELECT ancestry
                FROM task_res
                WHERE ancestry IN ({placeholders})
                AND delivered_at != ''
            );
        """

        # 2. Query: Delete delivered task_res to be run after 1. Query
        query_2 = f"""
            DELETE FROM task_res
            WHERE ancestry IN ({placeholders})
            AND delivered_at != '';
        """

        if self.conn is None:
            raise AttributeError("LinkState not intitialized")

        with self.conn:
            self.conn.execute(query_1, data)
            self.conn.execute(query_2, data)

        return None

    def _force_delete_tasks_by_ids(self, task_ids: set[UUID]) -> None:
        """Delete tasks based on a set of TaskIns IDs."""
        if not task_ids:
            return
        if self.conn is None:
            raise AttributeError("LinkState not initialized")

        placeholders = ",".join([f":id_{index}" for index in range(len(task_ids))])
        data = {f"id_{index}": str(task_id) for index, task_id in enumerate(task_ids)}

        # Delete task_ins
        query_1 = f"""
            DELETE FROM task_ins
            WHERE task_id IN ({placeholders});
        """

        # Delete task_res
        query_2 = f"""
            DELETE FROM task_res
            WHERE ancestry IN ({placeholders});
        """

        with self.conn:
            self.conn.execute(query_1, data)
            self.conn.execute(query_2, data)

    def create_node(
        self, ping_interval: float, public_key: Optional[bytes] = None
    ) -> int:
        """Create, store in the link state, and return `node_id`."""
        # Sample a random uint64 as node_id
        uint64_node_id = generate_rand_int_from_bytes(NODE_ID_NUM_BYTES)

        # Convert the uint64 value to sint64 for SQLite
        sint64_node_id = convert_uint64_to_sint64(uint64_node_id)

        query = "SELECT node_id FROM node WHERE public_key = :public_key;"
        row = self.query(query, {"public_key": public_key})

        if len(row) > 0:
            log(ERROR, "Unexpected node registration failure.")
            return 0

        query = (
            "INSERT INTO node "
            "(node_id, online_until, ping_interval, public_key) "
            "VALUES (?, ?, ?, ?)"
        )

        try:
            self.query(
                query,
                (
                    sint64_node_id,
                    time.time() + ping_interval,
                    ping_interval,
                    public_key,
                ),
            )
        except sqlite3.IntegrityError:
            log(ERROR, "Unexpected node registration failure.")
            return 0

        # Note: we need to return the uint64 value of the node_id
        return uint64_node_id

    def delete_node(self, node_id: int, public_key: Optional[bytes] = None) -> None:
        """Delete a node."""
        # Convert the uint64 value to sint64 for SQLite
        sint64_node_id = convert_uint64_to_sint64(node_id)

        query = "DELETE FROM node WHERE node_id = ?"
        params = (sint64_node_id,)

        if public_key is not None:
            query += " AND public_key = ?"
            params += (public_key,)  # type: ignore

        if self.conn is None:
            raise AttributeError("LinkState is not initialized.")

        try:
            with self.conn:
                rows = self.conn.execute(query, params)
                if rows.rowcount < 1:
                    raise ValueError("Public key or node_id not found")
        except KeyError as exc:
            log(ERROR, {"query": query, "data": params, "exception": exc})

    def get_nodes(self, run_id: int) -> set[int]:
        """Retrieve all currently stored node IDs as a set.

        Constraints
        -----------
        If the provided `run_id` does not exist or has no matching nodes,
        an empty `Set` MUST be returned.
        """
        # Convert the uint64 value to sint64 for SQLite
        sint64_run_id = convert_uint64_to_sint64(run_id)

        # Validate run ID
        query = "SELECT COUNT(*) FROM run WHERE run_id = ?;"
        if self.query(query, (sint64_run_id,))[0]["COUNT(*)"] == 0:
            return set()

        # Get nodes
        query = "SELECT node_id FROM node WHERE online_until > ?;"
        rows = self.query(query, (time.time(),))

        # Convert sint64 node_ids to uint64
        result: set[int] = {convert_sint64_to_uint64(row["node_id"]) for row in rows}
        return result

    def get_node_id(self, node_public_key: bytes) -> Optional[int]:
        """Retrieve stored `node_id` filtered by `node_public_keys`."""
        query = "SELECT node_id FROM node WHERE public_key = :public_key;"
        row = self.query(query, {"public_key": node_public_key})
        if len(row) > 0:
            node_id: int = row[0]["node_id"]

            # Convert the sint64 value to uint64 after reading from SQLite
            uint64_node_id = convert_sint64_to_uint64(node_id)

            return uint64_node_id
        return None

    def create_run(
        self,
        fab_id: Optional[str],
        fab_version: Optional[str],
        fab_hash: Optional[str],
        override_config: UserConfig,
    ) -> int:
        """Create a new run for the specified `fab_id` and `fab_version`."""
        # Sample a random int64 as run_id
        uint64_run_id = generate_rand_int_from_bytes(RUN_ID_NUM_BYTES)

        # Convert the uint64 value to sint64 for SQLite
        sint64_run_id = convert_uint64_to_sint64(uint64_run_id)

        # Check conflicts
        query = "SELECT COUNT(*) FROM run WHERE run_id = ?;"
        # If sint64_run_id does not exist
        if self.query(query, (sint64_run_id,))[0]["COUNT(*)"] == 0:
            query = (
                "INSERT INTO run "
                "(run_id, fab_id, fab_version, fab_hash, override_config, pending_at, "
                "starting_at, running_at, finished_at, sub_status, details)"
                "VALUES (?, ?, ?, ?, ?, ?, ?, ?, ?, ?, ?);"
            )
            if fab_hash:
                fab_id, fab_version = "", ""
            override_config_json = json.dumps(override_config)
            data = [sint64_run_id, fab_id, fab_version, fab_hash, override_config_json]
            data += [now().isoformat(), "", "", "", "", ""]
            self.query(query, tuple(data))
            return uint64_run_id
        log(ERROR, "Unexpected run creation failure.")
        return 0

    def store_server_private_public_key(
        self, private_key: bytes, public_key: bytes
    ) -> None:
        """Store `server_private_key` and `server_public_key` in the link state."""
        query = "SELECT COUNT(*) FROM credential"
        count = self.query(query)[0]["COUNT(*)"]
        if count < 1:
            query = (
                "INSERT OR REPLACE INTO credential (private_key, public_key) "
                "VALUES (:private_key, :public_key)"
            )
            self.query(query, {"private_key": private_key, "public_key": public_key})
        else:
            raise RuntimeError("Server private and public key already set")

    def get_server_private_key(self) -> Optional[bytes]:
        """Retrieve `server_private_key` in urlsafe bytes."""
        query = "SELECT private_key FROM credential"
        rows = self.query(query)
        try:
            private_key: Optional[bytes] = rows[0]["private_key"]
        except IndexError:
            private_key = None
        return private_key

    def get_server_public_key(self) -> Optional[bytes]:
        """Retrieve `server_public_key` in urlsafe bytes."""
        query = "SELECT public_key FROM credential"
        rows = self.query(query)
        try:
            public_key: Optional[bytes] = rows[0]["public_key"]
        except IndexError:
            public_key = None
        return public_key

    def store_node_public_keys(self, public_keys: set[bytes]) -> None:
        """Store a set of `node_public_keys` in the link state."""
        query = "INSERT INTO public_key (public_key) VALUES (?)"
        data = [(key,) for key in public_keys]
        self.query(query, data)

    def store_node_public_key(self, public_key: bytes) -> None:
        """Store a `node_public_key` in the link state."""
        query = "INSERT INTO public_key (public_key) VALUES (:public_key)"
        self.query(query, {"public_key": public_key})

    def get_node_public_keys(self) -> set[bytes]:
        """Retrieve all currently stored `node_public_keys` as a set."""
        query = "SELECT public_key FROM public_key"
        rows = self.query(query)
        result: set[bytes] = {row["public_key"] for row in rows}
        return result

    def get_run(self, run_id: int) -> Optional[Run]:
        """Retrieve information about the run with the specified `run_id`."""
        # Convert the uint64 value to sint64 for SQLite
        sint64_run_id = convert_uint64_to_sint64(run_id)
        query = "SELECT * FROM run WHERE run_id = ?;"
        rows = self.query(query, (sint64_run_id,))
        if rows:
            row = rows[0]
            return Run(
                run_id=convert_sint64_to_uint64(row["run_id"]),
                fab_id=row["fab_id"],
                fab_version=row["fab_version"],
                fab_hash=row["fab_hash"],
                override_config=json.loads(row["override_config"]),
            )
        log(ERROR, "`run_id` does not exist.")
        return None

    def get_run_status(self, run_ids: set[int]) -> dict[int, RunStatus]:
        """Retrieve the statuses for the specified runs."""
        # Convert the uint64 value to sint64 for SQLite
        sint64_run_ids = (convert_uint64_to_sint64(run_id) for run_id in set(run_ids))
        query = f"SELECT * FROM run WHERE run_id IN ({','.join(['?'] * len(run_ids))});"
        rows = self.query(query, tuple(sint64_run_ids))

        return {
            # Restore uint64 run IDs
            convert_sint64_to_uint64(row["run_id"]): RunStatus(
                status=determine_run_status(row),
                sub_status=row["sub_status"],
                details=row["details"],
            )
            for row in rows
        }

    def update_run_status(self, run_id: int, new_status: RunStatus) -> bool:
        """Update the status of the run with the specified `run_id`."""
        # Convert the uint64 value to sint64 for SQLite
        sint64_run_id = convert_uint64_to_sint64(run_id)
        query = "SELECT * FROM run WHERE run_id = ?;"
        rows = self.query(query, (sint64_run_id,))

        # Check if the run_id exists
        if not rows:
            log(ERROR, "`run_id` is invalid")
            return False

        # Check if the status transition is valid
        row = rows[0]
        current_status = RunStatus(
            status=determine_run_status(row),
            sub_status=row["sub_status"],
            details=row["details"],
        )
        if not is_valid_transition(current_status, new_status):
            log(
                ERROR,
                'Invalid status transition: from "%s" to "%s"',
                current_status.status,
                new_status.status,
            )
            return False

        # Check if the sub-status is valid
        if not has_valid_sub_status(current_status):
            log(
                ERROR,
                'Invalid sub-status "%s" for status "%s"',
                current_status.sub_status,
                current_status.status,
            )
            return False

        # Update the status
        query = "UPDATE run SET %s= ?, sub_status = ?, details = ? "
        query += "WHERE run_id = ?;"

        timestamp_fld = ""
        if new_status.status == Status.STARTING:
            timestamp_fld = "starting_at"
        elif new_status.status == Status.RUNNING:
            timestamp_fld = "running_at"
        elif new_status.status == Status.FINISHED:
            timestamp_fld = "finished_at"

        data = (
            now().isoformat(),
            new_status.sub_status,
            new_status.details,
            sint64_run_id,
        )
        self.query(query % timestamp_fld, data)
        return True

    def get_pending_run_id(self) -> Optional[int]:
        """Get the `run_id` of a run with `Status.PENDING` status, if any."""
        pending_run_id = None

        # Fetch all runs with unset `starting_at` (i.e. they are in PENDING status)
        query = "SELECT * FROM run WHERE starting_at = '' LIMIT 1;"
        rows = self.query(query)
        if rows:
            pending_run_id = convert_sint64_to_uint64(rows[0]["run_id"])

        return pending_run_id

    def acknowledge_ping(self, node_id: int, ping_interval: float) -> bool:
        """Acknowledge a ping received from a node, serving as a heartbeat."""
        sint64_node_id = convert_uint64_to_sint64(node_id)

        # Update `online_until` and `ping_interval` for the given `node_id`
        query = "UPDATE node SET online_until = ?, ping_interval = ? WHERE node_id = ?;"
        try:
            self.query(
                query, (time.time() + ping_interval, ping_interval, sint64_node_id)
            )
            return True
        except sqlite3.IntegrityError:
            log(ERROR, "`node_id` does not exist.")
            return False

    def get_valid_task_ins(self, task_id: str) -> Optional[dict[str, Any]]:
        """Check if the TaskIns exists and is valid (not expired).

        Return TaskIns if valid.
        """
        query = """
            SELECT *
            FROM task_ins
            WHERE task_id = :task_id
        """
        data = {"task_id": task_id}
        rows = self.query(query, data)
        if not rows:
            # TaskIns does not exist
            return None

        task_ins = rows[0]
        created_at = task_ins["created_at"]
        ttl = task_ins["ttl"]
        current_time = time.time()

        # Check if TaskIns is expired
        if ttl is not None and created_at + ttl <= current_time:
            return None

        return task_ins


def dict_factory(
    cursor: sqlite3.Cursor,
    row: sqlite3.Row,
) -> dict[str, Any]:
    """Turn SQLite results into dicts.

    Less efficent for retrival of large amounts of data but easier to use.
    """
    fields = [column[0] for column in cursor.description]
    return dict(zip(fields, row))


def task_ins_to_dict(task_msg: TaskIns) -> dict[str, Any]:
    """Transform TaskIns to dict."""
    result = {
        "task_id": task_msg.task_id,
        "group_id": task_msg.group_id,
        "run_id": task_msg.run_id,
        "producer_anonymous": task_msg.task.producer.anonymous,
        "producer_node_id": task_msg.task.producer.node_id,
        "consumer_anonymous": task_msg.task.consumer.anonymous,
        "consumer_node_id": task_msg.task.consumer.node_id,
        "created_at": task_msg.task.created_at,
        "delivered_at": task_msg.task.delivered_at,
        "pushed_at": task_msg.task.pushed_at,
        "ttl": task_msg.task.ttl,
        "ancestry": ",".join(task_msg.task.ancestry),
        "task_type": task_msg.task.task_type,
        "recordset": task_msg.task.recordset.SerializeToString(),
    }
    return result


def task_res_to_dict(task_msg: TaskRes) -> dict[str, Any]:
    """Transform TaskRes to dict."""
    result = {
        "task_id": task_msg.task_id,
        "group_id": task_msg.group_id,
        "run_id": task_msg.run_id,
        "producer_anonymous": task_msg.task.producer.anonymous,
        "producer_node_id": task_msg.task.producer.node_id,
        "consumer_anonymous": task_msg.task.consumer.anonymous,
        "consumer_node_id": task_msg.task.consumer.node_id,
        "created_at": task_msg.task.created_at,
        "delivered_at": task_msg.task.delivered_at,
        "pushed_at": task_msg.task.pushed_at,
        "ttl": task_msg.task.ttl,
        "ancestry": ",".join(task_msg.task.ancestry),
        "task_type": task_msg.task.task_type,
        "recordset": task_msg.task.recordset.SerializeToString(),
    }
    return result


def dict_to_task_ins(task_dict: dict[str, Any]) -> TaskIns:
    """Turn task_dict into protobuf message."""
    recordset = RecordSet()
    recordset.ParseFromString(task_dict["recordset"])

    result = TaskIns(
        task_id=task_dict["task_id"],
        group_id=task_dict["group_id"],
        run_id=task_dict["run_id"],
        task=Task(
            producer=Node(
                node_id=task_dict["producer_node_id"],
                anonymous=task_dict["producer_anonymous"],
            ),
            consumer=Node(
                node_id=task_dict["consumer_node_id"],
                anonymous=task_dict["consumer_anonymous"],
            ),
            created_at=task_dict["created_at"],
            delivered_at=task_dict["delivered_at"],
            pushed_at=task_dict["pushed_at"],
            ttl=task_dict["ttl"],
            ancestry=task_dict["ancestry"].split(","),
            task_type=task_dict["task_type"],
            recordset=recordset,
        ),
    )
    return result


def dict_to_task_res(task_dict: dict[str, Any]) -> TaskRes:
    """Turn task_dict into protobuf message."""
    recordset = RecordSet()
    recordset.ParseFromString(task_dict["recordset"])

    result = TaskRes(
        task_id=task_dict["task_id"],
        group_id=task_dict["group_id"],
        run_id=task_dict["run_id"],
        task=Task(
            producer=Node(
                node_id=task_dict["producer_node_id"],
                anonymous=task_dict["producer_anonymous"],
            ),
            consumer=Node(
                node_id=task_dict["consumer_node_id"],
                anonymous=task_dict["consumer_anonymous"],
            ),
            created_at=task_dict["created_at"],
            delivered_at=task_dict["delivered_at"],
            pushed_at=task_dict["pushed_at"],
            ttl=task_dict["ttl"],
            ancestry=task_dict["ancestry"].split(","),
            task_type=task_dict["task_type"],
            recordset=recordset,
        ),
    )
    return result


def determine_run_status(row: dict[str, Any]) -> str:
    """Determine the status of the run based on timestamp fields."""
    if row["pending_at"]:
        if row["starting_at"]:
            if row["running_at"]:
                if row["finished_at"]:
                    return Status.FINISHED
                return Status.RUNNING
            return Status.STARTING
        return Status.PENDING
    run_id = convert_sint64_to_uint64(row["run_id"])
    raise sqlite3.IntegrityError(f"The run {run_id} does not have a valid status.")<|MERGE_RESOLUTION|>--- conflicted
+++ resolved
@@ -45,14 +45,10 @@
     convert_uint64_to_sint64,
     convert_uint64_values_in_dict_to_sint64,
     generate_rand_int_from_bytes,
-<<<<<<< HEAD
+    has_valid_sub_status,
+    is_valid_transition,
     verify_found_taskres,
     verify_taskins_ids,
-=======
-    has_valid_sub_status,
-    is_valid_transition,
-    make_node_unavailable_taskres,
->>>>>>> eb6d9be8
 )
 
 SQL_CREATE_TABLE_NODE = """
