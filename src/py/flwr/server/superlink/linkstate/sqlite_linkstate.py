# Copyright 2024 Flower Labs GmbH. All Rights Reserved.
#
# Licensed under the Apache License, Version 2.0 (the "License");
# you may not use this file except in compliance with the License.
# You may obtain a copy of the License at
#
#     http://www.apache.org/licenses/LICENSE-2.0
#
# Unless required by applicable law or agreed to in writing, software
# distributed under the License is distributed on an "AS IS" BASIS,
# WITHOUT WARRANTIES OR CONDITIONS OF ANY KIND, either express or implied.
# See the License for the specific language governing permissions and
# limitations under the License.
# ==============================================================================
"""SQLite based implemenation of the link state."""


# pylint: disable=too-many-lines

import json
import re
import sqlite3
import time
from collections.abc import Sequence
from logging import DEBUG, ERROR, WARNING
from typing import Any, Optional, Union, cast
from uuid import UUID, uuid4

from flwr.common import Context, Message, Metadata, log, now
from flwr.common.constant import (
    MESSAGE_TTL_TOLERANCE,
    NODE_ID_NUM_BYTES,
    RUN_ID_NUM_BYTES,
    SUPERLINK_NODE_ID,
    Status,
)
from flwr.common.record import ConfigsRecord
from flwr.common.serde import (
    error_from_proto,
    error_to_proto,
    recordset_from_proto,
    recordset_to_proto,
)
from flwr.common.typing import Run, RunStatus, UserConfig

# pylint: disable=E0611
<<<<<<< HEAD
=======
from flwr.proto.error_pb2 import Error as ProtoError
from flwr.proto.node_pb2 import Node
>>>>>>> 84532e6e
from flwr.proto.recordset_pb2 import RecordSet as ProtoRecordSet

# pylint: enable=E0611
from flwr.server.utils.validator import validate_message

from .linkstate import LinkState
from .utils import (
    configsrecord_from_bytes,
    configsrecord_to_bytes,
    context_from_bytes,
    context_to_bytes,
    convert_sint64_to_uint64,
    convert_sint64_values_in_dict_to_uint64,
    convert_uint64_to_sint64,
    convert_uint64_values_in_dict_to_sint64,
    generate_rand_int_from_bytes,
    has_valid_sub_status,
    is_valid_transition,
    verify_found_message_replies,
    verify_message_ids,
)

SQL_CREATE_TABLE_NODE = """
CREATE TABLE IF NOT EXISTS node(
    node_id         INTEGER UNIQUE,
    online_until    REAL,
    ping_interval   REAL,
    public_key      BLOB
);
"""

SQL_CREATE_TABLE_PUBLIC_KEY = """
CREATE TABLE IF NOT EXISTS public_key(
    public_key      BLOB PRIMARY KEY
);
"""

SQL_CREATE_INDEX_ONLINE_UNTIL = """
CREATE INDEX IF NOT EXISTS idx_online_until ON node (online_until);
"""

SQL_CREATE_TABLE_RUN = """
CREATE TABLE IF NOT EXISTS run(
    run_id                INTEGER UNIQUE,
    fab_id                TEXT,
    fab_version           TEXT,
    fab_hash              TEXT,
    override_config       TEXT,
    pending_at            TEXT,
    starting_at           TEXT,
    running_at            TEXT,
    finished_at           TEXT,
    sub_status            TEXT,
    details               TEXT,
    federation_options    BLOB
);
"""

SQL_CREATE_TABLE_LOGS = """
CREATE TABLE IF NOT EXISTS logs (
    timestamp             REAL,
    run_id                INTEGER,
    node_id               INTEGER,
    log                   TEXT,
    PRIMARY KEY (timestamp, run_id, node_id),
    FOREIGN KEY (run_id) REFERENCES run(run_id)
);
"""

SQL_CREATE_TABLE_CONTEXT = """
CREATE TABLE IF NOT EXISTS context(
    run_id                INTEGER UNIQUE,
    context               BLOB,
    FOREIGN KEY(run_id) REFERENCES run(run_id)
);
"""

SQL_CREATE_TABLE_MESSAGE_INS = """
CREATE TABLE IF NOT EXISTS message_ins(
    message_id              TEXT UNIQUE,
    group_id                TEXT,
    run_id                  INTEGER,
    src_node_id             INTEGER,
    dst_node_id             INTEGER,
    reply_to_message        TEXT,
    created_at              REAL,
    delivered_at            TEXT,
    ttl                     REAL,
    message_type            TEXT,
    content                 BLOB NULL,
    error                   BLOB NULL,
    FOREIGN KEY(run_id) REFERENCES run(run_id)
);
"""


SQL_CREATE_TABLE_MESSAGE_RES = """
CREATE TABLE IF NOT EXISTS message_res(
    message_id              TEXT UNIQUE,
    group_id                TEXT,
    run_id                  INTEGER,
    src_node_id             INTEGER,
    dst_node_id             INTEGER,
    reply_to_message        TEXT,
    created_at              REAL,
    delivered_at            TEXT,
    ttl                     REAL,
    message_type            TEXT,
    content                 BLOB NULL,
    error                   BLOB NULL,
    FOREIGN KEY(run_id) REFERENCES run(run_id)
);
"""

DictOrTuple = Union[tuple[Any, ...], dict[str, Any]]


class SqliteLinkState(LinkState):  # pylint: disable=R0904
    """SQLite-based LinkState implementation."""

    def __init__(
        self,
        database_path: str,
    ) -> None:
        """Initialize an SqliteLinkState.

        Parameters
        ----------
        database : (path-like object)
            The path to the database file to be opened. Pass ":memory:" to open
            a connection to a database that is in RAM, instead of on disk.
        """
        self.database_path = database_path
        self.conn: Optional[sqlite3.Connection] = None

    def initialize(self, log_queries: bool = False) -> list[tuple[str]]:
        """Create tables if they don't exist yet.

        Parameters
        ----------
        log_queries : bool
            Log each query which is executed.

        Returns
        -------
        list[tuple[str]]
            The list of all tables in the DB.
        """
        self.conn = sqlite3.connect(self.database_path)
        self.conn.execute("PRAGMA foreign_keys = ON;")
        self.conn.row_factory = dict_factory
        if log_queries:
            self.conn.set_trace_callback(lambda query: log(DEBUG, query))
        cur = self.conn.cursor()

        # Create each table if not exists queries
        cur.execute(SQL_CREATE_TABLE_RUN)
        cur.execute(SQL_CREATE_TABLE_LOGS)
        cur.execute(SQL_CREATE_TABLE_CONTEXT)
        cur.execute(SQL_CREATE_TABLE_MESSAGE_INS)
        cur.execute(SQL_CREATE_TABLE_MESSAGE_RES)
        cur.execute(SQL_CREATE_TABLE_NODE)
        cur.execute(SQL_CREATE_TABLE_PUBLIC_KEY)
        cur.execute(SQL_CREATE_INDEX_ONLINE_UNTIL)
        res = cur.execute("SELECT name FROM sqlite_schema;")
        return res.fetchall()

    def query(
        self,
        query: str,
        data: Optional[Union[Sequence[DictOrTuple], DictOrTuple]] = None,
    ) -> list[dict[str, Any]]:
        """Execute a SQL query."""
        if self.conn is None:
            raise AttributeError("LinkState is not initialized.")

        if data is None:
            data = []

        # Clean up whitespace to make the logs nicer
        query = re.sub(r"\s+", " ", query)

        try:
            with self.conn:
                if (
                    len(data) > 0
                    and isinstance(data, (tuple, list))
                    and isinstance(data[0], (tuple, dict))
                ):
                    rows = self.conn.executemany(query, data)
                else:
                    rows = self.conn.execute(query, data)

                # Extract results before committing to support
                #   INSERT/UPDATE ... RETURNING
                # style queries
                result = rows.fetchall()
        except KeyError as exc:
            log(ERROR, {"query": query, "data": data, "exception": exc})

        return result

    def store_message_ins(self, message: Message) -> Optional[UUID]:
        """Store one Message."""
        # Validate message
        errors = validate_message(message=message, is_reply_message=False)
        if any(errors):
            log(ERROR, errors)
            return None
        # Create message_id
        message_id = uuid4()

        # Store Message
        # pylint: disable-next=W0212
        message.metadata._message_id = str(message_id)  # type: ignore
        data = (message_to_dict(message),)

        # Convert values from uint64 to sint64 for SQLite
        convert_uint64_values_in_dict_to_sint64(
            data[0], ["run_id", "src_node_id", "dst_node_id"]
        )

        # Validate run_id
        query = "SELECT run_id FROM run WHERE run_id = ?;"
        if not self.query(query, (data[0]["run_id"],)):
            log(ERROR, "Invalid run ID for Message: %s", message.metadata.run_id)
            return None

        # Validate source node ID
        if message.metadata.src_node_id != SUPERLINK_NODE_ID:
            log(
                ERROR,
                "Invalid source node ID for Message: %s",
                message.metadata.src_node_id,
            )
            return None

        # Validate destination node ID
        query = "SELECT node_id FROM node WHERE node_id = ?;"
        if not self.query(query, (data[0]["dst_node_id"],)):
            log(
                ERROR,
                "Invalid destination node ID for Message: %s",
                message.metadata.dst_node_id,
            )
            return None

        columns = ", ".join([f":{key}" for key in data[0]])
        query = f"INSERT INTO message_ins VALUES({columns});"

        # Only invalid run_id can trigger IntegrityError.
        # This may need to be changed in the future version with more integrity checks.
        self.query(query, data)

        return message_id

    def get_message_ins(self, node_id: int, limit: Optional[int]) -> list[Message]:
        """Get all Messages that have not been delivered yet."""
        if limit is not None and limit < 1:
            raise AssertionError("`limit` must be >= 1")

        if node_id == SUPERLINK_NODE_ID:
            msg = f"`node_id` must be != {SUPERLINK_NODE_ID}"
            raise AssertionError(msg)

        data: dict[str, Union[str, int]] = {}

        # Convert the uint64 value to sint64 for SQLite
        data["node_id"] = convert_uint64_to_sint64(node_id)

        # Retrieve all Messages for node_id
        query = """
            SELECT message_id
            FROM message_ins
            WHERE   dst_node_id == :node_id
            AND   delivered_at = ""
            AND   (created_at + ttl) > CAST(strftime('%s', 'now') AS REAL)
        """

        if limit is not None:
            query += " LIMIT :limit"
            data["limit"] = limit

        query += ";"

        rows = self.query(query, data)

        if rows:
            # Prepare query
            message_ids = [row["message_id"] for row in rows]
            placeholders: str = ",".join([f":id_{i}" for i in range(len(message_ids))])
            query = f"""
                UPDATE message_ins
                SET delivered_at = :delivered_at
                WHERE message_id IN ({placeholders})
                RETURNING *;
            """

            # Prepare data for query
            delivered_at = now().isoformat()
            data = {"delivered_at": delivered_at}
            for index, msg_id in enumerate(message_ids):
                data[f"id_{index}"] = str(msg_id)

            # Run query
            rows = self.query(query, data)

        for row in rows:
            # Convert values from sint64 to uint64
            convert_sint64_values_in_dict_to_uint64(
                row, ["run_id", "src_node_id", "dst_node_id"]
            )

        result = [dict_to_message(row) for row in rows]

        return result

    def store_message_res(self, message: Message) -> Optional[UUID]:
        """Store one Message."""
        # Validate message
        errors = validate_message(message=message, is_reply_message=True)
        if any(errors):
            log(ERROR, errors)
            return None

        res_metadata = message.metadata
        msg_ins_id = res_metadata.reply_to_message
        msg_ins = self.get_valid_message_ins(msg_ins_id)
        if msg_ins is None:
            log(
                ERROR,
                "Failed to store Message reply: "
                "The message it replies to with message_id %s does not exist or "
                "has expired.",
                msg_ins_id,
            )
            return None

        # Ensure that the dst_node_id of the original message matches the src_node_id of
        # reply being processed.
        if (
            msg_ins
            and message
            and convert_sint64_to_uint64(msg_ins["dst_node_id"])
            != res_metadata.src_node_id
        ):
            return None

        # Fail if the Message TTL exceeds the
        # expiration time of the Message it replies to.
        # Condition: ins_metadata.created_at + ins_metadata.ttl ≥
        #            res_metadata.created_at + res_metadata.ttl
        # A small tolerance is introduced to account
        # for floating-point precision issues.
        max_allowed_ttl = (
            msg_ins["created_at"] + msg_ins["ttl"] - res_metadata.created_at
        )
        if res_metadata.ttl and (
            res_metadata.ttl - max_allowed_ttl > MESSAGE_TTL_TOLERANCE
        ):
            log(
                WARNING,
                "Received Message with TTL %.2f exceeding the allowed maximum "
                "TTL %.2f.",
                res_metadata.ttl,
                max_allowed_ttl,
            )
            return None

        # Create message_id
        message_id = uuid4()

        # Store Message
        # pylint: disable-next=W0212
        message.metadata._message_id = str(message_id)  # type: ignore
        data = (message_to_dict(message),)

        # Convert values from uint64 to sint64 for SQLite
        convert_uint64_values_in_dict_to_sint64(
            data[0], ["run_id", "src_node_id", "dst_node_id"]
        )

        columns = ", ".join([f":{key}" for key in data[0]])
        query = f"INSERT INTO message_res VALUES({columns});"

        # Only invalid run_id can trigger IntegrityError.
        # This may need to be changed in the future version with more integrity checks.
        try:
            self.query(query, data)
        except sqlite3.IntegrityError:
            log(ERROR, "`run` is invalid")
            return None

        return message_id

    def get_message_res(self, message_ids: set[UUID]) -> list[Message]:
        """Get reply Messages for the given Message IDs."""
        ret: dict[UUID, Message] = {}

        # Verify Message IDs
        current = time.time()
        query = f"""
            SELECT *
            FROM message_ins
            WHERE message_id IN ({",".join(["?"] * len(message_ids))});
        """
        rows = self.query(query, tuple(str(message_id) for message_id in message_ids))
        found_message_ins_dict: dict[UUID, Message] = {}
        for row in rows:
            convert_sint64_values_in_dict_to_uint64(
                row, ["run_id", "src_node_id", "dst_node_id"]
            )
            found_message_ins_dict[UUID(row["message_id"])] = dict_to_message(row)

        ret = verify_message_ids(
            inquired_message_ids=message_ids,
            found_message_ins_dict=found_message_ins_dict,
            current_time=current,
        )

        # Find all reply Messages
        query = f"""
            SELECT *
            FROM message_res
            WHERE reply_to_message IN ({",".join(["?"] * len(message_ids))})
            AND delivered_at = "";
        """
        rows = self.query(query, tuple(str(message_id) for message_id in message_ids))
        for row in rows:
            convert_sint64_values_in_dict_to_uint64(
                row, ["run_id", "src_node_id", "dst_node_id"]
            )
        tmp_ret_dict = verify_found_message_replies(
            inquired_message_ids=message_ids,
            found_message_ins_dict=found_message_ins_dict,
            found_message_res_list=[dict_to_message(row) for row in rows],
            current_time=current,
        )
        ret.update(tmp_ret_dict)

        # Mark existing reply Messages to be returned as delivered
        delivered_at = now().isoformat()
        for message_res in ret.values():
            message_res.metadata.delivered_at = delivered_at
        message_res_ids = [
            message_res.metadata.message_id for message_res in ret.values()
        ]
        query = f"""
            UPDATE message_res
            SET delivered_at = ?
            WHERE message_id IN ({",".join(["?"] * len(message_res_ids))});
        """
        data: list[Any] = [delivered_at] + message_res_ids
        self.query(query, data)

        return list(ret.values())

    def num_message_ins(self) -> int:
        """Calculate the number of instruction Messages in store.

        This includes delivered but not yet deleted.
        """
        query = "SELECT count(*) AS num FROM message_ins;"
        rows = self.query(query)
        result = rows[0]
        num = cast(int, result["num"])
        return num

    def num_message_res(self) -> int:
        """Calculate the number of reply Messages in store.

        This includes delivered but not yet deleted.
        """
        query = "SELECT count(*) AS num FROM message_res;"
        rows = self.query(query)
        result: dict[str, int] = rows[0]
        return result["num"]

    def delete_messages(self, message_ins_ids: set[UUID]) -> None:
        """Delete a Message and its reply based on provided Message IDs."""
        if not message_ins_ids:
            return
        if self.conn is None:
            raise AttributeError("LinkState not initialized")

        placeholders = ",".join(["?"] * len(message_ins_ids))
        data = tuple(str(message_id) for message_id in message_ins_ids)

        # Delete Message
        query_1 = f"""
            DELETE FROM message_ins
            WHERE message_id IN ({placeholders});
        """

        # Delete reply Message
        query_2 = f"""
            DELETE FROM message_res
            WHERE reply_to_message IN ({placeholders});
        """

        with self.conn:
            self.conn.execute(query_1, data)
            self.conn.execute(query_2, data)

    def get_message_ids_from_run_id(self, run_id: int) -> set[UUID]:
        """Get all instruction Message IDs for the given run_id."""
        if self.conn is None:
            raise AttributeError("LinkState not initialized")

        query = """
            SELECT message_id
            FROM message_ins
            WHERE run_id = :run_id;
        """

        sint64_run_id = convert_uint64_to_sint64(run_id)
        data = {"run_id": sint64_run_id}

        with self.conn:
            rows = self.conn.execute(query, data).fetchall()

        return {UUID(row["message_id"]) for row in rows}

    def create_node(self, ping_interval: float) -> int:
        """Create, store in the link state, and return `node_id`."""
        # Sample a random uint64 as node_id
        uint64_node_id = generate_rand_int_from_bytes(
            NODE_ID_NUM_BYTES, exclude=[SUPERLINK_NODE_ID, 0]
        )

        # Convert the uint64 value to sint64 for SQLite
        sint64_node_id = convert_uint64_to_sint64(uint64_node_id)

        query = (
            "INSERT INTO node "
            "(node_id, online_until, ping_interval, public_key) "
            "VALUES (?, ?, ?, ?)"
        )

        try:
            self.query(
                query,
                (
                    sint64_node_id,
                    time.time() + ping_interval,
                    ping_interval,
                    b"",  # Initialize with an empty public key
                ),
            )
        except sqlite3.IntegrityError:
            log(ERROR, "Unexpected node registration failure.")
            return 0

        # Note: we need to return the uint64 value of the node_id
        return uint64_node_id

    def delete_node(self, node_id: int) -> None:
        """Delete a node."""
        # Convert the uint64 value to sint64 for SQLite
        sint64_node_id = convert_uint64_to_sint64(node_id)

        query = "DELETE FROM node WHERE node_id = ?"
        params = (sint64_node_id,)

        if self.conn is None:
            raise AttributeError("LinkState is not initialized.")

        try:
            with self.conn:
                rows = self.conn.execute(query, params)
                if rows.rowcount < 1:
                    raise ValueError(f"Node {node_id} not found")
        except KeyError as exc:
            log(ERROR, {"query": query, "data": params, "exception": exc})

    def get_nodes(self, run_id: int) -> set[int]:
        """Retrieve all currently stored node IDs as a set.

        Constraints
        -----------
        If the provided `run_id` does not exist or has no matching nodes,
        an empty `Set` MUST be returned.
        """
        # Convert the uint64 value to sint64 for SQLite
        sint64_run_id = convert_uint64_to_sint64(run_id)

        # Validate run ID
        query = "SELECT COUNT(*) FROM run WHERE run_id = ?;"
        if self.query(query, (sint64_run_id,))[0]["COUNT(*)"] == 0:
            return set()

        # Get nodes
        query = "SELECT node_id FROM node WHERE online_until > ?;"
        rows = self.query(query, (time.time(),))

        # Convert sint64 node_ids to uint64
        result: set[int] = {convert_sint64_to_uint64(row["node_id"]) for row in rows}
        return result

    def set_node_public_key(self, node_id: int, public_key: bytes) -> None:
        """Set `public_key` for the specified `node_id`."""
        # Convert the uint64 value to sint64 for SQLite
        sint64_node_id = convert_uint64_to_sint64(node_id)

        # Check if the node exists in the `node` table
        query = "SELECT 1 FROM node WHERE node_id = ?"
        if not self.query(query, (sint64_node_id,)):
            raise ValueError(f"Node {node_id} not found")

        # Check if the public key is already in use in the `node` table
        query = "SELECT 1 FROM node WHERE public_key = ?"
        if self.query(query, (public_key,)):
            raise ValueError("Public key already in use")

        # Update the `node` table to set the public key for the given node ID
        query = "UPDATE node SET public_key = ? WHERE node_id = ?"
        self.query(query, (public_key, sint64_node_id))

    def get_node_public_key(self, node_id: int) -> Optional[bytes]:
        """Get `public_key` for the specified `node_id`."""
        # Convert the uint64 value to sint64 for SQLite
        sint64_node_id = convert_uint64_to_sint64(node_id)

        # Query the public key for the given node_id
        query = "SELECT public_key FROM node WHERE node_id = ?"
        rows = self.query(query, (sint64_node_id,))

        # If no result is found, return None
        if not rows:
            raise ValueError(f"Node {node_id} not found")

        # Return the public key if it is not empty, otherwise return None
        return rows[0]["public_key"] or None

    def get_node_id(self, node_public_key: bytes) -> Optional[int]:
        """Retrieve stored `node_id` filtered by `node_public_keys`."""
        query = "SELECT node_id FROM node WHERE public_key = :public_key;"
        row = self.query(query, {"public_key": node_public_key})
        if len(row) > 0:
            node_id: int = row[0]["node_id"]

            # Convert the sint64 value to uint64 after reading from SQLite
            uint64_node_id = convert_sint64_to_uint64(node_id)

            return uint64_node_id
        return None

    # pylint: disable=too-many-arguments,too-many-positional-arguments
    def create_run(
        self,
        fab_id: Optional[str],
        fab_version: Optional[str],
        fab_hash: Optional[str],
        override_config: UserConfig,
        federation_options: ConfigsRecord,
    ) -> int:
        """Create a new run for the specified `fab_id` and `fab_version`."""
        # Sample a random int64 as run_id
        uint64_run_id = generate_rand_int_from_bytes(RUN_ID_NUM_BYTES)

        # Convert the uint64 value to sint64 for SQLite
        sint64_run_id = convert_uint64_to_sint64(uint64_run_id)

        # Check conflicts
        query = "SELECT COUNT(*) FROM run WHERE run_id = ?;"
        # If sint64_run_id does not exist
        if self.query(query, (sint64_run_id,))[0]["COUNT(*)"] == 0:
            query = (
                "INSERT INTO run "
                "(run_id, fab_id, fab_version, fab_hash, override_config, "
                "federation_options, pending_at, starting_at, running_at, finished_at, "
                "sub_status, details) VALUES (?, ?, ?, ?, ?, ?, ?, ?, ?, ?, ?, ?);"
            )
            override_config_json = json.dumps(override_config)
            data = [
                sint64_run_id,
                fab_id,
                fab_version,
                fab_hash,
                override_config_json,
                configsrecord_to_bytes(federation_options),
            ]
            data += [
                now().isoformat(),
                "",
                "",
                "",
                "",
                "",
            ]
            self.query(query, tuple(data))
            return uint64_run_id
        log(ERROR, "Unexpected run creation failure.")
        return 0

    def clear_supernode_auth_keys(self) -> None:
        """Clear stored `node_public_keys` in the link state if any."""
        self.query("DELETE FROM public_key;")

    def store_node_public_keys(self, public_keys: set[bytes]) -> None:
        """Store a set of `node_public_keys` in the link state."""
        query = "INSERT INTO public_key (public_key) VALUES (?)"
        data = [(key,) for key in public_keys]
        self.query(query, data)

    def store_node_public_key(self, public_key: bytes) -> None:
        """Store a `node_public_key` in the link state."""
        query = "INSERT INTO public_key (public_key) VALUES (:public_key)"
        self.query(query, {"public_key": public_key})

    def get_node_public_keys(self) -> set[bytes]:
        """Retrieve all currently stored `node_public_keys` as a set."""
        query = "SELECT public_key FROM public_key"
        rows = self.query(query)
        result: set[bytes] = {row["public_key"] for row in rows}
        return result

    def get_run_ids(self) -> set[int]:
        """Retrieve all run IDs."""
        query = "SELECT run_id FROM run;"
        rows = self.query(query)
        return {convert_sint64_to_uint64(row["run_id"]) for row in rows}

    def get_run(self, run_id: int) -> Optional[Run]:
        """Retrieve information about the run with the specified `run_id`."""
        # Convert the uint64 value to sint64 for SQLite
        sint64_run_id = convert_uint64_to_sint64(run_id)
        query = "SELECT * FROM run WHERE run_id = ?;"
        rows = self.query(query, (sint64_run_id,))
        if rows:
            row = rows[0]
            return Run(
                run_id=convert_sint64_to_uint64(row["run_id"]),
                fab_id=row["fab_id"],
                fab_version=row["fab_version"],
                fab_hash=row["fab_hash"],
                override_config=json.loads(row["override_config"]),
                pending_at=row["pending_at"],
                starting_at=row["starting_at"],
                running_at=row["running_at"],
                finished_at=row["finished_at"],
                status=RunStatus(
                    status=determine_run_status(row),
                    sub_status=row["sub_status"],
                    details=row["details"],
                ),
            )
        log(ERROR, "`run_id` does not exist.")
        return None

    def get_run_status(self, run_ids: set[int]) -> dict[int, RunStatus]:
        """Retrieve the statuses for the specified runs."""
        # Convert the uint64 value to sint64 for SQLite
        sint64_run_ids = (convert_uint64_to_sint64(run_id) for run_id in set(run_ids))
        query = f"SELECT * FROM run WHERE run_id IN ({','.join(['?'] * len(run_ids))});"
        rows = self.query(query, tuple(sint64_run_ids))

        return {
            # Restore uint64 run IDs
            convert_sint64_to_uint64(row["run_id"]): RunStatus(
                status=determine_run_status(row),
                sub_status=row["sub_status"],
                details=row["details"],
            )
            for row in rows
        }

    def update_run_status(self, run_id: int, new_status: RunStatus) -> bool:
        """Update the status of the run with the specified `run_id`."""
        # Convert the uint64 value to sint64 for SQLite
        sint64_run_id = convert_uint64_to_sint64(run_id)
        query = "SELECT * FROM run WHERE run_id = ?;"
        rows = self.query(query, (sint64_run_id,))

        # Check if the run_id exists
        if not rows:
            log(ERROR, "`run_id` is invalid")
            return False

        # Check if the status transition is valid
        row = rows[0]
        current_status = RunStatus(
            status=determine_run_status(row),
            sub_status=row["sub_status"],
            details=row["details"],
        )
        if not is_valid_transition(current_status, new_status):
            log(
                ERROR,
                'Invalid status transition: from "%s" to "%s"',
                current_status.status,
                new_status.status,
            )
            return False

        # Check if the sub-status is valid
        if not has_valid_sub_status(current_status):
            log(
                ERROR,
                'Invalid sub-status "%s" for status "%s"',
                current_status.sub_status,
                current_status.status,
            )
            return False

        # Update the status
        query = "UPDATE run SET %s= ?, sub_status = ?, details = ? "
        query += "WHERE run_id = ?;"

        timestamp_fld = ""
        if new_status.status == Status.STARTING:
            timestamp_fld = "starting_at"
        elif new_status.status == Status.RUNNING:
            timestamp_fld = "running_at"
        elif new_status.status == Status.FINISHED:
            timestamp_fld = "finished_at"

        data = (
            now().isoformat(),
            new_status.sub_status,
            new_status.details,
            sint64_run_id,
        )
        self.query(query % timestamp_fld, data)
        return True

    def get_pending_run_id(self) -> Optional[int]:
        """Get the `run_id` of a run with `Status.PENDING` status, if any."""
        pending_run_id = None

        # Fetch all runs with unset `starting_at` (i.e. they are in PENDING status)
        query = "SELECT * FROM run WHERE starting_at = '' LIMIT 1;"
        rows = self.query(query)
        if rows:
            pending_run_id = convert_sint64_to_uint64(rows[0]["run_id"])

        return pending_run_id

    def get_federation_options(self, run_id: int) -> Optional[ConfigsRecord]:
        """Retrieve the federation options for the specified `run_id`."""
        # Convert the uint64 value to sint64 for SQLite
        sint64_run_id = convert_uint64_to_sint64(run_id)
        query = "SELECT federation_options FROM run WHERE run_id = ?;"
        rows = self.query(query, (sint64_run_id,))

        # Check if the run_id exists
        if not rows:
            log(ERROR, "`run_id` is invalid")
            return None

        row = rows[0]
        return configsrecord_from_bytes(row["federation_options"])

    def acknowledge_ping(self, node_id: int, ping_interval: float) -> bool:
        """Acknowledge a ping received from a node, serving as a heartbeat."""
        sint64_node_id = convert_uint64_to_sint64(node_id)

        # Check if the node exists in the `node` table
        query = "SELECT 1 FROM node WHERE node_id = ?"
        if not self.query(query, (sint64_node_id,)):
            return False

        # Update `online_until` and `ping_interval` for the given `node_id`
        query = "UPDATE node SET online_until = ?, ping_interval = ? WHERE node_id = ?"
        self.query(query, (time.time() + ping_interval, ping_interval, sint64_node_id))
        return True

    def get_serverapp_context(self, run_id: int) -> Optional[Context]:
        """Get the context for the specified `run_id`."""
        # Retrieve context if any
        query = "SELECT context FROM context WHERE run_id = ?;"
        rows = self.query(query, (convert_uint64_to_sint64(run_id),))
        context = context_from_bytes(rows[0]["context"]) if rows else None
        return context

    def set_serverapp_context(self, run_id: int, context: Context) -> None:
        """Set the context for the specified `run_id`."""
        # Convert context to bytes
        context_bytes = context_to_bytes(context)
        sint_run_id = convert_uint64_to_sint64(run_id)

        # Check if any existing Context assigned to the run_id
        query = "SELECT COUNT(*) FROM context WHERE run_id = ?;"
        if self.query(query, (sint_run_id,))[0]["COUNT(*)"] > 0:
            # Update context
            query = "UPDATE context SET context = ? WHERE run_id = ?;"
            self.query(query, (context_bytes, sint_run_id))
        else:
            try:
                # Store context
                query = "INSERT INTO context (run_id, context) VALUES (?, ?);"
                self.query(query, (sint_run_id, context_bytes))
            except sqlite3.IntegrityError:
                raise ValueError(f"Run {run_id} not found") from None

    def add_serverapp_log(self, run_id: int, log_message: str) -> None:
        """Add a log entry to the ServerApp logs for the specified `run_id`."""
        # Convert the uint64 value to sint64 for SQLite
        sint64_run_id = convert_uint64_to_sint64(run_id)

        # Store log
        try:
            query = """
                INSERT INTO logs (timestamp, run_id, node_id, log) VALUES (?, ?, ?, ?);
            """
            self.query(query, (now().timestamp(), sint64_run_id, 0, log_message))
        except sqlite3.IntegrityError:
            raise ValueError(f"Run {run_id} not found") from None

    def get_serverapp_log(
        self, run_id: int, after_timestamp: Optional[float]
    ) -> tuple[str, float]:
        """Get the ServerApp logs for the specified `run_id`."""
        # Convert the uint64 value to sint64 for SQLite
        sint64_run_id = convert_uint64_to_sint64(run_id)

        # Check if the run_id exists
        query = "SELECT run_id FROM run WHERE run_id = ?;"
        if not self.query(query, (sint64_run_id,)):
            raise ValueError(f"Run {run_id} not found")

        # Retrieve logs
        if after_timestamp is None:
            after_timestamp = 0.0
        query = """
            SELECT log, timestamp FROM logs
            WHERE run_id = ? AND node_id = ? AND timestamp > ?;
        """
        rows = self.query(query, (sint64_run_id, 0, after_timestamp))
        rows.sort(key=lambda x: x["timestamp"])
        latest_timestamp = rows[-1]["timestamp"] if rows else 0.0
        return "".join(row["log"] for row in rows), latest_timestamp

    def get_valid_message_ins(self, message_id: str) -> Optional[dict[str, Any]]:
        """Check if the Message exists and is valid (not expired).

        Return Message if valid.
        """
        query = """
            SELECT *
            FROM message_ins
            WHERE message_id = :message_id
        """
        data = {"message_id": message_id}
        rows = self.query(query, data)
        if not rows:
            # Message does not exist
            return None

        message_ins = rows[0]
        created_at = message_ins["created_at"]
        ttl = message_ins["ttl"]
        current_time = time.time()

        # Check if TaskIns is expired
        if ttl is not None and created_at + ttl <= current_time:
            return None

        return message_ins


def dict_factory(
    cursor: sqlite3.Cursor,
    row: sqlite3.Row,
) -> dict[str, Any]:
    """Turn SQLite results into dicts.

    Less efficent for retrival of large amounts of data but easier to use.
    """
    fields = [column[0] for column in cursor.description]
    return dict(zip(fields, row))


def message_to_dict(message: Message) -> dict[str, Any]:
    """Transform Message to dict."""
    result = {
        "message_id": message.metadata.message_id,
        "group_id": message.metadata.group_id,
        "run_id": message.metadata.run_id,
        "src_node_id": message.metadata.src_node_id,
        "dst_node_id": message.metadata.dst_node_id,
        "reply_to_message": message.metadata.reply_to_message,
        "created_at": message.metadata.created_at,
        "delivered_at": message.metadata.delivered_at,
        "ttl": message.metadata.ttl,
        "message_type": message.metadata.message_type,
        "content": None,
        "error": None,
    }

    if message.has_content():
        result["content"] = recordset_to_proto(message.content).SerializeToString()
    else:
        result["error"] = error_to_proto(message.error).SerializeToString()

    return result


def dict_to_message(message_dict: dict[str, Any]) -> Message:
    """Transform dict to Message."""
    content, error = None, None
    if (b_content := message_dict.pop("content")) is not None:
        content = recordset_from_proto(ProtoRecordSet.FromString(b_content))
    if (b_error := message_dict.pop("error")) is not None:
        error = error_from_proto(ProtoError.FromString(b_error))

    # Metadata constructor doesn't allow passing created_at. We set it later
    metadata = Metadata(
        **{
            k: v
            for k, v in message_dict.items()
            if k not in ["created_at", "delivered_at"]
        }
    )
    msg = Message(metadata=metadata, content=content, error=error)
    msg.metadata.__dict__["_created_at"] = message_dict["created_at"]
    msg.metadata.delivered_at = message_dict["delivered_at"]
    return msg


def determine_run_status(row: dict[str, Any]) -> str:
    """Determine the status of the run based on timestamp fields."""
    if row["pending_at"]:
        if row["finished_at"]:
            return Status.FINISHED
        if row["starting_at"]:
            if row["running_at"]:
                return Status.RUNNING
            return Status.STARTING
        return Status.PENDING
    run_id = convert_sint64_to_uint64(row["run_id"])
    raise sqlite3.IntegrityError(f"The run {run_id} does not have a valid status.")<|MERGE_RESOLUTION|>--- conflicted
+++ resolved
@@ -44,11 +44,8 @@
 from flwr.common.typing import Run, RunStatus, UserConfig
 
 # pylint: disable=E0611
-<<<<<<< HEAD
-=======
 from flwr.proto.error_pb2 import Error as ProtoError
 from flwr.proto.node_pb2 import Node
->>>>>>> 84532e6e
 from flwr.proto.recordset_pb2 import RecordSet as ProtoRecordSet
 
 # pylint: enable=E0611
