# Copyright 2024 Flower Labs GmbH. All Rights Reserved.
#
# Licensed under the Apache License, Version 2.0 (the "License");
# you may not use this file except in compliance with the License.
# You may obtain a copy of the License at
#
#     http://www.apache.org/licenses/LICENSE-2.0
#
# Unless required by applicable law or agreed to in writing, software
# distributed under the License is distributed on an "AS IS" BASIS,
# WITHOUT WARRANTIES OR CONDITIONS OF ANY KIND, either express or implied.
# See the License for the specific language governing permissions and
# limitations under the License.
# ==============================================================================
"""Tests all LinkState implemenations have to conform to."""
# pylint: disable=invalid-name, too-many-lines, R0904, R0913

import tempfile
import time
import unittest
from abc import abstractmethod
from datetime import datetime, timezone
from typing import Optional
from unittest.mock import patch
from uuid import UUID

from parameterized import parameterized

<<<<<<< HEAD
from flwr.common import (
    DEFAULT_TTL,
    ConfigsRecord,
    Context,
    Error,
    Message,
    RecordSet,
    now,
)
=======
from flwr.common import DEFAULT_TTL, ConfigsRecord, Context, Error, RecordDict, now
>>>>>>> 78fa6399
from flwr.common.constant import SUPERLINK_NODE_ID, ErrorCode, Status, SubStatus
from flwr.common.secure_aggregation.crypto.symmetric_encryption import (
    generate_key_pairs,
    public_key_to_bytes,
)
from flwr.common.serde import message_from_proto, message_to_proto
from flwr.common.typing import RunStatus

# pylint: disable=E0611
from flwr.proto.message_pb2 import Message as ProtoMessage
from flwr.proto.message_pb2 import Metadata as ProtoMetadata
<<<<<<< HEAD
from flwr.proto.recordset_pb2 import RecordSet as ProtoRecordSet
=======
from flwr.proto.recorddict_pb2 import RecordDict as ProtoRecordDict
>>>>>>> 78fa6399

# pylint: enable=E0611
from flwr.server.superlink.linkstate import (
    InMemoryLinkState,
    LinkState,
    SqliteLinkState,
)


class StateTest(unittest.TestCase):
    """Test all state implementations."""

    # This is to True in each child class
    __test__ = False

    @abstractmethod
    def state_factory(self) -> LinkState:
        """Provide state implementation to test."""
        raise NotImplementedError()

    def test_create_and_get_run(self) -> None:
        """Test if create_run and get_run work correctly."""
        # Prepare
        state: LinkState = self.state_factory()
        run_id = state.create_run(
            None, None, "9f86d08", {"test_key": "test_value"}, ConfigsRecord()
        )

        # Execute
        run = state.get_run(run_id)

        # Assert
        assert run is not None
        assert run.run_id == run_id
        assert run.fab_hash == "9f86d08"
        assert run.override_config["test_key"] == "test_value"

    def test_get_all_run_ids(self) -> None:
        """Test if get_run_ids works correctly."""
        # Prepare
        state = self.state_factory()
        run_id1 = state.create_run(
            None, None, "9f86d08", {"test_key": "test_value"}, ConfigsRecord()
        )
        run_id2 = state.create_run(
            None, None, "fffffff", {"mock_key": "mock_value"}, ConfigsRecord()
        )

        # Execute
        run_ids = state.get_run_ids()

        # Assert
        assert run_id1 in run_ids
        assert run_id2 in run_ids

    def test_get_all_run_ids_empty(self) -> None:
        """Test if get_run_ids works correctly when no runs are present."""
        # Prepare
        state = self.state_factory()

        # Execute
        run_ids = state.get_run_ids()

        # Assert
        assert len(run_ids) == 0

    def test_get_pending_run_id(self) -> None:
        """Test if get_pending_run_id works correctly."""
        # Prepare
        state = self.state_factory()
        _ = state.create_run(
            None, None, "9f86d08", {"test_key": "test_value"}, ConfigsRecord()
        )
        run_id2 = state.create_run(
            None, None, "fffffff", {"mock_key": "mock_value"}, ConfigsRecord()
        )
        state.update_run_status(run_id2, RunStatus(Status.STARTING, "", ""))

        # Execute
        pending_run_id = state.get_pending_run_id()
        assert pending_run_id is not None
        run_status_dict = state.get_run_status({pending_run_id})
        assert run_status_dict[pending_run_id].status == Status.PENDING

        # Change state
        state.update_run_status(pending_run_id, RunStatus(Status.STARTING, "", ""))
        # Attempt get pending run
        pending_run_id = state.get_pending_run_id()
        assert pending_run_id is None

    def test_get_and_update_run_status(self) -> None:
        """Test if get_run_status and update_run_status work correctly."""
        # Prepare
        state = self.state_factory()
        run_id1 = state.create_run(
            None, None, "9f86d08", {"test_key": "test_value"}, ConfigsRecord()
        )
        run_id2 = state.create_run(
            None, None, "fffffff", {"mock_key": "mock_value"}, ConfigsRecord()
        )
        state.update_run_status(run_id2, RunStatus(Status.STARTING, "", ""))
        state.update_run_status(run_id2, RunStatus(Status.RUNNING, "", ""))

        # Execute
        run_status_dict = state.get_run_status({run_id1, run_id2})
        status1 = run_status_dict[run_id1]
        status2 = run_status_dict[run_id2]

        # Assert
        assert status1.status == Status.PENDING
        assert status2.status == Status.RUNNING

    @parameterized.expand([(0,), (1,), (2,)])  # type: ignore
    def test_status_transition_valid(
        self, num_transitions_before_finishing: int
    ) -> None:
        """Test valid run status transactions."""
        # Prepare
        state = self.state_factory()
        run_id = state.create_run(
            None, None, "9f86d08", {"test_key": "test_value"}, ConfigsRecord()
        )

        # Execute and assert
        status = state.get_run_status({run_id})[run_id]
        assert status.status == Status.PENDING

        if num_transitions_before_finishing > 0:
            assert state.update_run_status(run_id, RunStatus(Status.STARTING, "", ""))
            status = state.get_run_status({run_id})[run_id]
            assert status.status == Status.STARTING

        if num_transitions_before_finishing > 1:
            assert state.update_run_status(run_id, RunStatus(Status.RUNNING, "", ""))
            status = state.get_run_status({run_id})[run_id]
            assert status.status == Status.RUNNING

        assert state.update_run_status(
            run_id, RunStatus(Status.FINISHED, SubStatus.FAILED, "mock failure")
        )

        status = state.get_run_status({run_id})[run_id]
        assert status.status == Status.FINISHED

    def test_status_transition_invalid(self) -> None:
        """Test invalid run status transitions."""
        # Prepare
        state = self.state_factory()
        run_id = state.create_run(
            None, None, "9f86d08", {"test_key": "test_value"}, ConfigsRecord()
        )
        run_statuses = [
            RunStatus(Status.PENDING, "", ""),
            RunStatus(Status.STARTING, "", ""),
            RunStatus(Status.PENDING, "", ""),
            RunStatus(Status.FINISHED, SubStatus.COMPLETED, ""),
        ]

        # Execute and assert
        # Cannot transition from RunStatus.PENDING to RunStatus.PENDING,
        # RunStatus.RUNNING, or RunStatus.FINISHED with COMPLETED substatus
        for run_status in [s for s in run_statuses if s.status != Status.STARTING]:
            assert not state.update_run_status(run_id, run_status)
        state.update_run_status(run_id, RunStatus(Status.STARTING, "", ""))
        # Cannot transition from RunStatus.STARTING to RunStatus.PENDING,
        # RunStatus.STARTING, or RunStatus.FINISHED with COMPLETED substatus
        for run_status in [s for s in run_statuses if s.status != Status.RUNNING]:
            assert not state.update_run_status(run_id, run_status)
        state.update_run_status(run_id, RunStatus(Status.RUNNING, "", ""))
        # Cannot transition from RunStatus.RUNNING
        # to RunStatus.PENDING, RunStatus.STARTING, or RunStatus.RUNNING
        for run_status in [s for s in run_statuses if s.status != Status.FINISHED]:
            assert not state.update_run_status(run_id, run_status)
        state.update_run_status(
            run_id, RunStatus(Status.FINISHED, SubStatus.COMPLETED, "")
        )
        # Cannot transition to any status from RunStatus.FINISHED
        run_statuses += [
            RunStatus(Status.FINISHED, SubStatus.FAILED, ""),
            RunStatus(Status.FINISHED, SubStatus.STOPPED, ""),
        ]
        for run_status in run_statuses:
            assert not state.update_run_status(run_id, run_status)

    def test_get_message_ins_empty(self) -> None:
        """Validate that a new state has no input Messages."""
        # Prepare
        state = self.state_factory()

        # Assert
        assert state.num_message_ins() == 0

    def test_get_message_res_empty(self) -> None:
        """Validate that a new state has no reply Messages."""
        # Prepare
        state = self.state_factory()

        # Assert
        assert state.num_message_res() == 0

    def test_store_message_ins_one(self) -> None:
        """Test store_message_ins."""
        # Prepare
        state = self.state_factory()
        dt = datetime.now(tz=timezone.utc)
        node_id = state.create_node(1e3)
        run_id = state.create_run(None, None, "9f86d08", {}, ConfigsRecord())
        msg = message_from_proto(
            create_ins_message(
                src_node_id=SUPERLINK_NODE_ID, dst_node_id=node_id, run_id=run_id
            )
        )

        # Execute
        state.store_message_ins(message=msg)
        message_ins_list = state.get_message_ins(node_id=node_id, limit=10)

        # Assert
        # One returned Message
        assert len(message_ins_list) == 1
        assert message_ins_list[0].metadata.delivered_at != ""

        # Attempt to fetch a second time returns empty Message list
        assert len(state.get_message_ins(node_id=node_id, limit=10)) == 0

        actual_message_ins = message_ins_list[0]

        assert datetime.fromisoformat(actual_message_ins.metadata.delivered_at) > dt
        assert actual_message_ins.metadata.ttl > 0

    def test_store_message_ins_invalid_node_id(self) -> None:
        """Test store_message_ins with invalid node_id."""
        # Prepare
        state = self.state_factory()
        node_id = state.create_node(1e3)
        invalid_node_id = 61016 if node_id != 61016 else 61017
        run_id = state.create_run(None, None, "9f86d08", {}, ConfigsRecord())
        # A message for a node that doesn't exist
        msg = message_from_proto(
            create_ins_message(
                src_node_id=SUPERLINK_NODE_ID,
                dst_node_id=invalid_node_id,
                run_id=run_id,
            )
        )
        # A message with src_node_id that's not that of the SuperLink
        msg2 = message_from_proto(
            create_ins_message(src_node_id=61016, dst_node_id=node_id, run_id=run_id)
        )

        # Execute and assert
        assert state.store_message_ins(msg) is None
        assert state.store_message_ins(msg2) is None

    def test_store_and_delete_messages(self) -> None:
        """Test delete_message."""
        # Prepare
        state = self.state_factory()
        node_id = state.create_node(1e3)
        run_id = state.create_run(None, None, "9f86d08", {}, ConfigsRecord())
        msg0 = message_from_proto(
            create_ins_message(
                src_node_id=SUPERLINK_NODE_ID,
                dst_node_id=node_id,
                run_id=run_id,
            )
        )
        msg1 = message_from_proto(
            create_ins_message(
                src_node_id=SUPERLINK_NODE_ID,
                dst_node_id=node_id,
                run_id=run_id,
            )
        )
        msg2 = message_from_proto(
            create_ins_message(
                src_node_id=SUPERLINK_NODE_ID,
                dst_node_id=node_id,
                run_id=run_id,
            )
        )

        # Insert three Messages
        msg_id_0 = state.store_message_ins(message=msg0)
        msg_id_1 = state.store_message_ins(message=msg1)
        msg_id_2 = state.store_message_ins(message=msg2)

        assert msg_id_0
        assert msg_id_1
        assert msg_id_2

        # Get Message to mark them delivered
        msg_ins_list = state.get_message_ins(node_id=node_id, limit=None)

        # Insert one reply Message and retrieve it to mark it as delivered
        msg_res_0 = Message(Error(0), reply_to=msg_ins_list[0])

        _ = state.store_message_res(message=msg_res_0)
        retrieved_msg_res_0 = state.get_message_res(
            message_ids={UUID(msg_res_0.metadata.reply_to_message_id)}
        )[0]
        assert retrieved_msg_res_0.error.code == 0

        # Insert one reply Message, but don't retrieve it
<<<<<<< HEAD
        msg_res_1 = Message(RecordSet(), reply_to=msg_ins_list[1])
=======
        msg_res_1 = msg_ins_list[1].create_reply(content=RecordDict())
>>>>>>> 78fa6399
        _ = state.store_message_res(message=msg_res_1)

        # Situation now:
        # - State has three Message, all of them delivered
        # - State has two Message replies, one of them delivered, the other not
        assert state.num_message_ins() == 3
        assert state.num_message_res() == 2

        state.delete_messages({msg_id_0})
        assert state.num_message_ins() == 2
        assert state.num_message_res() == 1

        state.delete_messages({msg_id_1})
        assert state.num_message_ins() == 1
        assert state.num_message_res() == 0

        state.delete_messages({msg_id_2})
        assert state.num_message_ins() == 0
        assert state.num_message_res() == 0

    def test_get_message_ids_from_run_id(self) -> None:
        """Test get_message_ids_from_run_id."""
        # Prepare
        state = self.state_factory()
        node_id = state.create_node(1e3)
        run_id_0 = state.create_run(None, None, "8g13kl7", {}, ConfigsRecord())
        # Insert Message with the same run_id
        msg0 = message_from_proto(
            create_ins_message(
                src_node_id=SUPERLINK_NODE_ID,
                dst_node_id=node_id,
                run_id=run_id_0,
            )
        )
        msg1 = message_from_proto(
            create_ins_message(
                src_node_id=SUPERLINK_NODE_ID,
                dst_node_id=node_id,
                run_id=run_id_0,
            )
        )
        # Insert a Message with a different run_id
        # then, ensure it does not appear in result
        run_id_1 = state.create_run(None, None, "9f86d08", {}, ConfigsRecord())
        msg2 = message_from_proto(
            create_ins_message(
                src_node_id=SUPERLINK_NODE_ID,
                dst_node_id=node_id,
                run_id=run_id_1,
            )
        )

        # Insert three Messages
        msg_id_0 = state.store_message_ins(message=msg0)
        msg_id_1 = state.store_message_ins(message=msg1)
        msg_id_2 = state.store_message_ins(message=msg2)

        assert msg_id_0
        assert msg_id_1
        assert msg_id_2

        expected_message_ids = {msg_id_0, msg_id_1}

        # Execute
        result = state.get_message_ids_from_run_id(run_id_0)
        bad_result = state.get_message_ids_from_run_id(15)

        self.assertEqual(len(bad_result), 0)
        self.assertSetEqual(result, expected_message_ids)

    # Init tests
    def test_init_state(self) -> None:
        """Test that state is initialized correctly."""
        # Execute
        state = self.state_factory()

        # Assert
        assert isinstance(state, LinkState)

    def test_message_ins_store_identity_and_retrieve_identity(self) -> None:
        """Store identity Message and retrieve it."""
        # Prepare
        state = self.state_factory()
        node_id = state.create_node(1e3)
        run_id = state.create_run(None, None, "9f86d08", {}, ConfigsRecord())
        msg = message_from_proto(
            create_ins_message(
                src_node_id=SUPERLINK_NODE_ID,
                dst_node_id=node_id,
                run_id=run_id,
            )
        )
        # Execute
        message_ins_uuid = state.store_message_ins(msg)
        message_ins_list = state.get_message_ins(node_id=node_id, limit=None)

        # Assert
        assert len(message_ins_list) == 1

        retrieved_message_ins = message_ins_list[0]
        assert retrieved_message_ins.metadata.message_id == str(message_ins_uuid)

    def test_message_ins_store_delivered_and_fail_retrieving(self) -> None:
        """Fail retrieving delivered message."""
        # Prepare
        state = self.state_factory()
        node_id = state.create_node(1e3)
        run_id = state.create_run(None, None, "9f86d08", {}, ConfigsRecord())
        msg = message_from_proto(
            create_ins_message(
                src_node_id=SUPERLINK_NODE_ID,
                dst_node_id=node_id,
                run_id=run_id,
            )
        )
        # Execute
        _ = state.store_message_ins(msg)

        # 1st get: set to delivered
        message_ins_list = state.get_message_ins(node_id=node_id, limit=None)

        assert len(message_ins_list) == 1

        # 2nd get: no Message because it was already delivered before
        message_ins_list = state.get_message_ins(node_id=node_id, limit=None)

        # Assert
        assert len(message_ins_list) == 0

    def test_get_message_ins_limit_throws_for_limit_zero(self) -> None:
        """Fail call with limit=0."""
        # Prepare
        state: LinkState = self.state_factory()

        # Execute & Assert
        with self.assertRaises(AssertionError):
            state.get_message_ins(node_id=2, limit=0)

    def test_message_ins_store_invalid_run_id_and_fail(self) -> None:
        """Store Message with invalid run_id and fail."""
        # Prepare
        state: LinkState = self.state_factory()
        msg = message_from_proto(
            create_ins_message(
                src_node_id=SUPERLINK_NODE_ID,
                dst_node_id=1234,
                run_id=61016,
            )
        )

        # Execute
        message_id = state.store_message_ins(msg)

        # Assert
        assert message_id is None

    def test_node_ids_initial_state(self) -> None:
        """Test retrieving all node_ids and empty initial state."""
        # Prepare
        state: LinkState = self.state_factory()
        run_id = state.create_run(None, None, "9f86d08", {}, ConfigsRecord())

        # Execute
        retrieved_node_ids = state.get_nodes(run_id)

        # Assert
        assert len(retrieved_node_ids) == 0

    def test_create_node_and_get_nodes(self) -> None:
        """Test creating a client node."""
        # Prepare
        state: LinkState = self.state_factory()
        run_id = state.create_run(None, None, "9f86d08", {}, ConfigsRecord())
        node_ids = []

        # Execute
        for _ in range(10):
            node_ids.append(state.create_node(ping_interval=10))
        retrieved_node_ids = state.get_nodes(run_id)

        # Assert
        for i in retrieved_node_ids:
            assert i in node_ids

    def test_create_node_public_key(self) -> None:
        """Test creating a client node with public key."""
        # Prepare
        state: LinkState = self.state_factory()
        public_key = b"mock"
        run_id = state.create_run(None, None, "9f86d08", {}, ConfigsRecord())

        # Execute
        node_id = state.create_node(ping_interval=10)
        state.set_node_public_key(node_id, public_key)
        retrieved_node_ids = state.get_nodes(run_id)
        retrieved_node_id = state.get_node_id(public_key)

        # Assert
        assert len(retrieved_node_ids) == 1
        assert retrieved_node_id == node_id

    def test_create_node_public_key_twice(self) -> None:
        """Test creating a client node with same public key twice."""
        # Prepare
        state: LinkState = self.state_factory()
        public_key = b"mock"
        run_id = state.create_run(None, None, "9f86d08", {}, ConfigsRecord())
        node_id = state.create_node(ping_interval=10)
        state.set_node_public_key(node_id, public_key)

        # Execute
        new_node_id = state.create_node(ping_interval=10)
        try:
            state.set_node_public_key(new_node_id, public_key)
        except ValueError:
            state.delete_node(new_node_id)
        else:
            raise AssertionError("Should have raised ValueError")
        retrieved_node_ids = state.get_nodes(run_id)
        retrieved_node_id = state.get_node_id(public_key)

        # Assert
        assert len(retrieved_node_ids) == 1
        assert retrieved_node_id == node_id

        # Assert node_ids and public_key_to_node_id are synced
        if isinstance(state, InMemoryLinkState):
            assert len(state.node_ids) == 1
            assert len(state.public_key_to_node_id) == 1

    def test_delete_node(self) -> None:
        """Test deleting a client node."""
        # Prepare
        state: LinkState = self.state_factory()
        run_id = state.create_run(None, None, "9f86d08", {}, ConfigsRecord())
        node_id = state.create_node(ping_interval=10)

        # Execute
        state.delete_node(node_id)
        retrieved_node_ids = state.get_nodes(run_id)

        # Assert
        assert len(retrieved_node_ids) == 0

    def test_delete_node_public_key(self) -> None:
        """Test deleting a client node with public key."""
        # Prepare
        state: LinkState = self.state_factory()
        public_key = b"mock"
        run_id = state.create_run(None, None, "9f86d08", {}, ConfigsRecord())
        node_id = state.create_node(ping_interval=10)
        state.set_node_public_key(node_id, public_key)

        # Execute
        state.delete_node(node_id)
        retrieved_node_ids = state.get_nodes(run_id)
        retrieved_node_id = state.get_node_id(public_key)

        # Assert
        assert len(retrieved_node_ids) == 0
        assert retrieved_node_id is None

    def test_get_node_id_wrong_public_key(self) -> None:
        """Test retrieving a client node with wrong public key."""
        # Prepare
        state: LinkState = self.state_factory()
        public_key = b"mock"
        wrong_public_key = b"mock_mock"
        run_id = state.create_run(None, None, "9f86d08", {}, ConfigsRecord())

        # Execute
        node_id = state.create_node(ping_interval=10)
        state.set_node_public_key(node_id, public_key)
        retrieved_node_ids = state.get_nodes(run_id)
        retrieved_node_id = state.get_node_id(wrong_public_key)

        # Assert
        assert len(retrieved_node_ids) == 1
        assert retrieved_node_id is None

    def test_get_nodes_invalid_run_id(self) -> None:
        """Test retrieving all node_ids with invalid run_id."""
        # Prepare
        state: LinkState = self.state_factory()
        state.create_run(None, None, "9f86d08", {}, ConfigsRecord())
        invalid_run_id = 61016
        state.create_node(ping_interval=10)

        # Execute
        retrieved_node_ids = state.get_nodes(invalid_run_id)

        # Assert
        assert len(retrieved_node_ids) == 0

    def test_num_message_ins(self) -> None:
        """Test if num_message_ins returns correct number of not delivered Messages."""
        # Prepare
        state: LinkState = self.state_factory()
        node_id = state.create_node(1e3)
        run_id = state.create_run(None, None, "9f86d08", {}, ConfigsRecord())
        msg0 = message_from_proto(
            create_ins_message(
                src_node_id=SUPERLINK_NODE_ID,
                dst_node_id=node_id,
                run_id=run_id,
            )
        )
        msg1 = message_from_proto(
            create_ins_message(
                src_node_id=SUPERLINK_NODE_ID,
                dst_node_id=node_id,
                run_id=run_id,
            )
        )

        # Insert Messages
        _ = state.store_message_ins(message=msg0)
        _ = state.store_message_ins(message=msg1)

        # Execute
        num = state.num_message_ins()

        # Assert
        assert num == 2

    def test_num_message_res(self) -> None:
        """Test if num_message_res returns correct number of not delivered Message
        replies."""
        # Prepare
        state: LinkState = self.state_factory()
        run_id = state.create_run(None, None, "9f86d08", {}, ConfigsRecord())
        node_id = state.create_node(1e3)

        msg0 = message_from_proto(
            create_ins_message(
                src_node_id=SUPERLINK_NODE_ID,
                dst_node_id=node_id,
                run_id=run_id,
            )
        )
        msg1 = message_from_proto(
            create_ins_message(
                src_node_id=SUPERLINK_NODE_ID,
                dst_node_id=node_id,
                run_id=run_id,
            )
        )

        # Insert Messages
        _ = state.store_message_ins(message=msg0)
        _ = state.store_message_ins(message=msg1)

        # Store replies
<<<<<<< HEAD
        state.store_message_res(Message(RecordSet(), reply_to=msg0))
        state.store_message_res(Message(RecordSet(), reply_to=msg1))
=======
        state.store_message_res(msg0.create_reply(content=RecordDict()))
        state.store_message_res(msg1.create_reply(content=RecordDict()))
>>>>>>> 78fa6399

        # Execute
        num = state.num_message_res()

        # Assert
        assert num == 2

    def test_clear_supernode_auth_keys_and_credentials(self) -> None:
        """Test clear_supernode_auth_keys_and_credentials from linkstate."""
        # Prepare
        state: LinkState = self.state_factory()
        key_pairs = [generate_key_pairs() for _ in range(3)]
        public_keys = {public_key_to_bytes(pair[1]) for pair in key_pairs}

        # Execute (store)
        state.store_node_public_keys(public_keys)

        # Execute (clear)
        state.clear_supernode_auth_keys()
        node_public_keys = state.get_node_public_keys()

        # Assert
        assert node_public_keys == set()

    def test_node_public_keys(self) -> None:
        """Test store_node_public_keys and get_node_public_keys from state."""
        # Prepare
        state: LinkState = self.state_factory()
        key_pairs = [generate_key_pairs() for _ in range(3)]
        public_keys = {public_key_to_bytes(pair[1]) for pair in key_pairs}

        # Execute
        state.store_node_public_keys(public_keys)
        node_public_keys = state.get_node_public_keys()

        # Assert
        assert node_public_keys == public_keys

    def test_node_public_key(self) -> None:
        """Test store_node_public_key and get_node_public_keys from state."""
        # Prepare
        state: LinkState = self.state_factory()
        key_pairs = [generate_key_pairs() for _ in range(3)]
        public_keys = {public_key_to_bytes(pair[1]) for pair in key_pairs}

        # Execute
        for public_key in public_keys:
            state.store_node_public_key(public_key)
        node_public_keys = state.get_node_public_keys()

        # Assert
        assert node_public_keys == public_keys

    def test_acknowledge_ping(self) -> None:
        """Test if acknowledge_ping works and get_nodes return online nodes.

        We permit one missed ping (PING_PATIENCE × ping_interval) before marking the
        node offline, where PING_PATIENCE = 2.
        """
        # Prepare
        state: LinkState = self.state_factory()
        run_id = state.create_run(None, None, "9f86d08", {}, ConfigsRecord())
        node_ids = [state.create_node(ping_interval=10) for _ in range(100)]
        for node_id in node_ids[:70]:
            state.acknowledge_ping(node_id, ping_interval=30)
        for node_id in node_ids[70:]:
            state.acknowledge_ping(node_id, ping_interval=90)

        # Execute
        current_time = time.time()
        # Test with current_time + 70s
        # node_ids[:70] remain online until current_time + PING_PATIENCE * 30s = 60s,
        # node_ids[70:] remain online until current_time + PING_PATIENCE * 90s = 180s.
        # As a result, only node_ids[70:] will be returned by get_nodes().
        with patch("time.time", side_effect=lambda: current_time + 70):
            actual_node_ids = state.get_nodes(run_id)

        # Assert
        self.assertSetEqual(actual_node_ids, set(node_ids[70:]))

    def test_acknowledge_ping_failed(self) -> None:
        """Test that acknowledge_ping returns False when the ping fails."""
        # Prepare
        state: LinkState = self.state_factory()

        # Execute
        is_successful = state.acknowledge_ping(0, ping_interval=30)

        # Assert
        assert not is_successful

    def test_node_unavailable_error(self) -> None:
        """Test if get_message_res return Message containing node unavailable error."""
        # Prepare
        state: LinkState = self.state_factory()
        run_id = state.create_run(None, None, "9f86d08", {}, ConfigsRecord())
        node_id_0 = state.create_node(ping_interval=10)
        node_id_1 = state.create_node(ping_interval=10)

        # Run acknowledge ping
        state.acknowledge_ping(node_id_0, ping_interval=90)
        state.acknowledge_ping(node_id_1, ping_interval=30)

        # Create and store Messages
        in_message_0 = message_from_proto(
            create_ins_message(
                src_node_id=SUPERLINK_NODE_ID,
                dst_node_id=node_id_0,
                run_id=run_id,
            )
        )
        in_message_1 = message_from_proto(
            create_ins_message(
                src_node_id=SUPERLINK_NODE_ID,
                dst_node_id=node_id_1,
                run_id=run_id,
            )
        )
        message_id_0 = state.store_message_ins(in_message_0)
        message_id_1 = state.store_message_ins(in_message_1)
        assert message_id_0 is not None and message_id_1 is not None

        # Get Message to mark them delivered
        state.get_message_ins(node_id=node_id_0, limit=None)
        state.get_message_ins(node_id=node_id_1, limit=None)

        # Create and store reply Messages
        res_message_0 = in_message_0.create_reply(content=RecordDict())
        state.store_message_res(res_message_0)

        # Execute
        current_time = time.time()
        # Test with current_time + 100s
        # node_id_0 remain online until current_time + PING_PATIENCE * 90s = 180s,
        # node_id_1 remain online until current_time + PING_PATIENCE * 30s = 60s.
        # As a result, a reply message with NODE_UNAVAILABLE
        # error will generate for node_id_1.
        with patch("time.time", side_effect=lambda: current_time + 100):
            res_message_list = state.get_message_res({message_id_0, message_id_1})

        # Assert
        assert len(res_message_list) == 2
        # Note: res_message_list[0] corresponds to node_id_1
        # due to the order change from get_message_res()
        err_message = res_message_list[0]
        assert err_message.has_error()
        assert err_message.error.code == ErrorCode.NODE_UNAVAILABLE

    def test_store_message_res_message_ins_expired(self) -> None:
        """Test behavior of store_message_res when the Message it replies to is
        expired."""
        # Prepare
        state: LinkState = self.state_factory()
        run_id = state.create_run(None, None, "9f86d08", {}, ConfigsRecord())
        node_id = state.create_node(1e3)
        # Create and store a message
        msg = message_from_proto(
            create_ins_message(
                src_node_id=SUPERLINK_NODE_ID, dst_node_id=node_id, run_id=run_id
            )
        )
        state.store_message_ins(message=msg)

        msg_to_reply_to = state.get_message_ins(node_id=node_id, limit=2)[0]
<<<<<<< HEAD
        reply_msg = Message(RecordSet(), reply_to=msg_to_reply_to)
=======
        reply_msg = msg_to_reply_to.create_reply(content=RecordDict())
>>>>>>> 78fa6399

        # This patch respresents a very slow communication/ClientApp execution
        # that triggers TTL
        with patch(
            "time.time",
            side_effect=lambda: msg.metadata.created_at + msg.metadata.ttl + 0.1,
        ):  # Expired by 0.1 seconds
            # Execute
            result = state.store_message_res(reply_msg)

        # Assert
        assert result is None
        assert state.num_message_ins() == 1
        assert state.num_message_res() == 0

    # pylint: disable=W0212
    def test_store_message_res_limit_ttl(self) -> None:
        """Test store_message_res regarding the TTL in reply Message."""
        current_time = time.time()

        test_cases = [
            (
                current_time - 5,
                10,
                current_time - 2,
                6,
                True,
            ),  # Message within allowed TTL
            (
                current_time - 5,
                10,
                current_time - 2,
                15,
                False,
            ),  # Message TTL exceeds max allowed TTL
        ]

        for (
            msg_ins_created_at,
            msg_ins_ttl,
            msg_res_created_at,
            msg_res_ttl,
            expected_store_result,
        ) in test_cases:

            # Prepare
            state: LinkState = self.state_factory()
            run_id = state.create_run(None, None, "9f86d08", {}, ConfigsRecord())
            node_id = state.create_node(1e3)

            # Create message, tweak created_at and store
            msg = message_from_proto(
                create_ins_message(
                    src_node_id=SUPERLINK_NODE_ID, dst_node_id=node_id, run_id=run_id
                )
            )

            msg.metadata.created_at = msg_ins_created_at
            msg.metadata.ttl = msg_ins_ttl
            state.store_message_ins(message=msg)

<<<<<<< HEAD
            reply_msg = Message(RecordSet(), reply_to=msg)
=======
            reply_msg = msg.create_reply(content=RecordDict())
>>>>>>> 78fa6399
            reply_msg.metadata.created_at = msg_res_created_at
            reply_msg.metadata.ttl = msg_res_ttl

            # Execute
            res = state.store_message_res(reply_msg)

            # Assert
            if expected_store_result:
                assert res is not None
            else:
                assert res is None

    def test_get_message_ins_not_return_expired(self) -> None:
        """Test get_message_ins not to return expired Messages."""
        # Prepare
        state = self.state_factory()
        node_id = state.create_node(1e3)
        run_id = state.create_run(None, None, "9f86d08", {}, ConfigsRecord())
        # Create message, tweak created_at, ttl and store
        msg = message_from_proto(
            create_ins_message(
                src_node_id=SUPERLINK_NODE_ID, dst_node_id=node_id, run_id=run_id
            )
        )
        msg.metadata.created_at = time.time() - 5
        msg.metadata.ttl = 5.1

        # Execute
        state.store_message_ins(message=msg)

        # Assert
        with patch("time.time", side_effect=lambda: msg.metadata.created_at + 6.1):
            message_list = state.get_message_ins(node_id=2, limit=None)
            assert len(message_list) == 0

    def test_get_message_res_expired_message_ins(self) -> None:
        """Test get_message_res to return error Message if the inquired message has
        expired."""
        # Prepare
        state = self.state_factory()
        node_id = state.create_node(1e3)
        run_id = state.create_run(None, None, "9f86d08", {}, ConfigsRecord())

        # A message that will expire before it gets pulled
        msg1 = message_from_proto(
            create_ins_message(
                src_node_id=SUPERLINK_NODE_ID, dst_node_id=node_id, run_id=run_id
            )
        )
        ins_msg1_id = state.store_message_ins(msg1)
        assert ins_msg1_id
        assert state.num_message_ins() == 1
        with patch(
            "time.time",
            side_effect=lambda: msg1.metadata.created_at + msg1.metadata.ttl + 0.1,
        ):  # over TTL limit

            res_msg = state.get_message_res({ins_msg1_id})[0]
            assert res_msg.has_error()
            assert res_msg.error.code == ErrorCode.MESSAGE_UNAVAILABLE

    def test_get_message_res_reply_not_ready(self) -> None:
        """Test get_message_res to return nothing since reply Message isn't present."""
        # Prepare
        state = self.state_factory()
        node_id = state.create_node(1e3)
        run_id = state.create_run(None, None, "9f86d08", {}, ConfigsRecord())

        msg = message_from_proto(
            create_ins_message(
                src_node_id=SUPERLINK_NODE_ID, dst_node_id=node_id, run_id=run_id
            )
        )
        ins_msg_id = state.store_message_ins(msg)
        assert ins_msg_id

        reply = state.get_message_res({ins_msg_id})
        assert len(reply) == 0
        # Check message contains error informing reply message hasn't arrived
        assert state.num_message_ins() == 1
        assert state.num_message_res() == 0

    def test_get_message_res_returns_empty_for_missing_message_ins(self) -> None:
        """Test that get_message_res returns an empty result when the corresponding
        Message does not exist."""
        # Prepare
        state = self.state_factory()
        message_ins_id = "5b0a3fc2-edba-4525-a89a-04b83420b7c8"
        # Execute
        message_res_list = state.get_message_res(message_ids={UUID(message_ins_id)})

        # Assert
        assert len(message_res_list) == 1
        assert message_res_list[0].has_error()
        assert message_res_list[0].error.code == ErrorCode.MESSAGE_UNAVAILABLE

    def test_get_message_res_return_successful(self) -> None:
        """Test get_message_res returns correct Message."""
        # Prepare
        state = self.state_factory()
        node_id = state.create_node(1e3)
        run_id = state.create_run(None, None, "9f86d08", {}, ConfigsRecord())

        msg = message_from_proto(
            create_ins_message(
                src_node_id=SUPERLINK_NODE_ID, dst_node_id=node_id, run_id=run_id
            )
        )
        ins_msg_id = state.store_message_ins(msg)
        assert state.num_message_ins() == 1
        assert ins_msg_id
        # Fetch ins message
        ins_msg = state.get_message_ins(node_id=node_id, limit=1)[0]
        # Create reply and insert
<<<<<<< HEAD
        res_msg = Message(RecordSet(), reply_to=ins_msg)
=======
        res_msg = ins_msg.create_reply(content=RecordDict())
>>>>>>> 78fa6399
        state.store_message_res(res_msg)
        assert state.num_message_res() == 1

        # Fetch reply
        reply_msg = state.get_message_res({ins_msg_id})

        # Assert
        assert reply_msg[0].metadata.dst_node_id == msg.metadata.src_node_id

        # We haven't called deletion of messages
        assert state.num_message_ins() == 1
        assert state.num_message_res() == 1

    def test_store_message_res_fail_if_dst_src_node_id_mismatch(self) -> None:
        """Test store_message_res to fail if there is a mismatch between the dst_node_id
        of orginal Message and the src_node_id of the reply Message."""
        # Prepare
        state = self.state_factory()
        node_id = state.create_node(1e3)
        run_id = state.create_run(None, None, "9f86d08", {}, ConfigsRecord())

        msg = message_from_proto(
            create_ins_message(
                src_node_id=SUPERLINK_NODE_ID, dst_node_id=node_id, run_id=run_id
            )
        )
        state.store_message_ins(msg)
        assert state.num_message_ins() == 1

        # Fetch ins message
        ins_msg = state.get_message_ins(node_id=node_id, limit=1)[0]
        assert state.num_message_ins() == 1

        # Create reply, modify src_node_id and insert
<<<<<<< HEAD
        res_msg = Message(RecordSet(), reply_to=ins_msg)
=======
        res_msg = ins_msg.create_reply(content=RecordDict())
>>>>>>> 78fa6399
        # pylint: disable=W0212
        res_msg.metadata._src_node_id = node_id + 1  # type: ignore
        msg_res_id = state.store_message_res(res_msg)

        # Assert
        assert msg_res_id is None
        assert state.num_message_ins() == 1
        assert state.num_message_res() == 0

    def test_get_set_serverapp_context(self) -> None:
        """Test get and set serverapp context."""
        # Prepare
        state: LinkState = self.state_factory()
        context = Context(
            run_id=1,
            node_id=SUPERLINK_NODE_ID,
            node_config={"mock": "mock"},
            state=RecordDict(),
            run_config={"test": "test"},
        )
        run_id = state.create_run(None, None, "9f86d08", {}, ConfigsRecord())

        # Execute
        init = state.get_serverapp_context(run_id)
        state.set_serverapp_context(run_id, context)
        retrieved_context = state.get_serverapp_context(run_id)

        # Assert
        assert init is None
        assert retrieved_context == context

    def test_set_context_invalid_run_id(self) -> None:
        """Test set_serverapp_context with invalid run_id."""
        # Prepare
        state: LinkState = self.state_factory()
        context = Context(
            run_id=1,
            node_id=1234,
            node_config={"mock": "mock"},
            state=RecordDict(),
            run_config={"test": "test"},
        )

        # Execute and assert
        with self.assertRaises(ValueError):
            state.set_serverapp_context(61016, context)  # Invalid run_id

    def test_add_serverapp_log_invalid_run_id(self) -> None:
        """Test adding serverapp log with invalid run_id."""
        # Prepare
        state: LinkState = self.state_factory()
        invalid_run_id = 99999
        log_entry = "Invalid log entry"

        # Execute and assert
        with self.assertRaises(ValueError):
            state.add_serverapp_log(invalid_run_id, log_entry)

    def test_get_serverapp_log_invalid_run_id(self) -> None:
        """Test retrieving serverapp log with invalid run_id."""
        # Prepare
        state: LinkState = self.state_factory()
        invalid_run_id = 99999

        # Execute and assert
        with self.assertRaises(ValueError):
            state.get_serverapp_log(invalid_run_id, after_timestamp=None)

    def test_add_and_get_serverapp_log(self) -> None:
        """Test adding and retrieving serverapp logs."""
        # Prepare
        state: LinkState = self.state_factory()
        run_id = state.create_run(None, None, "9f86d08", {}, ConfigsRecord())
        log_entry_1 = "Log entry 1"
        log_entry_2 = "Log entry 2"
        timestamp = now().timestamp()

        # Execute
        state.add_serverapp_log(run_id, log_entry_1)
        state.add_serverapp_log(run_id, log_entry_2)
        retrieved_logs, latest = state.get_serverapp_log(
            run_id, after_timestamp=timestamp
        )

        # Assert
        assert latest > timestamp
        assert log_entry_1 + log_entry_2 == retrieved_logs

    def test_get_serverapp_log_after_timestamp(self) -> None:
        """Test retrieving serverapp logs after a specific timestamp."""
        # Prepare
        state: LinkState = self.state_factory()
        run_id = state.create_run(None, None, "9f86d08", {}, ConfigsRecord())
        log_entry_1 = "Log entry 1"
        log_entry_2 = "Log entry 2"
        state.add_serverapp_log(run_id, log_entry_1)
        timestamp = now().timestamp()
        state.add_serverapp_log(run_id, log_entry_2)

        # Execute
        retrieved_logs, latest = state.get_serverapp_log(
            run_id, after_timestamp=timestamp
        )

        # Assert
        assert latest > timestamp
        assert log_entry_1 not in retrieved_logs
        assert log_entry_2 == retrieved_logs

    def test_get_serverapp_log_after_timestamp_no_logs(self) -> None:
        """Test retrieving serverapp logs after a specific timestamp but no logs are
        found."""
        # Prepare
        state: LinkState = self.state_factory()
        run_id = state.create_run(None, None, "9f86d08", {}, ConfigsRecord())
        log_entry = "Log entry"
        state.add_serverapp_log(run_id, log_entry)
        timestamp = now().timestamp()

        # Execute
        retrieved_logs, latest = state.get_serverapp_log(
            run_id, after_timestamp=timestamp
        )

        # Assert
        assert latest == 0
        assert retrieved_logs == ""

    def test_create_run_with_and_without_federation_options(self) -> None:
        """Test that the recording and fetching of federation options works."""
        # Prepare
        state = self.state_factory()
        # A run w/ federation options
        fed_options = ConfigsRecord({"setting-a": 123, "setting-b": [4, 5, 6]})
        run_id = state.create_run(
            None,
            None,
            "fffffff",
            {"mock_key": "mock_value"},
            federation_options=fed_options,
        )
        state.update_run_status(run_id, RunStatus(Status.STARTING, "", ""))

        # Execute
        fed_options_fetched = state.get_federation_options(run_id=run_id)

        # Assert
        assert fed_options_fetched == fed_options

        # Generate a run_id that doesn't exist. Then check None is returned
        unique_int = next(num for num in range(0, 1) if num not in {run_id})
        assert state.get_federation_options(run_id=unique_int) is None


def create_ins_message(
    src_node_id: int,
    dst_node_id: int,
    run_id: int,
) -> ProtoMessage:
    """Create a Message for testing."""
    return ProtoMessage(
        metadata=ProtoMetadata(
            run_id=run_id,
            message_id="",
            src_node_id=src_node_id,
            dst_node_id=dst_node_id,
            group_id="",
            ttl=DEFAULT_TTL,
            message_type="query",
            created_at=now().timestamp(),
        ),
        content=ProtoRecordDict(parameters={}, metrics={}, configs={}),
    )


def create_res_message(
    src_node_id: int,
    dst_node_id: int,
    run_id: int,
    error: Optional[Error] = None,
) -> ProtoMessage:
    """Create a (reply) Message for testing."""
    in_msg_proto = create_ins_message(
        src_node_id=dst_node_id, dst_node_id=src_node_id, run_id=run_id
    )
    in_msg = message_from_proto(in_msg_proto)

    if error:
        out_msg = Message(error, reply_to=in_msg)
    else:
<<<<<<< HEAD
        out_msg = Message(RecordSet(), reply_to=in_msg)
=======
        out_msg = in_msg.create_reply(content=RecordDict())
>>>>>>> 78fa6399

    return message_to_proto(out_msg)


class InMemoryStateTest(StateTest):
    """Test InMemoryState implementation."""

    __test__ = True

    def state_factory(self) -> LinkState:
        """Return InMemoryState."""
        return InMemoryLinkState()


class SqliteInMemoryStateTest(StateTest, unittest.TestCase):
    """Test SqliteState implemenation with in-memory database."""

    __test__ = True

    def state_factory(self) -> SqliteLinkState:
        """Return SqliteState with in-memory database."""
        state = SqliteLinkState(":memory:")
        state.initialize()
        return state

    def test_initialize(self) -> None:
        """Test initialization."""
        # Prepare
        state = self.state_factory()

        # Execute
        result = state.query("SELECT name FROM sqlite_schema;")

        # Assert
        assert len(result) == 15


class SqliteFileBasedTest(StateTest, unittest.TestCase):
    """Test SqliteState implemenation with file-based database."""

    __test__ = True

    def state_factory(self) -> SqliteLinkState:
        """Return SqliteState with file-based database."""
        # pylint: disable-next=consider-using-with,attribute-defined-outside-init
        self.tmp_file = tempfile.NamedTemporaryFile()
        state = SqliteLinkState(database_path=self.tmp_file.name)
        state.initialize()
        return state

    def test_initialize(self) -> None:
        """Test initialization."""
        # Prepare
        state = self.state_factory()

        # Execute
        result = state.query("SELECT name FROM sqlite_schema;")

        # Assert
        assert len(result) == 15


if __name__ == "__main__":
    unittest.main(verbosity=2)<|MERGE_RESOLUTION|>--- conflicted
+++ resolved
@@ -26,19 +26,15 @@
 
 from parameterized import parameterized
 
-<<<<<<< HEAD
 from flwr.common import (
     DEFAULT_TTL,
     ConfigsRecord,
     Context,
     Error,
     Message,
-    RecordSet,
+    RecordDict,
     now,
 )
-=======
-from flwr.common import DEFAULT_TTL, ConfigsRecord, Context, Error, RecordDict, now
->>>>>>> 78fa6399
 from flwr.common.constant import SUPERLINK_NODE_ID, ErrorCode, Status, SubStatus
 from flwr.common.secure_aggregation.crypto.symmetric_encryption import (
     generate_key_pairs,
@@ -50,11 +46,7 @@
 # pylint: disable=E0611
 from flwr.proto.message_pb2 import Message as ProtoMessage
 from flwr.proto.message_pb2 import Metadata as ProtoMetadata
-<<<<<<< HEAD
-from flwr.proto.recordset_pb2 import RecordSet as ProtoRecordSet
-=======
 from flwr.proto.recorddict_pb2 import RecordDict as ProtoRecordDict
->>>>>>> 78fa6399
 
 # pylint: enable=E0611
 from flwr.server.superlink.linkstate import (
@@ -359,11 +351,7 @@
         assert retrieved_msg_res_0.error.code == 0
 
         # Insert one reply Message, but don't retrieve it
-<<<<<<< HEAD
-        msg_res_1 = Message(RecordSet(), reply_to=msg_ins_list[1])
-=======
-        msg_res_1 = msg_ins_list[1].create_reply(content=RecordDict())
->>>>>>> 78fa6399
+        msg_res_1 = Message(RecordDict(), reply_to=msg_ins_list[1])
         _ = state.store_message_res(message=msg_res_1)
 
         # Situation now:
@@ -717,13 +705,8 @@
         _ = state.store_message_ins(message=msg1)
 
         # Store replies
-<<<<<<< HEAD
-        state.store_message_res(Message(RecordSet(), reply_to=msg0))
-        state.store_message_res(Message(RecordSet(), reply_to=msg1))
-=======
-        state.store_message_res(msg0.create_reply(content=RecordDict()))
-        state.store_message_res(msg1.create_reply(content=RecordDict()))
->>>>>>> 78fa6399
+        state.store_message_res(Message(RecordDict(), reply_to=msg0))
+        state.store_message_res(Message(RecordDict(), reply_to=msg1))
 
         # Execute
         num = state.num_message_res()
@@ -888,11 +871,7 @@
         state.store_message_ins(message=msg)
 
         msg_to_reply_to = state.get_message_ins(node_id=node_id, limit=2)[0]
-<<<<<<< HEAD
-        reply_msg = Message(RecordSet(), reply_to=msg_to_reply_to)
-=======
-        reply_msg = msg_to_reply_to.create_reply(content=RecordDict())
->>>>>>> 78fa6399
+        reply_msg = Message(RecordDict(), reply_to=msg_to_reply_to)
 
         # This patch respresents a very slow communication/ClientApp execution
         # that triggers TTL
@@ -954,11 +933,7 @@
             msg.metadata.ttl = msg_ins_ttl
             state.store_message_ins(message=msg)
 
-<<<<<<< HEAD
-            reply_msg = Message(RecordSet(), reply_to=msg)
-=======
-            reply_msg = msg.create_reply(content=RecordDict())
->>>>>>> 78fa6399
+            reply_msg = Message(RecordDict(), reply_to=msg)
             reply_msg.metadata.created_at = msg_res_created_at
             reply_msg.metadata.ttl = msg_res_ttl
 
@@ -1073,11 +1048,7 @@
         # Fetch ins message
         ins_msg = state.get_message_ins(node_id=node_id, limit=1)[0]
         # Create reply and insert
-<<<<<<< HEAD
-        res_msg = Message(RecordSet(), reply_to=ins_msg)
-=======
-        res_msg = ins_msg.create_reply(content=RecordDict())
->>>>>>> 78fa6399
+        res_msg = Message(RecordDict(), reply_to=ins_msg)
         state.store_message_res(res_msg)
         assert state.num_message_res() == 1
 
@@ -1112,11 +1083,7 @@
         assert state.num_message_ins() == 1
 
         # Create reply, modify src_node_id and insert
-<<<<<<< HEAD
-        res_msg = Message(RecordSet(), reply_to=ins_msg)
-=======
-        res_msg = ins_msg.create_reply(content=RecordDict())
->>>>>>> 78fa6399
+        res_msg = Message(RecordDict(), reply_to=ins_msg)
         # pylint: disable=W0212
         res_msg.metadata._src_node_id = node_id + 1  # type: ignore
         msg_res_id = state.store_message_res(res_msg)
@@ -1307,11 +1274,7 @@
     if error:
         out_msg = Message(error, reply_to=in_msg)
     else:
-<<<<<<< HEAD
-        out_msg = Message(RecordSet(), reply_to=in_msg)
-=======
-        out_msg = in_msg.create_reply(content=RecordDict())
->>>>>>> 78fa6399
+        out_msg = Message(RecordDict(), reply_to=in_msg)
 
     return message_to_proto(out_msg)
 
