# Copyright 2024 Flower Labs GmbH. All Rights Reserved.
#
# Licensed under the Apache License, Version 2.0 (the "License");
# you may not use this file except in compliance with the License.
# You may obtain a copy of the License at
#
#     http://www.apache.org/licenses/LICENSE-2.0
#
# Unless required by applicable law or agreed to in writing, software
# distributed under the License is distributed on an "AS IS" BASIS,
# WITHOUT WARRANTIES OR CONDITIONS OF ANY KIND, either express or implied.
# See the License for the specific language governing permissions and
# limitations under the License.
# ==============================================================================
"""Tests all LinkState implemenations have to conform to."""
# pylint: disable=invalid-name, too-many-lines, R0904, R0913

import tempfile
import time
import unittest
from abc import abstractmethod
from datetime import datetime, timezone
from unittest.mock import patch
from uuid import UUID

<<<<<<< HEAD
from flwr.common import DEFAULT_TTL, Context, RecordSet, now
from flwr.common.constant import Status, SubStatus
=======
from flwr.common import DEFAULT_TTL, ConfigsRecord, Context, RecordSet, now
from flwr.common.constant import ErrorCode, Status, SubStatus
>>>>>>> 11665ee9
from flwr.common.secure_aggregation.crypto.symmetric_encryption import (
    generate_key_pairs,
    private_key_to_bytes,
    public_key_to_bytes,
)
from flwr.common.typing import RunStatus

# pylint: disable=E0611
from flwr.proto.node_pb2 import Node
from flwr.proto.recordset_pb2 import RecordSet as ProtoRecordSet
from flwr.proto.task_pb2 import Task, TaskIns, TaskRes

# pylint: enable=E0611
from flwr.server.superlink.linkstate import (
    InMemoryLinkState,
    LinkState,
    SqliteLinkState,
)


class StateTest(unittest.TestCase):
    """Test all state implementations."""

    # This is to True in each child class
    __test__ = False

    @abstractmethod
    def state_factory(self) -> LinkState:
        """Provide state implementation to test."""
        raise NotImplementedError()

    def test_create_and_get_run(self) -> None:
        """Test if create_run and get_run work correctly."""
        # Prepare
        state: LinkState = self.state_factory()
        run_id = state.create_run(
            None, None, "9f86d08", {"test_key": "test_value"}, ConfigsRecord()
        )

        # Execute
        run = state.get_run(run_id)

        # Assert
        assert run is not None
        assert run.run_id == run_id
        assert run.fab_hash == "9f86d08"
        assert run.override_config["test_key"] == "test_value"

    def test_get_pending_run_id(self) -> None:
        """Test if get_pending_run_id works correctly."""
        # Prepare
        state = self.state_factory()
        _ = state.create_run(
            None, None, "9f86d08", {"test_key": "test_value"}, ConfigsRecord()
        )
        run_id2 = state.create_run(
            None, None, "fffffff", {"mock_key": "mock_value"}, ConfigsRecord()
        )
        state.update_run_status(run_id2, RunStatus(Status.STARTING, "", ""))

        # Execute
        pending_run_id = state.get_pending_run_id()
        assert pending_run_id is not None
        run_status_dict = state.get_run_status({pending_run_id})
        assert run_status_dict[pending_run_id].status == Status.PENDING

        # Change state
        state.update_run_status(pending_run_id, RunStatus(Status.STARTING, "", ""))
        # Attempt get pending run
        pending_run_id = state.get_pending_run_id()
        assert pending_run_id is None

    def test_get_and_update_run_status(self) -> None:
        """Test if get_run_status and update_run_status work correctly."""
        # Prepare
        state = self.state_factory()
        run_id1 = state.create_run(
            None, None, "9f86d08", {"test_key": "test_value"}, ConfigsRecord()
        )
        run_id2 = state.create_run(
            None, None, "fffffff", {"mock_key": "mock_value"}, ConfigsRecord()
        )
        state.update_run_status(run_id2, RunStatus(Status.STARTING, "", ""))
        state.update_run_status(run_id2, RunStatus(Status.RUNNING, "", ""))

        # Execute
        run_status_dict = state.get_run_status({run_id1, run_id2})
        status1 = run_status_dict[run_id1]
        status2 = run_status_dict[run_id2]

        # Assert
        assert status1.status == Status.PENDING
        assert status2.status == Status.RUNNING

    def test_status_transition_valid(self) -> None:
        """Test valid run status transactions."""
        # Prepare
        state = self.state_factory()
        run_id = state.create_run(
            None, None, "9f86d08", {"test_key": "test_value"}, ConfigsRecord()
        )

        # Execute and assert
        status1 = state.get_run_status({run_id})[run_id]
        assert state.update_run_status(run_id, RunStatus(Status.STARTING, "", ""))
        status2 = state.get_run_status({run_id})[run_id]
        assert state.update_run_status(run_id, RunStatus(Status.RUNNING, "", ""))
        status3 = state.get_run_status({run_id})[run_id]
        assert state.update_run_status(
            run_id, RunStatus(Status.FINISHED, SubStatus.FAILED, "mock failure")
        )
        status4 = state.get_run_status({run_id})[run_id]

        assert status1.status == Status.PENDING
        assert status2.status == Status.STARTING
        assert status3.status == Status.RUNNING
        assert status4.status == Status.FINISHED

    def test_status_transition_invalid(self) -> None:
        """Test invalid run status transitions."""
        # Prepare
        state = self.state_factory()
        run_id = state.create_run(
            None, None, "9f86d08", {"test_key": "test_value"}, ConfigsRecord()
        )
        run_statuses = [
            RunStatus(Status.PENDING, "", ""),
            RunStatus(Status.STARTING, "", ""),
            RunStatus(Status.PENDING, "", ""),
            RunStatus(Status.FINISHED, SubStatus.COMPLETED, ""),
            RunStatus(Status.FINISHED, SubStatus.FAILED, ""),
            RunStatus(Status.FINISHED, SubStatus.STOPPED, ""),
        ]

        # Execute and assert
        # Cannot transition from RunStatus.PENDING
        # to RunStatus.PENDING, RunStatus.RUNNING, or RunStatus.FINISHED
        for run_status in [s for s in run_statuses if s.status != Status.STARTING]:
            assert not state.update_run_status(run_id, run_status)
        state.update_run_status(run_id, RunStatus(Status.STARTING, "", ""))
        # Cannot transition from RunStatus.STARTING
        # to RunStatus.PENDING, RunStatus.STARTING, or RunStatus.FINISHED
        for run_status in [s for s in run_statuses if s.status != Status.RUNNING]:
            assert not state.update_run_status(run_id, run_status)
        state.update_run_status(run_id, RunStatus(Status.RUNNING, "", ""))
        # Cannot transition from RunStatus.RUNNING
        # to RunStatus.PENDING, RunStatus.STARTING, or RunStatus.RUNNING
        for run_status in [s for s in run_statuses if s.status != Status.FINISHED]:
            assert not state.update_run_status(run_id, run_status)
        state.update_run_status(
            run_id, RunStatus(Status.FINISHED, SubStatus.COMPLETED, "")
        )
        # Cannot transition to any status from RunStatus.FINISHED
        for run_status in run_statuses:
            assert not state.update_run_status(run_id, run_status)

    def test_get_task_ins_empty(self) -> None:
        """Validate that a new state has no TaskIns."""
        # Prepare
        state = self.state_factory()

        # Execute
        num_task_ins = state.num_task_ins()

        # Assert
        assert num_task_ins == 0

    def test_get_task_res_empty(self) -> None:
        """Validate that a new state has no TaskRes."""
        # Prepare
        state = self.state_factory()

        # Execute
        num_tasks_res = state.num_task_res()

        # Assert
        assert num_tasks_res == 0

    def test_store_task_ins_one(self) -> None:
        """Test store_task_ins."""
        # Prepare
        state = self.state_factory()
        node_id = state.create_node(1e3)
        run_id = state.create_run(None, None, "9f86d08", {}, ConfigsRecord())
        task_ins = create_task_ins(
            consumer_node_id=node_id, anonymous=False, run_id=run_id
        )

        assert task_ins.task.created_at < time.time()  # pylint: disable=no-member
        assert task_ins.task.delivered_at == ""  # pylint: disable=no-member

        # Execute
        state.store_task_ins(task_ins=task_ins)
        task_ins_list = state.get_task_ins(node_id=node_id, limit=10)

        # Assert
        assert len(task_ins_list) == 1

        actual_task_ins = task_ins_list[0]

        assert actual_task_ins.task_id == task_ins.task_id  # pylint: disable=no-member
        assert actual_task_ins.HasField("task")

        actual_task = actual_task_ins.task

        assert actual_task.delivered_at != ""

        assert actual_task.created_at < actual_task.pushed_at
        assert datetime.fromisoformat(actual_task.delivered_at) > datetime(
            2020, 1, 1, tzinfo=timezone.utc
        )
        assert actual_task.ttl > 0

    def test_store_task_ins_invalid_node_id(self) -> None:
        """Test store_task_ins with invalid node_id."""
        # Prepare
        state = self.state_factory()
        node_id = state.create_node(1e3)
        invalid_node_id = 61016 if node_id != 61016 else 61017
        run_id = state.create_run(None, None, "9f86d08", {}, ConfigsRecord())
        task_ins = create_task_ins(
            consumer_node_id=invalid_node_id, anonymous=False, run_id=run_id
        )
        task_ins2 = create_task_ins(
            consumer_node_id=node_id, anonymous=False, run_id=run_id
        )
        task_ins2.task.producer.node_id = 61016

        # Execute and assert
        assert state.store_task_ins(task_ins) is None
        assert state.store_task_ins(task_ins2) is None

    def test_store_and_delete_tasks(self) -> None:
        """Test delete_tasks."""
        # Prepare
        state = self.state_factory()
        node_id = state.create_node(1e3)
        run_id = state.create_run(None, None, "9f86d08", {}, ConfigsRecord())
        task_ins_0 = create_task_ins(
            consumer_node_id=node_id, anonymous=False, run_id=run_id
        )
        task_ins_1 = create_task_ins(
            consumer_node_id=node_id, anonymous=False, run_id=run_id
        )
        task_ins_2 = create_task_ins(
            consumer_node_id=node_id, anonymous=False, run_id=run_id
        )

        # Insert three TaskIns
        task_id_0 = state.store_task_ins(task_ins=task_ins_0)
        task_id_1 = state.store_task_ins(task_ins=task_ins_1)
        task_id_2 = state.store_task_ins(task_ins=task_ins_2)

        assert task_id_0
        assert task_id_1
        assert task_id_2

        # Get TaskIns to mark them delivered
        _ = state.get_task_ins(node_id=node_id, limit=None)

        # Insert one TaskRes and retrive it to mark it as delivered
        task_res_0 = create_task_res(
            producer_node_id=node_id,
            anonymous=False,
            ancestry=[str(task_id_0)],
            run_id=run_id,
        )

        _ = state.store_task_res(task_res=task_res_0)
        _ = state.get_task_res(task_ids={task_id_0})

        # Insert one TaskRes, but don't retrive it
        task_res_1: TaskRes = create_task_res(
            producer_node_id=node_id,
            anonymous=False,
            ancestry=[str(task_id_1)],
            run_id=run_id,
        )
        _ = state.store_task_res(task_res=task_res_1)

        # Situation now:
        # - State has three TaskIns, all of them delivered
        # - State has two TaskRes, one of the delivered, the other not

        assert state.num_task_ins() == 2
        assert state.num_task_res() == 1

    # Init tests
    def test_init_state(self) -> None:
        """Test that state is initialized correctly."""
        # Execute
        state = self.state_factory()

        # Assert
        assert isinstance(state, LinkState)

    # TaskIns tests
    def test_task_ins_store_anonymous_and_retrieve_anonymous(self) -> None:
        """Store one TaskIns.

        Create anonymous task and retrieve it.
        """
        # Prepare
        state: LinkState = self.state_factory()
        run_id = state.create_run(None, None, "9f86d08", {}, ConfigsRecord())
        task_ins = create_task_ins(consumer_node_id=0, anonymous=True, run_id=run_id)

        # Execute
        task_ins_uuid = state.store_task_ins(task_ins)
        task_ins_list = state.get_task_ins(node_id=None, limit=None)

        # Assert
        assert len(task_ins_list) == 1
        assert task_ins_list[0].task_id == str(task_ins_uuid)

    def test_task_ins_store_anonymous_and_fail_retrieving_identitiy(self) -> None:
        """Store anonymous TaskIns and fail to retrieve it."""
        # Prepare
        state: LinkState = self.state_factory()
        run_id = state.create_run(None, None, "9f86d08", {}, ConfigsRecord())
        task_ins = create_task_ins(consumer_node_id=0, anonymous=True, run_id=run_id)

        # Execute
        _ = state.store_task_ins(task_ins)
        task_ins_list = state.get_task_ins(node_id=1, limit=None)

        # Assert
        assert len(task_ins_list) == 0

    def test_task_ins_store_identity_and_fail_retrieving_anonymous(self) -> None:
        """Store identity TaskIns and fail retrieving it as anonymous."""
        # Prepare
        state: LinkState = self.state_factory()
        node_id = state.create_node(1e3)
        run_id = state.create_run(None, None, "9f86d08", {}, ConfigsRecord())
        task_ins = create_task_ins(
            consumer_node_id=node_id, anonymous=False, run_id=run_id
        )

        # Execute
        _ = state.store_task_ins(task_ins)
        task_ins_list = state.get_task_ins(node_id=None, limit=None)

        # Assert
        assert len(task_ins_list) == 0

    def test_task_ins_store_identity_and_retrieve_identity(self) -> None:
        """Store identity TaskIns and retrieve it."""
        # Prepare
        state: LinkState = self.state_factory()
        node_id = state.create_node(1e3)
        run_id = state.create_run(None, None, "9f86d08", {}, ConfigsRecord())
        task_ins = create_task_ins(
            consumer_node_id=node_id, anonymous=False, run_id=run_id
        )

        # Execute
        task_ins_uuid = state.store_task_ins(task_ins)
        task_ins_list = state.get_task_ins(node_id=node_id, limit=None)

        # Assert
        assert len(task_ins_list) == 1

        retrieved_task_ins = task_ins_list[0]
        assert retrieved_task_ins.task_id == str(task_ins_uuid)

    def test_task_ins_store_delivered_and_fail_retrieving(self) -> None:
        """Fail retrieving delivered task."""
        # Prepare
        state: LinkState = self.state_factory()
        node_id = state.create_node(1e3)
        run_id = state.create_run(None, None, "9f86d08", {}, ConfigsRecord())
        task_ins = create_task_ins(
            consumer_node_id=node_id, anonymous=False, run_id=run_id
        )

        # Execute
        _ = state.store_task_ins(task_ins)

        # 1st get: set to delivered
        task_ins_list = state.get_task_ins(node_id=node_id, limit=None)

        assert len(task_ins_list) == 1

        # 2nd get: no TaskIns because it was already delivered before
        task_ins_list = state.get_task_ins(node_id=1, limit=None)

        # Assert
        assert len(task_ins_list) == 0

    def test_get_task_ins_limit_throws_for_limit_zero(self) -> None:
        """Fail call with limit=0."""
        # Prepare
        state: LinkState = self.state_factory()

        # Execute & Assert
        with self.assertRaises(AssertionError):
            state.get_task_ins(node_id=1, limit=0)

    def test_task_ins_store_invalid_run_id_and_fail(self) -> None:
        """Store TaskIns with invalid run_id and fail."""
        # Prepare
        state: LinkState = self.state_factory()
        task_ins = create_task_ins(consumer_node_id=0, anonymous=True, run_id=61016)

        # Execute
        task_id = state.store_task_ins(task_ins)

        # Assert
        assert task_id is None

    # TaskRes tests
    def test_task_res_store_and_retrieve_by_task_ins_id(self) -> None:
        """Store TaskRes retrieve it by task_ins_id."""
        # Prepare
        state: LinkState = self.state_factory()
        run_id = state.create_run(None, None, "9f86d08", {}, ConfigsRecord())

        task_ins = create_task_ins(consumer_node_id=0, anonymous=True, run_id=run_id)
        task_ins_id = state.store_task_ins(task_ins)

        task_res = create_task_res(
            producer_node_id=0,
            anonymous=True,
            ancestry=[str(task_ins_id)],
            run_id=run_id,
        )

        # Execute
        task_res_uuid = state.store_task_res(task_res)

        assert task_ins_id
        task_res_list = state.get_task_res(task_ids={task_ins_id})

        # Assert
        retrieved_task_res = task_res_list[0]
        assert retrieved_task_res.task_id == str(task_res_uuid)

    def test_node_ids_initial_state(self) -> None:
        """Test retrieving all node_ids and empty initial state."""
        # Prepare
        state: LinkState = self.state_factory()
        run_id = state.create_run(None, None, "9f86d08", {}, ConfigsRecord())

        # Execute
        retrieved_node_ids = state.get_nodes(run_id)

        # Assert
        assert len(retrieved_node_ids) == 0

    def test_create_node_and_get_nodes(self) -> None:
        """Test creating a client node."""
        # Prepare
        state: LinkState = self.state_factory()
        run_id = state.create_run(None, None, "9f86d08", {}, ConfigsRecord())
        node_ids = []

        # Execute
        for _ in range(10):
            node_ids.append(state.create_node(ping_interval=10))
        retrieved_node_ids = state.get_nodes(run_id)

        # Assert
        for i in retrieved_node_ids:
            assert i in node_ids

    def test_create_node_public_key(self) -> None:
        """Test creating a client node with public key."""
        # Prepare
        state: LinkState = self.state_factory()
        public_key = b"mock"
        run_id = state.create_run(None, None, "9f86d08", {}, ConfigsRecord())

        # Execute
        node_id = state.create_node(ping_interval=10, public_key=public_key)
        retrieved_node_ids = state.get_nodes(run_id)
        retrieved_node_id = state.get_node_id(public_key)

        # Assert
        assert len(retrieved_node_ids) == 1
        assert retrieved_node_id == node_id

    def test_create_node_public_key_twice(self) -> None:
        """Test creating a client node with same public key twice."""
        # Prepare
        state: LinkState = self.state_factory()
        public_key = b"mock"
        run_id = state.create_run(None, None, "9f86d08", {}, ConfigsRecord())
        node_id = state.create_node(ping_interval=10, public_key=public_key)

        # Execute
        new_node_id = state.create_node(ping_interval=10, public_key=public_key)
        retrieved_node_ids = state.get_nodes(run_id)
        retrieved_node_id = state.get_node_id(public_key)

        # Assert
        assert new_node_id == 0
        assert len(retrieved_node_ids) == 1
        assert retrieved_node_id == node_id

        # Assert node_ids and public_key_to_node_id are synced
        if isinstance(state, InMemoryLinkState):
            assert len(state.node_ids) == 1
            assert len(state.public_key_to_node_id) == 1

    def test_delete_node(self) -> None:
        """Test deleting a client node."""
        # Prepare
        state: LinkState = self.state_factory()
        run_id = state.create_run(None, None, "9f86d08", {}, ConfigsRecord())
        node_id = state.create_node(ping_interval=10)

        # Execute
        state.delete_node(node_id)
        retrieved_node_ids = state.get_nodes(run_id)

        # Assert
        assert len(retrieved_node_ids) == 0

    def test_delete_node_public_key(self) -> None:
        """Test deleting a client node with public key."""
        # Prepare
        state: LinkState = self.state_factory()
        public_key = b"mock"
        run_id = state.create_run(None, None, "9f86d08", {}, ConfigsRecord())
        node_id = state.create_node(ping_interval=10, public_key=public_key)

        # Execute
        state.delete_node(node_id, public_key=public_key)
        retrieved_node_ids = state.get_nodes(run_id)
        retrieved_node_id = state.get_node_id(public_key)

        # Assert
        assert len(retrieved_node_ids) == 0
        assert retrieved_node_id is None

    def test_delete_node_public_key_none(self) -> None:
        """Test deleting a client node with public key."""
        # Prepare
        state: LinkState = self.state_factory()
        public_key = b"mock"
        run_id = state.create_run(None, None, "9f86d08", {}, ConfigsRecord())
        node_id = 0

        # Execute & Assert
        with self.assertRaises(ValueError):
            state.delete_node(node_id, public_key=public_key)

        retrieved_node_ids = state.get_nodes(run_id)
        retrieved_node_id = state.get_node_id(public_key)

        assert len(retrieved_node_ids) == 0
        assert retrieved_node_id is None

    def test_delete_node_wrong_public_key(self) -> None:
        """Test deleting a client node with wrong public key."""
        # Prepare
        state: LinkState = self.state_factory()
        public_key = b"mock"
        wrong_public_key = b"mock_mock"
        run_id = state.create_run(None, None, "9f86d08", {}, ConfigsRecord())
        node_id = state.create_node(ping_interval=10, public_key=public_key)

        # Execute & Assert
        with self.assertRaises(ValueError):
            state.delete_node(node_id, public_key=wrong_public_key)

        retrieved_node_ids = state.get_nodes(run_id)
        retrieved_node_id = state.get_node_id(public_key)

        assert len(retrieved_node_ids) == 1
        assert retrieved_node_id == node_id

    def test_get_node_id_wrong_public_key(self) -> None:
        """Test retrieving a client node with wrong public key."""
        # Prepare
        state: LinkState = self.state_factory()
        public_key = b"mock"
        wrong_public_key = b"mock_mock"
        run_id = state.create_run(None, None, "9f86d08", {}, ConfigsRecord())

        # Execute
        state.create_node(ping_interval=10, public_key=public_key)
        retrieved_node_ids = state.get_nodes(run_id)
        retrieved_node_id = state.get_node_id(wrong_public_key)

        # Assert
        assert len(retrieved_node_ids) == 1
        assert retrieved_node_id is None

    def test_get_nodes_invalid_run_id(self) -> None:
        """Test retrieving all node_ids with invalid run_id."""
        # Prepare
        state: LinkState = self.state_factory()
        state.create_run(None, None, "9f86d08", {}, ConfigsRecord())
        invalid_run_id = 61016
        state.create_node(ping_interval=10)

        # Execute
        retrieved_node_ids = state.get_nodes(invalid_run_id)

        # Assert
        assert len(retrieved_node_ids) == 0

    def test_num_task_ins(self) -> None:
        """Test if num_tasks returns correct number of not delivered task_ins."""
        # Prepare
        state: LinkState = self.state_factory()
        run_id = state.create_run(None, None, "9f86d08", {}, ConfigsRecord())
        task_0 = create_task_ins(consumer_node_id=0, anonymous=True, run_id=run_id)
        task_1 = create_task_ins(consumer_node_id=0, anonymous=True, run_id=run_id)

        # Store two tasks
        state.store_task_ins(task_0)
        state.store_task_ins(task_1)

        # Execute
        num = state.num_task_ins()

        # Assert
        assert num == 2

    def test_num_task_res(self) -> None:
        """Test if num_tasks returns correct number of not delivered task_res."""
        # Prepare
        state: LinkState = self.state_factory()
        run_id = state.create_run(None, None, "9f86d08", {}, ConfigsRecord())

        task_ins_0 = create_task_ins(consumer_node_id=0, anonymous=True, run_id=run_id)
        task_ins_1 = create_task_ins(consumer_node_id=0, anonymous=True, run_id=run_id)
        task_ins_id_0 = state.store_task_ins(task_ins_0)
        task_ins_id_1 = state.store_task_ins(task_ins_1)

        task_0 = create_task_res(
            producer_node_id=0,
            anonymous=True,
            ancestry=[str(task_ins_id_0)],
            run_id=run_id,
        )
        task_1 = create_task_res(
            producer_node_id=0,
            anonymous=True,
            ancestry=[str(task_ins_id_1)],
            run_id=run_id,
        )

        # Store two tasks
        state.store_task_res(task_0)
        state.store_task_res(task_1)

        # Execute
        num = state.num_task_res()

        # Assert
        assert num == 2

    def test_server_private_public_key(self) -> None:
        """Test get server private and public key after inserting."""
        # Prepare
        state: LinkState = self.state_factory()
        private_key, public_key = generate_key_pairs()
        private_key_bytes = private_key_to_bytes(private_key)
        public_key_bytes = public_key_to_bytes(public_key)

        # Execute
        state.store_server_private_public_key(private_key_bytes, public_key_bytes)
        server_private_key = state.get_server_private_key()
        server_public_key = state.get_server_public_key()

        # Assert
        assert server_private_key == private_key_bytes
        assert server_public_key == public_key_bytes

    def test_server_private_public_key_none(self) -> None:
        """Test get server private and public key without inserting."""
        # Prepare
        state: LinkState = self.state_factory()

        # Execute
        server_private_key = state.get_server_private_key()
        server_public_key = state.get_server_public_key()

        # Assert
        assert server_private_key is None
        assert server_public_key is None

    def test_store_server_private_public_key_twice(self) -> None:
        """Test inserting private and public key twice."""
        # Prepare
        state: LinkState = self.state_factory()
        private_key, public_key = generate_key_pairs()
        private_key_bytes = private_key_to_bytes(private_key)
        public_key_bytes = public_key_to_bytes(public_key)
        new_private_key, new_public_key = generate_key_pairs()
        new_private_key_bytes = private_key_to_bytes(new_private_key)
        new_public_key_bytes = public_key_to_bytes(new_public_key)

        # Execute
        state.store_server_private_public_key(private_key_bytes, public_key_bytes)

        # Assert
        with self.assertRaises(RuntimeError):
            state.store_server_private_public_key(
                new_private_key_bytes, new_public_key_bytes
            )

    def test_node_public_keys(self) -> None:
        """Test store_node_public_keys and get_node_public_keys from state."""
        # Prepare
        state: LinkState = self.state_factory()
        key_pairs = [generate_key_pairs() for _ in range(3)]
        public_keys = {public_key_to_bytes(pair[1]) for pair in key_pairs}

        # Execute
        state.store_node_public_keys(public_keys)
        node_public_keys = state.get_node_public_keys()

        # Assert
        assert node_public_keys == public_keys

    def test_node_public_key(self) -> None:
        """Test store_node_public_key and get_node_public_keys from state."""
        # Prepare
        state: LinkState = self.state_factory()
        key_pairs = [generate_key_pairs() for _ in range(3)]
        public_keys = {public_key_to_bytes(pair[1]) for pair in key_pairs}

        # Execute
        for public_key in public_keys:
            state.store_node_public_key(public_key)
        node_public_keys = state.get_node_public_keys()

        # Assert
        assert node_public_keys == public_keys

    def test_acknowledge_ping(self) -> None:
        """Test if acknowledge_ping works and if get_nodes return online nodes."""
        # Prepare
        state: LinkState = self.state_factory()
        run_id = state.create_run(None, None, "9f86d08", {}, ConfigsRecord())
        node_ids = [state.create_node(ping_interval=10) for _ in range(100)]
        for node_id in node_ids[:70]:
            state.acknowledge_ping(node_id, ping_interval=30)
        for node_id in node_ids[70:]:
            state.acknowledge_ping(node_id, ping_interval=90)

        # Execute
        current_time = time.time()
        with patch("time.time", side_effect=lambda: current_time + 50):
            actual_node_ids = state.get_nodes(run_id)

        # Assert
        self.assertSetEqual(actual_node_ids, set(node_ids[70:]))

<<<<<<< HEAD
=======
    def test_node_unavailable_error(self) -> None:
        """Test if get_task_res return TaskRes containing node unavailable error."""
        # Prepare
        state: LinkState = self.state_factory()
        run_id = state.create_run(None, None, "9f86d08", {}, ConfigsRecord())
        node_id_0 = state.create_node(ping_interval=90)
        node_id_1 = state.create_node(ping_interval=30)
        # Create and store TaskIns
        task_ins_0 = create_task_ins(
            consumer_node_id=node_id_0, anonymous=False, run_id=run_id
        )
        task_ins_1 = create_task_ins(
            consumer_node_id=node_id_1, anonymous=False, run_id=run_id
        )
        task_id_0 = state.store_task_ins(task_ins=task_ins_0)
        task_id_1 = state.store_task_ins(task_ins=task_ins_1)
        assert task_id_0 is not None and task_id_1 is not None

        # Get TaskIns to mark them delivered
        state.get_task_ins(node_id=node_id_0, limit=None)

        # Create and store TaskRes
        task_res_0 = create_task_res(
            producer_node_id=node_id_0,
            anonymous=False,
            ancestry=[str(task_id_0)],
            run_id=run_id,
        )
        state.store_task_res(task_res_0)

        # Execute
        current_time = time.time()
        task_res_list: list[TaskRes] = []
        with patch("time.time", side_effect=lambda: current_time + 50):
            task_res_list = state.get_task_res({task_id_0, task_id_1})

        # Assert
        assert len(task_res_list) == 2
        err_taskres = task_res_list[1]
        assert err_taskres.task.HasField("error")
        assert err_taskres.task.error.code == ErrorCode.NODE_UNAVAILABLE

>>>>>>> 11665ee9
    def test_store_task_res_task_ins_expired(self) -> None:
        """Test behavior of store_task_res when the TaskIns it references is expired."""
        # Prepare
        state: LinkState = self.state_factory()
        run_id = state.create_run(None, None, "9f86d08", {}, ConfigsRecord())

        task_ins = create_task_ins(consumer_node_id=0, anonymous=True, run_id=run_id)
        task_ins.task.created_at = time.time() - task_ins.task.ttl + 0.5
        task_ins_id = state.store_task_ins(task_ins)

        with patch(
            "time.time",
            side_effect=lambda: task_ins.task.created_at + task_ins.task.ttl + 0.1,
        ):  # Expired by 0.1 seconds
            task = create_task_res(
                producer_node_id=0,
                anonymous=True,
                ancestry=[str(task_ins_id)],
                run_id=run_id,
            )

            # Execute
            result = state.store_task_res(task)

        # Assert
        assert result is None

    def test_store_task_res_limit_ttl(self) -> None:
        """Test the behavior of store_task_res regarding the TTL limit of TaskRes."""
        current_time = time.time()

        test_cases = [
            (
                current_time - 5,
                10,
                current_time - 2,
                6,
                True,
            ),  # TaskRes within allowed TTL
            (
                current_time - 5,
                10,
                current_time - 2,
                15,
                False,
            ),  # TaskRes TTL exceeds max allowed TTL
        ]

        for (
            task_ins_created_at,
            task_ins_ttl,
            task_res_created_at,
            task_res_ttl,
            expected_store_result,
        ) in test_cases:

            # Prepare
            state: LinkState = self.state_factory()
            run_id = state.create_run(None, None, "9f86d08", {}, ConfigsRecord())

            task_ins = create_task_ins(
                consumer_node_id=0, anonymous=True, run_id=run_id
            )
            task_ins.task.created_at = task_ins_created_at
            task_ins.task.ttl = task_ins_ttl
            task_ins_id = state.store_task_ins(task_ins)

            task_res = create_task_res(
                producer_node_id=0,
                anonymous=True,
                ancestry=[str(task_ins_id)],
                run_id=run_id,
            )
            task_res.task.created_at = task_res_created_at
            task_res.task.ttl = task_res_ttl

            # Execute
            res = state.store_task_res(task_res)

            # Assert
            if expected_store_result:
                assert res is not None
            else:
                assert res is None

    def test_get_task_ins_not_return_expired(self) -> None:
        """Test get_task_ins not to return expired tasks."""
        # Prepare
        state = self.state_factory()
        node_id = state.create_node(1e3)
        run_id = state.create_run(None, None, "9f86d08", {}, ConfigsRecord())
        task_ins = create_task_ins(
            consumer_node_id=node_id, anonymous=False, run_id=run_id
        )
        task_ins.task.created_at = time.time() - 5
        task_ins.task.ttl = 5.0

        # Execute
        state.store_task_ins(task_ins=task_ins)

        # Assert
        with patch("time.time", side_effect=lambda: task_ins.task.created_at + 6.1):
            task_ins_list = state.get_task_ins(node_id=1, limit=None)
            assert len(task_ins_list) == 0

    def test_get_task_res_expired_task_ins(self) -> None:
        """Test get_task_res to return error TaskRes if its TaskIns has expired."""
        # Prepare
        state = self.state_factory()
        node_id = state.create_node(1e3)
        run_id = state.create_run(None, None, "9f86d08", {}, ConfigsRecord())
        task_ins = create_task_ins(
            consumer_node_id=node_id, anonymous=False, run_id=run_id
        )
        task_ins.task.created_at = time.time() - 5
        task_ins.task.ttl = 5.1

        task_id = state.store_task_ins(task_ins=task_ins)

        task_res = create_task_res(
            producer_node_id=1,
            anonymous=False,
            ancestry=[str(task_id)],
            run_id=run_id,
        )
        task_res.task.ttl = 0.1
        _ = state.store_task_res(task_res=task_res)

        with patch("time.time", side_effect=lambda: task_ins.task.created_at + 6.1):
            # Execute
            assert task_id is not None
            task_res_list = state.get_task_res(task_ids={task_id})

            # Assert
            assert len(task_res_list) == 1
            assert task_res_list[0].task.HasField("error")
            assert state.num_task_ins() == state.num_task_res() == 0

    def test_get_task_res_returns_empty_for_missing_taskins(self) -> None:
        """Test that get_task_res returns an empty result when the corresponding TaskIns
        does not exist."""
        # Prepare
        state = self.state_factory()
        run_id = state.create_run(None, None, "9f86d08", {}, ConfigsRecord())
        task_ins_id = "5b0a3fc2-edba-4525-a89a-04b83420b7c8"

        task_res = create_task_res(
            producer_node_id=1,
            anonymous=False,
            ancestry=[str(task_ins_id)],
            run_id=run_id,
        )
        _ = state.store_task_res(task_res=task_res)

        # Execute
        task_res_list = state.get_task_res(task_ids={UUID(task_ins_id)})

        # Assert
        assert len(task_res_list) == 1
        assert task_res_list[0].task.HasField("error")
        assert state.num_task_ins() == state.num_task_res() == 0

    def test_get_task_res_return_if_not_expired(self) -> None:
        """Test get_task_res to return TaskRes if its TaskIns exists and is not
        expired."""
        # Prepare
        state = self.state_factory()
        node_id = state.create_node(1e3)
        run_id = state.create_run(None, None, "9f86d08", {}, ConfigsRecord())
        task_ins = create_task_ins(
            consumer_node_id=node_id, anonymous=False, run_id=run_id
        )
        task_ins.task.created_at = time.time() - 5
        task_ins.task.ttl = 7.1

        task_id = state.store_task_ins(task_ins=task_ins)

        task_res = create_task_res(
            producer_node_id=node_id,
            anonymous=False,
            ancestry=[str(task_id)],
            run_id=run_id,
        )
        task_res.task.ttl = 0.1
        _ = state.store_task_res(task_res=task_res)

        with patch("time.time", side_effect=lambda: task_ins.task.created_at + 6.1):
            # Execute
            assert task_id is not None
            task_res_list = state.get_task_res(task_ids={task_id})

            # Assert
            assert len(task_res_list) != 0

    def test_store_task_res_fail_if_consumer_producer_id_mismatch(self) -> None:
        """Test store_task_res to fail if there is a mismatch between the
        consumer_node_id of taskIns and the producer_node_id of taskRes."""
        # Prepare
        state = self.state_factory()
        node_id = state.create_node(1e3)
        run_id = state.create_run(None, None, "9f86d08", {}, ConfigsRecord())
        task_ins = create_task_ins(
            consumer_node_id=node_id, anonymous=False, run_id=run_id
        )

        task_id = state.store_task_ins(task_ins=task_ins)

        task_res = create_task_res(
            # Different than consumer_node_id
            producer_node_id=100 if node_id != 100 else 101,
            anonymous=False,
            ancestry=[str(task_id)],
            run_id=run_id,
        )

        # Execute
        task_res_uuid = state.store_task_res(task_res=task_res)

        # Assert
        assert task_res_uuid is None

    def test_get_set_serverapp_context(self) -> None:
        """Test get and set serverapp context."""
        # Prepare
        state: LinkState = self.state_factory()
        context = Context(
            run_id=1,
            node_id=0,
            node_config={"mock": "mock"},
            state=RecordSet(),
            run_config={"test": "test"},
        )
        run_id = state.create_run(None, None, "9f86d08", {}, ConfigsRecord())

        # Execute
        init = state.get_serverapp_context(run_id)
        state.set_serverapp_context(run_id, context)
        retrieved_context = state.get_serverapp_context(run_id)

        # Assert
        assert init is None
        assert retrieved_context == context

    def test_set_context_invalid_run_id(self) -> None:
        """Test set_serverapp_context with invalid run_id."""
        # Prepare
        state: LinkState = self.state_factory()
        context = Context(
            run_id=1,
            node_id=0,
            node_config={"mock": "mock"},
            state=RecordSet(),
            run_config={"test": "test"},
        )

        # Execute and assert
        with self.assertRaises(ValueError):
            state.set_serverapp_context(61016, context)  # Invalid run_id

    def test_add_serverapp_log_invalid_run_id(self) -> None:
        """Test adding serverapp log with invalid run_id."""
        # Prepare
        state: LinkState = self.state_factory()
        invalid_run_id = 99999
        log_entry = "Invalid log entry"

        # Execute and assert
        with self.assertRaises(ValueError):
            state.add_serverapp_log(invalid_run_id, log_entry)

    def test_get_serverapp_log_invalid_run_id(self) -> None:
        """Test retrieving serverapp log with invalid run_id."""
        # Prepare
        state: LinkState = self.state_factory()
        invalid_run_id = 99999

        # Execute and assert
        with self.assertRaises(ValueError):
            state.get_serverapp_log(invalid_run_id, after_timestamp=None)

    def test_add_and_get_serverapp_log(self) -> None:
        """Test adding and retrieving serverapp logs."""
        # Prepare
        state: LinkState = self.state_factory()
        run_id = state.create_run(None, None, "9f86d08", {}, ConfigsRecord())
        log_entry_1 = "Log entry 1"
        log_entry_2 = "Log entry 2"
        timestamp = now().timestamp()

        # Execute
        state.add_serverapp_log(run_id, log_entry_1)
        state.add_serverapp_log(run_id, log_entry_2)
        retrieved_logs, latest = state.get_serverapp_log(
            run_id, after_timestamp=timestamp
        )

        # Assert
        assert latest > timestamp
        assert log_entry_1 + log_entry_2 == retrieved_logs

    def test_get_serverapp_log_after_timestamp(self) -> None:
        """Test retrieving serverapp logs after a specific timestamp."""
        # Prepare
        state: LinkState = self.state_factory()
        run_id = state.create_run(None, None, "9f86d08", {}, ConfigsRecord())
        log_entry_1 = "Log entry 1"
        log_entry_2 = "Log entry 2"
        state.add_serverapp_log(run_id, log_entry_1)
        timestamp = now().timestamp()
        state.add_serverapp_log(run_id, log_entry_2)

        # Execute
        retrieved_logs, latest = state.get_serverapp_log(
            run_id, after_timestamp=timestamp
        )

        # Assert
        assert latest > timestamp
        assert log_entry_1 not in retrieved_logs
        assert log_entry_2 == retrieved_logs

    def test_get_serverapp_log_after_timestamp_no_logs(self) -> None:
        """Test retrieving serverapp logs after a specific timestamp but no logs are
        found."""
        # Prepare
        state: LinkState = self.state_factory()
        run_id = state.create_run(None, None, "9f86d08", {}, ConfigsRecord())
        log_entry = "Log entry"
        state.add_serverapp_log(run_id, log_entry)
        timestamp = now().timestamp()

        # Execute
        retrieved_logs, latest = state.get_serverapp_log(
            run_id, after_timestamp=timestamp
        )

        # Assert
        assert latest == 0
        assert retrieved_logs == ""

    def test_create_run_with_and_without_federation_options(self) -> None:
        """Test that the recording and fetching of federation options works."""
        # Prepare
        state = self.state_factory()
        # A run w/ federation options
        fed_options = ConfigsRecord({"setting-a": 123, "setting-b": [4, 5, 6]})
        run_id = state.create_run(
            None,
            None,
            "fffffff",
            {"mock_key": "mock_value"},
            federation_options=fed_options,
        )
        state.update_run_status(run_id, RunStatus(Status.STARTING, "", ""))

        # Execute
        fed_options_fetched = state.get_federation_options(run_id=run_id)

        # Assert
        assert fed_options_fetched == fed_options

        # Generate a run_id that doesn't exist. Then check None is returned
        unique_int = next(num for num in range(0, 1) if num not in {run_id})
        assert state.get_federation_options(run_id=unique_int) is None


def create_task_ins(
    consumer_node_id: int,
    anonymous: bool,
    run_id: int,
    delivered_at: str = "",
) -> TaskIns:
    """Create a TaskIns for testing."""
    consumer = Node(
        node_id=consumer_node_id,
        anonymous=anonymous,
    )
    task = TaskIns(
        task_id="",
        group_id="",
        run_id=run_id,
        task=Task(
            delivered_at=delivered_at,
            producer=Node(node_id=0, anonymous=True),
            consumer=consumer,
            task_type="mock",
            recordset=ProtoRecordSet(parameters={}, metrics={}, configs={}),
            ttl=DEFAULT_TTL,
            created_at=time.time(),
        ),
    )
    task.task.pushed_at = time.time()
    return task


def create_task_res(
    producer_node_id: int,
    anonymous: bool,
    ancestry: list[str],
    run_id: int,
) -> TaskRes:
    """Create a TaskRes for testing."""
    task_res = TaskRes(
        task_id="",
        group_id="",
        run_id=run_id,
        task=Task(
            producer=Node(node_id=producer_node_id, anonymous=anonymous),
            consumer=Node(node_id=0, anonymous=True),
            ancestry=ancestry,
            task_type="mock",
            recordset=ProtoRecordSet(parameters={}, metrics={}, configs={}),
            ttl=DEFAULT_TTL,
            created_at=time.time(),
        ),
    )
    task_res.task.pushed_at = time.time()
    return task_res


class InMemoryStateTest(StateTest):
    """Test InMemoryState implementation."""

    __test__ = True

    def state_factory(self) -> LinkState:
        """Return InMemoryState."""
        return InMemoryLinkState()


class SqliteInMemoryStateTest(StateTest, unittest.TestCase):
    """Test SqliteState implemenation with in-memory database."""

    __test__ = True

    def state_factory(self) -> SqliteLinkState:
        """Return SqliteState with in-memory database."""
        state = SqliteLinkState(":memory:")
        state.initialize()
        return state

    def test_initialize(self) -> None:
        """Test initialization."""
        # Prepare
        state = self.state_factory()

        # Execute
        result = state.query("SELECT name FROM sqlite_schema;")

        # Assert
        assert len(result) == 17


class SqliteFileBasedTest(StateTest, unittest.TestCase):
    """Test SqliteState implemenation with file-based database."""

    __test__ = True

    def state_factory(self) -> SqliteLinkState:
        """Return SqliteState with file-based database."""
        # pylint: disable-next=consider-using-with,attribute-defined-outside-init
        self.tmp_file = tempfile.NamedTemporaryFile()
        state = SqliteLinkState(database_path=self.tmp_file.name)
        state.initialize()
        return state

    def test_initialize(self) -> None:
        """Test initialization."""
        # Prepare
        state = self.state_factory()

        # Execute
        result = state.query("SELECT name FROM sqlite_schema;")

        # Assert
        assert len(result) == 17


if __name__ == "__main__":
    unittest.main(verbosity=2)<|MERGE_RESOLUTION|>--- conflicted
+++ resolved
@@ -23,13 +23,8 @@
 from unittest.mock import patch
 from uuid import UUID
 
-<<<<<<< HEAD
-from flwr.common import DEFAULT_TTL, Context, RecordSet, now
+from flwr.common import DEFAULT_TTL, ConfigsRecord, Context, RecordSet, now
 from flwr.common.constant import Status, SubStatus
-=======
-from flwr.common import DEFAULT_TTL, ConfigsRecord, Context, RecordSet, now
-from flwr.common.constant import ErrorCode, Status, SubStatus
->>>>>>> 11665ee9
 from flwr.common.secure_aggregation.crypto.symmetric_encryption import (
     generate_key_pairs,
     private_key_to_bytes,
@@ -784,51 +779,6 @@
         # Assert
         self.assertSetEqual(actual_node_ids, set(node_ids[70:]))
 
-<<<<<<< HEAD
-=======
-    def test_node_unavailable_error(self) -> None:
-        """Test if get_task_res return TaskRes containing node unavailable error."""
-        # Prepare
-        state: LinkState = self.state_factory()
-        run_id = state.create_run(None, None, "9f86d08", {}, ConfigsRecord())
-        node_id_0 = state.create_node(ping_interval=90)
-        node_id_1 = state.create_node(ping_interval=30)
-        # Create and store TaskIns
-        task_ins_0 = create_task_ins(
-            consumer_node_id=node_id_0, anonymous=False, run_id=run_id
-        )
-        task_ins_1 = create_task_ins(
-            consumer_node_id=node_id_1, anonymous=False, run_id=run_id
-        )
-        task_id_0 = state.store_task_ins(task_ins=task_ins_0)
-        task_id_1 = state.store_task_ins(task_ins=task_ins_1)
-        assert task_id_0 is not None and task_id_1 is not None
-
-        # Get TaskIns to mark them delivered
-        state.get_task_ins(node_id=node_id_0, limit=None)
-
-        # Create and store TaskRes
-        task_res_0 = create_task_res(
-            producer_node_id=node_id_0,
-            anonymous=False,
-            ancestry=[str(task_id_0)],
-            run_id=run_id,
-        )
-        state.store_task_res(task_res_0)
-
-        # Execute
-        current_time = time.time()
-        task_res_list: list[TaskRes] = []
-        with patch("time.time", side_effect=lambda: current_time + 50):
-            task_res_list = state.get_task_res({task_id_0, task_id_1})
-
-        # Assert
-        assert len(task_res_list) == 2
-        err_taskres = task_res_list[1]
-        assert err_taskres.task.HasField("error")
-        assert err_taskres.task.error.code == ErrorCode.NODE_UNAVAILABLE
-
->>>>>>> 11665ee9
     def test_store_task_res_task_ins_expired(self) -> None:
         """Test behavior of store_task_res when the TaskIns it references is expired."""
         # Prepare
