--- conflicted
+++ resolved
@@ -783,36 +783,6 @@
         # Assert
         assert not is_successful
 
-<<<<<<< HEAD
-=======
-    def test_store_task_res_task_ins_expired(self) -> None:
-        """Test behavior of store_task_res when the TaskIns it references is expired."""
-        # Prepare
-        state: LinkState = self.state_factory()
-        run_id = state.create_run(None, None, "9f86d08", {}, ConfigsRecord())
-        node_id = state.create_node(1e3)
-
-        task_ins = create_task_ins(consumer_node_id=node_id, run_id=run_id)
-        task_ins.task.created_at = time.time() - task_ins.task.ttl + 0.5
-        task_ins_id = state.store_task_ins(task_ins)
-
-        with patch(
-            "time.time",
-            side_effect=lambda: task_ins.task.created_at + task_ins.task.ttl + 0.1,
-        ):  # Expired by 0.1 seconds
-            task = create_task_res(
-                producer_node_id=node_id,
-                ancestry=[str(task_ins_id)],
-                run_id=run_id,
-            )
-
-            # Execute
-            result = state.store_task_res(task)
-
-        # Assert
-        assert result is None
-
->>>>>>> 4fd79979
     def test_store_message_res_message_ins_expired(self) -> None:
         """Test behavior of store_message_res when the Message it replies to is
         expired."""
