--- conflicted
+++ resolved
@@ -385,17 +385,10 @@
 
         # Execute
         result = state.get_task_ids_from_run_id(run_id_0)
-<<<<<<< HEAD
-
-        assert result
-        assert result == expected_task_ids
-        self.assertNotIn(task_id_2, result)
-=======
         bad_result = state.get_task_ids_from_run_id(15)
 
         self.assertEqual(len(bad_result), 0)
         self.assertSetEqual(result, expected_task_ids)
->>>>>>> 5c07773e
 
     # Init tests
     def test_init_state(self) -> None:
