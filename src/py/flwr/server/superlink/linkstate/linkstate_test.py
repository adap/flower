--- conflicted
+++ resolved
@@ -356,8 +356,6 @@
         assert state.num_task_ins() == 2
         assert state.num_task_res() == 1
 
-<<<<<<< HEAD
-=======
         state.delete_tasks({task_id_1})
         assert state.num_task_ins() == 1
         assert state.num_task_res() == 0
@@ -366,7 +364,6 @@
         assert state.num_task_ins() == 0
         assert state.num_task_res() == 0
 
->>>>>>> 90a12e96
     def test_get_task_ids_from_run_id(self) -> None:
         """Test get_task_ids_from_run_id."""
         # Prepare
