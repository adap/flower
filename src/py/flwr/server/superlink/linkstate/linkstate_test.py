# Copyright 2024 Flower Labs GmbH. All Rights Reserved.
#
# Licensed under the Apache License, Version 2.0 (the "License");
# you may not use this file except in compliance with the License.
# You may obtain a copy of the License at
#
#     http://www.apache.org/licenses/LICENSE-2.0
#
# Unless required by applicable law or agreed to in writing, software
# distributed under the License is distributed on an "AS IS" BASIS,
# WITHOUT WARRANTIES OR CONDITIONS OF ANY KIND, either express or implied.
# See the License for the specific language governing permissions and
# limitations under the License.
# ==============================================================================
"""Tests all LinkState implemenations have to conform to."""
# pylint: disable=invalid-name, too-many-lines, R0904, R0913

import tempfile
import time
import unittest
from abc import abstractmethod
from datetime import datetime, timezone
from unittest.mock import patch
from uuid import UUID

from flwr.common import DEFAULT_TTL
<<<<<<< HEAD
=======
from flwr.common.constant import ErrorCode, Status, SubStatus
>>>>>>> eb6d9be8
from flwr.common.secure_aggregation.crypto.symmetric_encryption import (
    generate_key_pairs,
    private_key_to_bytes,
    public_key_to_bytes,
)
from flwr.common.typing import RunStatus
from flwr.proto.node_pb2 import Node  # pylint: disable=E0611
from flwr.proto.recordset_pb2 import RecordSet  # pylint: disable=E0611
from flwr.proto.task_pb2 import Task, TaskIns, TaskRes  # pylint: disable=E0611
from flwr.server.superlink.linkstate import (
    InMemoryLinkState,
    LinkState,
    SqliteLinkState,
)


class StateTest(unittest.TestCase):
    """Test all state implementations."""

    # This is to True in each child class
    __test__ = False

    @abstractmethod
    def state_factory(self) -> LinkState:
        """Provide state implementation to test."""
        raise NotImplementedError()

    def test_create_and_get_run(self) -> None:
        """Test if create_run and get_run work correctly."""
        # Prepare
        state: LinkState = self.state_factory()
        run_id = state.create_run(None, None, "9f86d08", {"test_key": "test_value"})

        # Execute
        run = state.get_run(run_id)

        # Assert
        assert run is not None
        assert run.run_id == run_id
        assert run.fab_hash == "9f86d08"
        assert run.override_config["test_key"] == "test_value"

    def test_get_pending_run_id(self) -> None:
        """Test if get_pending_run_id works correctly."""
        # Prepare
        state = self.state_factory()
        _ = state.create_run(None, None, "9f86d08", {"test_key": "test_value"})
        run_id2 = state.create_run(None, None, "fffffff", {"mock_key": "mock_value"})
        state.update_run_status(run_id2, RunStatus(Status.STARTING, "", ""))

        # Execute
        pending_run_id = state.get_pending_run_id()
        assert pending_run_id is not None
        run_status_dict = state.get_run_status({pending_run_id})
        assert run_status_dict[pending_run_id].status == Status.PENDING

        # Change state
        state.update_run_status(pending_run_id, RunStatus(Status.STARTING, "", ""))
        # Attempt get pending run
        pending_run_id = state.get_pending_run_id()
        assert pending_run_id is None

    def test_get_and_update_run_status(self) -> None:
        """Test if get_run_status and update_run_status work correctly."""
        # Prepare
        state = self.state_factory()
        run_id1 = state.create_run(None, None, "9f86d08", {"test_key": "test_value"})
        run_id2 = state.create_run(None, None, "fffffff", {"mock_key": "mock_value"})
        state.update_run_status(run_id2, RunStatus(Status.STARTING, "", ""))
        state.update_run_status(run_id2, RunStatus(Status.RUNNING, "", ""))

        # Execute
        run_status_dict = state.get_run_status({run_id1, run_id2})
        status1 = run_status_dict[run_id1]
        status2 = run_status_dict[run_id2]

        # Assert
        assert status1.status == Status.PENDING
        assert status2.status == Status.RUNNING

    def test_status_transition_valid(self) -> None:
        """Test valid run status transactions."""
        # Prepare
        state = self.state_factory()
        run_id = state.create_run(None, None, "9f86d08", {"test_key": "test_value"})

        # Execute and assert
        status1 = state.get_run_status({run_id})[run_id]
        assert state.update_run_status(run_id, RunStatus(Status.STARTING, "", ""))
        status2 = state.get_run_status({run_id})[run_id]
        assert state.update_run_status(run_id, RunStatus(Status.RUNNING, "", ""))
        status3 = state.get_run_status({run_id})[run_id]
        assert state.update_run_status(
            run_id, RunStatus(Status.FINISHED, SubStatus.FAILED, "mock failure")
        )
        status4 = state.get_run_status({run_id})[run_id]

        assert status1.status == Status.PENDING
        assert status2.status == Status.STARTING
        assert status3.status == Status.RUNNING
        assert status4.status == Status.FINISHED

    def test_status_transition_invalid(self) -> None:
        """Test invalid run status transitions."""
        # Prepare
        state = self.state_factory()
        run_id = state.create_run(None, None, "9f86d08", {"test_key": "test_value"})
        run_statuses = [
            RunStatus(Status.PENDING, "", ""),
            RunStatus(Status.STARTING, "", ""),
            RunStatus(Status.PENDING, "", ""),
            RunStatus(Status.FINISHED, SubStatus.COMPLETED, ""),
            RunStatus(Status.FINISHED, SubStatus.FAILED, ""),
            RunStatus(Status.FINISHED, SubStatus.STOPPED, ""),
        ]

        # Execute and assert
        # Cannot transition from RunStatus.PENDING
        # to RunStatus.PENDING, RunStatus.RUNNING, or RunStatus.FINISHED
        for run_status in [s for s in run_statuses if s.status != Status.STARTING]:
            assert not state.update_run_status(run_id, run_status)
        state.update_run_status(run_id, RunStatus(Status.STARTING, "", ""))
        # Cannot transition from RunStatus.STARTING
        # to RunStatus.PENDING, RunStatus.STARTING, or RunStatus.FINISHED
        for run_status in [s for s in run_statuses if s.status != Status.RUNNING]:
            assert not state.update_run_status(run_id, run_status)
        state.update_run_status(run_id, RunStatus(Status.RUNNING, "", ""))
        # Cannot transition from RunStatus.RUNNING
        # to RunStatus.PENDING, RunStatus.STARTING, or RunStatus.RUNNING
        for run_status in [s for s in run_statuses if s.status != Status.FINISHED]:
            assert not state.update_run_status(run_id, run_status)
        state.update_run_status(
            run_id, RunStatus(Status.FINISHED, SubStatus.COMPLETED, "")
        )
        # Cannot transition to any status from RunStatus.FINISHED
        for run_status in run_statuses:
            assert not state.update_run_status(run_id, run_status)

    def test_get_task_ins_empty(self) -> None:
        """Validate that a new state has no TaskIns."""
        # Prepare
        state = self.state_factory()

        # Execute
        num_task_ins = state.num_task_ins()

        # Assert
        assert num_task_ins == 0

    def test_get_task_res_empty(self) -> None:
        """Validate that a new state has no TaskRes."""
        # Prepare
        state = self.state_factory()

        # Execute
        num_tasks_res = state.num_task_res()

        # Assert
        assert num_tasks_res == 0

    def test_store_task_ins_one(self) -> None:
        """Test store_task_ins."""
        # Prepare
        consumer_node_id = 1
        state = self.state_factory()
        run_id = state.create_run(None, None, "9f86d08", {})
        task_ins = create_task_ins(
            consumer_node_id=consumer_node_id, anonymous=False, run_id=run_id
        )

        assert task_ins.task.created_at < time.time()  # pylint: disable=no-member
        assert task_ins.task.delivered_at == ""  # pylint: disable=no-member

        # Execute
        state.store_task_ins(task_ins=task_ins)
        task_ins_list = state.get_task_ins(node_id=consumer_node_id, limit=10)

        # Assert
        assert len(task_ins_list) == 1

        actual_task_ins = task_ins_list[0]

        assert actual_task_ins.task_id == task_ins.task_id  # pylint: disable=no-member
        assert actual_task_ins.HasField("task")

        actual_task = actual_task_ins.task

        assert actual_task.delivered_at != ""

        assert actual_task.created_at < actual_task.pushed_at
        assert datetime.fromisoformat(actual_task.delivered_at) > datetime(
            2020, 1, 1, tzinfo=timezone.utc
        )
        assert actual_task.ttl > 0

    def test_store_and_delete_tasks(self) -> None:
        """Test delete_tasks."""
        # Prepare
        consumer_node_id = 1
        state = self.state_factory()
        run_id = state.create_run(None, None, "9f86d08", {})
        task_ins_0 = create_task_ins(
            consumer_node_id=consumer_node_id, anonymous=False, run_id=run_id
        )
        task_ins_1 = create_task_ins(
            consumer_node_id=consumer_node_id, anonymous=False, run_id=run_id
        )
        task_ins_2 = create_task_ins(
            consumer_node_id=consumer_node_id, anonymous=False, run_id=run_id
        )

        # Insert three TaskIns
        task_id_0 = state.store_task_ins(task_ins=task_ins_0)
        task_id_1 = state.store_task_ins(task_ins=task_ins_1)
        task_id_2 = state.store_task_ins(task_ins=task_ins_2)

        assert task_id_0
        assert task_id_1
        assert task_id_2

        # Get TaskIns to mark them delivered
        _ = state.get_task_ins(node_id=consumer_node_id, limit=None)

        # Insert one TaskRes and retrive it to mark it as delivered
        task_res_0 = create_task_res(
            producer_node_id=consumer_node_id,
            anonymous=False,
            ancestry=[str(task_id_0)],
            run_id=run_id,
        )

        _ = state.store_task_res(task_res=task_res_0)
        _ = state.get_task_res(task_ids={task_id_0})

        # Insert one TaskRes, but don't retrive it
        task_res_1: TaskRes = create_task_res(
            producer_node_id=consumer_node_id,
            anonymous=False,
            ancestry=[str(task_id_1)],
            run_id=run_id,
        )
        _ = state.store_task_res(task_res=task_res_1)

        # Situation now:
        # - State has three TaskIns, all of them delivered
        # - State has two TaskRes, one of the delivered, the other not

        assert state.num_task_ins() == 2
        assert state.num_task_res() == 1

    # Init tests
    def test_init_state(self) -> None:
        """Test that state is initialized correctly."""
        # Execute
        state = self.state_factory()

        # Assert
        assert isinstance(state, LinkState)

    # TaskIns tests
    def test_task_ins_store_anonymous_and_retrieve_anonymous(self) -> None:
        """Store one TaskIns.

        Create anonymous task and retrieve it.
        """
        # Prepare
        state: LinkState = self.state_factory()
        run_id = state.create_run(None, None, "9f86d08", {})
        task_ins = create_task_ins(consumer_node_id=0, anonymous=True, run_id=run_id)

        # Execute
        task_ins_uuid = state.store_task_ins(task_ins)
        task_ins_list = state.get_task_ins(node_id=None, limit=None)

        # Assert
        assert len(task_ins_list) == 1
        assert task_ins_list[0].task_id == str(task_ins_uuid)

    def test_task_ins_store_anonymous_and_fail_retrieving_identitiy(self) -> None:
        """Store anonymous TaskIns and fail to retrieve it."""
        # Prepare
        state: LinkState = self.state_factory()
        run_id = state.create_run(None, None, "9f86d08", {})
        task_ins = create_task_ins(consumer_node_id=0, anonymous=True, run_id=run_id)

        # Execute
        _ = state.store_task_ins(task_ins)
        task_ins_list = state.get_task_ins(node_id=1, limit=None)

        # Assert
        assert len(task_ins_list) == 0

    def test_task_ins_store_identity_and_fail_retrieving_anonymous(self) -> None:
        """Store identity TaskIns and fail retrieving it as anonymous."""
        # Prepare
        state: LinkState = self.state_factory()
        run_id = state.create_run(None, None, "9f86d08", {})
        task_ins = create_task_ins(consumer_node_id=1, anonymous=False, run_id=run_id)

        # Execute
        _ = state.store_task_ins(task_ins)
        task_ins_list = state.get_task_ins(node_id=None, limit=None)

        # Assert
        assert len(task_ins_list) == 0

    def test_task_ins_store_identity_and_retrieve_identity(self) -> None:
        """Store identity TaskIns and retrieve it."""
        # Prepare
        state: LinkState = self.state_factory()
        run_id = state.create_run(None, None, "9f86d08", {})
        task_ins = create_task_ins(consumer_node_id=1, anonymous=False, run_id=run_id)

        # Execute
        task_ins_uuid = state.store_task_ins(task_ins)
        task_ins_list = state.get_task_ins(node_id=1, limit=None)

        # Assert
        assert len(task_ins_list) == 1

        retrieved_task_ins = task_ins_list[0]
        assert retrieved_task_ins.task_id == str(task_ins_uuid)

    def test_task_ins_store_delivered_and_fail_retrieving(self) -> None:
        """Fail retrieving delivered task."""
        # Prepare
        state: LinkState = self.state_factory()
        run_id = state.create_run(None, None, "9f86d08", {})
        task_ins = create_task_ins(consumer_node_id=1, anonymous=False, run_id=run_id)

        # Execute
        _ = state.store_task_ins(task_ins)

        # 1st get: set to delivered
        task_ins_list = state.get_task_ins(node_id=1, limit=None)

        assert len(task_ins_list) == 1

        # 2nd get: no TaskIns because it was already delivered before
        task_ins_list = state.get_task_ins(node_id=1, limit=None)

        # Assert
        assert len(task_ins_list) == 0

    def test_get_task_ins_limit_throws_for_limit_zero(self) -> None:
        """Fail call with limit=0."""
        # Prepare
        state: LinkState = self.state_factory()

        # Execute & Assert
        with self.assertRaises(AssertionError):
            state.get_task_ins(node_id=1, limit=0)

    def test_task_ins_store_invalid_run_id_and_fail(self) -> None:
        """Store TaskIns with invalid run_id and fail."""
        # Prepare
        state: LinkState = self.state_factory()
        task_ins = create_task_ins(consumer_node_id=0, anonymous=True, run_id=61016)

        # Execute
        task_id = state.store_task_ins(task_ins)

        # Assert
        assert task_id is None

    # TaskRes tests
    def test_task_res_store_and_retrieve_by_task_ins_id(self) -> None:
        """Store TaskRes retrieve it by task_ins_id."""
        # Prepare
        state: LinkState = self.state_factory()
        run_id = state.create_run(None, None, "9f86d08", {})

        task_ins = create_task_ins(consumer_node_id=0, anonymous=True, run_id=run_id)
        task_ins_id = state.store_task_ins(task_ins)

        task_res = create_task_res(
            producer_node_id=0,
            anonymous=True,
            ancestry=[str(task_ins_id)],
            run_id=run_id,
        )

        # Execute
        task_res_uuid = state.store_task_res(task_res)

        assert task_ins_id
        task_res_list = state.get_task_res(task_ids={task_ins_id})

        # Assert
        retrieved_task_res = task_res_list[0]
        assert retrieved_task_res.task_id == str(task_res_uuid)

    def test_node_ids_initial_state(self) -> None:
        """Test retrieving all node_ids and empty initial state."""
        # Prepare
        state: LinkState = self.state_factory()
        run_id = state.create_run(None, None, "9f86d08", {})

        # Execute
        retrieved_node_ids = state.get_nodes(run_id)

        # Assert
        assert len(retrieved_node_ids) == 0

    def test_create_node_and_get_nodes(self) -> None:
        """Test creating a client node."""
        # Prepare
        state: LinkState = self.state_factory()
        run_id = state.create_run(None, None, "9f86d08", {})
        node_ids = []

        # Execute
        for _ in range(10):
            node_ids.append(state.create_node(ping_interval=10))
        retrieved_node_ids = state.get_nodes(run_id)

        # Assert
        for i in retrieved_node_ids:
            assert i in node_ids

    def test_create_node_public_key(self) -> None:
        """Test creating a client node with public key."""
        # Prepare
        state: LinkState = self.state_factory()
        public_key = b"mock"
        run_id = state.create_run(None, None, "9f86d08", {})

        # Execute
        node_id = state.create_node(ping_interval=10, public_key=public_key)
        retrieved_node_ids = state.get_nodes(run_id)
        retrieved_node_id = state.get_node_id(public_key)

        # Assert
        assert len(retrieved_node_ids) == 1
        assert retrieved_node_id == node_id

    def test_create_node_public_key_twice(self) -> None:
        """Test creating a client node with same public key twice."""
        # Prepare
        state: LinkState = self.state_factory()
        public_key = b"mock"
        run_id = state.create_run(None, None, "9f86d08", {})
        node_id = state.create_node(ping_interval=10, public_key=public_key)

        # Execute
        new_node_id = state.create_node(ping_interval=10, public_key=public_key)
        retrieved_node_ids = state.get_nodes(run_id)
        retrieved_node_id = state.get_node_id(public_key)

        # Assert
        assert new_node_id == 0
        assert len(retrieved_node_ids) == 1
        assert retrieved_node_id == node_id

        # Assert node_ids and public_key_to_node_id are synced
        if isinstance(state, InMemoryLinkState):
            assert len(state.node_ids) == 1
            assert len(state.public_key_to_node_id) == 1

    def test_delete_node(self) -> None:
        """Test deleting a client node."""
        # Prepare
        state: LinkState = self.state_factory()
        run_id = state.create_run(None, None, "9f86d08", {})
        node_id = state.create_node(ping_interval=10)

        # Execute
        state.delete_node(node_id)
        retrieved_node_ids = state.get_nodes(run_id)

        # Assert
        assert len(retrieved_node_ids) == 0

    def test_delete_node_public_key(self) -> None:
        """Test deleting a client node with public key."""
        # Prepare
        state: LinkState = self.state_factory()
        public_key = b"mock"
        run_id = state.create_run(None, None, "9f86d08", {})
        node_id = state.create_node(ping_interval=10, public_key=public_key)

        # Execute
        state.delete_node(node_id, public_key=public_key)
        retrieved_node_ids = state.get_nodes(run_id)
        retrieved_node_id = state.get_node_id(public_key)

        # Assert
        assert len(retrieved_node_ids) == 0
        assert retrieved_node_id is None

    def test_delete_node_public_key_none(self) -> None:
        """Test deleting a client node with public key."""
        # Prepare
        state: LinkState = self.state_factory()
        public_key = b"mock"
        run_id = state.create_run(None, None, "9f86d08", {})
        node_id = 0

        # Execute & Assert
        with self.assertRaises(ValueError):
            state.delete_node(node_id, public_key=public_key)

        retrieved_node_ids = state.get_nodes(run_id)
        retrieved_node_id = state.get_node_id(public_key)

        assert len(retrieved_node_ids) == 0
        assert retrieved_node_id is None

    def test_delete_node_wrong_public_key(self) -> None:
        """Test deleting a client node with wrong public key."""
        # Prepare
        state: LinkState = self.state_factory()
        public_key = b"mock"
        wrong_public_key = b"mock_mock"
        run_id = state.create_run(None, None, "9f86d08", {})
        node_id = state.create_node(ping_interval=10, public_key=public_key)

        # Execute & Assert
        with self.assertRaises(ValueError):
            state.delete_node(node_id, public_key=wrong_public_key)

        retrieved_node_ids = state.get_nodes(run_id)
        retrieved_node_id = state.get_node_id(public_key)

        assert len(retrieved_node_ids) == 1
        assert retrieved_node_id == node_id

    def test_get_node_id_wrong_public_key(self) -> None:
        """Test retrieving a client node with wrong public key."""
        # Prepare
        state: LinkState = self.state_factory()
        public_key = b"mock"
        wrong_public_key = b"mock_mock"
        run_id = state.create_run(None, None, "9f86d08", {})

        # Execute
        state.create_node(ping_interval=10, public_key=public_key)
        retrieved_node_ids = state.get_nodes(run_id)
        retrieved_node_id = state.get_node_id(wrong_public_key)

        # Assert
        assert len(retrieved_node_ids) == 1
        assert retrieved_node_id is None

    def test_get_nodes_invalid_run_id(self) -> None:
        """Test retrieving all node_ids with invalid run_id."""
        # Prepare
        state: LinkState = self.state_factory()
        state.create_run(None, None, "9f86d08", {})
        invalid_run_id = 61016
        state.create_node(ping_interval=10)

        # Execute
        retrieved_node_ids = state.get_nodes(invalid_run_id)

        # Assert
        assert len(retrieved_node_ids) == 0

    def test_num_task_ins(self) -> None:
        """Test if num_tasks returns correct number of not delivered task_ins."""
        # Prepare
        state: LinkState = self.state_factory()
        run_id = state.create_run(None, None, "9f86d08", {})
        task_0 = create_task_ins(consumer_node_id=0, anonymous=True, run_id=run_id)
        task_1 = create_task_ins(consumer_node_id=0, anonymous=True, run_id=run_id)

        # Store two tasks
        state.store_task_ins(task_0)
        state.store_task_ins(task_1)

        # Execute
        num = state.num_task_ins()

        # Assert
        assert num == 2

    def test_num_task_res(self) -> None:
        """Test if num_tasks returns correct number of not delivered task_res."""
        # Prepare
        state: LinkState = self.state_factory()
        run_id = state.create_run(None, None, "9f86d08", {})

        task_ins_0 = create_task_ins(consumer_node_id=0, anonymous=True, run_id=run_id)
        task_ins_1 = create_task_ins(consumer_node_id=0, anonymous=True, run_id=run_id)
        task_ins_id_0 = state.store_task_ins(task_ins_0)
        task_ins_id_1 = state.store_task_ins(task_ins_1)

        task_0 = create_task_res(
            producer_node_id=0,
            anonymous=True,
            ancestry=[str(task_ins_id_0)],
            run_id=run_id,
        )
        task_1 = create_task_res(
            producer_node_id=0,
            anonymous=True,
            ancestry=[str(task_ins_id_1)],
            run_id=run_id,
        )

        # Store two tasks
        state.store_task_res(task_0)
        state.store_task_res(task_1)

        # Execute
        num = state.num_task_res()

        # Assert
        assert num == 2

    def test_server_private_public_key(self) -> None:
        """Test get server private and public key after inserting."""
        # Prepare
        state: LinkState = self.state_factory()
        private_key, public_key = generate_key_pairs()
        private_key_bytes = private_key_to_bytes(private_key)
        public_key_bytes = public_key_to_bytes(public_key)

        # Execute
        state.store_server_private_public_key(private_key_bytes, public_key_bytes)
        server_private_key = state.get_server_private_key()
        server_public_key = state.get_server_public_key()

        # Assert
        assert server_private_key == private_key_bytes
        assert server_public_key == public_key_bytes

    def test_server_private_public_key_none(self) -> None:
        """Test get server private and public key without inserting."""
        # Prepare
        state: LinkState = self.state_factory()

        # Execute
        server_private_key = state.get_server_private_key()
        server_public_key = state.get_server_public_key()

        # Assert
        assert server_private_key is None
        assert server_public_key is None

    def test_store_server_private_public_key_twice(self) -> None:
        """Test inserting private and public key twice."""
        # Prepare
        state: LinkState = self.state_factory()
        private_key, public_key = generate_key_pairs()
        private_key_bytes = private_key_to_bytes(private_key)
        public_key_bytes = public_key_to_bytes(public_key)
        new_private_key, new_public_key = generate_key_pairs()
        new_private_key_bytes = private_key_to_bytes(new_private_key)
        new_public_key_bytes = public_key_to_bytes(new_public_key)

        # Execute
        state.store_server_private_public_key(private_key_bytes, public_key_bytes)

        # Assert
        with self.assertRaises(RuntimeError):
            state.store_server_private_public_key(
                new_private_key_bytes, new_public_key_bytes
            )

    def test_node_public_keys(self) -> None:
        """Test store_node_public_keys and get_node_public_keys from state."""
        # Prepare
        state: LinkState = self.state_factory()
        key_pairs = [generate_key_pairs() for _ in range(3)]
        public_keys = {public_key_to_bytes(pair[1]) for pair in key_pairs}

        # Execute
        state.store_node_public_keys(public_keys)
        node_public_keys = state.get_node_public_keys()

        # Assert
        assert node_public_keys == public_keys

    def test_node_public_key(self) -> None:
        """Test store_node_public_key and get_node_public_keys from state."""
        # Prepare
        state: LinkState = self.state_factory()
        key_pairs = [generate_key_pairs() for _ in range(3)]
        public_keys = {public_key_to_bytes(pair[1]) for pair in key_pairs}

        # Execute
        for public_key in public_keys:
            state.store_node_public_key(public_key)
        node_public_keys = state.get_node_public_keys()

        # Assert
        assert node_public_keys == public_keys

    def test_acknowledge_ping(self) -> None:
        """Test if acknowledge_ping works and if get_nodes return online nodes."""
        # Prepare
        state: LinkState = self.state_factory()
        run_id = state.create_run(None, None, "9f86d08", {})
        node_ids = [state.create_node(ping_interval=10) for _ in range(100)]
        for node_id in node_ids[:70]:
            state.acknowledge_ping(node_id, ping_interval=30)
        for node_id in node_ids[70:]:
            state.acknowledge_ping(node_id, ping_interval=90)

        # Execute
        current_time = time.time()
        with patch("time.time", side_effect=lambda: current_time + 50):
            actual_node_ids = state.get_nodes(run_id)

        # Assert
        self.assertSetEqual(actual_node_ids, set(node_ids[70:]))

    def test_store_task_res_task_ins_expired(self) -> None:
        """Test behavior of store_task_res when the TaskIns it references is expired."""
        # Prepare
        state: LinkState = self.state_factory()
        run_id = state.create_run(None, None, "9f86d08", {})

        task_ins = create_task_ins(consumer_node_id=0, anonymous=True, run_id=run_id)
        task_ins.task.created_at = time.time() - task_ins.task.ttl + 0.5
        task_ins_id = state.store_task_ins(task_ins)

        with patch(
            "time.time",
            side_effect=lambda: task_ins.task.created_at + task_ins.task.ttl + 0.1,
        ):  # Expired by 0.1 seconds
            task = create_task_res(
                producer_node_id=0,
                anonymous=True,
                ancestry=[str(task_ins_id)],
                run_id=run_id,
            )

            # Execute
            result = state.store_task_res(task)

        # Assert
        assert result is None

    def test_store_task_res_limit_ttl(self) -> None:
        """Test the behavior of store_task_res regarding the TTL limit of TaskRes."""
        current_time = time.time()

        test_cases = [
            (
                current_time - 5,
                10,
                current_time - 2,
                6,
                True,
            ),  # TaskRes within allowed TTL
            (
                current_time - 5,
                10,
                current_time - 2,
                15,
                False,
            ),  # TaskRes TTL exceeds max allowed TTL
        ]

        for (
            task_ins_created_at,
            task_ins_ttl,
            task_res_created_at,
            task_res_ttl,
            expected_store_result,
        ) in test_cases:

            # Prepare
            state: LinkState = self.state_factory()
            run_id = state.create_run(None, None, "9f86d08", {})

            task_ins = create_task_ins(
                consumer_node_id=0, anonymous=True, run_id=run_id
            )
            task_ins.task.created_at = task_ins_created_at
            task_ins.task.ttl = task_ins_ttl
            task_ins_id = state.store_task_ins(task_ins)

            task_res = create_task_res(
                producer_node_id=0,
                anonymous=True,
                ancestry=[str(task_ins_id)],
                run_id=run_id,
            )
            task_res.task.created_at = task_res_created_at
            task_res.task.ttl = task_res_ttl

            # Execute
            res = state.store_task_res(task_res)

            # Assert
            if expected_store_result:
                assert res is not None
            else:
                assert res is None

    def test_get_task_ins_not_return_expired(self) -> None:
        """Test get_task_ins not to return expired tasks."""
        # Prepare
        consumer_node_id = 1
        state = self.state_factory()
        run_id = state.create_run(None, None, "9f86d08", {})
        task_ins = create_task_ins(
            consumer_node_id=consumer_node_id, anonymous=False, run_id=run_id
        )
        task_ins.task.created_at = time.time() - 5
        task_ins.task.ttl = 5.0

        # Execute
        state.store_task_ins(task_ins=task_ins)

        # Assert
        with patch("time.time", side_effect=lambda: task_ins.task.created_at + 6.1):
            task_ins_list = state.get_task_ins(node_id=1, limit=None)
            assert len(task_ins_list) == 0

    def test_get_task_res_expired_task_ins(self) -> None:
        """Test get_task_res to return error TaskRes if its TaskIns has expired."""
        # Prepare
        consumer_node_id = 1
        state = self.state_factory()
        run_id = state.create_run(None, None, "9f86d08", {})
        task_ins = create_task_ins(
            consumer_node_id=consumer_node_id, anonymous=False, run_id=run_id
        )
        task_ins.task.created_at = time.time() - 5
        task_ins.task.ttl = 5.1

        task_id = state.store_task_ins(task_ins=task_ins)

        task_res = create_task_res(
            producer_node_id=1,
            anonymous=False,
            ancestry=[str(task_id)],
            run_id=run_id,
        )
        task_res.task.ttl = 0.1
        _ = state.store_task_res(task_res=task_res)

        with patch("time.time", side_effect=lambda: task_ins.task.created_at + 6.1):
            # Execute
            assert task_id is not None
            task_res_list = state.get_task_res(task_ids={task_id})

            # Assert
            assert len(task_res_list) == 1
            assert task_res_list[0].task.HasField("error")
            assert state.num_task_ins() == state.num_task_res() == 0

    def test_get_task_res_returns_empty_for_missing_taskins(self) -> None:
        """Test that get_task_res returns an empty result when the corresponding TaskIns
        does not exist."""
        # Prepare
        state = self.state_factory()
        run_id = state.create_run(None, None, "9f86d08", {})
        task_ins_id = "5b0a3fc2-edba-4525-a89a-04b83420b7c8"

        task_res = create_task_res(
            producer_node_id=1,
            anonymous=False,
            ancestry=[str(task_ins_id)],
            run_id=run_id,
        )
        _ = state.store_task_res(task_res=task_res)

        # Execute
        task_res_list = state.get_task_res(task_ids={UUID(task_ins_id)})

        # Assert
        assert len(task_res_list) == 1
        assert task_res_list[0].task.HasField("error")
        assert state.num_task_ins() == state.num_task_res() == 0

    def test_get_task_res_return_if_not_expired(self) -> None:
        """Test get_task_res to return TaskRes if its TaskIns exists and is not
        expired."""
        # Prepare
        consumer_node_id = 1
        state = self.state_factory()
        run_id = state.create_run(None, None, "9f86d08", {})
        task_ins = create_task_ins(
            consumer_node_id=consumer_node_id, anonymous=False, run_id=run_id
        )
        task_ins.task.created_at = time.time() - 5
        task_ins.task.ttl = 7.1

        task_id = state.store_task_ins(task_ins=task_ins)

        task_res = create_task_res(
            producer_node_id=1,
            anonymous=False,
            ancestry=[str(task_id)],
            run_id=run_id,
        )
        task_res.task.ttl = 0.1
        _ = state.store_task_res(task_res=task_res)

        with patch("time.time", side_effect=lambda: task_ins.task.created_at + 6.1):
            # Execute
            assert task_id is not None
            task_res_list = state.get_task_res(task_ids={task_id})

            # Assert
            assert len(task_res_list) != 0

    def test_store_task_res_fail_if_consumer_producer_id_mismatch(self) -> None:
        """Test store_task_res to fail if there is a mismatch between the
        consumer_node_id of taskIns and the producer_node_id of taskRes."""
        # Prepare
        consumer_node_id = 1
        state = self.state_factory()
        run_id = state.create_run(None, None, "9f86d08", {})
        task_ins = create_task_ins(
            consumer_node_id=consumer_node_id, anonymous=False, run_id=run_id
        )

        task_id = state.store_task_ins(task_ins=task_ins)

        task_res = create_task_res(
            producer_node_id=100,  # different than consumer_node_id
            anonymous=False,
            ancestry=[str(task_id)],
            run_id=run_id,
        )

        # Execute
        task_res_uuid = state.store_task_res(task_res=task_res)

        # Assert
        assert task_res_uuid is None


def create_task_ins(
    consumer_node_id: int,
    anonymous: bool,
    run_id: int,
    delivered_at: str = "",
) -> TaskIns:
    """Create a TaskIns for testing."""
    consumer = Node(
        node_id=consumer_node_id,
        anonymous=anonymous,
    )
    task = TaskIns(
        task_id="",
        group_id="",
        run_id=run_id,
        task=Task(
            delivered_at=delivered_at,
            producer=Node(node_id=0, anonymous=True),
            consumer=consumer,
            task_type="mock",
            recordset=RecordSet(parameters={}, metrics={}, configs={}),
            ttl=DEFAULT_TTL,
            created_at=time.time(),
        ),
    )
    task.task.pushed_at = time.time()
    return task


def create_task_res(
    producer_node_id: int,
    anonymous: bool,
    ancestry: list[str],
    run_id: int,
) -> TaskRes:
    """Create a TaskRes for testing."""
    task_res = TaskRes(
        task_id="",
        group_id="",
        run_id=run_id,
        task=Task(
            producer=Node(node_id=producer_node_id, anonymous=anonymous),
            consumer=Node(node_id=0, anonymous=True),
            ancestry=ancestry,
            task_type="mock",
            recordset=RecordSet(parameters={}, metrics={}, configs={}),
            ttl=DEFAULT_TTL,
            created_at=time.time(),
        ),
    )
    task_res.task.pushed_at = time.time()
    return task_res


class InMemoryStateTest(StateTest):
    """Test InMemoryState implementation."""

    __test__ = True

    def state_factory(self) -> LinkState:
        """Return InMemoryState."""
        return InMemoryLinkState()


class SqliteInMemoryStateTest(StateTest, unittest.TestCase):
    """Test SqliteState implemenation with in-memory database."""

    __test__ = True

    def state_factory(self) -> SqliteLinkState:
        """Return SqliteState with in-memory database."""
        state = SqliteLinkState(":memory:")
        state.initialize()
        return state

    def test_initialize(self) -> None:
        """Test initialization."""
        # Prepare
        state = self.state_factory()

        # Execute
        result = state.query("SELECT name FROM sqlite_schema;")

        # Assert
        assert len(result) == 13


class SqliteFileBasedTest(StateTest, unittest.TestCase):
    """Test SqliteState implemenation with file-based database."""

    __test__ = True

    def state_factory(self) -> SqliteLinkState:
        """Return SqliteState with file-based database."""
        # pylint: disable-next=consider-using-with,attribute-defined-outside-init
        self.tmp_file = tempfile.NamedTemporaryFile()
        state = SqliteLinkState(database_path=self.tmp_file.name)
        state.initialize()
        return state

    def test_initialize(self) -> None:
        """Test initialization."""
        # Prepare
        state = self.state_factory()

        # Execute
        result = state.query("SELECT name FROM sqlite_schema;")

        # Assert
        assert len(result) == 13


if __name__ == "__main__":
    unittest.main(verbosity=2)<|MERGE_RESOLUTION|>--- conflicted
+++ resolved
@@ -24,10 +24,7 @@
 from uuid import UUID
 
 from flwr.common import DEFAULT_TTL
-<<<<<<< HEAD
-=======
 from flwr.common.constant import ErrorCode, Status, SubStatus
->>>>>>> eb6d9be8
 from flwr.common.secure_aggregation.crypto.symmetric_encryption import (
     generate_key_pairs,
     private_key_to_bytes,
