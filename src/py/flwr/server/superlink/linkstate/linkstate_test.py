# Copyright 2024 Flower Labs GmbH. All Rights Reserved.
#
# Licensed under the Apache License, Version 2.0 (the "License");
# you may not use this file except in compliance with the License.
# You may obtain a copy of the License at
#
#     http://www.apache.org/licenses/LICENSE-2.0
#
# Unless required by applicable law or agreed to in writing, software
# distributed under the License is distributed on an "AS IS" BASIS,
# WITHOUT WARRANTIES OR CONDITIONS OF ANY KIND, either express or implied.
# See the License for the specific language governing permissions and
# limitations under the License.
# ==============================================================================
"""Tests all LinkState implemenations have to conform to."""
# pylint: disable=invalid-name, too-many-lines, R0904, R0913

import tempfile
import time
import unittest
from abc import abstractmethod
from datetime import datetime, timezone
from typing import Optional
from unittest.mock import patch
from uuid import UUID

from parameterized import parameterized

from flwr.common import DEFAULT_TTL, ConfigsRecord, Context, Error, RecordSet, now
from flwr.common.constant import SUPERLINK_NODE_ID, ErrorCode, Status, SubStatus
from flwr.common.secure_aggregation.crypto.symmetric_encryption import (
    generate_key_pairs,
    public_key_to_bytes,
)
from flwr.common.serde import message_from_proto, message_to_proto
from flwr.common.typing import RunStatus

# pylint: disable=E0611
from flwr.proto.message_pb2 import Message, Metadata

# pylint: disable=E0611
from flwr.proto.recordset_pb2 import RecordSet as ProtoRecordSet

# pylint: enable=E0611
from flwr.server.superlink.linkstate import (
    InMemoryLinkState,
    LinkState,
    SqliteLinkState,
)


class StateTest(unittest.TestCase):
    """Test all state implementations."""

    # This is to True in each child class
    __test__ = False

    @abstractmethod
    def state_factory(self) -> LinkState:
        """Provide state implementation to test."""
        raise NotImplementedError()

    def test_create_and_get_run(self) -> None:
        """Test if create_run and get_run work correctly."""
        # Prepare
        state: LinkState = self.state_factory()
        run_id = state.create_run(
            None, None, "9f86d08", {"test_key": "test_value"}, ConfigsRecord()
        )

        # Execute
        run = state.get_run(run_id)

        # Assert
        assert run is not None
        assert run.run_id == run_id
        assert run.fab_hash == "9f86d08"
        assert run.override_config["test_key"] == "test_value"

    def test_get_all_run_ids(self) -> None:
        """Test if get_run_ids works correctly."""
        # Prepare
        state = self.state_factory()
        run_id1 = state.create_run(
            None, None, "9f86d08", {"test_key": "test_value"}, ConfigsRecord()
        )
        run_id2 = state.create_run(
            None, None, "fffffff", {"mock_key": "mock_value"}, ConfigsRecord()
        )

        # Execute
        run_ids = state.get_run_ids()

        # Assert
        assert run_id1 in run_ids
        assert run_id2 in run_ids

    def test_get_all_run_ids_empty(self) -> None:
        """Test if get_run_ids works correctly when no runs are present."""
        # Prepare
        state = self.state_factory()

        # Execute
        run_ids = state.get_run_ids()

        # Assert
        assert len(run_ids) == 0

    def test_get_pending_run_id(self) -> None:
        """Test if get_pending_run_id works correctly."""
        # Prepare
        state = self.state_factory()
        _ = state.create_run(
            None, None, "9f86d08", {"test_key": "test_value"}, ConfigsRecord()
        )
        run_id2 = state.create_run(
            None, None, "fffffff", {"mock_key": "mock_value"}, ConfigsRecord()
        )
        state.update_run_status(run_id2, RunStatus(Status.STARTING, "", ""))

        # Execute
        pending_run_id = state.get_pending_run_id()
        assert pending_run_id is not None
        run_status_dict = state.get_run_status({pending_run_id})
        assert run_status_dict[pending_run_id].status == Status.PENDING

        # Change state
        state.update_run_status(pending_run_id, RunStatus(Status.STARTING, "", ""))
        # Attempt get pending run
        pending_run_id = state.get_pending_run_id()
        assert pending_run_id is None

    def test_get_and_update_run_status(self) -> None:
        """Test if get_run_status and update_run_status work correctly."""
        # Prepare
        state = self.state_factory()
        run_id1 = state.create_run(
            None, None, "9f86d08", {"test_key": "test_value"}, ConfigsRecord()
        )
        run_id2 = state.create_run(
            None, None, "fffffff", {"mock_key": "mock_value"}, ConfigsRecord()
        )
        state.update_run_status(run_id2, RunStatus(Status.STARTING, "", ""))
        state.update_run_status(run_id2, RunStatus(Status.RUNNING, "", ""))

        # Execute
        run_status_dict = state.get_run_status({run_id1, run_id2})
        status1 = run_status_dict[run_id1]
        status2 = run_status_dict[run_id2]

        # Assert
        assert status1.status == Status.PENDING
        assert status2.status == Status.RUNNING

    @parameterized.expand([(0,), (1,), (2,)])  # type: ignore
    def test_status_transition_valid(
        self, num_transitions_before_finishing: int
    ) -> None:
        """Test valid run status transactions."""
        # Prepare
        state = self.state_factory()
        run_id = state.create_run(
            None, None, "9f86d08", {"test_key": "test_value"}, ConfigsRecord()
        )

        # Execute and assert
        status = state.get_run_status({run_id})[run_id]
        assert status.status == Status.PENDING

        if num_transitions_before_finishing > 0:
            assert state.update_run_status(run_id, RunStatus(Status.STARTING, "", ""))
            status = state.get_run_status({run_id})[run_id]
            assert status.status == Status.STARTING

        if num_transitions_before_finishing > 1:
            assert state.update_run_status(run_id, RunStatus(Status.RUNNING, "", ""))
            status = state.get_run_status({run_id})[run_id]
            assert status.status == Status.RUNNING

        assert state.update_run_status(
            run_id, RunStatus(Status.FINISHED, SubStatus.FAILED, "mock failure")
        )

        status = state.get_run_status({run_id})[run_id]
        assert status.status == Status.FINISHED

    def test_status_transition_invalid(self) -> None:
        """Test invalid run status transitions."""
        # Prepare
        state = self.state_factory()
        run_id = state.create_run(
            None, None, "9f86d08", {"test_key": "test_value"}, ConfigsRecord()
        )
        run_statuses = [
            RunStatus(Status.PENDING, "", ""),
            RunStatus(Status.STARTING, "", ""),
            RunStatus(Status.PENDING, "", ""),
            RunStatus(Status.FINISHED, SubStatus.COMPLETED, ""),
        ]

        # Execute and assert
        # Cannot transition from RunStatus.PENDING to RunStatus.PENDING,
        # RunStatus.RUNNING, or RunStatus.FINISHED with COMPLETED substatus
        for run_status in [s for s in run_statuses if s.status != Status.STARTING]:
            assert not state.update_run_status(run_id, run_status)
        state.update_run_status(run_id, RunStatus(Status.STARTING, "", ""))
        # Cannot transition from RunStatus.STARTING to RunStatus.PENDING,
        # RunStatus.STARTING, or RunStatus.FINISHED with COMPLETED substatus
        for run_status in [s for s in run_statuses if s.status != Status.RUNNING]:
            assert not state.update_run_status(run_id, run_status)
        state.update_run_status(run_id, RunStatus(Status.RUNNING, "", ""))
        # Cannot transition from RunStatus.RUNNING
        # to RunStatus.PENDING, RunStatus.STARTING, or RunStatus.RUNNING
        for run_status in [s for s in run_statuses if s.status != Status.FINISHED]:
            assert not state.update_run_status(run_id, run_status)
        state.update_run_status(
            run_id, RunStatus(Status.FINISHED, SubStatus.COMPLETED, "")
        )
        # Cannot transition to any status from RunStatus.FINISHED
        run_statuses += [
            RunStatus(Status.FINISHED, SubStatus.FAILED, ""),
            RunStatus(Status.FINISHED, SubStatus.STOPPED, ""),
        ]
        for run_status in run_statuses:
            assert not state.update_run_status(run_id, run_status)

    def test_get_message_ins_empty(self) -> None:
        """Validate that a new state has no input Messages."""
        # Prepare
        state = self.state_factory()

        # Assert
        assert state.num_message_ins() == 0

    def test_get_message_res_empty(self) -> None:
        """Validate that a new state has no reply Messages."""
        # Prepare
        state = self.state_factory()

        # Assert
        assert state.num_message_res() == 0

    def test_store_message_ins_one(self) -> None:
        """Test store_message_ins."""
        # Prepare
        state = self.state_factory()
        dt = datetime.now(tz=timezone.utc)
        node_id = state.create_node(1e3)
        run_id = state.create_run(None, None, "9f86d08", {}, ConfigsRecord())
        msg = message_from_proto(
            create_ins_message(
                src_node_id=SUPERLINK_NODE_ID, dst_node_id=node_id, run_id=run_id
            )
        )

        # Execute
        state.store_message_ins(message=msg)
        message_ins_list = state.get_message_ins(node_id=node_id, limit=10)

        # Assert
        # One returned Message
        assert len(message_ins_list) == 1
        assert message_ins_list[0].metadata.delivered_at != ""

        # Attempt to fetch a second time returns empty Message list
        assert len(state.get_message_ins(node_id=node_id, limit=10)) == 0

        actual_message_ins = message_ins_list[0]

        assert datetime.fromisoformat(actual_message_ins.metadata.delivered_at) > dt
        assert actual_message_ins.metadata.ttl > 0

    def test_store_message_ins_invalid_node_id(self) -> None:
        """Test store_message_ins with invalid node_id."""
        # Prepare
        state = self.state_factory()
        node_id = state.create_node(1e3)
        invalid_node_id = 61016 if node_id != 61016 else 61017
        run_id = state.create_run(None, None, "9f86d08", {}, ConfigsRecord())
        # A message for a node that doesn't exist
        msg = message_from_proto(
            create_ins_message(
                src_node_id=SUPERLINK_NODE_ID,
                dst_node_id=invalid_node_id,
                run_id=run_id,
            )
        )
        # A message with src_node_id that's not that of the SuperLink
        msg2 = message_from_proto(
            create_ins_message(src_node_id=61016, dst_node_id=node_id, run_id=run_id)
        )

        # Execute and assert
        assert state.store_message_ins(msg) is None
        assert state.store_message_ins(msg2) is None

    def test_store_and_delete_messages(self) -> None:
        """Test delete_message."""
        # Prepare
        state = self.state_factory()
        node_id = state.create_node(1e3)
        run_id = state.create_run(None, None, "9f86d08", {}, ConfigsRecord())
        msg0 = message_from_proto(
            create_ins_message(
                src_node_id=SUPERLINK_NODE_ID,
                dst_node_id=node_id,
                run_id=run_id,
            )
        )
        msg1 = message_from_proto(
            create_ins_message(
                src_node_id=SUPERLINK_NODE_ID,
                dst_node_id=node_id,
                run_id=run_id,
            )
        )
        msg2 = message_from_proto(
            create_ins_message(
                src_node_id=SUPERLINK_NODE_ID,
                dst_node_id=node_id,
                run_id=run_id,
            )
        )

        # Insert three Messages
        msg_id_0 = state.store_message_ins(message=msg0)
        msg_id_1 = state.store_message_ins(message=msg1)
        msg_id_2 = state.store_message_ins(message=msg2)

        assert msg_id_0
        assert msg_id_1
        assert msg_id_2

        # Get Message to mark them delivered
        msg_ins_list = state.get_message_ins(node_id=node_id, limit=None)

        # Insert one TaskRes and retrive it to mark it as delivered
        msg_res_0 = msg_ins_list[0].create_error_reply(Error(0))

        _ = state.store_message_res(message=msg_res_0)
        retrieved_msg_res_0 = state.get_message_res(
            message_ids={UUID(msg_res_0.metadata.reply_to_message)}
        )[0]
        assert retrieved_msg_res_0.error.code == 0

        # Insert one reply Message, but don't retrieve it
        msg_res_1 = msg_ins_list[1].create_reply(content=RecordSet())
        _ = state.store_message_res(message=msg_res_1)

        # Situation now:
        # - State has three Message, all of them delivered
        # - State has two Message replies, one of them delivered, the other not
        assert state.num_message_ins() == 3
        assert state.num_message_res() == 2

        state.delete_messages({msg_id_0})
        assert state.num_message_ins() == 2
        assert state.num_message_res() == 1

        state.delete_messages({msg_id_1})
        assert state.num_message_ins() == 1
        assert state.num_message_res() == 0

        state.delete_messages({msg_id_2})
        assert state.num_message_ins() == 0
        assert state.num_message_res() == 0

    def test_get_message_ids_from_run_id(self) -> None:
        """Test get_message_ids_from_run_id."""
        # Prepare
        state = self.state_factory()
        node_id = state.create_node(1e3)
        run_id_0 = state.create_run(None, None, "8g13kl7", {}, ConfigsRecord())
        # Insert Message with the same run_id
        msg0 = message_from_proto(
            create_ins_message(
                src_node_id=SUPERLINK_NODE_ID,
                dst_node_id=node_id,
                run_id=run_id_0,
            )
        )
        msg1 = message_from_proto(
            create_ins_message(
                src_node_id=SUPERLINK_NODE_ID,
                dst_node_id=node_id,
                run_id=run_id_0,
            )
        )
        # Insert a Message with a different run_id
        # then, ensure it does not appear in result
        run_id_1 = state.create_run(None, None, "9f86d08", {}, ConfigsRecord())
        msg2 = message_from_proto(
            create_ins_message(
                src_node_id=SUPERLINK_NODE_ID,
                dst_node_id=node_id,
                run_id=run_id_1,
            )
        )

        # Insert three Messages
        msg_id_0 = state.store_message_ins(message=msg0)
        msg_id_1 = state.store_message_ins(message=msg1)
        msg_id_2 = state.store_message_ins(message=msg2)

        assert msg_id_0
        assert msg_id_1
        assert msg_id_2

        expected_message_ids = {msg_id_0, msg_id_1}

        # Execute
        result = state.get_message_ids_from_run_id(run_id_0)
        bad_result = state.get_message_ids_from_run_id(15)

        self.assertEqual(len(bad_result), 0)
        self.assertSetEqual(result, expected_message_ids)

    # Init tests
    def test_init_state(self) -> None:
        """Test that state is initialized correctly."""
        # Execute
        state = self.state_factory()

        # Assert
        assert isinstance(state, LinkState)

    def test_message_ins_store_identity_and_retrieve_identity(self) -> None:
        """Store identity Message and retrieve it."""
        # Prepare
        state = self.state_factory()
        node_id = state.create_node(1e3)
        run_id = state.create_run(None, None, "9f86d08", {}, ConfigsRecord())
        msg = message_from_proto(
            create_ins_message(
                src_node_id=SUPERLINK_NODE_ID,
                dst_node_id=node_id,
                run_id=run_id,
            )
        )
        # Execute
        message_ins_uuid = state.store_message_ins(msg)
        message_ins_list = state.get_message_ins(node_id=node_id, limit=None)

        # Assert
        assert len(message_ins_list) == 1

        retrieved_message_ins = message_ins_list[0]
        assert retrieved_message_ins.metadata.message_id == str(message_ins_uuid)

<<<<<<< HEAD
=======
    def test_task_ins_store_delivered_and_fail_retrieving(self) -> None:
        """Fail retrieving delivered task."""
        # Prepare
        state: LinkState = self.state_factory()
        node_id = state.create_node(1e3)
        run_id = state.create_run(None, None, "9f86d08", {}, ConfigsRecord())
        task_ins = create_task_ins(consumer_node_id=node_id, run_id=run_id)

        # Execute
        _ = state.store_task_ins(task_ins)

        # 1st get: set to delivered
        task_ins_list = state.get_task_ins(node_id=node_id, limit=None)

        assert len(task_ins_list) == 1

        # 2nd get: no TaskIns because it was already delivered before
        task_ins_list = state.get_task_ins(2, limit=None)

        # Assert
        assert len(task_ins_list) == 0

>>>>>>> 84532e6e
    def test_message_ins_store_delivered_and_fail_retrieving(self) -> None:
        """Fail retrieving delivered message."""
        # Prepare
        state = self.state_factory()
        node_id = state.create_node(1e3)
        run_id = state.create_run(None, None, "9f86d08", {}, ConfigsRecord())
        msg = message_from_proto(
            create_ins_message(
                src_node_id=SUPERLINK_NODE_ID,
                dst_node_id=node_id,
                run_id=run_id,
            )
        )
        # Execute
        _ = state.store_message_ins(msg)

        # 1st get: set to delivered
        message_ins_list = state.get_message_ins(node_id=node_id, limit=None)

        assert len(message_ins_list) == 1

        # 2nd get: no Message because it was already delivered before
        message_ins_list = state.get_message_ins(node_id=node_id, limit=None)

        # Assert
        assert len(message_ins_list) == 0

    def test_get_message_ins_limit_throws_for_limit_zero(self) -> None:
        """Fail call with limit=0."""
        # Prepare
        state: LinkState = self.state_factory()

        # Execute & Assert
        with self.assertRaises(AssertionError):
            state.get_message_ins(node_id=2, limit=0)

    def test_message_ins_store_invalid_run_id_and_fail(self) -> None:
        """Store Message with invalid run_id and fail."""
        # Prepare
        state: LinkState = self.state_factory()
        msg = message_from_proto(
            create_ins_message(
                src_node_id=SUPERLINK_NODE_ID,
                dst_node_id=1234,
                run_id=61016,
            )
        )

        # Execute
        message_id = state.store_message_ins(msg)

        # Assert
        assert message_id is None

    def test_node_ids_initial_state(self) -> None:
        """Test retrieving all node_ids and empty initial state."""
        # Prepare
        state: LinkState = self.state_factory()
        run_id = state.create_run(None, None, "9f86d08", {}, ConfigsRecord())

        # Execute
        retrieved_node_ids = state.get_nodes(run_id)

        # Assert
        assert len(retrieved_node_ids) == 0

    def test_create_node_and_get_nodes(self) -> None:
        """Test creating a client node."""
        # Prepare
        state: LinkState = self.state_factory()
        run_id = state.create_run(None, None, "9f86d08", {}, ConfigsRecord())
        node_ids = []

        # Execute
        for _ in range(10):
            node_ids.append(state.create_node(ping_interval=10))
        retrieved_node_ids = state.get_nodes(run_id)

        # Assert
        for i in retrieved_node_ids:
            assert i in node_ids

    def test_create_node_public_key(self) -> None:
        """Test creating a client node with public key."""
        # Prepare
        state: LinkState = self.state_factory()
        public_key = b"mock"
        run_id = state.create_run(None, None, "9f86d08", {}, ConfigsRecord())

        # Execute
        node_id = state.create_node(ping_interval=10)
        state.set_node_public_key(node_id, public_key)
        retrieved_node_ids = state.get_nodes(run_id)
        retrieved_node_id = state.get_node_id(public_key)

        # Assert
        assert len(retrieved_node_ids) == 1
        assert retrieved_node_id == node_id

    def test_create_node_public_key_twice(self) -> None:
        """Test creating a client node with same public key twice."""
        # Prepare
        state: LinkState = self.state_factory()
        public_key = b"mock"
        run_id = state.create_run(None, None, "9f86d08", {}, ConfigsRecord())
        node_id = state.create_node(ping_interval=10)
        state.set_node_public_key(node_id, public_key)

        # Execute
        new_node_id = state.create_node(ping_interval=10)
        try:
            state.set_node_public_key(new_node_id, public_key)
        except ValueError:
            state.delete_node(new_node_id)
        else:
            raise AssertionError("Should have raised ValueError")
        retrieved_node_ids = state.get_nodes(run_id)
        retrieved_node_id = state.get_node_id(public_key)

        # Assert
        assert len(retrieved_node_ids) == 1
        assert retrieved_node_id == node_id

        # Assert node_ids and public_key_to_node_id are synced
        if isinstance(state, InMemoryLinkState):
            assert len(state.node_ids) == 1
            assert len(state.public_key_to_node_id) == 1

    def test_delete_node(self) -> None:
        """Test deleting a client node."""
        # Prepare
        state: LinkState = self.state_factory()
        run_id = state.create_run(None, None, "9f86d08", {}, ConfigsRecord())
        node_id = state.create_node(ping_interval=10)

        # Execute
        state.delete_node(node_id)
        retrieved_node_ids = state.get_nodes(run_id)

        # Assert
        assert len(retrieved_node_ids) == 0

    def test_delete_node_public_key(self) -> None:
        """Test deleting a client node with public key."""
        # Prepare
        state: LinkState = self.state_factory()
        public_key = b"mock"
        run_id = state.create_run(None, None, "9f86d08", {}, ConfigsRecord())
        node_id = state.create_node(ping_interval=10)
        state.set_node_public_key(node_id, public_key)

        # Execute
        state.delete_node(node_id)
        retrieved_node_ids = state.get_nodes(run_id)
        retrieved_node_id = state.get_node_id(public_key)

        # Assert
        assert len(retrieved_node_ids) == 0
        assert retrieved_node_id is None

    def test_get_node_id_wrong_public_key(self) -> None:
        """Test retrieving a client node with wrong public key."""
        # Prepare
        state: LinkState = self.state_factory()
        public_key = b"mock"
        wrong_public_key = b"mock_mock"
        run_id = state.create_run(None, None, "9f86d08", {}, ConfigsRecord())

        # Execute
        node_id = state.create_node(ping_interval=10)
        state.set_node_public_key(node_id, public_key)
        retrieved_node_ids = state.get_nodes(run_id)
        retrieved_node_id = state.get_node_id(wrong_public_key)

        # Assert
        assert len(retrieved_node_ids) == 1
        assert retrieved_node_id is None

    def test_get_nodes_invalid_run_id(self) -> None:
        """Test retrieving all node_ids with invalid run_id."""
        # Prepare
        state: LinkState = self.state_factory()
        state.create_run(None, None, "9f86d08", {}, ConfigsRecord())
        invalid_run_id = 61016
        state.create_node(ping_interval=10)

        # Execute
        retrieved_node_ids = state.get_nodes(invalid_run_id)

        # Assert
        assert len(retrieved_node_ids) == 0

    def test_num_message_ins(self) -> None:
        """Test if num_message_ins returns correct number of not delivered Messages."""
        # Prepare
        state: LinkState = self.state_factory()
        node_id = state.create_node(1e3)
        run_id = state.create_run(None, None, "9f86d08", {}, ConfigsRecord())
        msg0 = message_from_proto(
            create_ins_message(
                src_node_id=SUPERLINK_NODE_ID,
                dst_node_id=node_id,
                run_id=run_id,
            )
        )
        msg1 = message_from_proto(
            create_ins_message(
                src_node_id=SUPERLINK_NODE_ID,
                dst_node_id=node_id,
                run_id=run_id,
            )
        )

        # Insert Messages
        _ = state.store_message_ins(message=msg0)
        _ = state.store_message_ins(message=msg1)

        # Execute
        num = state.num_message_ins()

        # Assert
        assert num == 2

    def test_num_message_res(self) -> None:
        """Test if num_message_res returns correct number of not delivered Message
        replies."""
        # Prepare
        state: LinkState = self.state_factory()
        run_id = state.create_run(None, None, "9f86d08", {}, ConfigsRecord())
        node_id = state.create_node(1e3)

        msg0 = message_from_proto(
            create_ins_message(
                src_node_id=SUPERLINK_NODE_ID,
                dst_node_id=node_id,
                run_id=run_id,
            )
        )
        msg1 = message_from_proto(
            create_ins_message(
                src_node_id=SUPERLINK_NODE_ID,
                dst_node_id=node_id,
                run_id=run_id,
            )
        )

        # Insert Messages
        _ = state.store_message_ins(message=msg0)
        _ = state.store_message_ins(message=msg1)

        # Store replies
        state.store_message_res(msg0.create_reply(content=RecordSet()))
        state.store_message_res(msg1.create_reply(content=RecordSet()))

        # Execute
        num = state.num_message_res()

        # Assert
        assert num == 2

    def test_clear_supernode_auth_keys_and_credentials(self) -> None:
        """Test clear_supernode_auth_keys_and_credentials from linkstate."""
        # Prepare
        state: LinkState = self.state_factory()
        key_pairs = [generate_key_pairs() for _ in range(3)]
        public_keys = {public_key_to_bytes(pair[1]) for pair in key_pairs}

        # Execute (store)
        state.store_node_public_keys(public_keys)

        # Execute (clear)
        state.clear_supernode_auth_keys()
        node_public_keys = state.get_node_public_keys()

        # Assert
        assert node_public_keys == set()

    def test_node_public_keys(self) -> None:
        """Test store_node_public_keys and get_node_public_keys from state."""
        # Prepare
        state: LinkState = self.state_factory()
        key_pairs = [generate_key_pairs() for _ in range(3)]
        public_keys = {public_key_to_bytes(pair[1]) for pair in key_pairs}

        # Execute
        state.store_node_public_keys(public_keys)
        node_public_keys = state.get_node_public_keys()

        # Assert
        assert node_public_keys == public_keys

    def test_node_public_key(self) -> None:
        """Test store_node_public_key and get_node_public_keys from state."""
        # Prepare
        state: LinkState = self.state_factory()
        key_pairs = [generate_key_pairs() for _ in range(3)]
        public_keys = {public_key_to_bytes(pair[1]) for pair in key_pairs}

        # Execute
        for public_key in public_keys:
            state.store_node_public_key(public_key)
        node_public_keys = state.get_node_public_keys()

        # Assert
        assert node_public_keys == public_keys

    def test_acknowledge_ping(self) -> None:
        """Test if acknowledge_ping works and if get_nodes return online nodes."""
        # Prepare
        state: LinkState = self.state_factory()
        run_id = state.create_run(None, None, "9f86d08", {}, ConfigsRecord())
        node_ids = [state.create_node(ping_interval=10) for _ in range(100)]
        for node_id in node_ids[:70]:
            state.acknowledge_ping(node_id, ping_interval=30)
        for node_id in node_ids[70:]:
            state.acknowledge_ping(node_id, ping_interval=90)

        # Execute
        current_time = time.time()
        with patch("time.time", side_effect=lambda: current_time + 50):
            actual_node_ids = state.get_nodes(run_id)

        # Assert
        self.assertSetEqual(actual_node_ids, set(node_ids[70:]))

    def test_acknowledge_ping_failed(self) -> None:
        """Test that acknowledge_ping returns False when the ping fails."""
        # Prepare
        state: LinkState = self.state_factory()

        # Execute
        is_successful = state.acknowledge_ping(0, ping_interval=30)

        # Assert
        assert not is_successful

    def test_store_message_res_task_ins_expired(self) -> None:
        """Test behavior of store_message_res when the Message it replies to is
        expired."""
        # Prepare
        state: LinkState = self.state_factory()
        run_id = state.create_run(None, None, "9f86d08", {}, ConfigsRecord())
        node_id = state.create_node(1e3)
        # Create and store a message
        msg = message_from_proto(
            create_ins_message(
                src_node_id=SUPERLINK_NODE_ID, dst_node_id=node_id, run_id=run_id
            )
        )
        state.store_message_ins(message=msg)

        msg_to_reply_to = state.get_message_ins(node_id=node_id, limit=2)[0]
        reply_msg = msg_to_reply_to.create_reply(content=RecordSet())

        # This patch respresents a very slow communication/ClientApp execution
        # that triggers TTL
        with patch(
            "time.time",
            side_effect=lambda: msg.metadata.created_at + msg.metadata.ttl + 0.1,
        ):  # Expired by 0.1 seconds
            # Execute
            result = state.store_message_res(reply_msg)

        # Assert
        assert result is None
        assert state.num_message_ins() == 1
        assert state.num_message_res() == 0

    # pylint: disable=W0212
    def test_store_message_res_limit_ttl(self) -> None:
        """Test store_message_res regarding the TTL in reply Message."""
        current_time = time.time()

        test_cases = [
            (
                current_time - 5,
                10,
                current_time - 2,
                6,
                True,
            ),  # Message within allowed TTL
            (
                current_time - 5,
                10,
                current_time - 2,
                15,
                False,
            ),  # Message TTL exceeds max allowed TTL
        ]

        for (
            msg_ins_created_at,
            msg_ins_ttl,
            msg_res_created_at,
            msg_res_ttl,
            expected_store_result,
        ) in test_cases:

            # Prepare
            state: LinkState = self.state_factory()
            run_id = state.create_run(None, None, "9f86d08", {}, ConfigsRecord())
            node_id = state.create_node(1e3)

            # Create message, tweak created_at and store
            msg = message_from_proto(
                create_ins_message(
                    src_node_id=SUPERLINK_NODE_ID, dst_node_id=node_id, run_id=run_id
                )
            )

            msg.metadata.created_at = msg_ins_created_at
            msg.metadata.ttl = msg_ins_ttl
            state.store_message_ins(message=msg)

            reply_msg = msg.create_reply(content=RecordSet())
            reply_msg.metadata.created_at = msg_res_created_at
            reply_msg.metadata.ttl = msg_res_ttl

            # Execute
            res = state.store_message_res(reply_msg)

            # Assert
            if expected_store_result:
                assert res is not None
            else:
                assert res is None

    def test_get_message_ins_not_return_expired(self) -> None:
        """Test get_message_ins not to return expired tasks."""
        # Prepare
        state = self.state_factory()
        node_id = state.create_node(1e3)
        run_id = state.create_run(None, None, "9f86d08", {}, ConfigsRecord())
        # Create message, tweak created_at, ttl and store
        msg = message_from_proto(
            create_ins_message(
                src_node_id=SUPERLINK_NODE_ID, dst_node_id=node_id, run_id=run_id
            )
        )
        msg.metadata.created_at = time.time() - 5
        msg.metadata.ttl = 5.1

        # Execute
        state.store_message_ins(message=msg)

        # Assert
        with patch("time.time", side_effect=lambda: msg.metadata.created_at + 6.1):
            message_list = state.get_message_ins(node_id=2, limit=None)
            assert len(message_list) == 0

    def test_get_message_res_expired_message_ins(self) -> None:
        """Test get_message_res to return error Message if the inquired message has
        expired."""
        # Prepare
        state = self.state_factory()
        node_id = state.create_node(1e3)
        run_id = state.create_run(None, None, "9f86d08", {}, ConfigsRecord())

        # A message that will expire before it gets pulled
        msg1 = message_from_proto(
            create_ins_message(
                src_node_id=SUPERLINK_NODE_ID, dst_node_id=node_id, run_id=run_id
            )
        )
        ins_msg1_id = state.store_message_ins(msg1)
        assert ins_msg1_id
        assert state.num_message_ins() == 1
        with patch(
            "time.time",
            side_effect=lambda: msg1.metadata.created_at + msg1.metadata.ttl + 0.1,
        ):  # over TTL limit

            res_msg = state.get_message_res({ins_msg1_id})[0]
            assert res_msg.has_error()
            assert res_msg.error.code == ErrorCode.MESSAGE_UNAVAILABLE

    def test_get_message_res_reply_not_ready(self) -> None:
        """Test get_message_res to return nothing since reply Message isn't present."""
        # Prepare
        state = self.state_factory()
        node_id = state.create_node(1e3)
        run_id = state.create_run(None, None, "9f86d08", {}, ConfigsRecord())

        msg = message_from_proto(
            create_ins_message(
                src_node_id=SUPERLINK_NODE_ID, dst_node_id=node_id, run_id=run_id
            )
        )
        ins_msg_id = state.store_message_ins(msg)
        assert ins_msg_id

        reply = state.get_message_res({ins_msg_id})
        assert len(reply) == 0
        # Check message contains error informing reply message hasn't arrived
        assert state.num_message_ins() == 1
        assert state.num_message_res() == 0

    def test_get_message_res_returns_empty_for_missing_message_ins(self) -> None:
        """Test that get_message_res returns an empty result when the corresponding
        Message does not exist."""
        # Prepare
        state = self.state_factory()
        message_ins_id = "5b0a3fc2-edba-4525-a89a-04b83420b7c8"
        # Execute
        message_res_list = state.get_message_res(message_ids={UUID(message_ins_id)})

        # Assert
        assert len(message_res_list) == 1
        assert message_res_list[0].has_error()
        assert message_res_list[0].error.code == ErrorCode.MESSAGE_UNAVAILABLE

    def test_get_message_res_return_successful(self) -> None:
        """Test get_message_res returns correct Message."""
        # Prepare
        state = self.state_factory()
        node_id = state.create_node(1e3)
        run_id = state.create_run(None, None, "9f86d08", {}, ConfigsRecord())

        msg = message_from_proto(
            create_ins_message(
                src_node_id=SUPERLINK_NODE_ID, dst_node_id=node_id, run_id=run_id
            )
        )
        ins_msg_id = state.store_message_ins(msg)
        assert state.num_message_ins() == 1
        assert ins_msg_id
        # Fetch ins message
        ins_msg = state.get_message_ins(node_id=node_id, limit=1)[0]
        # Create reply and insert
        res_msg = ins_msg.create_reply(content=RecordSet())
        state.store_message_res(res_msg)
        assert state.num_message_res() == 1

        # Fetch reply
        reply_msg = state.get_message_res({ins_msg_id})

        # Assert
        assert reply_msg[0].metadata.dst_node_id == msg.metadata.src_node_id

        # We haven't called deletion of messages
        assert state.num_message_ins() == 1
        assert state.num_message_res() == 1

    def test_store_message_res_fail_if_dst_src_node_id_mismatch(self) -> None:
        """Test store_message_res to fail if there is a mismatch between the dst_node_id
        of orginal Message and the src_node_id of the reply Message."""
        # Prepare
        state = self.state_factory()
        node_id = state.create_node(1e3)
        run_id = state.create_run(None, None, "9f86d08", {}, ConfigsRecord())

        msg = message_from_proto(
            create_ins_message(
                src_node_id=SUPERLINK_NODE_ID, dst_node_id=node_id, run_id=run_id
            )
        )
        state.store_message_ins(msg)
        assert state.num_message_ins() == 1

        # Fetch ins message
        ins_msg = state.get_message_ins(node_id=node_id, limit=1)[0]
        assert state.num_message_ins() == 1

        # Create reply, modify src_node_id and insert
        res_msg = ins_msg.create_reply(content=RecordSet())
        # pylint: disable=W0212
        res_msg.metadata._src_node_id = node_id + 1  # type: ignore
        msg_res_id = state.store_message_res(res_msg)

        # Assert
        assert msg_res_id is None
        assert state.num_message_ins() == 1
        assert state.num_message_res() == 0

    def test_get_set_serverapp_context(self) -> None:
        """Test get and set serverapp context."""
        # Prepare
        state: LinkState = self.state_factory()
        context = Context(
            run_id=1,
            node_id=SUPERLINK_NODE_ID,
            node_config={"mock": "mock"},
            state=RecordSet(),
            run_config={"test": "test"},
        )
        run_id = state.create_run(None, None, "9f86d08", {}, ConfigsRecord())

        # Execute
        init = state.get_serverapp_context(run_id)
        state.set_serverapp_context(run_id, context)
        retrieved_context = state.get_serverapp_context(run_id)

        # Assert
        assert init is None
        assert retrieved_context == context

    def test_set_context_invalid_run_id(self) -> None:
        """Test set_serverapp_context with invalid run_id."""
        # Prepare
        state: LinkState = self.state_factory()
        context = Context(
            run_id=1,
            node_id=1234,
            node_config={"mock": "mock"},
            state=RecordSet(),
            run_config={"test": "test"},
        )

        # Execute and assert
        with self.assertRaises(ValueError):
            state.set_serverapp_context(61016, context)  # Invalid run_id

    def test_add_serverapp_log_invalid_run_id(self) -> None:
        """Test adding serverapp log with invalid run_id."""
        # Prepare
        state: LinkState = self.state_factory()
        invalid_run_id = 99999
        log_entry = "Invalid log entry"

        # Execute and assert
        with self.assertRaises(ValueError):
            state.add_serverapp_log(invalid_run_id, log_entry)

    def test_get_serverapp_log_invalid_run_id(self) -> None:
        """Test retrieving serverapp log with invalid run_id."""
        # Prepare
        state: LinkState = self.state_factory()
        invalid_run_id = 99999

        # Execute and assert
        with self.assertRaises(ValueError):
            state.get_serverapp_log(invalid_run_id, after_timestamp=None)

    def test_add_and_get_serverapp_log(self) -> None:
        """Test adding and retrieving serverapp logs."""
        # Prepare
        state: LinkState = self.state_factory()
        run_id = state.create_run(None, None, "9f86d08", {}, ConfigsRecord())
        log_entry_1 = "Log entry 1"
        log_entry_2 = "Log entry 2"
        timestamp = now().timestamp()

        # Execute
        state.add_serverapp_log(run_id, log_entry_1)
        state.add_serverapp_log(run_id, log_entry_2)
        retrieved_logs, latest = state.get_serverapp_log(
            run_id, after_timestamp=timestamp
        )

        # Assert
        assert latest > timestamp
        assert log_entry_1 + log_entry_2 == retrieved_logs

    def test_get_serverapp_log_after_timestamp(self) -> None:
        """Test retrieving serverapp logs after a specific timestamp."""
        # Prepare
        state: LinkState = self.state_factory()
        run_id = state.create_run(None, None, "9f86d08", {}, ConfigsRecord())
        log_entry_1 = "Log entry 1"
        log_entry_2 = "Log entry 2"
        state.add_serverapp_log(run_id, log_entry_1)
        timestamp = now().timestamp()
        state.add_serverapp_log(run_id, log_entry_2)

        # Execute
        retrieved_logs, latest = state.get_serverapp_log(
            run_id, after_timestamp=timestamp
        )

        # Assert
        assert latest > timestamp
        assert log_entry_1 not in retrieved_logs
        assert log_entry_2 == retrieved_logs

    def test_get_serverapp_log_after_timestamp_no_logs(self) -> None:
        """Test retrieving serverapp logs after a specific timestamp but no logs are
        found."""
        # Prepare
        state: LinkState = self.state_factory()
        run_id = state.create_run(None, None, "9f86d08", {}, ConfigsRecord())
        log_entry = "Log entry"
        state.add_serverapp_log(run_id, log_entry)
        timestamp = now().timestamp()

        # Execute
        retrieved_logs, latest = state.get_serverapp_log(
            run_id, after_timestamp=timestamp
        )

        # Assert
        assert latest == 0
        assert retrieved_logs == ""

    def test_create_run_with_and_without_federation_options(self) -> None:
        """Test that the recording and fetching of federation options works."""
        # Prepare
        state = self.state_factory()
        # A run w/ federation options
        fed_options = ConfigsRecord({"setting-a": 123, "setting-b": [4, 5, 6]})
        run_id = state.create_run(
            None,
            None,
            "fffffff",
            {"mock_key": "mock_value"},
            federation_options=fed_options,
        )
        state.update_run_status(run_id, RunStatus(Status.STARTING, "", ""))

        # Execute
        fed_options_fetched = state.get_federation_options(run_id=run_id)

        # Assert
        assert fed_options_fetched == fed_options

        # Generate a run_id that doesn't exist. Then check None is returned
        unique_int = next(num for num in range(0, 1) if num not in {run_id})
        assert state.get_federation_options(run_id=unique_int) is None


def create_ins_message(
    src_node_id: int,
    dst_node_id: int,
    run_id: int,
) -> Message:
    """Create a Message for testing."""
    return Message(
        metadata=Metadata(
            run_id=run_id,
            message_id="",
            src_node_id=src_node_id,
            dst_node_id=dst_node_id,
            group_id="",
            ttl=DEFAULT_TTL,
            message_type="mock",
            created_at=now().timestamp(),
        ),
        content=ProtoRecordSet(parameters={}, metrics={}, configs={}),
    )


def create_res_message(
    src_node_id: int,
    dst_node_id: int,
    run_id: int,
    error: Optional[Error] = None,
) -> Message:
    """Create a (reply) Message for testing."""
    in_msg_proto = create_ins_message(
        src_node_id=dst_node_id, dst_node_id=src_node_id, run_id=run_id
    )
    in_msg = message_from_proto(in_msg_proto)

    if error:
        out_msg = in_msg.create_error_reply(error=error)
    else:
        out_msg = in_msg.create_reply(content=RecordSet(parameters_records={}))

    return message_to_proto(out_msg)


class InMemoryStateTest(StateTest):
    """Test InMemoryState implementation."""

    __test__ = True

    def state_factory(self) -> LinkState:
        """Return InMemoryState."""
        return InMemoryLinkState()


class SqliteInMemoryStateTest(StateTest, unittest.TestCase):
    """Test SqliteState implemenation with in-memory database."""

    __test__ = True

    def state_factory(self) -> SqliteLinkState:
        """Return SqliteState with in-memory database."""
        state = SqliteLinkState(":memory:")
        state.initialize()
        return state

    def test_initialize(self) -> None:
        """Test initialization."""
        # Prepare
        state = self.state_factory()

        # Execute
        result = state.query("SELECT name FROM sqlite_schema;")

        # Assert
        assert len(result) == 19


class SqliteFileBasedTest(StateTest, unittest.TestCase):
    """Test SqliteState implemenation with file-based database."""

    __test__ = True

    def state_factory(self) -> SqliteLinkState:
        """Return SqliteState with file-based database."""
        # pylint: disable-next=consider-using-with,attribute-defined-outside-init
        self.tmp_file = tempfile.NamedTemporaryFile()
        state = SqliteLinkState(database_path=self.tmp_file.name)
        state.initialize()
        return state

    def test_initialize(self) -> None:
        """Test initialization."""
        # Prepare
        state = self.state_factory()

        # Execute
        result = state.query("SELECT name FROM sqlite_schema;")

        # Assert
        assert len(result) == 19


if __name__ == "__main__":
    unittest.main(verbosity=2)<|MERGE_RESOLUTION|>--- conflicted
+++ resolved
@@ -447,31 +447,6 @@
         retrieved_message_ins = message_ins_list[0]
         assert retrieved_message_ins.metadata.message_id == str(message_ins_uuid)
 
-<<<<<<< HEAD
-=======
-    def test_task_ins_store_delivered_and_fail_retrieving(self) -> None:
-        """Fail retrieving delivered task."""
-        # Prepare
-        state: LinkState = self.state_factory()
-        node_id = state.create_node(1e3)
-        run_id = state.create_run(None, None, "9f86d08", {}, ConfigsRecord())
-        task_ins = create_task_ins(consumer_node_id=node_id, run_id=run_id)
-
-        # Execute
-        _ = state.store_task_ins(task_ins)
-
-        # 1st get: set to delivered
-        task_ins_list = state.get_task_ins(node_id=node_id, limit=None)
-
-        assert len(task_ins_list) == 1
-
-        # 2nd get: no TaskIns because it was already delivered before
-        task_ins_list = state.get_task_ins(2, limit=None)
-
-        # Assert
-        assert len(task_ins_list) == 0
-
->>>>>>> 84532e6e
     def test_message_ins_store_delivered_and_fail_retrieving(self) -> None:
         """Fail retrieving delivered message."""
         # Prepare
