--- conflicted
+++ resolved
@@ -40,11 +40,8 @@
     generate_rand_int_from_bytes,
     has_valid_sub_status,
     is_valid_transition,
-<<<<<<< HEAD
     verify_found_taskres,
     verify_taskins_ids,
-=======
->>>>>>> 60392e96
 )
 
 
@@ -238,7 +235,6 @@
         ret: dict[UUID, TaskRes] = {}
 
         with self.lock:
-<<<<<<< HEAD
             current = time.time()
 
             # Verify TaskIns IDs
@@ -264,31 +260,6 @@
             ret.update(tmp_ret_dict)
 
             # Mark existing TaskRes to be returned as delivered
-=======
-            # Find TaskRes that were not delivered yet
-            task_res_list: list[TaskRes] = []
-            replied_task_ids: set[UUID] = set()
-            for _, task_res in self.task_res_store.items():
-                reply_to = UUID(task_res.task.ancestry[0])
-
-                # Check if corresponding TaskIns exists and is not expired
-                task_ins = self.task_ins_store.get(reply_to)
-                if task_ins is None:
-                    log(WARNING, "TaskIns with task_id %s does not exist.", reply_to)
-                    task_ids.remove(reply_to)
-                    continue
-
-                if task_ins.task.created_at + task_ins.task.ttl <= time.time():
-                    log(WARNING, "TaskIns with task_id %s is expired.", reply_to)
-                    task_ids.remove(reply_to)
-                    continue
-
-                if reply_to in task_ids and task_res.task.delivered_at == "":
-                    task_res_list.append(task_res)
-                    replied_task_ids.add(reply_to)
-
-            # Mark all of them as delivered
->>>>>>> 60392e96
             delivered_at = now().isoformat()
             for task_res in task_res_found:
                 task_res.task.delivered_at = delivered_at
