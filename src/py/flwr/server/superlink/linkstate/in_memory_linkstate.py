--- conflicted
+++ resolved
@@ -291,11 +291,7 @@
     # pylint: disable=R0911
     def store_message_res(self, message: Message) -> Optional[UUID]:
         """Store one Message."""
-<<<<<<< HEAD
-        # Validate task
-=======
         # Validate message
->>>>>>> c15b649a
         errors = validate_message(message, is_reply_message=True)
         if any(errors):
             log(ERROR, errors)
@@ -319,11 +315,7 @@
             if msg_ins is None:
                 log(
                     ERROR,
-<<<<<<< HEAD
-                    "Message with `metadata.message_id` %s does not exist.",
-=======
                     "Message with ID %s does not exist.",
->>>>>>> c15b649a
                     msg_ins_id,
                 )
                 return None
@@ -333,11 +325,7 @@
                 log(
                     ERROR,
                     "Failed to store Message: the message it is replying to "
-<<<<<<< HEAD
-                    "(with id %s) has expired",
-=======
                     "(with ID %s) has expired",
->>>>>>> c15b649a
                     msg_ins_id,
                 )
                 return None
@@ -364,11 +352,7 @@
                 return None
 
         # Validate run_id
-<<<<<<< HEAD
-        if res_metadata.run_id not in self.run_ids:
-=======
         if res_metadata.run_id != ins_metadata.run_id:
->>>>>>> c15b649a
             log(ERROR, "`metadata.run_id` is invalid")
             return None
 
