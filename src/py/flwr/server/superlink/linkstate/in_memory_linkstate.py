# Copyright 2024 Flower Labs GmbH. All Rights Reserved.
#
# Licensed under the Apache License, Version 2.0 (the "License");
# you may not use this file except in compliance with the License.
# You may obtain a copy of the License at
#
#     http://www.apache.org/licenses/LICENSE-2.0
#
# Unless required by applicable law or agreed to in writing, software
# distributed under the License is distributed on an "AS IS" BASIS,
# WITHOUT WARRANTIES OR CONDITIONS OF ANY KIND, either express or implied.
# See the License for the specific language governing permissions and
# limitations under the License.
# ==============================================================================
"""In-memory LinkState implementation."""


import threading
import time
from dataclasses import dataclass
from logging import ERROR, WARNING
from typing import Optional
from uuid import UUID, uuid4

<<<<<<< HEAD
from flwr.common import Context, RecordSet, log, now
=======
from flwr.common import Context, log, now
>>>>>>> 8a23479c
from flwr.common.constant import (
    MESSAGE_TTL_TOLERANCE,
    NODE_ID_NUM_BYTES,
    RUN_ID_NUM_BYTES,
    Status,
)
from flwr.common.typing import Run, RunStatus, UserConfig
from flwr.proto.task_pb2 import TaskIns, TaskRes  # pylint: disable=E0611
from flwr.server.superlink.linkstate.linkstate import LinkState
from flwr.server.utils import validate_task_ins_or_res

from .utils import (
    generate_rand_int_from_bytes,
    has_valid_sub_status,
    is_valid_transition,
    make_node_unavailable_taskres,
)


@dataclass
class RunRecord:
    """The record of a specific run, including its status and timestamps."""

    run: Run
    status: RunStatus
    pending_at: str = ""
    starting_at: str = ""
    running_at: str = ""
    finished_at: str = ""


class InMemoryLinkState(LinkState):  # pylint: disable=R0902,R0904
    """In-memory LinkState implementation."""

    def __init__(self) -> None:

        # Map node_id to (online_until, ping_interval)
        self.node_ids: dict[int, tuple[float, float]] = {}
        self.public_key_to_node_id: dict[bytes, int] = {}

        # Map run_id to RunRecord
        self.run_ids: dict[int, RunRecord] = {}
        self.contexts: dict[int, Context] = {}
        self.task_ins_store: dict[UUID, TaskIns] = {}
        self.task_res_store: dict[UUID, TaskRes] = {}

        self.node_public_keys: set[bytes] = set()
        self.server_public_key: Optional[bytes] = None
        self.server_private_key: Optional[bytes] = None

        self.lock = threading.Lock()

    def store_task_ins(self, task_ins: TaskIns) -> Optional[UUID]:
        """Store one TaskIns."""
        # Validate task
        errors = validate_task_ins_or_res(task_ins)
        if any(errors):
            log(ERROR, errors)
            return None
        # Validate run_id
        if task_ins.run_id not in self.run_ids:
            log(ERROR, "`run_id` is invalid")
            return None

        # Create task_id
        task_id = uuid4()

        # Store TaskIns
        task_ins.task_id = str(task_id)
        with self.lock:
            self.task_ins_store[task_id] = task_ins

        # Return the new task_id
        return task_id

    def get_task_ins(
        self, node_id: Optional[int], limit: Optional[int]
    ) -> list[TaskIns]:
        """Get all TaskIns that have not been delivered yet."""
        if limit is not None and limit < 1:
            raise AssertionError("`limit` must be >= 1")

        # Find TaskIns for node_id that were not delivered yet
        task_ins_list: list[TaskIns] = []
        current_time = time.time()
        with self.lock:
            for _, task_ins in self.task_ins_store.items():
                # pylint: disable=too-many-boolean-expressions
                if (
                    node_id is not None  # Not anonymous
                    and task_ins.task.consumer.anonymous is False
                    and task_ins.task.consumer.node_id == node_id
                    and task_ins.task.delivered_at == ""
                    and task_ins.task.created_at + task_ins.task.ttl > current_time
                ) or (
                    node_id is None  # Anonymous
                    and task_ins.task.consumer.anonymous is True
                    and task_ins.task.consumer.node_id == 0
                    and task_ins.task.delivered_at == ""
                    and task_ins.task.created_at + task_ins.task.ttl > current_time
                ):
                    task_ins_list.append(task_ins)
                if limit and len(task_ins_list) == limit:
                    break

        # Mark all of them as delivered
        delivered_at = now().isoformat()
        for task_ins in task_ins_list:
            task_ins.task.delivered_at = delivered_at

        # Return TaskIns
        return task_ins_list

    # pylint: disable=R0911
    def store_task_res(self, task_res: TaskRes) -> Optional[UUID]:
        """Store one TaskRes."""
        # Validate task
        errors = validate_task_ins_or_res(task_res)
        if any(errors):
            log(ERROR, errors)
            return None

        with self.lock:
            # Check if the TaskIns it is replying to exists and is valid
            task_ins_id = task_res.task.ancestry[0]
            task_ins = self.task_ins_store.get(UUID(task_ins_id))

            # Ensure that the consumer_id of taskIns matches the producer_id of taskRes.
            if (
                task_ins
                and task_res
                and not (
                    task_ins.task.consumer.anonymous or task_res.task.producer.anonymous
                )
                and task_ins.task.consumer.node_id != task_res.task.producer.node_id
            ):
                return None

            if task_ins is None:
                log(ERROR, "TaskIns with task_id %s does not exist.", task_ins_id)
                return None

            if task_ins.task.created_at + task_ins.task.ttl <= time.time():
                log(
                    ERROR,
                    "Failed to store TaskRes: TaskIns with task_id %s has expired.",
                    task_ins_id,
                )
                return None

            # Fail if the TaskRes TTL exceeds the
            # expiration time of the TaskIns it replies to.
            # Condition: TaskIns.created_at + TaskIns.ttl ≥
            #            TaskRes.created_at + TaskRes.ttl
            # A small tolerance is introduced to account
            # for floating-point precision issues.
            max_allowed_ttl = (
                task_ins.task.created_at + task_ins.task.ttl - task_res.task.created_at
            )
            if task_res.task.ttl and (
                task_res.task.ttl - max_allowed_ttl > MESSAGE_TTL_TOLERANCE
            ):
                log(
                    WARNING,
                    "Received TaskRes with TTL %.2f "
                    "exceeding the allowed maximum TTL %.2f.",
                    task_res.task.ttl,
                    max_allowed_ttl,
                )
                return None

        # Validate run_id
        if task_res.run_id not in self.run_ids:
            log(ERROR, "`run_id` is invalid")
            return None

        # Create task_id
        task_id = uuid4()

        # Store TaskRes
        task_res.task_id = str(task_id)
        with self.lock:
            self.task_res_store[task_id] = task_res

        # Return the new task_id
        return task_id

    def get_task_res(self, task_ids: set[UUID]) -> list[TaskRes]:
        """Get all TaskRes that have not been delivered yet."""
        with self.lock:
            # Find TaskRes that were not delivered yet
            task_res_list: list[TaskRes] = []
            replied_task_ids: set[UUID] = set()
            for _, task_res in self.task_res_store.items():
                reply_to = UUID(task_res.task.ancestry[0])

                # Check if corresponding TaskIns exists and is not expired
                task_ins = self.task_ins_store.get(reply_to)
                if task_ins is None:
                    log(WARNING, "TaskIns with task_id %s does not exist.", reply_to)
                    task_ids.remove(reply_to)
                    continue

                if task_ins.task.created_at + task_ins.task.ttl <= time.time():
                    log(WARNING, "TaskIns with task_id %s is expired.", reply_to)
                    task_ids.remove(reply_to)
                    continue

                if reply_to in task_ids and task_res.task.delivered_at == "":
                    task_res_list.append(task_res)
                    replied_task_ids.add(reply_to)

            # Check if the node is offline
            for task_id in task_ids - replied_task_ids:
                task_ins = self.task_ins_store.get(task_id)
                if task_ins is None:
                    continue
                node_id = task_ins.task.consumer.node_id
                online_until, _ = self.node_ids[node_id]
                # Generate a TaskRes containing an error reply if the node is offline.
                if online_until < time.time():
                    err_taskres = make_node_unavailable_taskres(
                        ref_taskins=task_ins,
                    )
                    self.task_res_store[UUID(err_taskres.task_id)] = err_taskres
                    task_res_list.append(err_taskres)

            # Mark all of them as delivered
            delivered_at = now().isoformat()
            for task_res in task_res_list:
                task_res.task.delivered_at = delivered_at

            # Return TaskRes
            return task_res_list

    def delete_tasks(self, task_ids: set[UUID]) -> None:
        """Delete all delivered TaskIns/TaskRes pairs."""
        task_ins_to_be_deleted: set[UUID] = set()
        task_res_to_be_deleted: set[UUID] = set()

        with self.lock:
            for task_ins_id in task_ids:
                # Find the task_id of the matching task_res
                for task_res_id, task_res in self.task_res_store.items():
                    if UUID(task_res.task.ancestry[0]) != task_ins_id:
                        continue
                    if task_res.task.delivered_at == "":
                        continue

                    task_ins_to_be_deleted.add(task_ins_id)
                    task_res_to_be_deleted.add(task_res_id)

            for task_id in task_ins_to_be_deleted:
                del self.task_ins_store[task_id]
            for task_id in task_res_to_be_deleted:
                del self.task_res_store[task_id]

    def num_task_ins(self) -> int:
        """Calculate the number of task_ins in store.

        This includes delivered but not yet deleted task_ins.
        """
        return len(self.task_ins_store)

    def num_task_res(self) -> int:
        """Calculate the number of task_res in store.

        This includes delivered but not yet deleted task_res.
        """
        return len(self.task_res_store)

    def create_node(
        self, ping_interval: float, public_key: Optional[bytes] = None
    ) -> int:
        """Create, store in the link state, and return `node_id`."""
        # Sample a random int64 as node_id
        node_id = generate_rand_int_from_bytes(NODE_ID_NUM_BYTES)

        with self.lock:
            if node_id in self.node_ids:
                log(ERROR, "Unexpected node registration failure.")
                return 0

            if public_key is not None:
                if (
                    public_key in self.public_key_to_node_id
                    or node_id in self.public_key_to_node_id.values()
                ):
                    log(ERROR, "Unexpected node registration failure.")
                    return 0

                self.public_key_to_node_id[public_key] = node_id

            self.node_ids[node_id] = (time.time() + ping_interval, ping_interval)
            return node_id

    def delete_node(self, node_id: int, public_key: Optional[bytes] = None) -> None:
        """Delete a node."""
        with self.lock:
            if node_id not in self.node_ids:
                raise ValueError(f"Node {node_id} not found")

            if public_key is not None:
                if (
                    public_key not in self.public_key_to_node_id
                    or node_id not in self.public_key_to_node_id.values()
                ):
                    raise ValueError("Public key or node_id not found")

                del self.public_key_to_node_id[public_key]

            del self.node_ids[node_id]

    def get_nodes(self, run_id: int) -> set[int]:
        """Return all available nodes.

        Constraints
        -----------
        If the provided `run_id` does not exist or has no matching nodes,
        an empty `Set` MUST be returned.
        """
        with self.lock:
            if run_id not in self.run_ids:
                return set()
            current_time = time.time()
            return {
                node_id
                for node_id, (online_until, _) in self.node_ids.items()
                if online_until > current_time
            }

    def get_node_id(self, node_public_key: bytes) -> Optional[int]:
        """Retrieve stored `node_id` filtered by `node_public_keys`."""
        return self.public_key_to_node_id.get(node_public_key)

    def create_run(
        self,
        fab_id: Optional[str],
        fab_version: Optional[str],
        fab_hash: Optional[str],
        override_config: UserConfig,
    ) -> int:
        """Create a new run for the specified `fab_hash`."""
        # Sample a random int64 as run_id
        with self.lock:
            run_id = generate_rand_int_from_bytes(RUN_ID_NUM_BYTES)

            if run_id not in self.run_ids:
                run_record = RunRecord(
                    run=Run(
                        run_id=run_id,
                        fab_id=fab_id if fab_id else "",
                        fab_version=fab_version if fab_version else "",
                        fab_hash=fab_hash if fab_hash else "",
                        override_config=override_config,
                    ),
                    status=RunStatus(
                        status=Status.PENDING,
                        sub_status="",
                        details="",
                    ),
                    pending_at=now().isoformat(),
                )
                self.run_ids[run_id] = run_record
                return run_id
        log(ERROR, "Unexpected run creation failure.")
        return 0

    def store_server_private_public_key(
        self, private_key: bytes, public_key: bytes
    ) -> None:
        """Store `server_private_key` and `server_public_key` in the link state."""
        with self.lock:
            if self.server_private_key is None and self.server_public_key is None:
                self.server_private_key = private_key
                self.server_public_key = public_key
            else:
                raise RuntimeError("Server private and public key already set")

    def get_server_private_key(self) -> Optional[bytes]:
        """Retrieve `server_private_key` in urlsafe bytes."""
        return self.server_private_key

    def get_server_public_key(self) -> Optional[bytes]:
        """Retrieve `server_public_key` in urlsafe bytes."""
        return self.server_public_key

    def store_node_public_keys(self, public_keys: set[bytes]) -> None:
        """Store a set of `node_public_keys` in the link state."""
        with self.lock:
            self.node_public_keys = public_keys

    def store_node_public_key(self, public_key: bytes) -> None:
        """Store a `node_public_key` in the link state."""
        with self.lock:
            self.node_public_keys.add(public_key)

    def get_node_public_keys(self) -> set[bytes]:
        """Retrieve all currently stored `node_public_keys` as a set."""
        return self.node_public_keys

    def get_run(self, run_id: int) -> Optional[Run]:
        """Retrieve information about the run with the specified `run_id`."""
        with self.lock:
            if run_id not in self.run_ids:
                log(ERROR, "`run_id` is invalid")
                return None
            return self.run_ids[run_id].run

    def get_run_status(self, run_ids: set[int]) -> dict[int, RunStatus]:
        """Retrieve the statuses for the specified runs."""
        with self.lock:
            return {
                run_id: self.run_ids[run_id].status
                for run_id in set(run_ids)
                if run_id in self.run_ids
            }

    def update_run_status(self, run_id: int, new_status: RunStatus) -> bool:
        """Update the status of the run with the specified `run_id`."""
        with self.lock:
            # Check if the run_id exists
            if run_id not in self.run_ids:
                log(ERROR, "`run_id` is invalid")
                return False

            # Check if the status transition is valid
            current_status = self.run_ids[run_id].status
            if not is_valid_transition(current_status, new_status):
                log(
                    ERROR,
                    'Invalid status transition: from "%s" to "%s"',
                    current_status.status,
                    new_status.status,
                )
                return False

            # Check if the sub-status is valid
            if not has_valid_sub_status(current_status):
                log(
                    ERROR,
                    'Invalid sub-status "%s" for status "%s"',
                    current_status.sub_status,
                    current_status.status,
                )
                return False

            # Update the status
            run_record = self.run_ids[run_id]
            if new_status.status == Status.STARTING:
                run_record.starting_at = now().isoformat()
            elif new_status.status == Status.RUNNING:
                run_record.running_at = now().isoformat()
            elif new_status.status == Status.FINISHED:
                run_record.finished_at = now().isoformat()
            run_record.status = new_status
            return True

    def get_pending_run_id(self) -> Optional[int]:
        """Get the `run_id` of a run with `Status.PENDING` status, if any."""
        pending_run_id = None

        # Loop through all registered runs
        for run_id, run_rec in self.run_ids.items():
            # Break once a pending run is found
            if run_rec.status.status == Status.PENDING:
                pending_run_id = run_id
                break

        return pending_run_id

    def acknowledge_ping(self, node_id: int, ping_interval: float) -> bool:
        """Acknowledge a ping received from a node, serving as a heartbeat."""
        with self.lock:
            if node_id in self.node_ids:
                self.node_ids[node_id] = (time.time() + ping_interval, ping_interval)
                return True
        return False

<<<<<<< HEAD
    def get_serverapp_context(self, run_id: int) -> Context:
        """Get the context for the specified `run_id`."""
        return self.contexts.get(run_id, Context(0, {}, RecordSet(), {}))
=======
    def get_serverapp_context(self, run_id: int) -> Optional[Context]:
        """Get the context for the specified `run_id`."""
        return self.contexts.get(run_id)
>>>>>>> 8a23479c

    def set_serverapp_context(self, run_id: int, context: Context) -> None:
        """Set the context for the specified `run_id`."""
        if run_id not in self.run_ids:
            raise ValueError(f"Run {run_id} not found")
        self.contexts[run_id] = context<|MERGE_RESOLUTION|>--- conflicted
+++ resolved
@@ -22,11 +22,7 @@
 from typing import Optional
 from uuid import UUID, uuid4
 
-<<<<<<< HEAD
-from flwr.common import Context, RecordSet, log, now
-=======
 from flwr.common import Context, log, now
->>>>>>> 8a23479c
 from flwr.common.constant import (
     MESSAGE_TTL_TOLERANCE,
     NODE_ID_NUM_BYTES,
@@ -506,15 +502,9 @@
                 return True
         return False
 
-<<<<<<< HEAD
-    def get_serverapp_context(self, run_id: int) -> Context:
-        """Get the context for the specified `run_id`."""
-        return self.contexts.get(run_id, Context(0, {}, RecordSet(), {}))
-=======
     def get_serverapp_context(self, run_id: int) -> Optional[Context]:
         """Get the context for the specified `run_id`."""
         return self.contexts.get(run_id)
->>>>>>> 8a23479c
 
     def set_serverapp_context(self, run_id: int, context: Context) -> None:
         """Set the context for the specified `run_id`."""
