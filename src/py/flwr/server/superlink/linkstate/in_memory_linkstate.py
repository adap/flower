# Copyright 2024 Flower Labs GmbH. All Rights Reserved.
#
# Licensed under the Apache License, Version 2.0 (the "License");
# you may not use this file except in compliance with the License.
# You may obtain a copy of the License at
#
#     http://www.apache.org/licenses/LICENSE-2.0
#
# Unless required by applicable law or agreed to in writing, software
# distributed under the License is distributed on an "AS IS" BASIS,
# WITHOUT WARRANTIES OR CONDITIONS OF ANY KIND, either express or implied.
# See the License for the specific language governing permissions and
# limitations under the License.
# ==============================================================================
"""In-memory LinkState implementation."""


import threading
import time
from bisect import bisect_right
from dataclasses import dataclass, field
from logging import ERROR, WARNING
from typing import Optional
from uuid import UUID, uuid4

from flwr.common import Context, Message, log, now
from flwr.common.constant import (
    MESSAGE_TTL_TOLERANCE,
    NODE_ID_NUM_BYTES,
    PING_PATIENCE,
    RUN_ID_NUM_BYTES,
    SUPERLINK_NODE_ID,
    Status,
)
from flwr.common.record import ConfigRecord
from flwr.common.typing import Run, RunStatus, UserConfig
from flwr.proto.node_pb2 import NodeInfo
from flwr.server.superlink.linkstate.linkstate import LinkState
from flwr.server.utils import validate_message

from .utils import (
    check_node_availability_for_in_message,
    generate_rand_int_from_bytes,
    has_valid_sub_status,
    is_valid_transition,
    verify_found_message_replies,
    verify_message_ids,
)


@dataclass
class RunRecord:  # pylint: disable=R0902
    """The record of a specific run, including its status and timestamps."""

    run: Run
    logs: list[tuple[float, str]] = field(default_factory=list)
    log_lock: threading.Lock = field(default_factory=threading.Lock)


class InMemoryLinkState(LinkState):  # pylint: disable=R0902,R0904
    """In-memory LinkState implementation."""

    def __init__(self) -> None:

        # Map node_id to (online_until, ping_interval, grpc-peer)
        self.node_ids: dict[int, tuple[float, float, str]] = {}
        self.public_key_to_node_id: dict[bytes, int] = {}
        self.node_id_to_public_key: dict[int, bytes] = {}

        # Map run_id to RunRecord
        self.run_ids: dict[int, RunRecord] = {}
        self.contexts: dict[int, Context] = {}
        self.federation_options: dict[int, ConfigRecord] = {}
        self.message_ins_store: dict[UUID, Message] = {}
        self.message_res_store: dict[UUID, Message] = {}
        self.message_ins_id_to_message_res_id: dict[UUID, UUID] = {}

        self.node_public_keys: set[bytes] = set()

        self.lock = threading.RLock()

    def store_message_ins(self, message: Message) -> Optional[UUID]:
        """Store one Message."""
        # Validate message
        errors = validate_message(message, is_reply_message=False)
        if any(errors):
            log(ERROR, errors)
            return None
        # Validate run_id
        if message.metadata.run_id not in self.run_ids:
            log(ERROR, "Invalid run ID for Message: %s", message.metadata.run_id)
            return None
        # Validate source node ID
        if message.metadata.src_node_id != SUPERLINK_NODE_ID:
            log(
                ERROR,
                "Invalid source node ID for Message: %s",
                message.metadata.src_node_id,
            )
            return None
        # Validate destination node ID
        if message.metadata.dst_node_id not in self.node_ids:
            log(
                ERROR,
                "Invalid destination node ID for Message: %s",
                message.metadata.dst_node_id,
            )
            return None

        # Create message_id
        message_id = uuid4()

        # Store Message
        # pylint: disable-next=W0212
        message.metadata._message_id = str(message_id)  # type: ignore
        with self.lock:
            self.message_ins_store[message_id] = message

        # Return the new message_id
        return message_id

    def get_message_ins(self, node_id: int, limit: Optional[int]) -> list[Message]:
        """Get all Messages that have not been delivered yet."""
        if limit is not None and limit < 1:
            raise AssertionError("`limit` must be >= 1")

        # Find Message for node_id that were not delivered yet
        message_ins_list: list[Message] = []
        current_time = time.time()
        with self.lock:
            for _, msg_ins in self.message_ins_store.items():
                if (
                    msg_ins.metadata.dst_node_id == node_id
                    and msg_ins.metadata.delivered_at == ""
                    and msg_ins.metadata.created_at + msg_ins.metadata.ttl
                    > current_time
                ):
                    message_ins_list.append(msg_ins)
                if limit and len(message_ins_list) == limit:
                    break

        # Mark all of them as delivered
        delivered_at = now().isoformat()
        for msg_ins in message_ins_list:
            msg_ins.metadata.delivered_at = delivered_at

        # Return list of messages
        return message_ins_list

    # pylint: disable=R0911
    def store_message_res(self, message: Message) -> Optional[UUID]:
        """Store one Message."""
        # Validate message
        errors = validate_message(message, is_reply_message=True)
        if any(errors):
            log(ERROR, errors)
            return None

        res_metadata = message.metadata
        with self.lock:
            # Check if the Message it is replying to exists and is valid
            msg_ins_id = res_metadata.reply_to_message_id
            msg_ins = self.message_ins_store.get(UUID(msg_ins_id))

            # Ensure that dst_node_id of original Message matches the src_node_id of
            # reply Message.
            if (
                msg_ins
                and message
                and msg_ins.metadata.dst_node_id != res_metadata.src_node_id
            ):
                return None

            if msg_ins is None:
                log(
                    ERROR,
                    "Message with ID %s does not exist.",
                    msg_ins_id,
                )
                return None

            ins_metadata = msg_ins.metadata
            if ins_metadata.created_at + ins_metadata.ttl <= time.time():
                log(
                    ERROR,
                    "Failed to store Message: the message it is replying to "
                    "(with ID %s) has expired",
                    msg_ins_id,
                )
                return None

            # Fail if the Message TTL exceeds the
            # expiration time of the Message it replies to.
            # Condition: ins_metadata.created_at + ins_metadata.ttl ≥
            #            res_metadata.created_at + res_metadata.ttl
            # A small tolerance is introduced to account
            # for floating-point precision issues.
            max_allowed_ttl = (
                ins_metadata.created_at + ins_metadata.ttl - res_metadata.created_at
            )
            if res_metadata.ttl and (
                res_metadata.ttl - max_allowed_ttl > MESSAGE_TTL_TOLERANCE
            ):
                log(
                    WARNING,
                    "Received Message with TTL %.2f exceeding the allowed maximum "
                    "TTL %.2f.",
                    res_metadata.ttl,
                    max_allowed_ttl,
                )
                return None

        # Validate run_id
        if res_metadata.run_id != ins_metadata.run_id:
            log(ERROR, "`metadata.run_id` is invalid")
            return None

        # Create message_id
        message_id = uuid4()

        # Store Message
        # pylint: disable-next=W0212
        message.metadata._message_id = str(message_id)  # type: ignore
        with self.lock:
            self.message_res_store[message_id] = message
            self.message_ins_id_to_message_res_id[UUID(msg_ins_id)] = message_id

        # Return the new message_id
        return message_id

    def get_message_res(self, message_ids: set[UUID]) -> list[Message]:
        """Get reply Messages for the given Message IDs."""
        ret: dict[UUID, Message] = {}

        with self.lock:
            current = time.time()

            # Verify Message IDs
            ret = verify_message_ids(
                inquired_message_ids=message_ids,
                found_message_ins_dict=self.message_ins_store,
                current_time=current,
            )

            # Check node availability
            dst_node_ids = {
                self.message_ins_store[message_id].metadata.dst_node_id
                for message_id in message_ids
            }
            tmp_ret_dict = check_node_availability_for_in_message(
                inquired_in_message_ids=message_ids,
                found_in_message_dict=self.message_ins_store,
                node_id_to_online_until={
                    node_id: self.node_ids[node_id][0] for node_id in dst_node_ids
                },
                current_time=current,
            )
            ret.update(tmp_ret_dict)

            # Find all reply Messages
            message_res_found: list[Message] = []
            for message_id in message_ids:
                # If Message exists and is not delivered, add it to the list
                if message_res_id := self.message_ins_id_to_message_res_id.get(
                    message_id
                ):
                    message_res = self.message_res_store[message_res_id]
                    if message_res.metadata.delivered_at == "":
                        message_res_found.append(message_res)
            tmp_ret_dict = verify_found_message_replies(
                inquired_message_ids=message_ids,
                found_message_ins_dict=self.message_ins_store,
                found_message_res_list=message_res_found,
                current_time=current,
            )
            ret.update(tmp_ret_dict)

            # Mark existing reply Messages to be returned as delivered
            delivered_at = now().isoformat()
            for message_res in message_res_found:
                message_res.metadata.delivered_at = delivered_at

        return list(ret.values())

    def delete_messages(self, message_ins_ids: set[UUID]) -> None:
        """Delete a Message and its reply based on provided Message IDs."""
        if not message_ins_ids:
            return

        with self.lock:
            for message_id in message_ins_ids:
                # Delete Messages
                if message_id in self.message_ins_store:
                    del self.message_ins_store[message_id]
                # Delete Message replies
                if message_id in self.message_ins_id_to_message_res_id:
                    message_res_id = self.message_ins_id_to_message_res_id.pop(
                        message_id
                    )
                    del self.message_res_store[message_res_id]

    def get_message_ids_from_run_id(self, run_id: int) -> set[UUID]:
        """Get all instruction Message IDs for the given run_id."""
        message_id_list: set[UUID] = set()
        with self.lock:
            for message_id, message in self.message_ins_store.items():
                if message.metadata.run_id == run_id:
                    message_id_list.add(message_id)

        return message_id_list

    def num_message_ins(self) -> int:
        """Calculate the number of instruction Messages in store.

        This includes delivered but not yet deleted.
        """
        return len(self.message_ins_store)

    def num_message_res(self) -> int:
        """Calculate the number of reply Messages in store.

        This includes delivered but not yet deleted.
        """
        return len(self.message_res_store)

    def create_node(
        self, ping_interval: float, metadata: Optional[dict[str, str]] = None
    ) -> int:
        """Create, store in the link state, and return `node_id`."""
        # Sample a random int64 as node_id
        node_id = generate_rand_int_from_bytes(
            NODE_ID_NUM_BYTES, exclude=[SUPERLINK_NODE_ID, 0]
        )

        with self.lock:
            if node_id in self.node_ids:
                log(ERROR, "Unexpected node registration failure.")
                return 0

<<<<<<< HEAD
            self.node_ids[node_id] = (
                time.time() + ping_interval,
                ping_interval,
                metadata,
            )
=======
            # Mark the node online util time.time() + ping_interval
            self.node_ids[node_id] = (time.time() + ping_interval, ping_interval)
>>>>>>> ad06f8e5
            return node_id

    def delete_node(self, node_id: int) -> None:
        """Delete a node."""
        with self.lock:
            if node_id not in self.node_ids:
                raise ValueError(f"Node {node_id} not found")

            # Remove node ID <> public key mappings
            if pk := self.node_id_to_public_key.pop(node_id, None):
                del self.public_key_to_node_id[pk]

            del self.node_ids[node_id]

    def get_nodes(self, run_id: int) -> set[int]:
        """Return all available nodes.

        Constraints
        -----------
        If the provided `run_id` does not exist or has no matching nodes,
        an empty `Set` MUST be returned.
        """
        with self.lock:
            if run_id not in self.run_ids:
                return set()
            current_time = time.time()
            return {
                node_id
                for node_id, (online_until, _, _) in self.node_ids.items()
                if online_until > current_time
            }

    def get_nodes_info(self) -> list[NodeInfo]:
        """Retrieve info about all connected nodes."""
        nodes_info = []
        current_time = time.time()
        for node_id, (online_until, _, metadata) in self.node_ids.items():
            is_online = online_until > current_time
            node_info = NodeInfo(
                node_id=node_id, is_online=is_online, metadata=metadata
            )
            nodes_info.append(node_info)

        return nodes_info

    def set_node_public_key(self, node_id: int, public_key: bytes) -> None:
        """Set `public_key` for the specified `node_id`."""
        with self.lock:
            if node_id not in self.node_ids:
                raise ValueError(f"Node {node_id} not found")

            if public_key in self.public_key_to_node_id:
                raise ValueError("Public key already in use")

            self.public_key_to_node_id[public_key] = node_id
            self.node_id_to_public_key[node_id] = public_key

    def get_node_public_key(self, node_id: int) -> Optional[bytes]:
        """Get `public_key` for the specified `node_id`."""
        with self.lock:
            if node_id not in self.node_ids:
                raise ValueError(f"Node {node_id} not found")

            return self.node_id_to_public_key.get(node_id)

    def get_node_id(self, node_public_key: bytes) -> Optional[int]:
        """Retrieve stored `node_id` filtered by `node_public_keys`."""
        return self.public_key_to_node_id.get(node_public_key)

    # pylint: disable=too-many-arguments,too-many-positional-arguments
    def create_run(
        self,
        fab_id: Optional[str],
        fab_version: Optional[str],
        fab_hash: Optional[str],
        override_config: UserConfig,
        federation_options: ConfigRecord,
    ) -> int:
        """Create a new run for the specified `fab_hash`."""
        # Sample a random int64 as run_id
        with self.lock:
            run_id = generate_rand_int_from_bytes(RUN_ID_NUM_BYTES)

            if run_id not in self.run_ids:
                run_record = RunRecord(
                    run=Run(
                        run_id=run_id,
                        fab_id=fab_id if fab_id else "",
                        fab_version=fab_version if fab_version else "",
                        fab_hash=fab_hash if fab_hash else "",
                        override_config=override_config,
                        pending_at=now().isoformat(),
                        starting_at="",
                        running_at="",
                        finished_at="",
                        status=RunStatus(
                            status=Status.PENDING,
                            sub_status="",
                            details="",
                        ),
                    ),
                )
                self.run_ids[run_id] = run_record

                # Record federation options. Leave empty if not passed
                self.federation_options[run_id] = federation_options
                return run_id
        log(ERROR, "Unexpected run creation failure.")
        return 0

    def clear_supernode_auth_keys(self) -> None:
        """Clear stored `node_public_keys` in the link state if any."""
        with self.lock:
            self.node_public_keys.clear()

    def store_node_public_keys(self, public_keys: set[bytes]) -> None:
        """Store a set of `node_public_keys` in the link state."""
        with self.lock:
            self.node_public_keys.update(public_keys)

    def store_node_public_key(self, public_key: bytes) -> None:
        """Store a `node_public_key` in the link state."""
        with self.lock:
            self.node_public_keys.add(public_key)

    def get_node_public_keys(self) -> set[bytes]:
        """Retrieve all currently stored `node_public_keys` as a set."""
        with self.lock:
            return self.node_public_keys.copy()

    def get_run_ids(self) -> set[int]:
        """Retrieve all run IDs."""
        with self.lock:
            return set(self.run_ids.keys())

    def get_run(self, run_id: int) -> Optional[Run]:
        """Retrieve information about the run with the specified `run_id`."""
        with self.lock:
            if run_id not in self.run_ids:
                log(ERROR, "`run_id` is invalid")
                return None
            return self.run_ids[run_id].run

    def get_run_status(self, run_ids: set[int]) -> dict[int, RunStatus]:
        """Retrieve the statuses for the specified runs."""
        with self.lock:
            return {
                run_id: self.run_ids[run_id].run.status
                for run_id in set(run_ids)
                if run_id in self.run_ids
            }

    def update_run_status(self, run_id: int, new_status: RunStatus) -> bool:
        """Update the status of the run with the specified `run_id`."""
        with self.lock:
            # Check if the run_id exists
            if run_id not in self.run_ids:
                log(ERROR, "`run_id` is invalid")
                return False

            # Check if the status transition is valid
            current_status = self.run_ids[run_id].run.status
            if not is_valid_transition(current_status, new_status):
                log(
                    ERROR,
                    'Invalid status transition: from "%s" to "%s"',
                    current_status.status,
                    new_status.status,
                )
                return False

            # Check if the sub-status is valid
            if not has_valid_sub_status(current_status):
                log(
                    ERROR,
                    'Invalid sub-status "%s" for status "%s"',
                    current_status.sub_status,
                    current_status.status,
                )
                return False

            # Update the status
            run_record = self.run_ids[run_id]
            if new_status.status == Status.STARTING:
                run_record.run.starting_at = now().isoformat()
            elif new_status.status == Status.RUNNING:
                run_record.run.running_at = now().isoformat()
            elif new_status.status == Status.FINISHED:
                run_record.run.finished_at = now().isoformat()
            run_record.run.status = new_status
            return True

    def get_pending_run_id(self) -> Optional[int]:
        """Get the `run_id` of a run with `Status.PENDING` status, if any."""
        pending_run_id = None

        # Loop through all registered runs
        for run_id, run_rec in self.run_ids.items():
            # Break once a pending run is found
            if run_rec.run.status.status == Status.PENDING:
                pending_run_id = run_id
                break

        return pending_run_id

    def get_federation_options(self, run_id: int) -> Optional[ConfigRecord]:
        """Retrieve the federation options for the specified `run_id`."""
        with self.lock:
            if run_id not in self.run_ids:
                log(ERROR, "`run_id` is invalid")
                return None
            return self.federation_options[run_id]

    def acknowledge_ping(self, node_id: int, ping_interval: float) -> bool:
        """Acknowledge a ping received from a node, serving as a heartbeat.

        It allows for one missed ping (in a PING_PATIENCE * ping_interval) before
        marking the node as offline, where PING_PATIENCE = 2 in default.
        """
        with self.lock:
            if node_id in self.node_ids:
<<<<<<< HEAD
                # Only override relevant fields
                self.node_ids[node_id] = (
                    time.time() + ping_interval,
                    ping_interval,
                    self.node_ids[node_id][-1],
=======
                self.node_ids[node_id] = (
                    time.time() + PING_PATIENCE * ping_interval,
                    ping_interval,
>>>>>>> ad06f8e5
                )
                return True
        return False

    def get_serverapp_context(self, run_id: int) -> Optional[Context]:
        """Get the context for the specified `run_id`."""
        return self.contexts.get(run_id)

    def set_serverapp_context(self, run_id: int, context: Context) -> None:
        """Set the context for the specified `run_id`."""
        if run_id not in self.run_ids:
            raise ValueError(f"Run {run_id} not found")
        self.contexts[run_id] = context

    def add_serverapp_log(self, run_id: int, log_message: str) -> None:
        """Add a log entry to the serverapp logs for the specified `run_id`."""
        if run_id not in self.run_ids:
            raise ValueError(f"Run {run_id} not found")
        run = self.run_ids[run_id]
        with run.log_lock:
            run.logs.append((now().timestamp(), log_message))

    def get_serverapp_log(
        self, run_id: int, after_timestamp: Optional[float]
    ) -> tuple[str, float]:
        """Get the serverapp logs for the specified `run_id`."""
        if run_id not in self.run_ids:
            raise ValueError(f"Run {run_id} not found")
        run = self.run_ids[run_id]
        if after_timestamp is None:
            after_timestamp = 0.0
        with run.log_lock:
            # Find the index where the timestamp would be inserted
            index = bisect_right(run.logs, (after_timestamp, ""))
            latest_timestamp = run.logs[-1][0] if index < len(run.logs) else 0.0
            return "".join(log for _, log in run.logs[index:]), latest_timestamp<|MERGE_RESOLUTION|>--- conflicted
+++ resolved
@@ -337,16 +337,12 @@
                 log(ERROR, "Unexpected node registration failure.")
                 return 0
 
-<<<<<<< HEAD
+            # Mark the node online util time.time() + ping_interval
             self.node_ids[node_id] = (
                 time.time() + ping_interval,
                 ping_interval,
                 metadata,
             )
-=======
-            # Mark the node online util time.time() + ping_interval
-            self.node_ids[node_id] = (time.time() + ping_interval, ping_interval)
->>>>>>> ad06f8e5
             return node_id
 
     def delete_node(self, node_id: int) -> None:
@@ -568,17 +564,10 @@
         """
         with self.lock:
             if node_id in self.node_ids:
-<<<<<<< HEAD
-                # Only override relevant fields
-                self.node_ids[node_id] = (
-                    time.time() + ping_interval,
-                    ping_interval,
-                    self.node_ids[node_id][-1],
-=======
                 self.node_ids[node_id] = (
                     time.time() + PING_PATIENCE * ping_interval,
                     ping_interval,
->>>>>>> ad06f8e5
+                    self.node_ids[node_id][-1],
                 )
                 return True
         return False
