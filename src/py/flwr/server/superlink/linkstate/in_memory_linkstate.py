--- conflicted
+++ resolved
@@ -480,11 +480,7 @@
             run_record.status = new_status
             return True
 
-<<<<<<< HEAD
-    def get_pending_run_id(self) -> int | None:
-=======
     def get_pending_run_id(self) -> Optional[int]:
->>>>>>> abd18175
         """Get the `run_id` of a run with `Status.PENDING` status, if any."""
         pending_run_id = None
 
