--- conflicted
+++ resolved
@@ -273,12 +273,6 @@
         """
 
     @abc.abstractmethod
-<<<<<<< HEAD
-    def get_serverapp_context(self, run_id: int) -> Context:
-        """Get the context for the specified `run_id`.
-
-        If the context does not exist, an empty context is returned.
-=======
     def get_serverapp_context(self, run_id: int) -> Optional[Context]:
         """Get the context for the specified `run_id`.
 
@@ -292,14 +286,10 @@
         Optional[Context]
             The context associated with the specified `run_id`, or `None` if no context
             exists for the given `run_id`.
->>>>>>> 8a23479c
         """
 
     @abc.abstractmethod
     def set_serverapp_context(self, run_id: int, context: Context) -> None:
-<<<<<<< HEAD
-        """Set the context for the specified `run_id`."""
-=======
         """Set the context for the specified `run_id`.
 
         Parameters
@@ -308,5 +298,4 @@
             The identifier of the run for which to set the context.
         context : Context
             The context to be associated with the specified `run_id`.
-        """
->>>>>>> 8a23479c
+        """