# Copyright 2024 Flower Labs GmbH. All Rights Reserved.
#
# Licensed under the Apache License, Version 2.0 (the "License");
# you may not use this file except in compliance with the License.
# You may obtain a copy of the License at
#
#     http://www.apache.org/licenses/LICENSE-2.0
#
# Unless required by applicable law or agreed to in writing, software
# distributed under the License is distributed on an "AS IS" BASIS,
# WITHOUT WARRANTIES OR CONDITIONS OF ANY KIND, either express or implied.
# See the License for the specific language governing permissions and
# limitations under the License.
# ==============================================================================
"""Abstract base class LinkState."""


import abc
from typing import Optional
from uuid import UUID

from flwr.common import Context
from flwr.common.typing import Run, RunStatus, UserConfig
from flwr.proto.task_pb2 import TaskIns, TaskRes  # pylint: disable=E0611


class LinkState(abc.ABC):  # pylint: disable=R0904
    """Abstract LinkState."""

    @abc.abstractmethod
    def store_task_ins(self, task_ins: TaskIns) -> Optional[UUID]:
        """Store one TaskIns.

        Usually, the ServerAppIo API calls this to schedule instructions.

        Stores the value of the `task_ins` in the link state and, if successful,
        returns the `task_id` (UUID) of the `task_ins`. If, for any reason,
        storing the `task_ins` fails, `None` is returned.

        Constraints
        -----------
        If `task_ins.task.consumer.anonymous` is `True`, then
        `task_ins.task.consumer.node_id` MUST NOT be set (equal 0).

        If `task_ins.task.consumer.anonymous` is `False`, then
        `task_ins.task.consumer.node_id` MUST be set (not 0)

        If `task_ins.run_id` is invalid, then
        storing the `task_ins` MUST fail.
        """

    @abc.abstractmethod
    def get_task_ins(
        self, node_id: Optional[int], limit: Optional[int]
    ) -> list[TaskIns]:
        """Get TaskIns optionally filtered by node_id.

        Usually, the Fleet API calls this for Nodes planning to work on one or more
        TaskIns.

        Constraints
        -----------
        If `node_id` is not `None`, retrieve all TaskIns where

            1. the `task_ins.task.consumer.node_id` equals `node_id` AND
            2. the `task_ins.task.consumer.anonymous` equals `False` AND
            3. the `task_ins.task.delivered_at` equals `""`.

        If `node_id` is `None`, retrieve all TaskIns where the
        `task_ins.task.consumer.node_id` equals `0` and
        `task_ins.task.consumer.anonymous` is set to `True`.

        If `delivered_at` MUST BE set (not `""`) otherwise the TaskIns MUST not be in
        the result.

        If `limit` is not `None`, return, at most, `limit` number of `task_ins`. If
        `limit` is set, it has to be greater zero.
        """

    @abc.abstractmethod
    def store_task_res(self, task_res: TaskRes) -> Optional[UUID]:
        """Store one TaskRes.

        Usually, the Fleet API calls this for Nodes returning results.

        Stores the TaskRes and, if successful, returns the `task_id` (UUID) of
        the `task_res`. If storing the `task_res` fails, `None` is returned.

        Constraints
        -----------
        If `task_res.task.consumer.anonymous` is `True`, then
        `task_res.task.consumer.node_id` MUST NOT be set (equal 0).

        If `task_res.task.consumer.anonymous` is `False`, then
        `task_res.task.consumer.node_id` MUST be set (not 0)

        If `task_res.run_id` is invalid, then
        storing the `task_res` MUST fail.
        """

    @abc.abstractmethod
    def get_task_res(self, task_ids: set[UUID]) -> list[TaskRes]:
        """Get TaskRes for the given TaskIns IDs.

<<<<<<< HEAD
        This method is typically called by the Driver API to obtain results (TaskRes)
        for previously scheduled tasks (TaskIns). For each task_id provided, this method
        returns one of the following responses:
=======
        Usually, the ServerAppIo API calls this method to get results for instructions
        it has previously scheduled.
>>>>>>> 8f92a3d7

        - An error TaskRes if the corresponding TaskIns does not exist or has expired.
        - An error TaskRes if the corresponding TaskRes exists but has expired.
        - The valid TaskRes if the TaskIns has a corresponding valid TaskRes.
        - Nothing if the TaskIns is still valid and waiting for a TaskRes.

        Parameters
        ----------
        task_ids : set[UUID]
            A set of TaskIns IDs for which to retrieve results (TaskRes).

        Returns
        -------
        list[TaskRes]
            A list of TaskRes corresponding to the given task IDs. If no
            TaskRes could be found for any of the task IDs, an empty list is returned.
        """

    @abc.abstractmethod
    def num_task_ins(self) -> int:
        """Calculate the number of task_ins in store.

        This includes delivered but not yet deleted task_ins.
        """

    @abc.abstractmethod
    def num_task_res(self) -> int:
        """Calculate the number of task_res in store.

        This includes delivered but not yet deleted task_res.
        """

    @abc.abstractmethod
    def delete_tasks(self, task_ids: set[UUID]) -> None:
        """Delete all delivered TaskIns/TaskRes pairs."""

    @abc.abstractmethod
    def create_node(
        self, ping_interval: float, public_key: Optional[bytes] = None
    ) -> int:
        """Create, store in the link state, and return `node_id`."""

    @abc.abstractmethod
    def delete_node(self, node_id: int, public_key: Optional[bytes] = None) -> None:
        """Remove `node_id` from the link state."""

    @abc.abstractmethod
    def get_nodes(self, run_id: int) -> set[int]:
        """Retrieve all currently stored node IDs as a set.

        Constraints
        -----------
        If the provided `run_id` does not exist or has no matching nodes,
        an empty `Set` MUST be returned.
        """

    @abc.abstractmethod
    def get_node_id(self, node_public_key: bytes) -> Optional[int]:
        """Retrieve stored `node_id` filtered by `node_public_keys`."""

    @abc.abstractmethod
    def create_run(
        self,
        fab_id: Optional[str],
        fab_version: Optional[str],
        fab_hash: Optional[str],
        override_config: UserConfig,
    ) -> int:
        """Create a new run for the specified `fab_hash`."""

    @abc.abstractmethod
    def get_run(self, run_id: int) -> Optional[Run]:
        """Retrieve information about the run with the specified `run_id`.

        Parameters
        ----------
        run_id : int
            The identifier of the run.

        Returns
        -------
        Optional[Run]
            A dataclass instance containing three elements if `run_id` is valid:
            - `run_id`: The identifier of the run, same as the specified `run_id`.
            - `fab_id`: The identifier of the FAB used in the specified run.
            - `fab_version`: The version of the FAB used in the specified run.
        """

    @abc.abstractmethod
    def get_run_status(self, run_ids: set[int]) -> dict[int, RunStatus]:
        """Retrieve the statuses for the specified runs.

        Parameters
        ----------
        run_ids : set[int]
            A set of run identifiers for which to retrieve statuses.

        Returns
        -------
        dict[int, RunStatus]
            A dictionary mapping each valid run ID to its corresponding status.

        Notes
        -----
        Only valid run IDs that exist in the State will be included in the returned
        dictionary. If a run ID is not found, it will be omitted from the result.
        """

    @abc.abstractmethod
    def update_run_status(self, run_id: int, new_status: RunStatus) -> bool:
        """Update the status of the run with the specified `run_id`.

        Parameters
        ----------
        run_id : int
            The identifier of the run.
        new_status : RunStatus
            The new status to be assigned to the run.

        Returns
        -------
        bool
            True if the status update is successful; False otherwise.
        """

    @abc.abstractmethod
    def get_pending_run_id(self) -> Optional[int]:
        """Get the `run_id` of a run with `Status.PENDING` status.

        Returns
        -------
        Optional[int]
            The `run_id` of a `Run` that is pending to be started; None if
            there is no Run pending.
        """

    @abc.abstractmethod
    def store_server_private_public_key(
        self, private_key: bytes, public_key: bytes
    ) -> None:
        """Store `server_private_key` and `server_public_key` in the link state."""

    @abc.abstractmethod
    def get_server_private_key(self) -> Optional[bytes]:
        """Retrieve `server_private_key` in urlsafe bytes."""

    @abc.abstractmethod
    def get_server_public_key(self) -> Optional[bytes]:
        """Retrieve `server_public_key` in urlsafe bytes."""

    @abc.abstractmethod
    def store_node_public_keys(self, public_keys: set[bytes]) -> None:
        """Store a set of `node_public_keys` in the link state."""

    @abc.abstractmethod
    def store_node_public_key(self, public_key: bytes) -> None:
        """Store a `node_public_key` in the link state."""

    @abc.abstractmethod
    def get_node_public_keys(self) -> set[bytes]:
        """Retrieve all currently stored `node_public_keys` as a set."""

    @abc.abstractmethod
    def acknowledge_ping(self, node_id: int, ping_interval: float) -> bool:
        """Acknowledge a ping received from a node, serving as a heartbeat.

        Parameters
        ----------
        node_id : int
            The `node_id` from which the ping was received.
        ping_interval : float
            The interval (in seconds) from the current timestamp within which the next
            ping from this node must be received. This acts as a hard deadline to ensure
            an accurate assessment of the node's availability.

        Returns
        -------
        is_acknowledged : bool
            True if the ping is successfully acknowledged; otherwise, False.
        """

    @abc.abstractmethod
    def get_serverapp_context(self, run_id: int) -> Optional[Context]:
        """Get the context for the specified `run_id`.

        Parameters
        ----------
        run_id : int
            The identifier of the run for which to retrieve the context.

        Returns
        -------
        Optional[Context]
            The context associated with the specified `run_id`, or `None` if no context
            exists for the given `run_id`.
        """

    @abc.abstractmethod
    def set_serverapp_context(self, run_id: int, context: Context) -> None:
        """Set the context for the specified `run_id`.

        Parameters
        ----------
        run_id : int
            The identifier of the run for which to set the context.
        context : Context
            The context to be associated with the specified `run_id`.
        """

    @abc.abstractmethod
    def add_serverapp_log(self, run_id: int, log_message: str) -> None:
        """Add a log entry to the ServerApp logs for the specified `run_id`.

        Parameters
        ----------
        run_id : int
            The identifier of the run for which to add a log entry.
        log_message : str
            The log entry to be added to the ServerApp logs.
        """

    @abc.abstractmethod
    def get_serverapp_log(
        self, run_id: int, after_timestamp: Optional[float]
    ) -> tuple[str, float]:
        """Get the ServerApp logs for the specified `run_id`.

        Parameters
        ----------
        run_id : int
            The identifier of the run for which to retrieve the ServerApp logs.

        after_timestamp : Optional[float]
            Retrieve logs after this timestamp. If set to `None`, retrieve all logs.

        Returns
        -------
        tuple[str, float]
            A tuple containing:
            - The ServerApp logs associated with the specified `run_id`.
            - The timestamp of the latest log entry in the returned logs.
              Returns `0` if no logs are returned.
        """<|MERGE_RESOLUTION|>--- conflicted
+++ resolved
@@ -102,14 +102,9 @@
     def get_task_res(self, task_ids: set[UUID]) -> list[TaskRes]:
         """Get TaskRes for the given TaskIns IDs.
 
-<<<<<<< HEAD
-        This method is typically called by the Driver API to obtain results (TaskRes)
+        This method is typically called by the ServerAppIo API to obtain results (TaskRes)
         for previously scheduled tasks (TaskIns). For each task_id provided, this method
         returns one of the following responses:
-=======
-        Usually, the ServerAppIo API calls this method to get results for instructions
-        it has previously scheduled.
->>>>>>> 8f92a3d7
 
         - An error TaskRes if the corresponding TaskIns does not exist or has expired.
         - An error TaskRes if the corresponding TaskRes exists but has expired.
