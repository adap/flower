# Copyright 2024 Flower Labs GmbH. All Rights Reserved.
#
# Licensed under the Apache License, Version 2.0 (the "License");
# you may not use this file except in compliance with the License.
# You may obtain a copy of the License at
#
#     http://www.apache.org/licenses/LICENSE-2.0
#
# Unless required by applicable law or agreed to in writing, software
# distributed under the License is distributed on an "AS IS" BASIS,
# WITHOUT WARRANTIES OR CONDITIONS OF ANY KIND, either express or implied.
# See the License for the specific language governing permissions and
# limitations under the License.
# ==============================================================================
"""Driver API servicer."""


import time
from logging import DEBUG
from typing import List, Optional, Set
from uuid import UUID

import grpc

from flwr.common.logger import log
from flwr.common.serde import fab_to_proto, user_config_from_proto, user_config_to_proto
from flwr.common.typing import Fab
from flwr.proto import driver_pb2_grpc  # pylint: disable=E0611
from flwr.proto.driver_pb2 import (  # pylint: disable=E0611
    CreateRunRequest,
    CreateRunResponse,
    GetNodesRequest,
    GetNodesResponse,
    PullTaskResRequest,
    PullTaskResResponse,
    PushTaskInsRequest,
    PushTaskInsResponse,
)
from flwr.proto.fab_pb2 import GetFabRequest, GetFabResponse  # pylint: disable=E0611
from flwr.proto.node_pb2 import Node  # pylint: disable=E0611
from flwr.proto.run_pb2 import (  # pylint: disable=E0611
    GetRunRequest,
    GetRunResponse,
    Run,
)
from flwr.proto.task_pb2 import TaskRes  # pylint: disable=E0611
from flwr.server.superlink.ffs.ffs import Ffs
from flwr.server.superlink.ffs.ffs_factory import FfsFactory
from flwr.server.superlink.state import State, StateFactory
from flwr.server.utils.validator import validate_task_ins_or_res


class DriverServicer(driver_pb2_grpc.DriverServicer):
    """Driver API servicer."""

    def __init__(self, state_factory: StateFactory, ffs_factory: FfsFactory) -> None:
        self.state_factory = state_factory
        self.ffs_factory = ffs_factory

    def GetNodes(
        self, request: GetNodesRequest, context: grpc.ServicerContext
    ) -> GetNodesResponse:
        """Get available nodes."""
        log(DEBUG, "DriverServicer.GetNodes")
        state: State = self.state_factory.state()
        all_ids: Set[int] = state.get_nodes(request.run_id)
        nodes: List[Node] = [
            Node(node_id=node_id, anonymous=False) for node_id in all_ids
        ]
        return GetNodesResponse(nodes=nodes)

    def CreateRun(
        self, request: CreateRunRequest, context: grpc.ServicerContext
    ) -> CreateRunResponse:
        """Create run ID."""
        log(DEBUG, "DriverServicer.CreateRun")
        state: State = self.state_factory.state()
        if request.HasField("fab") and request.fab.HasField("content"):
            ffs: Ffs = self.ffs_factory.ffs()
            fab_hash = ffs.put(request.fab.content, {})
            _raise_if(
                fab_hash != request.fab.hash_str,
                f"FAB ({request.fab}) hash from request doesn't match contents",
            )
        else:
            fab_hash = ""
        run_id = state.create_run(
            request.fab_id,
            request.fab_version,
            fab_hash,
            user_config_from_proto(request.override_config),
        )
        return CreateRunResponse(run_id=run_id)

    def PushTaskIns(
        self, request: PushTaskInsRequest, context: grpc.ServicerContext
    ) -> PushTaskInsResponse:
        """Push a set of TaskIns."""
        log(DEBUG, "DriverServicer.PushTaskIns")

        # Set pushed_at (timestamp in seconds)
        pushed_at = time.time()
        for task_ins in request.task_ins_list:
            task_ins.task.pushed_at = pushed_at

        # Validate request
        _raise_if(len(request.task_ins_list) == 0, "`task_ins_list` must not be empty")
        for task_ins in request.task_ins_list:
            validation_errors = validate_task_ins_or_res(task_ins)
            _raise_if(bool(validation_errors), ", ".join(validation_errors))

        # Init state
        state: State = self.state_factory.state()

        # Store each TaskIns
        task_ids: List[Optional[UUID]] = []
        for task_ins in request.task_ins_list:
            task_id: Optional[UUID] = state.store_task_ins(task_ins=task_ins)
            task_ids.append(task_id)

        return PushTaskInsResponse(
            task_ids=[str(task_id) if task_id else "" for task_id in task_ids]
        )

    def PullTaskRes(
        self, request: PullTaskResRequest, context: grpc.ServicerContext
    ) -> PullTaskResResponse:
        """Pull a set of TaskRes."""
        log(DEBUG, "DriverServicer.PullTaskRes")

        # Convert each task_id str to UUID
        task_ids: Set[UUID] = {UUID(task_id) for task_id in request.task_ids}

        # Init state
        state: State = self.state_factory.state()

        # Register callback
        def on_rpc_done() -> None:
            log(DEBUG, "DriverServicer.PullTaskRes callback: delete TaskIns/TaskRes")

            if context.is_active():
                return
            if context.code() != grpc.StatusCode.OK:
                return

            # Delete delivered TaskIns and TaskRes
            state.delete_tasks(task_ids=task_ids)

        context.add_callback(on_rpc_done)

        # Read from state
        task_res_list: List[TaskRes] = state.get_task_res(task_ids=task_ids, limit=None)

        context.set_code(grpc.StatusCode.OK)
        return PullTaskResResponse(task_res_list=task_res_list)

    def GetRun(
        self, request: GetRunRequest, context: grpc.ServicerContext
    ) -> GetRunResponse:
        """Get run information."""
        log(DEBUG, "DriverServicer.GetRun")

        # Init state
        state: State = self.state_factory.state()

        # Retrieve run information
        run = state.get_run(request.run_id)

        if run is None:
            return GetRunResponse()

        return GetRunResponse(
            run=Run(
                run_id=run.run_id,
                fab_id=run.fab_id,
                fab_version=run.fab_version,
                override_config=user_config_to_proto(run.override_config),
                fab_hash=run.fab_hash,
            )
        )

    def GetFab(
        self, request: GetFabRequest, context: grpc.ServicerContext
    ) -> GetFabResponse:
<<<<<<< HEAD
        """Get run information."""
        log(DEBUG, "DriverServicer.GetFab")

        ffs: Ffs = self.ffs_factory.ffs()
        fab = Fab(request.hash_str, ffs.get(request.hash_str)[0])

        # Retrieve run information
        return GetFabResponse(fab=fab_to_proto(fab))
=======
        """Get FAB from Ffs."""
        log(DEBUG, "DriverServicer.GetFab")

        ffs: Ffs = self.ffs_factory.ffs()
        if result := ffs.get(request.hash_str):
            fab = Fab(request.hash_str, result[0])
            return GetFabResponse(fab=fab_to_proto(fab))

        raise ValueError(f"Found no FAB with hash: {request.hash_str}")
>>>>>>> 61e8282e


def _raise_if(validation_error: bool, detail: str) -> None:
    if validation_error:
        raise ValueError(f"Malformed PushTaskInsRequest: {detail}")<|MERGE_RESOLUTION|>--- conflicted
+++ resolved
@@ -182,16 +182,6 @@
     def GetFab(
         self, request: GetFabRequest, context: grpc.ServicerContext
     ) -> GetFabResponse:
-<<<<<<< HEAD
-        """Get run information."""
-        log(DEBUG, "DriverServicer.GetFab")
-
-        ffs: Ffs = self.ffs_factory.ffs()
-        fab = Fab(request.hash_str, ffs.get(request.hash_str)[0])
-
-        # Retrieve run information
-        return GetFabResponse(fab=fab_to_proto(fab))
-=======
         """Get FAB from Ffs."""
         log(DEBUG, "DriverServicer.GetFab")
 
@@ -201,7 +191,6 @@
             return GetFabResponse(fab=fab_to_proto(fab))
 
         raise ValueError(f"Found no FAB with hash: {request.hash_str}")
->>>>>>> 61e8282e
 
 
 def _raise_if(validation_error: bool, detail: str) -> None:
