--- conflicted
+++ resolved
@@ -144,15 +144,9 @@
         state: State = self.state_factory.state()
 
         # Retrieve run information
-<<<<<<< HEAD
-        run_id, fab_id, fab_version = state.get_run(request.run_id)
-        run = Run(run_id=run_id, fab_id=fab_id, fab_version=fab_version)
-        return GetRunResponse(run=run)
-=======
         run = state.get_run(request.run_id)
         run_proto = None if run is None else Run(**vars(run))
         return GetRunResponse(run=run_proto)
->>>>>>> dc033864
 
 
 def _raise_if(validation_error: bool, detail: str) -> None:
