# Copyright 2024 Flower Labs GmbH. All Rights Reserved.
#
# Licensed under the Apache License, Version 2.0 (the "License");
# you may not use this file except in compliance with the License.
# You may obtain a copy of the License at
#
#     http://www.apache.org/licenses/LICENSE-2.0
#
# Unless required by applicable law or agreed to in writing, software
# distributed under the License is distributed on an "AS IS" BASIS,
# WITHOUT WARRANTIES OR CONDITIONS OF ANY KIND, either express or implied.
# See the License for the specific language governing permissions and
# limitations under the License.
# ==============================================================================
"""Driver API servicer."""


import time
from logging import DEBUG
from typing import List, Optional, Set
from uuid import UUID

import grpc

from flwr.common.logger import log
from flwr.common.serde import fab_to_proto, user_config_from_proto, user_config_to_proto
from flwr.common.typing import Fab
from flwr.proto import driver_pb2_grpc  # pylint: disable=E0611
from flwr.proto.driver_pb2 import (  # pylint: disable=E0611
    CreateRunRequest,
    CreateRunResponse,
    GetNodesRequest,
    GetNodesResponse,
    PullTaskResRequest,
    PullTaskResResponse,
    PushTaskInsRequest,
    PushTaskInsResponse,
)
from flwr.proto.fab_pb2 import GetFabRequest, GetFabResponse  # pylint: disable=E0611
from flwr.proto.node_pb2 import Node  # pylint: disable=E0611
from flwr.proto.run_pb2 import (  # pylint: disable=E0611
    GetRunRequest,
    GetRunResponse,
    Run,
)
from flwr.proto.task_pb2 import TaskRes  # pylint: disable=E0611
<<<<<<< HEAD
from flwr.server.superlink.ffs.ffs import Ffs
=======
from flwr.server.superlink.ffs import Ffs
>>>>>>> 9c85be5a
from flwr.server.superlink.ffs.ffs_factory import FfsFactory
from flwr.server.superlink.state import State, StateFactory
from flwr.server.utils.validator import validate_task_ins_or_res


class DriverServicer(driver_pb2_grpc.DriverServicer):
    """Driver API servicer."""

    def __init__(self, state_factory: StateFactory, ffs_factory: FfsFactory) -> None:
        self.state_factory = state_factory
        self.ffs_factory = ffs_factory

    def GetNodes(
        self, request: GetNodesRequest, context: grpc.ServicerContext
    ) -> GetNodesResponse:
        """Get available nodes."""
        log(DEBUG, "DriverServicer.GetNodes")
        state: State = self.state_factory.state()
        all_ids: Set[int] = state.get_nodes(request.run_id)
        nodes: List[Node] = [
            Node(node_id=node_id, anonymous=False) for node_id in all_ids
        ]
        return GetNodesResponse(nodes=nodes)

    def CreateRun(
        self, request: CreateRunRequest, context: grpc.ServicerContext
    ) -> CreateRunResponse:
        """Create run ID."""
        log(DEBUG, "DriverServicer.CreateRun")
        state: State = self.state_factory.state()
        if request.HasField("fab") and request.fab.HasField("content"):
            ffs: Ffs = self.ffs_factory.ffs()
            fab_hash = ffs.put(request.fab.content, {})
            _raise_if(
                fab_hash != request.fab.hash_str,
                f"FAB ({request.fab}) hash from request doesn't match contents",
            )
        else:
            fab_hash = ""
        run_id = state.create_run(
            request.fab_id,
            request.fab_version,
            fab_hash,
            user_config_from_proto(request.override_config),
        )
        return CreateRunResponse(run_id=run_id)

    def PushTaskIns(
        self, request: PushTaskInsRequest, context: grpc.ServicerContext
    ) -> PushTaskInsResponse:
        """Push a set of TaskIns."""
        log(DEBUG, "DriverServicer.PushTaskIns")

        # Set pushed_at (timestamp in seconds)
        pushed_at = time.time()
        for task_ins in request.task_ins_list:
            task_ins.task.pushed_at = pushed_at

        # Validate request
        _raise_if(len(request.task_ins_list) == 0, "`task_ins_list` must not be empty")
        for task_ins in request.task_ins_list:
            validation_errors = validate_task_ins_or_res(task_ins)
            _raise_if(bool(validation_errors), ", ".join(validation_errors))

        # Init state
        state: State = self.state_factory.state()

        # Store each TaskIns
        task_ids: List[Optional[UUID]] = []
        for task_ins in request.task_ins_list:
            task_id: Optional[UUID] = state.store_task_ins(task_ins=task_ins)
            task_ids.append(task_id)

        return PushTaskInsResponse(
            task_ids=[str(task_id) if task_id else "" for task_id in task_ids]
        )

    def PullTaskRes(
        self, request: PullTaskResRequest, context: grpc.ServicerContext
    ) -> PullTaskResResponse:
        """Pull a set of TaskRes."""
        log(DEBUG, "DriverServicer.PullTaskRes")

        # Convert each task_id str to UUID
        task_ids: Set[UUID] = {UUID(task_id) for task_id in request.task_ids}

        # Init state
        state: State = self.state_factory.state()

        # Register callback
        def on_rpc_done() -> None:
            log(DEBUG, "DriverServicer.PullTaskRes callback: delete TaskIns/TaskRes")

            if context.is_active():
                return
            if context.code() != grpc.StatusCode.OK:
                return

            # Delete delivered TaskIns and TaskRes
            state.delete_tasks(task_ids=task_ids)

        context.add_callback(on_rpc_done)

        # Read from state
        task_res_list: List[TaskRes] = state.get_task_res(task_ids=task_ids, limit=None)

        context.set_code(grpc.StatusCode.OK)
        return PullTaskResResponse(task_res_list=task_res_list)

    def GetRun(
        self, request: GetRunRequest, context: grpc.ServicerContext
    ) -> GetRunResponse:
        """Get run information."""
        log(DEBUG, "DriverServicer.GetRun")

        # Init state
        state: State = self.state_factory.state()

        # Retrieve run information
        run = state.get_run(request.run_id)

        if run is None:
            return GetRunResponse()

        return GetRunResponse(
            run=Run(
                run_id=run.run_id,
                fab_id=run.fab_id,
                fab_version=run.fab_version,
                override_config=user_config_to_proto(run.override_config),
                fab_hash=run.fab_hash,
            )
        )

    def GetFab(
        self, request: GetFabRequest, context: grpc.ServicerContext
    ) -> GetFabResponse:
        """Get run information."""
        log(DEBUG, "DriverServicer.GetFab")

        ffs: Ffs = self.ffs_factory.ffs()
        fab = Fab(request.hash_str, ffs.get(request.hash_str)[0])

        # Retrieve run information
        return GetFabResponse(fab=fab_to_proto(fab))


def _raise_if(validation_error: bool, detail: str) -> None:
    if validation_error:
        raise ValueError(f"Malformed PushTaskInsRequest: {detail}")<|MERGE_RESOLUTION|>--- conflicted
+++ resolved
@@ -44,11 +44,7 @@
     Run,
 )
 from flwr.proto.task_pb2 import TaskRes  # pylint: disable=E0611
-<<<<<<< HEAD
-from flwr.server.superlink.ffs.ffs import Ffs
-=======
 from flwr.server.superlink.ffs import Ffs
->>>>>>> 9c85be5a
 from flwr.server.superlink.ffs.ffs_factory import FfsFactory
 from flwr.server.superlink.state import State, StateFactory
 from flwr.server.utils.validator import validate_task_ins_or_res
