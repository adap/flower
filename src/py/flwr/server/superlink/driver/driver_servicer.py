# Copyright 2024 Flower Labs GmbH. All Rights Reserved.
#
# Licensed under the Apache License, Version 2.0 (the "License");
# you may not use this file except in compliance with the License.
# You may obtain a copy of the License at
#
#     http://www.apache.org/licenses/LICENSE-2.0
#
# Unless required by applicable law or agreed to in writing, software
# distributed under the License is distributed on an "AS IS" BASIS,
# WITHOUT WARRANTIES OR CONDITIONS OF ANY KIND, either express or implied.
# See the License for the specific language governing permissions and
# limitations under the License.
# ==============================================================================
"""Driver API servicer."""


import time
from logging import DEBUG
from typing import List, Optional, Set
from uuid import UUID

import grpc

from flwr.common.logger import log
from flwr.common.serde import record_value_dict_from_proto
from flwr.proto import driver_pb2_grpc  # pylint: disable=E0611
from flwr.proto.driver_pb2 import (  # pylint: disable=E0611
    CreateRunRequest,
    CreateRunResponse,
    GetNodesRequest,
    GetNodesResponse,
    PullTaskResRequest,
    PullTaskResResponse,
    PushTaskInsRequest,
    PushTaskInsResponse,
)
from flwr.proto.node_pb2 import Node  # pylint: disable=E0611
from flwr.proto.run_pb2 import (  # pylint: disable=E0611
    GetRunRequest,
    GetRunResponse,
    Run,
)
from flwr.proto.task_pb2 import TaskRes  # pylint: disable=E0611
from flwr.server.superlink.state import State, StateFactory
from flwr.server.utils.validator import validate_task_ins_or_res


class DriverServicer(driver_pb2_grpc.DriverServicer):
    """Driver API servicer."""

    def __init__(self, state_factory: StateFactory) -> None:
        self.state_factory = state_factory

    def GetNodes(
        self, request: GetNodesRequest, context: grpc.ServicerContext
    ) -> GetNodesResponse:
        """Get available nodes."""
        log(DEBUG, "DriverServicer.GetNodes")
        state: State = self.state_factory.state()
        all_ids: Set[int] = state.get_nodes(request.run_id)
        nodes: List[Node] = [
            Node(node_id=node_id, anonymous=False) for node_id in all_ids
        ]
        return GetNodesResponse(nodes=nodes)

    def CreateRun(
        self, request: CreateRunRequest, context: grpc.ServicerContext
    ) -> CreateRunResponse:
        """Create run ID."""
        log(DEBUG, "DriverServicer.CreateRun")
        state: State = self.state_factory.state()
        run_id = state.create_run(
            request.fab_id,
            request.fab_version,
<<<<<<< HEAD
            dict(request.override_config.items()),
=======
            record_value_dict_from_proto(request.override_config),
>>>>>>> d933ba3c
        )
        return CreateRunResponse(run_id=run_id)

    def PushTaskIns(
        self, request: PushTaskInsRequest, context: grpc.ServicerContext
    ) -> PushTaskInsResponse:
        """Push a set of TaskIns."""
        log(DEBUG, "DriverServicer.PushTaskIns")

        # Set pushed_at (timestamp in seconds)
        pushed_at = time.time()
        for task_ins in request.task_ins_list:
            task_ins.task.pushed_at = pushed_at

        # Validate request
        _raise_if(len(request.task_ins_list) == 0, "`task_ins_list` must not be empty")
        for task_ins in request.task_ins_list:
            validation_errors = validate_task_ins_or_res(task_ins)
            _raise_if(bool(validation_errors), ", ".join(validation_errors))

        # Init state
        state: State = self.state_factory.state()

        # Store each TaskIns
        task_ids: List[Optional[UUID]] = []
        for task_ins in request.task_ins_list:
            task_id: Optional[UUID] = state.store_task_ins(task_ins=task_ins)
            task_ids.append(task_id)

        return PushTaskInsResponse(
            task_ids=[str(task_id) if task_id else "" for task_id in task_ids]
        )

    def PullTaskRes(
        self, request: PullTaskResRequest, context: grpc.ServicerContext
    ) -> PullTaskResResponse:
        """Pull a set of TaskRes."""
        log(DEBUG, "DriverServicer.PullTaskRes")

        # Convert each task_id str to UUID
        task_ids: Set[UUID] = {UUID(task_id) for task_id in request.task_ids}

        # Init state
        state: State = self.state_factory.state()

        # Register callback
        def on_rpc_done() -> None:
            log(DEBUG, "DriverServicer.PullTaskRes callback: delete TaskIns/TaskRes")

            if context.is_active():
                return
            if context.code() != grpc.StatusCode.OK:
                return

            # Delete delivered TaskIns and TaskRes
            state.delete_tasks(task_ids=task_ids)

        context.add_callback(on_rpc_done)

        # Read from state
        task_res_list: List[TaskRes] = state.get_task_res(task_ids=task_ids, limit=None)

        context.set_code(grpc.StatusCode.OK)
        return PullTaskResResponse(task_res_list=task_res_list)

    def GetRun(
        self, request: GetRunRequest, context: grpc.ServicerContext
    ) -> GetRunResponse:
        """Get run information."""
        log(DEBUG, "DriverServicer.GetRun")

        # Init state
        state: State = self.state_factory.state()

        # Retrieve run information
        run = state.get_run(request.run_id)
        run_proto = None if run is None else Run(**vars(run))
        return GetRunResponse(run=run_proto)


def _raise_if(validation_error: bool, detail: str) -> None:
    if validation_error:
        raise ValueError(f"Malformed PushTaskInsRequest: {detail}")<|MERGE_RESOLUTION|>--- conflicted
+++ resolved
@@ -73,11 +73,7 @@
         run_id = state.create_run(
             request.fab_id,
             request.fab_version,
-<<<<<<< HEAD
-            dict(request.override_config.items()),
-=======
             record_value_dict_from_proto(request.override_config),
->>>>>>> d933ba3c
         )
         return CreateRunResponse(run_id=run_id)
 
