--- conflicted
+++ resolved
@@ -193,7 +193,6 @@
         self, request: PushInsMessagesRequest, context: grpc.ServicerContext
     ) -> PushInsMessagesResponse:
         """Push a set of Messages."""
-<<<<<<< HEAD
         log(DEBUG, "ServerAppIoServicer.PushMessages")
 
         # Init state
@@ -242,9 +241,6 @@
                 str(message_id) if message_id else "" for message_id in message_ids
             ]
         )
-=======
-        return PushInsMessagesResponse(message_ids=[])
->>>>>>> bc0c4182
 
     def PullTaskRes(
         self, request: PullTaskResRequest, context: grpc.ServicerContext
@@ -289,7 +285,6 @@
         self, request: PullResMessagesRequest, context: grpc.ServicerContext
     ) -> PullResMessagesResponse:
         """Pull a set of Messages."""
-<<<<<<< HEAD
         log(DEBUG, "ServerAppIoServicer.PullMessages")
 
         # Init state
@@ -331,9 +326,6 @@
         state.delete_tasks(task_ins_ids=task_ins_ids_to_delete)
 
         return PullMessagesResponse(messages_list=messages_list)
-=======
-        return PullResMessagesResponse(messages_list=[])
->>>>>>> bc0c4182
 
     def GetRun(
         self, request: GetRunRequest, context: grpc.ServicerContext
