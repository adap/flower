# Copyright 2024 Flower Labs GmbH. All Rights Reserved.
#
# Licensed under the Apache License, Version 2.0 (the "License");
# you may not use this file except in compliance with the License.
# You may obtain a copy of the License at
#
#     http://www.apache.org/licenses/LICENSE-2.0
#
# Unless required by applicable law or agreed to in writing, software
# distributed under the License is distributed on an "AS IS" BASIS,
# WITHOUT WARRANTIES OR CONDITIONS OF ANY KIND, either express or implied.
# See the License for the specific language governing permissions and
# limitations under the License.
# ==============================================================================
"""Flower server interceptor."""


import base64
from logging import WARNING
<<<<<<< HEAD
from typing import Any, Callable, Optional, Sequence, Tuple, Union
=======
from typing import Any, Callable, Sequence, Tuple, Union
>>>>>>> 6242c951

import grpc

from flwr.common.logger import log
from flwr.common.secure_aggregation.crypto.symmetric_encryption import (
    bytes_to_private_key,
    bytes_to_public_key,
    generate_shared_key,
    verify_hmac,
)
from flwr.proto.fleet_pb2 import (  # pylint: disable=E0611
    CreateNodeRequest,
    CreateNodeResponse,
    DeleteNodeRequest,
    DeleteNodeResponse,
    GetRunRequest,
    GetRunResponse,
    PingRequest,
    PingResponse,
    PullTaskInsRequest,
    PullTaskInsResponse,
    PushTaskResRequest,
    PushTaskResResponse,
)
<<<<<<< HEAD
from flwr.proto.node_pb2 import Node  # pylint: disable=E0611
=======
>>>>>>> 6242c951
from flwr.server.superlink.state import State

_PUBLIC_KEY_HEADER = "public-key"
_AUTH_TOKEN_HEADER = "auth-token"

Request = Union[
    CreateNodeRequest,
    DeleteNodeRequest,
    PullTaskInsRequest,
    PushTaskResRequest,
    GetRunRequest,
    PingRequest,
]

Response = Union[
    CreateNodeResponse,
    DeleteNodeResponse,
    PullTaskInsResponse,
    PushTaskResResponse,
    GetRunResponse,
    PingResponse,
]


def _get_value_from_tuples(
    key_string: str, tuples: Sequence[Tuple[str, Union[str, bytes]]]
) -> bytes:
    value = next((value for key, value in tuples if key == key_string), "")
    if isinstance(value, str):
        return value.encode()

    return value


class AuthenticateServerInterceptor(grpc.ServerInterceptor):  # type: ignore
    """Server interceptor for client authentication."""

    def __init__(self, state: State):
        self.state = state

        self.client_public_keys = state.get_client_public_keys()
        if len(self.client_public_keys) == 0:
            log(WARNING, "Authentication enabled, but no known public keys configured")

        private_key = self.state.get_server_private_key()
        public_key = self.state.get_server_public_key()

        if private_key is None or public_key is None:
            raise ValueError("Error loading authentication keys")

        self.server_private_key = bytes_to_private_key(private_key)
        self.encoded_server_public_key = base64.urlsafe_b64encode(public_key)

    def intercept_service(
        self,
        continuation: Callable[[Any], Any],
        handler_call_details: grpc.HandlerCallDetails,
    ) -> grpc.RpcMethodHandler:
        """Flower server interceptor authentication logic.

        Intercept all unary calls from clients and authenticate clients by validating
        auth metadata sent by the client. Continue RPC call if client is authenticated,
        else, terminate RPC call by setting context to abort.
        """
        # One of the method handlers in
        # `flwr.server.superlink.fleet.grpc_rere.fleet_server.FleetServicer`
        method_handler: grpc.RpcMethodHandler = continuation(handler_call_details)
        return self._generic_auth_unary_method_handler(method_handler)

    def _generic_auth_unary_method_handler(
        self, method_handler: grpc.RpcMethodHandler
    ) -> grpc.RpcMethodHandler:
        def _generic_method_handler(
            request: Request,
            context: grpc.ServicerContext,
        ) -> Response:
            client_public_key_bytes = base64.urlsafe_b64decode(
                _get_value_from_tuples(
                    _PUBLIC_KEY_HEADER, context.invocation_metadata()
                )
            )
            if client_public_key_bytes not in self.client_public_keys:
                context.abort(grpc.StatusCode.UNAUTHENTICATED, "Access denied")

            if isinstance(request, CreateNodeRequest):
                return self._create_authenticated_node(
                    client_public_key_bytes, request, context
                )

            # Verify hmac value
            hmac_value = base64.urlsafe_b64decode(
                _get_value_from_tuples(
                    _AUTH_TOKEN_HEADER, context.invocation_metadata()
                )
            )
            public_key = bytes_to_public_key(client_public_key_bytes)

            if not self._verify_hmac(public_key, request, hmac_value):
                context.abort(grpc.StatusCode.UNAUTHENTICATED, "Access denied")

            # Verify node_id
            try:
                node_id = self.state.get_node_id(client_public_key_bytes)
            except KeyError:
                node_id = None

            if not self._verify_node_id(node_id, request):
                context.abort(grpc.StatusCode.UNAUTHENTICATED, "Access denied")

            return method_handler.unary_unary(request, context)  # type: ignore

        return grpc.unary_unary_rpc_method_handler(
            _generic_method_handler,
            request_deserializer=method_handler.request_deserializer,
            response_serializer=method_handler.response_serializer,
        )

    def _verify_node_id(
        self,
        node_id: Optional[int],
        request: Union[
            DeleteNodeRequest,
            PullTaskInsRequest,
            PushTaskResRequest,
            GetRunRequest,
            PingRequest,
        ],
    ) -> bool:
        if node_id is None:
            return False
        if isinstance(request, PushTaskResRequest):
            if len(request.task_res_list) == 0:
                return False
            return request.task_res_list[0].task.producer.node_id == node_id
        if isinstance(request, GetRunRequest):
            return node_id in self.state.get_nodes(request.run_id)
        return request.node.node_id == node_id

    def _verify_hmac(
        self, public_key: ec.EllipticCurvePublicKey, request: Request, hmac_value: bytes
    ) -> bool:
        shared_secret = generate_shared_key(self.server_private_key, public_key)
        return verify_hmac(shared_secret, request.SerializeToString(True), hmac_value)

    def _create_authenticated_node(
        self,
        public_key_bytes: bytes,
        request: CreateNodeRequest,
        context: grpc.ServicerContext,
    ) -> CreateNodeResponse:
        context.send_initial_metadata(
            (
                (
                    _PUBLIC_KEY_HEADER,
                    self.encoded_server_public_key,
                ),
            )
        )

        node_id = self.state.get_node_id(public_key_bytes)

        # Handle RPC here instead of passing to default method_handler
        if node_id is not None:
            # State has lock already this execution is serialized
            self.state.acknowledge_ping(node_id, request.ping_interval)
            return CreateNodeResponse(node=Node(node_id=node_id, anonymous=False))

        node_id = self.state.create_node(request.ping_interval, public_key_bytes)
        return CreateNodeResponse(node=Node(node_id=node_id, anonymous=False))<|MERGE_RESOLUTION|>--- conflicted
+++ resolved
@@ -17,11 +17,7 @@
 
 import base64
 from logging import WARNING
-<<<<<<< HEAD
 from typing import Any, Callable, Optional, Sequence, Tuple, Union
-=======
-from typing import Any, Callable, Sequence, Tuple, Union
->>>>>>> 6242c951
 
 import grpc
 
@@ -46,10 +42,7 @@
     PushTaskResRequest,
     PushTaskResResponse,
 )
-<<<<<<< HEAD
 from flwr.proto.node_pb2 import Node  # pylint: disable=E0611
-=======
->>>>>>> 6242c951
 from flwr.server.superlink.state import State
 
 _PUBLIC_KEY_HEADER = "public-key"
