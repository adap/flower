--- conflicted
+++ resolved
@@ -335,11 +335,7 @@
         self.state.create_node(
             ping_interval=30, public_key=public_key_to_bytes(self._client_public_key)
         )
-<<<<<<< HEAD
-        run_id = self.state.create_run("", "", None, {})
-=======
         run_id = self.state.create_run("", "", "", {})
->>>>>>> 9c85be5a
         request = GetRunRequest(run_id=run_id)
         shared_secret = generate_shared_key(
             self._client_private_key, self._server_public_key
@@ -370,11 +366,7 @@
         self.state.create_node(
             ping_interval=30, public_key=public_key_to_bytes(self._client_public_key)
         )
-<<<<<<< HEAD
-        run_id = self.state.create_run("", "", None, {})
-=======
         run_id = self.state.create_run("", "", "", {})
->>>>>>> 9c85be5a
         request = GetRunRequest(run_id=run_id)
         client_private_key, _ = generate_key_pairs()
         shared_secret = generate_shared_key(client_private_key, self._server_public_key)
