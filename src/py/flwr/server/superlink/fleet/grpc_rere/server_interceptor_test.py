--- conflicted
+++ resolved
@@ -47,17 +47,8 @@
     PingResponse,
     PullMessagesRequest,
     PullMessagesResponse,
-<<<<<<< HEAD
     PushMessagesRequest,
     PushMessagesResponse,
-=======
-    PullTaskInsRequest,
-    PullTaskInsResponse,
-    PushMessagesRequest,
-    PushMessagesResponse,
-    PushTaskResRequest,
-    PushTaskResResponse,
->>>>>>> 1899570f
 )
 from flwr.proto.node_pb2 import Node  # pylint: disable=E0611
 from flwr.proto.run_pb2 import GetRunRequest, GetRunResponse  # pylint: disable=E0611
@@ -107,22 +98,10 @@
             request_serializer=PullMessagesRequest.SerializeToString,
             response_deserializer=PullMessagesResponse.FromString,
         )
-<<<<<<< HEAD
         self._push_messages = self._channel.unary_unary(
             "/flwr.proto.Fleet/PushMessages",
             request_serializer=PushMessagesRequest.SerializeToString,
             response_deserializer=PushMessagesResponse.FromString,
-=======
-        self._pull_messages = self._channel.unary_unary(
-            "/flwr.proto.Fleet/PullMessages",
-            request_serializer=PullMessagesRequest.SerializeToString,
-            response_deserializer=PullMessagesResponse.FromString,
-        )
-        self._push_task_res = self._channel.unary_unary(
-            "/flwr.proto.Fleet/PushTaskRes",
-            request_serializer=PushTaskResRequest.SerializeToString,
-            response_deserializer=PushTaskResResponse.FromString,
->>>>>>> 1899570f
         )
         self._push_messages = self._channel.unary_unary(
             "/flwr.proto.Fleet/PushMessages",
@@ -210,19 +189,8 @@
         req = PullMessagesRequest(node=Node(node_id=node_id))
         return self._pull_messages.with_call(request=req, metadata=metadata)
 
-<<<<<<< HEAD
     def _test_push_messages(self, metadata: list[Any]) -> Any:
         """Test PushMessages."""
-=======
-    def _test_pull_messages(self, metadata: list[Any]) -> Any:
-        """Test PullMessages."""
-        node_id = self._create_node_and_set_public_key()
-        req = PullMessagesRequest(node=Node(node_id=node_id))
-        return self._pull_messages.with_call(request=req, metadata=metadata)
-
-    def _test_push_task_res(self, metadata: list[Any]) -> Any:
-        """Test PushTaskRes."""
->>>>>>> 1899570f
         node_id = self._create_node_and_set_public_key()
         run_id = self.state.create_run("", "", "", {}, ConfigsRecord())
         # Transition status to running. PushMessages is only allowed in running status.
@@ -288,11 +256,6 @@
         [
             (_test_create_node,),
             (_test_delete_node,),
-<<<<<<< HEAD
-=======
-            (_test_pull_task_ins,),
-            (_test_push_task_res,),
->>>>>>> 1899570f
             (_test_pull_messages,),
             (_test_push_messages,),
             (_test_get_run,),
@@ -314,11 +277,6 @@
         [
             (_test_create_node,),
             (_test_delete_node,),
-<<<<<<< HEAD
-=======
-            (_test_pull_task_ins,),
-            (_test_push_task_res,),
->>>>>>> 1899570f
             (_test_pull_messages,),
             (_test_push_messages,),
             (_test_get_run,),
@@ -339,11 +297,6 @@
         [
             (_test_create_node,),
             (_test_delete_node,),
-<<<<<<< HEAD
-=======
-            (_test_pull_task_ins,),
-            (_test_push_task_res,),
->>>>>>> 1899570f
             (_test_pull_messages,),
             (_test_push_messages,),
             (_test_get_run,),
@@ -364,11 +317,6 @@
         [
             (_test_create_node,),
             (_test_delete_node,),
-<<<<<<< HEAD
-=======
-            (_test_pull_task_ins,),
-            (_test_push_task_res,),
->>>>>>> 1899570f
             (_test_pull_messages,),
             (_test_push_messages,),
             (_test_get_run,),
