# Copyright 2024 Flower Labs GmbH. All Rights Reserved.
#
# Licensed under the Apache License, Version 2.0 (the "License");
# you may not use this file except in compliance with the License.
# You may obtain a copy of the License at
#
#     http://www.apache.org/licenses/LICENSE-2.0
#
# Unless required by applicable law or agreed to in writing, software
# distributed under the License is distributed on an "AS IS" BASIS,
# WITHOUT WARRANTIES OR CONDITIONS OF ANY KIND, either express or implied.
# See the License for the specific language governing permissions and
# limitations under the License.
# ==============================================================================
"""Fleet API message handlers."""


import time
from typing import Optional
from uuid import UUID

from flwr.common.constant import Status
from flwr.common.serde import (
    fab_to_proto,
    message_from_proto,
    message_from_taskins,
    message_to_proto,
    message_to_taskres,
    user_config_to_proto,
)
from flwr.common.typing import Fab, InvalidRunStatusException
from flwr.proto.fab_pb2 import GetFabRequest, GetFabResponse  # pylint: disable=E0611
from flwr.proto.fleet_pb2 import (  # pylint: disable=E0611
    CreateNodeRequest,
    CreateNodeResponse,
    DeleteNodeRequest,
    DeleteNodeResponse,
    PingRequest,
    PingResponse,
    PullMessagesRequest,
    PullMessagesResponse,
    PullTaskInsRequest,
    PullTaskInsResponse,
    PushMessagesRequest,
    PushMessagesResponse,
    PushTaskResRequest,
    PushTaskResResponse,
    Reconnect,
)
from flwr.proto.node_pb2 import Node  # pylint: disable=E0611
from flwr.proto.run_pb2 import (  # pylint: disable=E0611
    GetRunRequest,
    GetRunResponse,
    Run,
)
from flwr.proto.task_pb2 import TaskIns, TaskRes  # pylint: disable=E0611
from flwr.server.superlink.ffs.ffs import Ffs
from flwr.server.superlink.linkstate import LinkState
from flwr.server.superlink.utils import check_abort


def create_node(
    request: CreateNodeRequest,  # pylint: disable=unused-argument
    state: LinkState,
) -> CreateNodeResponse:
    """."""
    # Create node
    node_id = state.create_node(ping_interval=request.ping_interval)
    return CreateNodeResponse(node=Node(node_id=node_id, anonymous=False))


def delete_node(request: DeleteNodeRequest, state: LinkState) -> DeleteNodeResponse:
    """."""
    # Validate node_id
    if request.node.anonymous or request.node.node_id == 0:
        return DeleteNodeResponse()

    # Update state
    state.delete_node(node_id=request.node.node_id)
    return DeleteNodeResponse()


def ping(
    request: PingRequest,  # pylint: disable=unused-argument
    state: LinkState,  # pylint: disable=unused-argument
) -> PingResponse:
    """."""
    res = state.acknowledge_ping(request.node.node_id, request.ping_interval)
    return PingResponse(success=res)


def pull_task_ins(request: PullTaskInsRequest, state: LinkState) -> PullTaskInsResponse:
    """Pull TaskIns handler."""
    # Get node_id if client node is not anonymous
    node = request.node  # pylint: disable=no-member
    node_id: Optional[int] = None if node.anonymous else node.node_id

    # Retrieve TaskIns from State
    task_ins_list: list[TaskIns] = state.get_task_ins(node_id=node_id, limit=1)

    # Build response
    response = PullTaskInsResponse(
        task_ins_list=task_ins_list,
    )
    return response


def pull_messages(
    request: PullMessagesRequest, state: LinkState
) -> PullMessagesResponse:
    """Pull Messages handler."""
    # Get node_id if client node is not anonymous
    node = request.node  # pylint: disable=no-member
    node_id: Optional[int] = None if node.anonymous else node.node_id

    # Retrieve TaskIns from State
    task_ins_list: list[TaskIns] = state.get_task_ins(node_id=node_id, limit=1)

    # Cover to Messages
    msg_proto = []
    for task_ins in task_ins_list:
        msg = message_from_taskins(task_ins)
        msg_proto.append(message_to_proto(msg))

    return PullMessagesResponse(messages_list=msg_proto)


def push_task_res(request: PushTaskResRequest, state: LinkState) -> PushTaskResResponse:
    """Push TaskRes handler."""
    # pylint: disable=no-member
    task_res: TaskRes = request.task_res_list[0]
    # pylint: enable=no-member

    # Abort if the run is not running
    abort_msg = check_abort(
        task_res.run_id,
        [Status.PENDING, Status.STARTING, Status.FINISHED],
        state,
    )
    if abort_msg:
        raise InvalidRunStatusException(abort_msg)

    # Set pushed_at (timestamp in seconds)
    task_res.task.pushed_at = time.time()

    # Store TaskRes in State
    task_id: Optional[UUID] = state.store_task_res(task_res=task_res)

    # Build response
    response = PushTaskResResponse(
        reconnect=Reconnect(reconnect=5),
        results={str(task_id): 0},
    )
    return response


def push_messages(
    request: PushMessagesRequest, state: LinkState
) -> PushMessagesResponse:
    """Push Messages handler."""
    # Convert Message to TaskRes
    msg = message_from_proto(message_proto=request.messages_list[0])
    task_res = message_to_taskres(msg)
<<<<<<< HEAD
=======

    # Abort if the run is not running
    abort_msg = check_abort(
        task_res.run_id,
        [Status.PENDING, Status.STARTING, Status.FINISHED],
        state,
    )
    if abort_msg:
        raise InvalidRunStatusException(abort_msg)

>>>>>>> 316edd66
    # Set pushed_at (timestamp in seconds)
    task_res.task.pushed_at = time.time()

    # Store TaskRes in State
    message_id: Optional[UUID] = state.store_task_res(task_res=task_res)

    # Build response
    response = PushMessagesResponse(
        reconnect=Reconnect(reconnect=5),
        results={str(message_id): 0},
    )
    return response


def get_run(request: GetRunRequest, state: LinkState) -> GetRunResponse:
    """Get run information."""
    run = state.get_run(request.run_id)

    if run is None:
        return GetRunResponse()

    # Abort if the run is not running
    abort_msg = check_abort(
        request.run_id,
        [Status.PENDING, Status.STARTING, Status.FINISHED],
        state,
    )
    if abort_msg:
        raise InvalidRunStatusException(abort_msg)

    return GetRunResponse(
        run=Run(
            run_id=run.run_id,
            fab_id=run.fab_id,
            fab_version=run.fab_version,
            override_config=user_config_to_proto(run.override_config),
            fab_hash=run.fab_hash,
        )
    )


def get_fab(
    request: GetFabRequest, ffs: Ffs, state: LinkState  # pylint: disable=W0613
) -> GetFabResponse:
    """Get FAB."""
    # Abort if the run is not running
    abort_msg = check_abort(
        request.run_id,
        [Status.PENDING, Status.STARTING, Status.FINISHED],
        state,
    )
    if abort_msg:
        raise InvalidRunStatusException(abort_msg)

    if result := ffs.get(request.hash_str):
        fab = Fab(request.hash_str, result[0])
        return GetFabResponse(fab=fab_to_proto(fab))

    raise ValueError(f"Found no FAB with hash: {request.hash_str}")<|MERGE_RESOLUTION|>--- conflicted
+++ resolved
@@ -161,8 +161,6 @@
     # Convert Message to TaskRes
     msg = message_from_proto(message_proto=request.messages_list[0])
     task_res = message_to_taskres(msg)
-<<<<<<< HEAD
-=======
 
     # Abort if the run is not running
     abort_msg = check_abort(
@@ -173,7 +171,6 @@
     if abort_msg:
         raise InvalidRunStatusException(abort_msg)
 
->>>>>>> 316edd66
     # Set pushed_at (timestamp in seconds)
     task_res.task.pushed_at = time.time()
 
