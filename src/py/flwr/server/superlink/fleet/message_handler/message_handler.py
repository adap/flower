--- conflicted
+++ resolved
@@ -136,13 +136,8 @@
     request: GetFabRequest, ffs: Ffs  # pylint: disable=W0613
 ) -> GetFabResponse:
     """Get FAB."""
-<<<<<<< HEAD
-    fab = Fab(request.hash_str, ffs.get(request.hash_str)[0])
-    return GetFabResponse(fab=fab_to_proto(fab))
-=======
     if result := ffs.get(request.hash_str):
         fab = Fab(request.hash_str, result[0])
         return GetFabResponse(fab=fab_to_proto(fab))
 
-    raise ValueError(f"Found no FAB with hash: {request.hash_str}")
->>>>>>> 61e8282e
+    raise ValueError(f"Found no FAB with hash: {request.hash_str}")