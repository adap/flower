--- conflicted
+++ resolved
@@ -17,12 +17,8 @@
 
 from unittest.mock import MagicMock
 
-<<<<<<< HEAD
-from flwr.common import Metadata, RecordSet, now
+from flwr.common import Metadata, RecordDict, now
 from flwr.common.message import make_message
-=======
-from flwr.common import Message, Metadata, RecordDict
->>>>>>> 78fa6399
 from flwr.common.serde import message_to_proto
 from flwr.proto.fleet_pb2 import (  # pylint: disable=E0611
     CreateNodeRequest,
@@ -110,13 +106,8 @@
 def test_push_messages() -> None:
     """Test push_messages."""
     # Prepare
-<<<<<<< HEAD
     msg = make_message(
-        content=RecordSet(),
-=======
-    msg = Message(
         content=RecordDict(),
->>>>>>> 78fa6399
         metadata=Metadata(
             run_id=123,
             message_id="",
