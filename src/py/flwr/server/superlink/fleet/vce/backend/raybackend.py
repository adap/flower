--- conflicted
+++ resolved
@@ -15,11 +15,7 @@
 """Ray backend for the Fleet API using the Simulation Engine."""
 
 import pathlib
-<<<<<<< HEAD
-from logging import ERROR, INFO, WARNING
-=======
 from logging import DEBUG, ERROR, INFO
->>>>>>> 5915bce0
 from typing import Callable, Dict, List, Tuple, Union
 
 import ray
