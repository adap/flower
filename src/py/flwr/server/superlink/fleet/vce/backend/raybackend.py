--- conflicted
+++ resolved
@@ -171,13 +171,8 @@
         partition_id = context.partition_id
 
         try:
-<<<<<<< HEAD
-            # Submite a task to the pool
+            # Submit a task to the pool
             future = self.pool.submit(
-=======
-            # Submit a task to the pool
-            future = await self.pool.submit(
->>>>>>> aafb61b8
                 lambda a, a_fn, mssg, cid, state: a.run.remote(a_fn, mssg, cid, state),
                 (app, message, str(partition_id), context),
             )
