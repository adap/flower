--- conflicted
+++ resolved
@@ -43,11 +43,7 @@
 from flwr.common.constant import RunStatus
 from flwr.common.recordset_compat import getpropertiesins_to_recordset
 from flwr.common.serde import message_from_taskres, message_to_taskins
-<<<<<<< HEAD
-from flwr.common.typing import Run, RunStatus
-=======
 from flwr.common.typing import Run, StatusInfo
->>>>>>> 0646b5c7
 from flwr.server.superlink.fleet.vce.vce_api import (
     NodeToPartitionMapping,
     _register_nodes,
@@ -126,15 +122,9 @@
             fab_hash="hash",
             override_config={},
         ),
-<<<<<<< HEAD
-        RunStatus(
-            phase="starting",
-            result="",
-=======
         StatusInfo(
             status=RunStatus.STARTING,
             sub_status="",
->>>>>>> 0646b5c7
             reason="",
         ),
     )
