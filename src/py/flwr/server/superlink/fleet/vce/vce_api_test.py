--- conflicted
+++ resolved
@@ -147,11 +147,7 @@
 ) -> None:
     """Start Simulation Engine and terminate after specified number of seconds.
 
-<<<<<<< HEAD
     Some tests need to be terminated by triggering externally an threading.Event. This
-=======
-    Some tests need to be terminated by triggering externally an asyncio.Event. This
->>>>>>> f5d21192
     is enabled when passing `duration`>0.
     """
     f_stop = threading.Event()
