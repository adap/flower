# Copyright 2024 Flower Labs GmbH. All Rights Reserved.
#
# Licensed under the Apache License, Version 2.0 (the "License");
# you may not use this file except in compliance with the License.
# You may obtain a copy of the License at
#
#     http://www.apache.org/licenses/LICENSE-2.0
#
# Unless required by applicable law or agreed to in writing, software
# distributed under the License is distributed on an "AS IS" BASIS,
# WITHOUT WARRANTIES OR CONDITIONS OF ANY KIND, either express or implied.
# See the License for the specific language governing permissions and
# limitations under the License.
# ==============================================================================
"""Fleet VirtualClientEngine API."""

import json
from logging import INFO
from typing import Dict

from flwr.client.clientapp import ClientApp, load_client_app
from flwr.client.node_state import NodeState
from flwr.common.logger import log
from flwr.server.superlink.state import StateFactory

from .backend import BackendConfig

NodeToPartitionMapping = Dict[int, int]


def _register_nodes(
    num_nodes: int, state_factory: StateFactory
) -> NodeToPartitionMapping:
    """Registre nodes with the StateFactory and create node-id:partition-id mapping."""
    nodes_mapping: NodeToPartitionMapping = {}
    state = state_factory.state()
    for i in range(num_nodes):
        node_id = state.create_node()
        nodes_mapping[node_id] = i
    log(INFO, "Registered %i nodes", len(nodes_mapping))
    return nodes_mapping


# pylint: disable=too-many-arguments,unused-argument
def start_vce(
    num_supernodes: int,
    client_app_str: str,
    backend_str: str,
<<<<<<< HEAD
    backend_config: BackendConfig,
=======
    backend_config_json_str: str,
>>>>>>> 935e3337
    state_factory: StateFactory,
    working_dir: str,
) -> None:
    """Start Fleet API with the VirtualClientEngine (VCE)."""
    # Register SuperNodes
    nodes_mapping = _register_nodes(
        num_nodes=num_supernodes, state_factory=state_factory
    )

    # Construct mapping of NodeStates
    node_states: Dict[int, NodeState] = {}
    for node_id in nodes_mapping:
        node_states[node_id] = NodeState()

    # Load backend config
    _ = json.loads(backend_config_json_str)

    log(INFO, "client_app_str = %s", client_app_str)

    def _load() -> ClientApp:
        app: ClientApp = load_client_app(client_app_str)
        return app

    # start backend<|MERGE_RESOLUTION|>--- conflicted
+++ resolved
@@ -23,8 +23,6 @@
 from flwr.common.logger import log
 from flwr.server.superlink.state import StateFactory
 
-from .backend import BackendConfig
-
 NodeToPartitionMapping = Dict[int, int]
 
 
@@ -46,11 +44,7 @@
     num_supernodes: int,
     client_app_str: str,
     backend_str: str,
-<<<<<<< HEAD
-    backend_config: BackendConfig,
-=======
     backend_config_json_str: str,
->>>>>>> 935e3337
     state_factory: StateFactory,
     working_dir: str,
 ) -> None:
