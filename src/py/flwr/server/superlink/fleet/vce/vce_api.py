--- conflicted
+++ resolved
@@ -181,14 +181,9 @@
     node_info_stores: dict[int, DeprecatedRunInfoStore],
     f_stop: threading.Event,
 ) -> None:
-<<<<<<< HEAD
-    """Run the VCE async."""
-    queue = asyncio.Queue(128)
-=======
     """Run the VCE."""
     taskins_queue: "Queue[TaskIns]" = Queue()
     taskres_queue: "Queue[TaskRes]" = Queue()
->>>>>>> c3f318e6
 
     try:
 
