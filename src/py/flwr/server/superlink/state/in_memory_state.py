# Copyright 2024 Flower Labs GmbH. All Rights Reserved.
#
# Licensed under the Apache License, Version 2.0 (the "License");
# you may not use this file except in compliance with the License.
# You may obtain a copy of the License at
#
#     http://www.apache.org/licenses/LICENSE-2.0
#
# Unless required by applicable law or agreed to in writing, software
# distributed under the License is distributed on an "AS IS" BASIS,
# WITHOUT WARRANTIES OR CONDITIONS OF ANY KIND, either express or implied.
# See the License for the specific language governing permissions and
# limitations under the License.
# ==============================================================================
"""In-memory State implementation."""


import threading
import time
from logging import ERROR, WARNING
from typing import Optional
from uuid import UUID, uuid4

from flwr.common import log, now
from flwr.common.constant import (
    MESSAGE_TTL_TOLERANCE,
    NODE_ID_NUM_BYTES,
    RUN_ID_NUM_BYTES,
)
from flwr.common.typing import Run, UserConfig
from flwr.proto.task_pb2 import TaskIns, TaskRes  # pylint: disable=E0611
from flwr.server.superlink.state.state import State
from flwr.server.utils import validate_task_ins_or_res

from .utils import generate_rand_int_from_bytes, make_node_unavailable_taskres


class InMemoryState(State):  # pylint: disable=R0902,R0904
    """In-memory State implementation."""

    def __init__(self) -> None:

        # Map node_id to (online_until, ping_interval)
        self.node_ids: dict[int, tuple[float, float]] = {}
        self.public_key_to_node_id: dict[bytes, int] = {}

        # Map run_id to (fab_id, fab_version)
        self.run_ids: dict[int, Run] = {}
        self.task_ins_store: dict[UUID, TaskIns] = {}
        self.task_res_store: dict[UUID, TaskRes] = {}

        self.node_public_keys: set[bytes] = set()
        self.server_public_key: Optional[bytes] = None
        self.server_private_key: Optional[bytes] = None

        self.lock = threading.Lock()

    def store_task_ins(self, task_ins: TaskIns) -> Optional[UUID]:
        """Store one TaskIns."""
        # Validate task
        errors = validate_task_ins_or_res(task_ins)
        if any(errors):
            log(ERROR, errors)
            return None
        # Validate run_id
        if task_ins.run_id not in self.run_ids:
            log(ERROR, "`run_id` is invalid")
            return None

        # Create task_id
        task_id = uuid4()

        # Store TaskIns
        task_ins.task_id = str(task_id)
        with self.lock:
            self.task_ins_store[task_id] = task_ins

        # Return the new task_id
        return task_id

    def get_task_ins(
        self, node_id: Optional[int], limit: Optional[int]
    ) -> list[TaskIns]:
        """Get all TaskIns that have not been delivered yet."""
        if limit is not None and limit < 1:
            raise AssertionError("`limit` must be >= 1")

        # Find TaskIns for node_id that were not delivered yet
        task_ins_list: list[TaskIns] = []
        current_time = time.time()
        with self.lock:
            for _, task_ins in self.task_ins_store.items():
                # pylint: disable=too-many-boolean-expressions
                if (
                    node_id is not None  # Not anonymous
                    and task_ins.task.consumer.anonymous is False
                    and task_ins.task.consumer.node_id == node_id
                    and task_ins.task.delivered_at == ""
<<<<<<< HEAD
                    and task_ins.task.created_at + task_ins.task.ttl > time.time()
=======
                    and task_ins.task.created_at + task_ins.task.ttl > current_time
>>>>>>> ef07d492
                ) or (
                    node_id is None  # Anonymous
                    and task_ins.task.consumer.anonymous is True
                    and task_ins.task.consumer.node_id == 0
                    and task_ins.task.delivered_at == ""
<<<<<<< HEAD
                    and task_ins.task.created_at + task_ins.task.ttl > time.time()
=======
                    and task_ins.task.created_at + task_ins.task.ttl > current_time
>>>>>>> ef07d492
                ):
                    task_ins_list.append(task_ins)
                if limit and len(task_ins_list) == limit:
                    break

        # Mark all of them as delivered
        delivered_at = now().isoformat()
        for task_ins in task_ins_list:
            task_ins.task.delivered_at = delivered_at

        # Return TaskIns
        return task_ins_list

    def store_task_res(self, task_res: TaskRes) -> Optional[UUID]:
        """Store one TaskRes."""
        # Validate task
        errors = validate_task_ins_or_res(task_res)
        if any(errors):
            log(ERROR, errors)
            return None

        with self.lock:
            # Check if the TaskIns it is replying to exists and is valid
            task_ins_id = task_res.task.ancestry[0]
            task_ins = self.task_ins_store.get(UUID(task_ins_id))

            if task_ins is None:
                log(ERROR, "TaskIns with task_id %s does not exist.", task_ins_id)
                return None

            if task_ins.task.created_at + task_ins.task.ttl <= time.time():
                log(
                    ERROR,
                    "Failed to store TaskRes: TaskIns with task_id %s has expired.",
                    task_ins_id,
                )
                return None

<<<<<<< HEAD
            # Limit the TaskRes TTL to not exceed the
            # expiration time of the TaskIns it replies to.
            # Condition: TaskIns.created_at + TaskIns.ttl ≥
            #            TaskRes.created_at + TaskRes.ttl
            max_allowed_ttl = (
                task_ins.task.created_at + task_ins.task.ttl - task_res.task.created_at
            )
            if task_res.task.ttl > max_allowed_ttl:
                log(
                    WARNING,
                    "Received TaskRes with TTL %s exceeding the allowed maximum TTL %s."
                    "Updating TTL to the allowed maximum.",
                    task_res.task.ttl,
                    max_allowed_ttl,
                )
                task_res.task.ttl = max_allowed_ttl
=======
            # Fail if the TaskRes TTL exceeds the
            # expiration time of the TaskIns it replies to.
            # Condition: TaskIns.created_at + TaskIns.ttl ≥
            #            TaskRes.created_at + TaskRes.ttl
            # A small tolerance is introduced to account
            # for floating-point precision issues.
            max_allowed_ttl = (
                task_ins.task.created_at + task_ins.task.ttl - task_res.task.created_at
            )
            if task_res.task.ttl and (
                task_res.task.ttl - max_allowed_ttl > MESSAGE_TTL_TOLERANCE
            ):
                log(
                    WARNING,
                    "Received TaskRes with TTL %.2f "
                    "exceeding the allowed maximum TTL %.2f.",
                    task_res.task.ttl,
                    max_allowed_ttl,
                )
                return None
>>>>>>> ef07d492

        # Validate run_id
        if task_res.run_id not in self.run_ids:
            log(ERROR, "`run_id` is invalid")
            return None

        # Create task_id
        task_id = uuid4()

        # Store TaskRes
        task_res.task_id = str(task_id)
        with self.lock:
            self.task_res_store[task_id] = task_res

        # Return the new task_id
        return task_id

    def get_task_res(self, task_ids: set[UUID], limit: Optional[int]) -> list[TaskRes]:
        """Get all TaskRes that have not been delivered yet."""
        if limit is not None and limit < 1:
            raise AssertionError("`limit` must be >= 1")

        with self.lock:
            # Find TaskRes that were not delivered yet
            task_res_list: list[TaskRes] = []
            replied_task_ids: set[UUID] = set()
            for _, task_res in self.task_res_store.items():
                reply_to = UUID(task_res.task.ancestry[0])
                task_ins = self.task_ins_store.get(reply_to)
                if task_ins is None:
                    log(ERROR, "TaskIns with task_id %s does not exist.", reply_to)
                    return []

                if task_ins.task.created_at + task_ins.task.ttl <= time.time():
                    log(ERROR, "TaskIns with task_id %s is expired.", reply_to)
                    return []

                if reply_to in task_ids and task_res.task.delivered_at == "":
                    task_res_list.append(task_res)
                    replied_task_ids.add(reply_to)
                if limit and len(task_res_list) == limit:
                    break

            # Check if the node is offline
            for task_id in task_ids - replied_task_ids:
                if limit and len(task_res_list) == limit:
                    break
                task_ins = self.task_ins_store.get(task_id)
                if task_ins is None:
                    continue
                node_id = task_ins.task.consumer.node_id
                online_until, _ = self.node_ids[node_id]
                # Generate a TaskRes containing an error reply if the node is offline.
                if online_until < time.time():
                    err_taskres = make_node_unavailable_taskres(
                        ref_taskins=task_ins,
                    )
                    self.task_res_store[UUID(err_taskres.task_id)] = err_taskres
                    task_res_list.append(err_taskres)

            # Mark all of them as delivered
            delivered_at = now().isoformat()
            for task_res in task_res_list:
                task_res.task.delivered_at = delivered_at

            # Return TaskRes
            return task_res_list

    def delete_tasks(self, task_ids: set[UUID]) -> None:
        """Delete all delivered TaskIns/TaskRes pairs."""
        task_ins_to_be_deleted: set[UUID] = set()
        task_res_to_be_deleted: set[UUID] = set()

        with self.lock:
            for task_ins_id in task_ids:
                # Find the task_id of the matching task_res
                for task_res_id, task_res in self.task_res_store.items():
                    if UUID(task_res.task.ancestry[0]) != task_ins_id:
                        continue
                    if task_res.task.delivered_at == "":
                        continue

                    task_ins_to_be_deleted.add(task_ins_id)
                    task_res_to_be_deleted.add(task_res_id)

            for task_id in task_ins_to_be_deleted:
                del self.task_ins_store[task_id]
            for task_id in task_res_to_be_deleted:
                del self.task_res_store[task_id]

    def num_task_ins(self) -> int:
        """Calculate the number of task_ins in store.

        This includes delivered but not yet deleted task_ins.
        """
        return len(self.task_ins_store)

    def num_task_res(self) -> int:
        """Calculate the number of task_res in store.

        This includes delivered but not yet deleted task_res.
        """
        return len(self.task_res_store)

    def create_node(
        self, ping_interval: float, public_key: Optional[bytes] = None
    ) -> int:
        """Create, store in state, and return `node_id`."""
        # Sample a random int64 as node_id
        node_id = generate_rand_int_from_bytes(NODE_ID_NUM_BYTES)

        with self.lock:
            if node_id in self.node_ids:
                log(ERROR, "Unexpected node registration failure.")
                return 0

            if public_key is not None:
                if (
                    public_key in self.public_key_to_node_id
                    or node_id in self.public_key_to_node_id.values()
                ):
                    log(ERROR, "Unexpected node registration failure.")
                    return 0

                self.public_key_to_node_id[public_key] = node_id

            self.node_ids[node_id] = (time.time() + ping_interval, ping_interval)
            return node_id

    def delete_node(self, node_id: int, public_key: Optional[bytes] = None) -> None:
        """Delete a node."""
        with self.lock:
            if node_id not in self.node_ids:
                raise ValueError(f"Node {node_id} not found")

            if public_key is not None:
                if (
                    public_key not in self.public_key_to_node_id
                    or node_id not in self.public_key_to_node_id.values()
                ):
                    raise ValueError("Public key or node_id not found")

                del self.public_key_to_node_id[public_key]

            del self.node_ids[node_id]

    def get_nodes(self, run_id: int) -> set[int]:
        """Return all available nodes.

        Constraints
        -----------
        If the provided `run_id` does not exist or has no matching nodes,
        an empty `Set` MUST be returned.
        """
        with self.lock:
            if run_id not in self.run_ids:
                return set()
            current_time = time.time()
            return {
                node_id
                for node_id, (online_until, _) in self.node_ids.items()
                if online_until > current_time
            }

    def get_node_id(self, node_public_key: bytes) -> Optional[int]:
        """Retrieve stored `node_id` filtered by `node_public_keys`."""
        return self.public_key_to_node_id.get(node_public_key)

    def create_run(
        self,
        fab_id: Optional[str],
        fab_version: Optional[str],
        fab_hash: Optional[str],
        override_config: UserConfig,
    ) -> int:
        """Create a new run for the specified `fab_hash`."""
        # Sample a random int64 as run_id
        with self.lock:
            run_id = generate_rand_int_from_bytes(RUN_ID_NUM_BYTES)

            if run_id not in self.run_ids:
                self.run_ids[run_id] = Run(
                    run_id=run_id,
                    fab_id=fab_id if fab_id else "",
                    fab_version=fab_version if fab_version else "",
                    fab_hash=fab_hash if fab_hash else "",
                    override_config=override_config,
                )
                return run_id
        log(ERROR, "Unexpected run creation failure.")
        return 0

    def store_server_private_public_key(
        self, private_key: bytes, public_key: bytes
    ) -> None:
        """Store `server_private_key` and `server_public_key` in state."""
        with self.lock:
            if self.server_private_key is None and self.server_public_key is None:
                self.server_private_key = private_key
                self.server_public_key = public_key
            else:
                raise RuntimeError("Server private and public key already set")

    def get_server_private_key(self) -> Optional[bytes]:
        """Retrieve `server_private_key` in urlsafe bytes."""
        return self.server_private_key

    def get_server_public_key(self) -> Optional[bytes]:
        """Retrieve `server_public_key` in urlsafe bytes."""
        return self.server_public_key

    def store_node_public_keys(self, public_keys: set[bytes]) -> None:
        """Store a set of `node_public_keys` in state."""
        with self.lock:
            self.node_public_keys = public_keys

    def store_node_public_key(self, public_key: bytes) -> None:
        """Store a `node_public_key` in state."""
        with self.lock:
            self.node_public_keys.add(public_key)

    def get_node_public_keys(self) -> set[bytes]:
        """Retrieve all currently stored `node_public_keys` as a set."""
        return self.node_public_keys

    def get_run(self, run_id: int) -> Optional[Run]:
        """Retrieve information about the run with the specified `run_id`."""
        with self.lock:
            if run_id not in self.run_ids:
                log(ERROR, "`run_id` is invalid")
                return None
            return self.run_ids[run_id]

    def acknowledge_ping(self, node_id: int, ping_interval: float) -> bool:
        """Acknowledge a ping received from a node, serving as a heartbeat."""
        with self.lock:
            if node_id in self.node_ids:
                self.node_ids[node_id] = (time.time() + ping_interval, ping_interval)
                return True
        return False<|MERGE_RESOLUTION|>--- conflicted
+++ resolved
@@ -96,21 +96,13 @@
                     and task_ins.task.consumer.anonymous is False
                     and task_ins.task.consumer.node_id == node_id
                     and task_ins.task.delivered_at == ""
-<<<<<<< HEAD
-                    and task_ins.task.created_at + task_ins.task.ttl > time.time()
-=======
                     and task_ins.task.created_at + task_ins.task.ttl > current_time
->>>>>>> ef07d492
                 ) or (
                     node_id is None  # Anonymous
                     and task_ins.task.consumer.anonymous is True
                     and task_ins.task.consumer.node_id == 0
                     and task_ins.task.delivered_at == ""
-<<<<<<< HEAD
-                    and task_ins.task.created_at + task_ins.task.ttl > time.time()
-=======
                     and task_ins.task.created_at + task_ins.task.ttl > current_time
->>>>>>> ef07d492
                 ):
                     task_ins_list.append(task_ins)
                 if limit and len(task_ins_list) == limit:
@@ -149,24 +141,6 @@
                 )
                 return None
 
-<<<<<<< HEAD
-            # Limit the TaskRes TTL to not exceed the
-            # expiration time of the TaskIns it replies to.
-            # Condition: TaskIns.created_at + TaskIns.ttl ≥
-            #            TaskRes.created_at + TaskRes.ttl
-            max_allowed_ttl = (
-                task_ins.task.created_at + task_ins.task.ttl - task_res.task.created_at
-            )
-            if task_res.task.ttl > max_allowed_ttl:
-                log(
-                    WARNING,
-                    "Received TaskRes with TTL %s exceeding the allowed maximum TTL %s."
-                    "Updating TTL to the allowed maximum.",
-                    task_res.task.ttl,
-                    max_allowed_ttl,
-                )
-                task_res.task.ttl = max_allowed_ttl
-=======
             # Fail if the TaskRes TTL exceeds the
             # expiration time of the TaskIns it replies to.
             # Condition: TaskIns.created_at + TaskIns.ttl ≥
@@ -187,7 +161,6 @@
                     max_allowed_ttl,
                 )
                 return None
->>>>>>> ef07d492
 
         # Validate run_id
         if task_res.run_id not in self.run_ids:
