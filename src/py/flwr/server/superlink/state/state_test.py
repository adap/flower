# Copyright 2024 Flower Labs GmbH. All Rights Reserved.
#
# Licensed under the Apache License, Version 2.0 (the "License");
# you may not use this file except in compliance with the License.
# You may obtain a copy of the License at
#
#     http://www.apache.org/licenses/LICENSE-2.0
#
# Unless required by applicable law or agreed to in writing, software
# distributed under the License is distributed on an "AS IS" BASIS,
# WITHOUT WARRANTIES OR CONDITIONS OF ANY KIND, either express or implied.
# See the License for the specific language governing permissions and
# limitations under the License.
# ==============================================================================
"""Tests all state implemenations have to conform to."""
# pylint: disable=invalid-name, too-many-lines, R0904, R0913

import tempfile
import time
import unittest
from abc import abstractmethod
from datetime import datetime, timezone
from unittest.mock import patch
from uuid import UUID

from flwr.common import DEFAULT_TTL
from flwr.common.constant import ErrorCode
from flwr.common.secure_aggregation.crypto.symmetric_encryption import (
    generate_key_pairs,
    private_key_to_bytes,
    public_key_to_bytes,
)
from flwr.proto.node_pb2 import Node  # pylint: disable=E0611
from flwr.proto.recordset_pb2 import RecordSet  # pylint: disable=E0611
from flwr.proto.task_pb2 import Task, TaskIns, TaskRes  # pylint: disable=E0611
from flwr.server.superlink.state import InMemoryState, SqliteState, State


class StateTest(unittest.TestCase):
    """Test all state implementations."""

    # This is to True in each child class
    __test__ = False

    @abstractmethod
    def state_factory(self) -> State:
        """Provide state implementation to test."""
        raise NotImplementedError()

    def test_create_and_get_run(self) -> None:
        """Test if create_run and get_run work correctly."""
        # Prepare
        state: State = self.state_factory()
        run_id = state.create_run(None, None, "9f86d08", {"test_key": "test_value"})

        # Execute
        run = state.get_run(run_id)

        # Assert
        assert run is not None
        assert run.run_id == run_id
        assert run.fab_hash == "9f86d08"
        assert run.override_config["test_key"] == "test_value"

    def test_get_task_ins_empty(self) -> None:
        """Validate that a new state has no TaskIns."""
        # Prepare
        state = self.state_factory()

        # Execute
        num_task_ins = state.num_task_ins()

        # Assert
        assert num_task_ins == 0

    def test_get_task_res_empty(self) -> None:
        """Validate that a new state has no TaskRes."""
        # Prepare
        state = self.state_factory()

        # Execute
        num_tasks_res = state.num_task_res()

        # Assert
        assert num_tasks_res == 0

    def test_store_task_ins_one(self) -> None:
        """Test store_task_ins."""
        # Prepare
        consumer_node_id = 1
        state = self.state_factory()
        run_id = state.create_run(None, None, "9f86d08", {})
        task_ins = create_task_ins(
            consumer_node_id=consumer_node_id, anonymous=False, run_id=run_id
        )

        assert task_ins.task.created_at < time.time()  # pylint: disable=no-member
        assert task_ins.task.delivered_at == ""  # pylint: disable=no-member

        # Execute
        state.store_task_ins(task_ins=task_ins)
        task_ins_list = state.get_task_ins(node_id=consumer_node_id, limit=10)

        # Assert
        assert len(task_ins_list) == 1

        actual_task_ins = task_ins_list[0]

        assert actual_task_ins.task_id == task_ins.task_id  # pylint: disable=no-member
        assert actual_task_ins.HasField("task")

        actual_task = actual_task_ins.task

        assert actual_task.delivered_at != ""

        assert actual_task.created_at < actual_task.pushed_at
        assert datetime.fromisoformat(actual_task.delivered_at) > datetime(
            2020, 1, 1, tzinfo=timezone.utc
        )
        assert actual_task.ttl > 0

    def test_store_and_delete_tasks(self) -> None:
        """Test delete_tasks."""
        # Prepare
        consumer_node_id = 1
        state = self.state_factory()
        run_id = state.create_run(None, None, "9f86d08", {})
        task_ins_0 = create_task_ins(
            consumer_node_id=consumer_node_id, anonymous=False, run_id=run_id
        )
        task_ins_1 = create_task_ins(
            consumer_node_id=consumer_node_id, anonymous=False, run_id=run_id
        )
        task_ins_2 = create_task_ins(
            consumer_node_id=consumer_node_id, anonymous=False, run_id=run_id
        )

        # Insert three TaskIns
        task_id_0 = state.store_task_ins(task_ins=task_ins_0)
        task_id_1 = state.store_task_ins(task_ins=task_ins_1)
        task_id_2 = state.store_task_ins(task_ins=task_ins_2)

        assert task_id_0
        assert task_id_1
        assert task_id_2

        # Get TaskIns to mark them delivered
        _ = state.get_task_ins(node_id=consumer_node_id, limit=None)

        # Insert one TaskRes and retrive it to mark it as delivered
        task_res_0 = create_task_res(
            producer_node_id=consumer_node_id,
            anonymous=False,
            ancestry=[str(task_id_0)],
            run_id=run_id,
        )

        _ = state.store_task_res(task_res=task_res_0)
        _ = state.get_task_res(task_ids={task_id_0})

        # Insert one TaskRes, but don't retrive it
        task_res_1: TaskRes = create_task_res(
            producer_node_id=consumer_node_id,
            anonymous=False,
            ancestry=[str(task_id_1)],
            run_id=run_id,
        )
        _ = state.store_task_res(task_res=task_res_1)

        # Situation now:
        # - State has three TaskIns, all of them delivered
        # - State has two TaskRes, one of the delivered, the other not

        assert state.num_task_ins() == 3
        assert state.num_task_res() == 2

        # Execute
        state.delete_tasks(task_ids={task_id_0, task_id_1, task_id_2})

        # Assert
        assert state.num_task_ins() == 2
        assert state.num_task_res() == 1

    # Init tests
    def test_init_state(self) -> None:
        """Test that state is initialized correctly."""
        # Execute
        state = self.state_factory()

        # Assert
        assert isinstance(state, State)

    # TaskIns tests
    def test_task_ins_store_anonymous_and_retrieve_anonymous(self) -> None:
        """Store one TaskIns.

        Create anonymous task and retrieve it.
        """
        # Prepare
        state: State = self.state_factory()
        run_id = state.create_run(None, None, "9f86d08", {})
        task_ins = create_task_ins(consumer_node_id=0, anonymous=True, run_id=run_id)

        # Execute
        task_ins_uuid = state.store_task_ins(task_ins)
        task_ins_list = state.get_task_ins(node_id=None, limit=None)

        # Assert
        assert len(task_ins_list) == 1
        assert task_ins_list[0].task_id == str(task_ins_uuid)

    def test_task_ins_store_anonymous_and_fail_retrieving_identitiy(self) -> None:
        """Store anonymous TaskIns and fail to retrieve it."""
        # Prepare
        state: State = self.state_factory()
        run_id = state.create_run(None, None, "9f86d08", {})
        task_ins = create_task_ins(consumer_node_id=0, anonymous=True, run_id=run_id)

        # Execute
        _ = state.store_task_ins(task_ins)
        task_ins_list = state.get_task_ins(node_id=1, limit=None)

        # Assert
        assert len(task_ins_list) == 0

    def test_task_ins_store_identity_and_fail_retrieving_anonymous(self) -> None:
        """Store identity TaskIns and fail retrieving it as anonymous."""
        # Prepare
        state: State = self.state_factory()
        run_id = state.create_run(None, None, "9f86d08", {})
        task_ins = create_task_ins(consumer_node_id=1, anonymous=False, run_id=run_id)

        # Execute
        _ = state.store_task_ins(task_ins)
        task_ins_list = state.get_task_ins(node_id=None, limit=None)

        # Assert
        assert len(task_ins_list) == 0

    def test_task_ins_store_identity_and_retrieve_identity(self) -> None:
        """Store identity TaskIns and retrieve it."""
        # Prepare
        state: State = self.state_factory()
        run_id = state.create_run(None, None, "9f86d08", {})
        task_ins = create_task_ins(consumer_node_id=1, anonymous=False, run_id=run_id)

        # Execute
        task_ins_uuid = state.store_task_ins(task_ins)
        task_ins_list = state.get_task_ins(node_id=1, limit=None)

        # Assert
        assert len(task_ins_list) == 1

        retrieved_task_ins = task_ins_list[0]
        assert retrieved_task_ins.task_id == str(task_ins_uuid)

    def test_task_ins_store_delivered_and_fail_retrieving(self) -> None:
        """Fail retrieving delivered task."""
        # Prepare
        state: State = self.state_factory()
        run_id = state.create_run(None, None, "9f86d08", {})
        task_ins = create_task_ins(consumer_node_id=1, anonymous=False, run_id=run_id)

        # Execute
        _ = state.store_task_ins(task_ins)

        # 1st get: set to delivered
        task_ins_list = state.get_task_ins(node_id=1, limit=None)

        assert len(task_ins_list) == 1

        # 2nd get: no TaskIns because it was already delivered before
        task_ins_list = state.get_task_ins(node_id=1, limit=None)

        # Assert
        assert len(task_ins_list) == 0

    def test_get_task_ins_limit_throws_for_limit_zero(self) -> None:
        """Fail call with limit=0."""
        # Prepare
        state: State = self.state_factory()

        # Execute & Assert
        with self.assertRaises(AssertionError):
            state.get_task_ins(node_id=1, limit=0)

    def test_task_ins_store_invalid_run_id_and_fail(self) -> None:
        """Store TaskIns with invalid run_id and fail."""
        # Prepare
        state: State = self.state_factory()
        task_ins = create_task_ins(consumer_node_id=0, anonymous=True, run_id=61016)

        # Execute
        task_id = state.store_task_ins(task_ins)

        # Assert
        assert task_id is None

    # TaskRes tests
    def test_task_res_store_and_retrieve_by_task_ins_id(self) -> None:
        """Store TaskRes retrieve it by task_ins_id."""
        # Prepare
        state: State = self.state_factory()
        run_id = state.create_run(None, None, "9f86d08", {})

        task_ins = create_task_ins(consumer_node_id=0, anonymous=True, run_id=run_id)
        task_ins_id = state.store_task_ins(task_ins)

        task_res = create_task_res(
            producer_node_id=0,
            anonymous=True,
            ancestry=[str(task_ins_id)],
            run_id=run_id,
        )

        # Execute
        task_res_uuid = state.store_task_res(task_res)

<<<<<<< HEAD
        assert task_ins_id
        task_res_list = state.get_task_res(task_ids={task_ins_id}, limit=None)
=======
        if task_ins_id is not None:
            task_res_list = state.get_task_res(task_ids={task_ins_id})
>>>>>>> af5befe4

        # Assert
        retrieved_task_res = task_res_list[0]
        assert retrieved_task_res.task_id == str(task_res_uuid)

    def test_node_ids_initial_state(self) -> None:
        """Test retrieving all node_ids and empty initial state."""
        # Prepare
        state: State = self.state_factory()
        run_id = state.create_run(None, None, "9f86d08", {})

        # Execute
        retrieved_node_ids = state.get_nodes(run_id)

        # Assert
        assert len(retrieved_node_ids) == 0

    def test_create_node_and_get_nodes(self) -> None:
        """Test creating a client node."""
        # Prepare
        state: State = self.state_factory()
        run_id = state.create_run(None, None, "9f86d08", {})
        node_ids = []

        # Execute
        for _ in range(10):
            node_ids.append(state.create_node(ping_interval=10))
        retrieved_node_ids = state.get_nodes(run_id)

        # Assert
        for i in retrieved_node_ids:
            assert i in node_ids

    def test_create_node_public_key(self) -> None:
        """Test creating a client node with public key."""
        # Prepare
        state: State = self.state_factory()
        public_key = b"mock"
        run_id = state.create_run(None, None, "9f86d08", {})

        # Execute
        node_id = state.create_node(ping_interval=10, public_key=public_key)
        retrieved_node_ids = state.get_nodes(run_id)
        retrieved_node_id = state.get_node_id(public_key)

        # Assert
        assert len(retrieved_node_ids) == 1
        assert retrieved_node_id == node_id

    def test_create_node_public_key_twice(self) -> None:
        """Test creating a client node with same public key twice."""
        # Prepare
        state: State = self.state_factory()
        public_key = b"mock"
        run_id = state.create_run(None, None, "9f86d08", {})
        node_id = state.create_node(ping_interval=10, public_key=public_key)

        # Execute
        new_node_id = state.create_node(ping_interval=10, public_key=public_key)
        retrieved_node_ids = state.get_nodes(run_id)
        retrieved_node_id = state.get_node_id(public_key)

        # Assert
        assert new_node_id == 0
        assert len(retrieved_node_ids) == 1
        assert retrieved_node_id == node_id

        # Assert node_ids and public_key_to_node_id are synced
        if isinstance(state, InMemoryState):
            assert len(state.node_ids) == 1
            assert len(state.public_key_to_node_id) == 1

    def test_delete_node(self) -> None:
        """Test deleting a client node."""
        # Prepare
        state: State = self.state_factory()
        run_id = state.create_run(None, None, "9f86d08", {})
        node_id = state.create_node(ping_interval=10)

        # Execute
        state.delete_node(node_id)
        retrieved_node_ids = state.get_nodes(run_id)

        # Assert
        assert len(retrieved_node_ids) == 0

    def test_delete_node_public_key(self) -> None:
        """Test deleting a client node with public key."""
        # Prepare
        state: State = self.state_factory()
        public_key = b"mock"
        run_id = state.create_run(None, None, "9f86d08", {})
        node_id = state.create_node(ping_interval=10, public_key=public_key)

        # Execute
        state.delete_node(node_id, public_key=public_key)
        retrieved_node_ids = state.get_nodes(run_id)
        retrieved_node_id = state.get_node_id(public_key)

        # Assert
        assert len(retrieved_node_ids) == 0
        assert retrieved_node_id is None

    def test_delete_node_public_key_none(self) -> None:
        """Test deleting a client node with public key."""
        # Prepare
        state: State = self.state_factory()
        public_key = b"mock"
        run_id = state.create_run(None, None, "9f86d08", {})
        node_id = 0

        # Execute & Assert
        with self.assertRaises(ValueError):
            state.delete_node(node_id, public_key=public_key)

        retrieved_node_ids = state.get_nodes(run_id)
        retrieved_node_id = state.get_node_id(public_key)

        assert len(retrieved_node_ids) == 0
        assert retrieved_node_id is None

    def test_delete_node_wrong_public_key(self) -> None:
        """Test deleting a client node with wrong public key."""
        # Prepare
        state: State = self.state_factory()
        public_key = b"mock"
        wrong_public_key = b"mock_mock"
        run_id = state.create_run(None, None, "9f86d08", {})
        node_id = state.create_node(ping_interval=10, public_key=public_key)

        # Execute & Assert
        with self.assertRaises(ValueError):
            state.delete_node(node_id, public_key=wrong_public_key)

        retrieved_node_ids = state.get_nodes(run_id)
        retrieved_node_id = state.get_node_id(public_key)

        assert len(retrieved_node_ids) == 1
        assert retrieved_node_id == node_id

    def test_get_node_id_wrong_public_key(self) -> None:
        """Test retrieving a client node with wrong public key."""
        # Prepare
        state: State = self.state_factory()
        public_key = b"mock"
        wrong_public_key = b"mock_mock"
        run_id = state.create_run(None, None, "9f86d08", {})

        # Execute
        state.create_node(ping_interval=10, public_key=public_key)
        retrieved_node_ids = state.get_nodes(run_id)
        retrieved_node_id = state.get_node_id(wrong_public_key)

        # Assert
        assert len(retrieved_node_ids) == 1
        assert retrieved_node_id is None

    def test_get_nodes_invalid_run_id(self) -> None:
        """Test retrieving all node_ids with invalid run_id."""
        # Prepare
        state: State = self.state_factory()
        state.create_run(None, None, "9f86d08", {})
        invalid_run_id = 61016
        state.create_node(ping_interval=10)

        # Execute
        retrieved_node_ids = state.get_nodes(invalid_run_id)

        # Assert
        assert len(retrieved_node_ids) == 0

    def test_num_task_ins(self) -> None:
        """Test if num_tasks returns correct number of not delivered task_ins."""
        # Prepare
        state: State = self.state_factory()
        run_id = state.create_run(None, None, "9f86d08", {})
        task_0 = create_task_ins(consumer_node_id=0, anonymous=True, run_id=run_id)
        task_1 = create_task_ins(consumer_node_id=0, anonymous=True, run_id=run_id)

        # Store two tasks
        state.store_task_ins(task_0)
        state.store_task_ins(task_1)

        # Execute
        num = state.num_task_ins()

        # Assert
        assert num == 2

    def test_num_task_res(self) -> None:
        """Test if num_tasks returns correct number of not delivered task_res."""
        # Prepare
        state: State = self.state_factory()
        run_id = state.create_run(None, None, "9f86d08", {})

        task_ins_0 = create_task_ins(consumer_node_id=0, anonymous=True, run_id=run_id)
        task_ins_1 = create_task_ins(consumer_node_id=0, anonymous=True, run_id=run_id)
        task_ins_id_0 = state.store_task_ins(task_ins_0)
        task_ins_id_1 = state.store_task_ins(task_ins_1)

        task_0 = create_task_res(
            producer_node_id=0,
            anonymous=True,
            ancestry=[str(task_ins_id_0)],
            run_id=run_id,
        )
        task_1 = create_task_res(
            producer_node_id=0,
            anonymous=True,
            ancestry=[str(task_ins_id_1)],
            run_id=run_id,
        )

        # Store two tasks
        state.store_task_res(task_0)
        state.store_task_res(task_1)

        # Execute
        num = state.num_task_res()

        # Assert
        assert num == 2

    def test_server_private_public_key(self) -> None:
        """Test get server private and public key after inserting."""
        # Prepare
        state: State = self.state_factory()
        private_key, public_key = generate_key_pairs()
        private_key_bytes = private_key_to_bytes(private_key)
        public_key_bytes = public_key_to_bytes(public_key)

        # Execute
        state.store_server_private_public_key(private_key_bytes, public_key_bytes)
        server_private_key = state.get_server_private_key()
        server_public_key = state.get_server_public_key()

        # Assert
        assert server_private_key == private_key_bytes
        assert server_public_key == public_key_bytes

    def test_server_private_public_key_none(self) -> None:
        """Test get server private and public key without inserting."""
        # Prepare
        state: State = self.state_factory()

        # Execute
        server_private_key = state.get_server_private_key()
        server_public_key = state.get_server_public_key()

        # Assert
        assert server_private_key is None
        assert server_public_key is None

    def test_store_server_private_public_key_twice(self) -> None:
        """Test inserting private and public key twice."""
        # Prepare
        state: State = self.state_factory()
        private_key, public_key = generate_key_pairs()
        private_key_bytes = private_key_to_bytes(private_key)
        public_key_bytes = public_key_to_bytes(public_key)
        new_private_key, new_public_key = generate_key_pairs()
        new_private_key_bytes = private_key_to_bytes(new_private_key)
        new_public_key_bytes = public_key_to_bytes(new_public_key)

        # Execute
        state.store_server_private_public_key(private_key_bytes, public_key_bytes)

        # Assert
        with self.assertRaises(RuntimeError):
            state.store_server_private_public_key(
                new_private_key_bytes, new_public_key_bytes
            )

    def test_node_public_keys(self) -> None:
        """Test store_node_public_keys and get_node_public_keys from state."""
        # Prepare
        state: State = self.state_factory()
        key_pairs = [generate_key_pairs() for _ in range(3)]
        public_keys = {public_key_to_bytes(pair[1]) for pair in key_pairs}

        # Execute
        state.store_node_public_keys(public_keys)
        node_public_keys = state.get_node_public_keys()

        # Assert
        assert node_public_keys == public_keys

    def test_node_public_key(self) -> None:
        """Test store_node_public_key and get_node_public_keys from state."""
        # Prepare
        state: State = self.state_factory()
        key_pairs = [generate_key_pairs() for _ in range(3)]
        public_keys = {public_key_to_bytes(pair[1]) for pair in key_pairs}

        # Execute
        for public_key in public_keys:
            state.store_node_public_key(public_key)
        node_public_keys = state.get_node_public_keys()

        # Assert
        assert node_public_keys == public_keys

    def test_acknowledge_ping(self) -> None:
        """Test if acknowledge_ping works and if get_nodes return online nodes."""
        # Prepare
        state: State = self.state_factory()
        run_id = state.create_run(None, None, "9f86d08", {})
        node_ids = [state.create_node(ping_interval=10) for _ in range(100)]
        for node_id in node_ids[:70]:
            state.acknowledge_ping(node_id, ping_interval=30)
        for node_id in node_ids[70:]:
            state.acknowledge_ping(node_id, ping_interval=90)

        # Execute
        current_time = time.time()
        with patch("time.time", side_effect=lambda: current_time + 50):
            actual_node_ids = state.get_nodes(run_id)

        # Assert
        self.assertSetEqual(actual_node_ids, set(node_ids[70:]))

    def test_node_unavailable_error(self) -> None:
        """Test if get_task_res return TaskRes containing node unavailable error."""
        # Prepare
        state: State = self.state_factory()
        run_id = state.create_run(None, None, "9f86d08", {})
        node_id_0 = state.create_node(ping_interval=90)
        node_id_1 = state.create_node(ping_interval=30)
        # Create and store TaskIns
        task_ins_0 = create_task_ins(
            consumer_node_id=node_id_0, anonymous=False, run_id=run_id
        )
        task_ins_1 = create_task_ins(
            consumer_node_id=node_id_1, anonymous=False, run_id=run_id
        )
        task_id_0 = state.store_task_ins(task_ins=task_ins_0)
        task_id_1 = state.store_task_ins(task_ins=task_ins_1)
        assert task_id_0 is not None and task_id_1 is not None

        # Get TaskIns to mark them delivered
        state.get_task_ins(node_id=node_id_0, limit=None)

        # Create and store TaskRes
        task_res_0 = create_task_res(
            producer_node_id=node_id_0,
            anonymous=False,
            ancestry=[str(task_id_0)],
            run_id=run_id,
        )
        state.store_task_res(task_res_0)

        # Execute
        current_time = time.time()
        task_res_list: list[TaskRes] = []
        with patch("time.time", side_effect=lambda: current_time + 50):
            task_res_list = state.get_task_res({task_id_0, task_id_1})

        # Assert
        assert len(task_res_list) == 2
        err_taskres = task_res_list[1]
        assert err_taskres.task.HasField("error")
        assert err_taskres.task.error.code == ErrorCode.NODE_UNAVAILABLE

    def test_store_task_res_task_ins_expired(self) -> None:
        """Test behavior of store_task_res when the TaskIns it references is expired."""
        # Prepare
        state: State = self.state_factory()
        run_id = state.create_run(None, None, "9f86d08", {})

        task_ins = create_task_ins(consumer_node_id=0, anonymous=True, run_id=run_id)
        task_ins.task.created_at = time.time() - task_ins.task.ttl + 0.5
        task_ins_id = state.store_task_ins(task_ins)

        with patch(
            "time.time",
            side_effect=lambda: task_ins.task.created_at + task_ins.task.ttl + 0.1,
        ):  # Expired by 0.1 seconds
            task = create_task_res(
                producer_node_id=0,
                anonymous=True,
                ancestry=[str(task_ins_id)],
                run_id=run_id,
            )

            # Execute
            result = state.store_task_res(task)

        # Assert
        assert result is None

    def test_store_task_res_limit_ttl(self) -> None:
        """Test the behavior of store_task_res regarding the TTL limit of TaskRes."""
        current_time = time.time()

        test_cases = [
            (
                current_time - 5,
                10,
                current_time - 2,
                6,
                True,
            ),  # TaskRes within allowed TTL
            (
                current_time - 5,
                10,
                current_time - 2,
                15,
                False,
            ),  # TaskRes TTL exceeds max allowed TTL
        ]

        for (
            task_ins_created_at,
            task_ins_ttl,
            task_res_created_at,
            task_res_ttl,
            expected_store_result,
        ) in test_cases:

            # Prepare
            state: State = self.state_factory()
            run_id = state.create_run(None, None, "9f86d08", {})

            task_ins = create_task_ins(
                consumer_node_id=0, anonymous=True, run_id=run_id
            )
            task_ins.task.created_at = task_ins_created_at
            task_ins.task.ttl = task_ins_ttl
            task_ins_id = state.store_task_ins(task_ins)

            task_res = create_task_res(
                producer_node_id=0,
                anonymous=True,
                ancestry=[str(task_ins_id)],
                run_id=run_id,
            )
            task_res.task.created_at = task_res_created_at
            task_res.task.ttl = task_res_ttl

            # Execute
            res = state.store_task_res(task_res)

            # Assert
            if expected_store_result:
                assert res is not None
            else:
                assert res is None

    def test_get_task_ins_not_return_expired(self) -> None:
        """Test get_task_ins not to return expired tasks."""
        # Prepare
        consumer_node_id = 1
        state = self.state_factory()
        run_id = state.create_run(None, None, "9f86d08", {})
        task_ins = create_task_ins(
            consumer_node_id=consumer_node_id, anonymous=False, run_id=run_id
        )
        task_ins.task.created_at = time.time() - 5
        task_ins.task.ttl = 5.0

        # Execute
        state.store_task_ins(task_ins=task_ins)

        # Assert
        with patch("time.time", side_effect=lambda: task_ins.task.created_at + 6.1):
            task_ins_list = state.get_task_ins(node_id=1, limit=None)
            assert len(task_ins_list) == 0

    def test_get_task_res_not_return_expired(self) -> None:
        """Test get_task_res not to return TaskRes if its TaskIns is expired."""
        # Prepare
        consumer_node_id = 1
        state = self.state_factory()
        run_id = state.create_run(None, None, "9f86d08", {})
        task_ins = create_task_ins(
            consumer_node_id=consumer_node_id, anonymous=False, run_id=run_id
        )
        task_ins.task.created_at = time.time() - 5
        task_ins.task.ttl = 5.1

        task_id = state.store_task_ins(task_ins=task_ins)

        task_res = create_task_res(
            producer_node_id=1,
            anonymous=False,
            ancestry=[str(task_id)],
            run_id=run_id,
        )
        task_res.task.ttl = 0.1
        _ = state.store_task_res(task_res=task_res)

        with patch("time.time", side_effect=lambda: task_ins.task.created_at + 6.1):
            # Execute
            if task_id is not None:
                task_res_list = state.get_task_res(task_ids={task_id})

            # Assert
            assert len(task_res_list) == 0

    def test_get_task_res_returns_empty_for_missing_taskins(self) -> None:
        """Test that get_task_res returns an empty result when the corresponding TaskIns
        does not exist."""
        # Prepare
        state = self.state_factory()
        run_id = state.create_run(None, None, "9f86d08", {})
        task_ins_id = "5b0a3fc2-edba-4525-a89a-04b83420b7c8"

        task_res = create_task_res(
            producer_node_id=1,
            anonymous=False,
            ancestry=[str(task_ins_id)],
            run_id=run_id,
        )
        _ = state.store_task_res(task_res=task_res)

        # Execute
        task_res_list = state.get_task_res(task_ids={UUID(task_ins_id)})

        # Assert
        assert len(task_res_list) == 0

    def test_get_task_res_return_if_not_expired(self) -> None:
        """Test get_task_res to return TaskRes if its TaskIns exists and is not
        expired."""
        # Prepare
        consumer_node_id = 1
        state = self.state_factory()
        run_id = state.create_run(None, None, "9f86d08", {})
        task_ins = create_task_ins(
            consumer_node_id=consumer_node_id, anonymous=False, run_id=run_id
        )
        task_ins.task.created_at = time.time() - 5
        task_ins.task.ttl = 7.1

        task_id = state.store_task_ins(task_ins=task_ins)

        task_res = create_task_res(
            producer_node_id=1,
            anonymous=False,
            ancestry=[str(task_id)],
            run_id=run_id,
        )
        task_res.task.ttl = 0.1
        _ = state.store_task_res(task_res=task_res)

        with patch("time.time", side_effect=lambda: task_ins.task.created_at + 6.1):
            # Execute
            if task_id is not None:
                task_res_list = state.get_task_res(task_ids={task_id})

            # Assert
            assert len(task_res_list) != 0

    def test_store_task_res_fail_if_consumer_producer_id_mismatch(self) -> None:
        """Test store_task_res to fail if there is a mismatch between the
        consumer_node_id of taskIns and the producer_node_id of taskRes."""
        # Prepare
        consumer_node_id = 1
        state = self.state_factory()
        run_id = state.create_run(None, None, "9f86d08", {})
        task_ins = create_task_ins(
            consumer_node_id=consumer_node_id, anonymous=False, run_id=run_id
        )

        task_id = state.store_task_ins(task_ins=task_ins)

        task_res = create_task_res(
            producer_node_id=100,  # different than consumer_node_id
            anonymous=False,
            ancestry=[str(task_id)],
            run_id=run_id,
        )

        # Execute
        task_res_uuid = state.store_task_res(task_res=task_res)

        # Assert
        assert task_res_uuid is None


def create_task_ins(
    consumer_node_id: int,
    anonymous: bool,
    run_id: int,
    delivered_at: str = "",
) -> TaskIns:
    """Create a TaskIns for testing."""
    consumer = Node(
        node_id=consumer_node_id,
        anonymous=anonymous,
    )
    task = TaskIns(
        task_id="",
        group_id="",
        run_id=run_id,
        task=Task(
            delivered_at=delivered_at,
            producer=Node(node_id=0, anonymous=True),
            consumer=consumer,
            task_type="mock",
            recordset=RecordSet(parameters={}, metrics={}, configs={}),
            ttl=DEFAULT_TTL,
            created_at=time.time(),
        ),
    )
    task.task.pushed_at = time.time()
    return task


def create_task_res(
    producer_node_id: int,
    anonymous: bool,
    ancestry: list[str],
    run_id: int,
) -> TaskRes:
    """Create a TaskRes for testing."""
    task_res = TaskRes(
        task_id="",
        group_id="",
        run_id=run_id,
        task=Task(
            producer=Node(node_id=producer_node_id, anonymous=anonymous),
            consumer=Node(node_id=0, anonymous=True),
            ancestry=ancestry,
            task_type="mock",
            recordset=RecordSet(parameters={}, metrics={}, configs={}),
            ttl=DEFAULT_TTL,
            created_at=time.time(),
        ),
    )
    task_res.task.pushed_at = time.time()
    return task_res


class InMemoryStateTest(StateTest):
    """Test InMemoryState implementation."""

    __test__ = True

    def state_factory(self) -> State:
        """Return InMemoryState."""
        return InMemoryState()


class SqliteInMemoryStateTest(StateTest, unittest.TestCase):
    """Test SqliteState implemenation with in-memory database."""

    __test__ = True

    def state_factory(self) -> SqliteState:
        """Return SqliteState with in-memory database."""
        state = SqliteState(":memory:")
        state.initialize()
        return state

    def test_initialize(self) -> None:
        """Test initialization."""
        # Prepare
        state = self.state_factory()

        # Execute
        result = state.query("SELECT name FROM sqlite_schema;")

        # Assert
        assert len(result) == 13


class SqliteFileBasedTest(StateTest, unittest.TestCase):
    """Test SqliteState implemenation with file-based database."""

    __test__ = True

    def state_factory(self) -> SqliteState:
        """Return SqliteState with file-based database."""
        # pylint: disable-next=consider-using-with,attribute-defined-outside-init
        self.tmp_file = tempfile.NamedTemporaryFile()
        state = SqliteState(database_path=self.tmp_file.name)
        state.initialize()
        return state

    def test_initialize(self) -> None:
        """Test initialization."""
        # Prepare
        state = self.state_factory()

        # Execute
        result = state.query("SELECT name FROM sqlite_schema;")

        # Assert
        assert len(result) == 13


if __name__ == "__main__":
    unittest.main(verbosity=2)<|MERGE_RESOLUTION|>--- conflicted
+++ resolved
@@ -316,13 +316,8 @@
         # Execute
         task_res_uuid = state.store_task_res(task_res)
 
-<<<<<<< HEAD
         assert task_ins_id
-        task_res_list = state.get_task_res(task_ids={task_ins_id}, limit=None)
-=======
-        if task_ins_id is not None:
-            task_res_list = state.get_task_res(task_ids={task_ins_id})
->>>>>>> af5befe4
+        task_res_list = state.get_task_res(task_ids={task_ins_id}e)
 
         # Assert
         retrieved_task_res = task_res_list[0]
