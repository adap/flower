--- conflicted
+++ resolved
@@ -13,7 +13,7 @@
 # limitations under the License.
 # ==============================================================================
 """Tests all state implemenations have to conform to."""
-# pylint: disable=invalid-name, disable=R0904
+# pylint: disable=invalid-name, disable=R0904,R0913
 
 import tempfile
 import time
@@ -680,11 +680,7 @@
         assert err_taskres.task.HasField("error")
         assert err_taskres.task.error.code == ErrorCode.NODE_UNAVAILABLE
 
-<<<<<<< HEAD
-    def test_store_task_res_taskins_expired(self) -> None:
-=======
     def test_store_task_res_task_ins_expired(self) -> None:
->>>>>>> f4b2da2c
         """Test behavior of store_task_res when the TaskIns it references is expired."""
         # Prepare
         state: State = self.state_factory()
@@ -694,20 +690,6 @@
         task_ins.task.created_at = time.time() - task_ins.task.ttl + 0.5
         task_ins_id = state.store_task_ins(task_ins)
 
-<<<<<<< HEAD
-        # Wait for 0.5 second for TaskIns to expire
-        time.sleep(0.5)
-
-        task = create_task_res(
-            producer_node_id=0,
-            anonymous=True,
-            ancestry=[str(task_ins_id)],
-            run_id=run_id,
-        )
-
-        # Execute
-        result = state.store_task_res(task)
-=======
         with patch(
             "time.time",
             side_effect=lambda: task_ins.task.created_at + task_ins.task.ttl + 0.1,
@@ -721,40 +703,67 @@
 
             # Execute
             result = state.store_task_res(task)
->>>>>>> f4b2da2c
 
         # Assert
         assert result is None
 
-<<<<<<< HEAD
     def test_store_task_res_limit_ttl(self) -> None:
-        """Test behavior of store_task_res to limit the TTL of TaskRes."""
-        # Prepare
-        state: State = self.state_factory()
-        run_id = state.create_run(None, None, "9f86d08", {})
-
-        task_ins = create_task_ins(consumer_node_id=0, anonymous=True, run_id=run_id)
-        task_ins.task.created_at = time.time() - 5
-        task_ins.task.ttl = 10
-        task_ins_id = state.store_task_ins(task_ins)
-
-        task_res = create_task_res(
-            producer_node_id=0,
-            anonymous=True,
-            ancestry=[str(task_ins_id)],
-            run_id=run_id,
-        )
-        task_res.task.created_at = time.time() - 2
-        task_res.task.ttl = 8
-
-        # Execute
-        state.store_task_res(task_res)
-        if task_ins_id is not None:
-            res = state.get_task_res(task_ids={task_ins_id}, limit=None)[0]
-
-        # Assert
-        tolerance = 1e-2
-        assert abs(res.task.ttl - 7) < tolerance
+        """Test the behavior of store_task_res regarding the TTL limit of TaskRes."""
+        current_time = time.time()
+
+        test_cases = [
+            (
+                current_time - 5,
+                10,
+                current_time - 2,
+                6,
+                True,
+            ),  # TaskRes within allowed TTL
+            (
+                current_time - 5,
+                10,
+                current_time - 2,
+                15,
+                False,
+            ),  # TaskRes TTL exceeds max allowed TTL
+        ]
+
+        for (
+            task_ins_created_at,
+            task_ins_ttl,
+            task_res_created_at,
+            task_res_ttl,
+            expected_store_result,
+        ) in test_cases:
+
+            # Prepare
+            state: State = self.state_factory()
+            run_id = state.create_run(None, None, "9f86d08", {})
+
+            task_ins = create_task_ins(
+                consumer_node_id=0, anonymous=True, run_id=run_id
+            )
+            task_ins.task.created_at = task_ins_created_at
+            task_ins.task.ttl = task_ins_ttl
+            task_ins_id = state.store_task_ins(task_ins)
+
+            task_res = create_task_res(
+                producer_node_id=0,
+                anonymous=True,
+                ancestry=[str(task_ins_id)],
+                run_id=run_id,
+            )
+            task_res.task.created_at = task_res_created_at
+            task_res.task.ttl = task_res_ttl
+
+            # Execute
+            res = state.store_task_res(task_res)
+
+            # Assert
+            if expected_store_result:
+                assert res is not None
+            else:
+                assert res is None
 
     def test_get_task_ins_not_return_expired(self) -> None:
         """Test get_task_ins not to return expired tasks."""
@@ -776,8 +785,6 @@
             task_ins_list = state.get_task_ins(node_id=1, limit=None)
             assert len(task_ins_list) == 0
 
-=======
->>>>>>> f4b2da2c
 
 def create_task_ins(
     consumer_node_id: int,
