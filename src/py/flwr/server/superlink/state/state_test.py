# Copyright 2024 Flower Labs GmbH. All Rights Reserved.
#
# Licensed under the Apache License, Version 2.0 (the "License");
# you may not use this file except in compliance with the License.
# You may obtain a copy of the License at
#
#     http://www.apache.org/licenses/LICENSE-2.0
#
# Unless required by applicable law or agreed to in writing, software
# distributed under the License is distributed on an "AS IS" BASIS,
# WITHOUT WARRANTIES OR CONDITIONS OF ANY KIND, either express or implied.
# See the License for the specific language governing permissions and
# limitations under the License.
# ==============================================================================
"""Tests all state implemenations have to conform to."""
# pylint: disable=invalid-name, disable=R0904

import tempfile
import time
import unittest
from abc import abstractmethod
from datetime import datetime, timezone
from unittest.mock import patch
from uuid import uuid4

from flwr.common import DEFAULT_TTL
from flwr.common.constant import ErrorCode, RunStatus, RunSubStatus
from flwr.common.secure_aggregation.crypto.symmetric_encryption import (
    generate_key_pairs,
    private_key_to_bytes,
    public_key_to_bytes,
)
<<<<<<< HEAD
from flwr.common.typing import RunStatus
=======
from flwr.common.typing import StatusInfo
>>>>>>> 0646b5c7
from flwr.proto.node_pb2 import Node  # pylint: disable=E0611
from flwr.proto.recordset_pb2 import RecordSet  # pylint: disable=E0611
from flwr.proto.task_pb2 import Task, TaskIns, TaskRes  # pylint: disable=E0611
from flwr.server.superlink.state import InMemoryState, SqliteState, State


class StateTest(unittest.TestCase):
    """Test all state implementations."""

    # This is to True in each child class
    __test__ = False

    @abstractmethod
    def state_factory(self) -> State:
        """Provide state implementation to test."""
        raise NotImplementedError()

    def test_create_and_get_run(self) -> None:
        """Test if create_run and get_run work correctly."""
        # Prepare
        state: State = self.state_factory()
        run_id = state.create_run(None, None, "9f86d08", {"test_key": "test_value"})

        # Execute
        run = state.get_run(run_id)

        # Assert
        assert run is not None
        assert run.run_id == run_id
        assert run.fab_hash == "9f86d08"
        assert run.override_config["test_key"] == "test_value"

    def test_get_and_update_run_status(self) -> None:
        """Test if get_run_status and update_run_status work correctly."""
        # Prepare
        state = self.state_factory()
        run_id1 = state.create_run(None, None, "9f86d08", {"test_key": "test_value"})
        run_id2 = state.create_run(None, None, "fffffff", {"mock_key": "mock_value"})
<<<<<<< HEAD
        state.update_run_status(run_id2, RunStatus("running", "", ""))
=======
        state.update_run_status(run_id2, StatusInfo(RunStatus.RUNNING, "", ""))
>>>>>>> 0646b5c7

        # Execute
        run_status_dict = state.get_run_status({run_id1, run_id2})
        status1 = run_status_dict[run_id1]
        status2 = run_status_dict[run_id2]

        # Assert
<<<<<<< HEAD
        assert status1.phase == "starting"
        assert status2.phase == "running"
=======
        assert status1.status == RunStatus.STARTING
        assert status2.status == RunStatus.RUNNING
>>>>>>> 0646b5c7

    def test_status_transition_valid(self) -> None:
        """Test valid run status transactions."""
        # Prepare
        state = self.state_factory()
        run_id = state.create_run(None, None, "9f86d08", {"test_key": "test_value"})

        # Execute and assert
        status1 = state.get_run_status({run_id})[run_id]
<<<<<<< HEAD
        assert state.update_run_status(run_id, RunStatus("running", "", ""))
        status2 = state.get_run_status({run_id})[run_id]
        assert state.update_run_status(
            run_id, RunStatus("finished", "failed", "mock failure")
        )
        status3 = state.get_run_status({run_id})[run_id]

        assert status1.phase == "starting"
        assert status2.phase == "running"
        assert status3.phase == "finished"
=======
        assert state.update_run_status(run_id, StatusInfo(RunStatus.RUNNING, "", ""))
        status2 = state.get_run_status({run_id})[run_id]
        assert state.update_run_status(
            run_id, StatusInfo(RunStatus.FINISHED, RunSubStatus.FAILED, "mock failure")
        )
        status3 = state.get_run_status({run_id})[run_id]

        assert status1.status == RunStatus.STARTING
        assert status2.status == RunStatus.RUNNING
        assert status3.status == RunStatus.FINISHED
>>>>>>> 0646b5c7

    def test_status_transition_invalid(self) -> None:
        """Test invalid run status transitions."""
        # Prepare
        state = self.state_factory()
        run_id = state.create_run(None, None, "9f86d08", {"test_key": "test_value"})

        # Execute and assert
<<<<<<< HEAD
        # Cannot transition to "starting" or "finished" from "starting"
        assert not state.update_run_status(run_id, RunStatus("starting", "", ""))
        assert not state.update_run_status(
            run_id, RunStatus("finished", "completed", "")
        )
        state.update_run_status(run_id, RunStatus("running", "", ""))
        # Cannot transition to "starting" or "running" from "running"
        assert not state.update_run_status(run_id, RunStatus("starting", "", ""))
        assert not state.update_run_status(run_id, RunStatus("running", "", ""))
        state.update_run_status(run_id, RunStatus("finished", "completed", ""))
        # Cannot transition to any status from "finished"
        assert not state.update_run_status(run_id, RunStatus("starting", "", ""))
        assert not state.update_run_status(run_id, RunStatus("running", "", ""))
        assert not state.update_run_status(run_id, RunStatus("finished", "failed", ""))
=======
        # Cannot transition from RunStatus.STARTING
        # to RunStatus.STARTING or RunStatus.FINISHED
        assert not state.update_run_status(
            run_id, StatusInfo(RunStatus.STARTING, "", "")
        )
        assert not state.update_run_status(
            run_id, StatusInfo(RunStatus.FINISHED, RunSubStatus.COMPLETED, "")
        )
        state.update_run_status(run_id, StatusInfo(RunStatus.RUNNING, "", ""))
        # Cannot transition from RunStatus.RUNNING
        # to RunStatus.STARTING or RunStatus.RUNNING
        assert not state.update_run_status(
            run_id, StatusInfo(RunStatus.STARTING, "", "")
        )
        assert not state.update_run_status(
            run_id, StatusInfo(RunStatus.RUNNING, "", "")
        )
        state.update_run_status(
            run_id, StatusInfo(RunStatus.FINISHED, RunSubStatus.COMPLETED, "")
        )
        # Cannot transition to any status from RunStatus.FINISHED
        assert not state.update_run_status(
            run_id, StatusInfo(RunStatus.STARTING, "", "")
        )
        assert not state.update_run_status(
            run_id, StatusInfo(RunStatus.RUNNING, "", "")
        )
        assert not state.update_run_status(
            run_id, StatusInfo(RunStatus.FINISHED, RunSubStatus.FAILED, "")
        )
>>>>>>> 0646b5c7

    def test_get_task_ins_empty(self) -> None:
        """Validate that a new state has no TaskIns."""
        # Prepare
        state = self.state_factory()

        # Execute
        num_task_ins = state.num_task_ins()

        # Assert
        assert num_task_ins == 0

    def test_get_task_res_empty(self) -> None:
        """Validate that a new state has no TaskRes."""
        # Prepare
        state = self.state_factory()

        # Execute
        num_tasks_res = state.num_task_res()

        # Assert
        assert num_tasks_res == 0

    def test_store_task_ins_one(self) -> None:
        """Test store_task_ins."""
        # Prepare
        consumer_node_id = 1
        state = self.state_factory()
        run_id = state.create_run(None, None, "9f86d08", {})
        task_ins = create_task_ins(
            consumer_node_id=consumer_node_id, anonymous=False, run_id=run_id
        )

        assert task_ins.task.created_at < time.time()  # pylint: disable=no-member
        assert task_ins.task.delivered_at == ""  # pylint: disable=no-member

        # Execute
        state.store_task_ins(task_ins=task_ins)
        task_ins_list = state.get_task_ins(node_id=consumer_node_id, limit=10)

        # Assert
        assert len(task_ins_list) == 1

        actual_task_ins = task_ins_list[0]

        assert actual_task_ins.task_id == task_ins.task_id  # pylint: disable=no-member
        assert actual_task_ins.HasField("task")

        actual_task = actual_task_ins.task

        assert actual_task.delivered_at != ""

        assert actual_task.created_at < actual_task.pushed_at
        assert datetime.fromisoformat(actual_task.delivered_at) > datetime(
            2020, 1, 1, tzinfo=timezone.utc
        )
        assert actual_task.ttl > 0

    def test_store_and_delete_tasks(self) -> None:
        """Test delete_tasks."""
        # Prepare
        consumer_node_id = 1
        state = self.state_factory()
        run_id = state.create_run(None, None, "9f86d08", {})
        task_ins_0 = create_task_ins(
            consumer_node_id=consumer_node_id, anonymous=False, run_id=run_id
        )
        task_ins_1 = create_task_ins(
            consumer_node_id=consumer_node_id, anonymous=False, run_id=run_id
        )
        task_ins_2 = create_task_ins(
            consumer_node_id=consumer_node_id, anonymous=False, run_id=run_id
        )

        # Insert three TaskIns
        task_id_0 = state.store_task_ins(task_ins=task_ins_0)
        task_id_1 = state.store_task_ins(task_ins=task_ins_1)
        task_id_2 = state.store_task_ins(task_ins=task_ins_2)

        assert task_id_0
        assert task_id_1
        assert task_id_2

        # Get TaskIns to mark them delivered
        _ = state.get_task_ins(node_id=consumer_node_id, limit=None)

        # Insert one TaskRes and retrive it to mark it as delivered
        task_res_0 = create_task_res(
            producer_node_id=100,
            anonymous=False,
            ancestry=[str(task_id_0)],
            run_id=run_id,
        )

        _ = state.store_task_res(task_res=task_res_0)
        _ = state.get_task_res(task_ids={task_id_0}, limit=None)

        # Insert one TaskRes, but don't retrive it
        task_res_1: TaskRes = create_task_res(
            producer_node_id=100,
            anonymous=False,
            ancestry=[str(task_id_1)],
            run_id=run_id,
        )
        _ = state.store_task_res(task_res=task_res_1)

        # Situation now:
        # - State has three TaskIns, all of them delivered
        # - State has two TaskRes, one of the delivered, the other not

        assert state.num_task_ins() == 3
        assert state.num_task_res() == 2

        # Execute
        state.delete_tasks(task_ids={task_id_0, task_id_1, task_id_2})

        # Assert
        assert state.num_task_ins() == 2
        assert state.num_task_res() == 1

    # Init tests
    def test_init_state(self) -> None:
        """Test that state is initialized correctly."""
        # Execute
        state = self.state_factory()

        # Assert
        assert isinstance(state, State)

    # TaskIns tests
    def test_task_ins_store_anonymous_and_retrieve_anonymous(self) -> None:
        """Store one TaskIns.

        Create anonymous task and retrieve it.
        """
        # Prepare
        state: State = self.state_factory()
        run_id = state.create_run(None, None, "9f86d08", {})
        task_ins = create_task_ins(consumer_node_id=0, anonymous=True, run_id=run_id)

        # Execute
        task_ins_uuid = state.store_task_ins(task_ins)
        task_ins_list = state.get_task_ins(node_id=None, limit=None)

        # Assert
        assert len(task_ins_list) == 1
        assert task_ins_list[0].task_id == str(task_ins_uuid)

    def test_task_ins_store_anonymous_and_fail_retrieving_identitiy(self) -> None:
        """Store anonymous TaskIns and fail to retrieve it."""
        # Prepare
        state: State = self.state_factory()
        run_id = state.create_run(None, None, "9f86d08", {})
        task_ins = create_task_ins(consumer_node_id=0, anonymous=True, run_id=run_id)

        # Execute
        _ = state.store_task_ins(task_ins)
        task_ins_list = state.get_task_ins(node_id=1, limit=None)

        # Assert
        assert len(task_ins_list) == 0

    def test_task_ins_store_identity_and_fail_retrieving_anonymous(self) -> None:
        """Store identity TaskIns and fail retrieving it as anonymous."""
        # Prepare
        state: State = self.state_factory()
        run_id = state.create_run(None, None, "9f86d08", {})
        task_ins = create_task_ins(consumer_node_id=1, anonymous=False, run_id=run_id)

        # Execute
        _ = state.store_task_ins(task_ins)
        task_ins_list = state.get_task_ins(node_id=None, limit=None)

        # Assert
        assert len(task_ins_list) == 0

    def test_task_ins_store_identity_and_retrieve_identity(self) -> None:
        """Store identity TaskIns and retrieve it."""
        # Prepare
        state: State = self.state_factory()
        run_id = state.create_run(None, None, "9f86d08", {})
        task_ins = create_task_ins(consumer_node_id=1, anonymous=False, run_id=run_id)

        # Execute
        task_ins_uuid = state.store_task_ins(task_ins)
        task_ins_list = state.get_task_ins(node_id=1, limit=None)

        # Assert
        assert len(task_ins_list) == 1

        retrieved_task_ins = task_ins_list[0]
        assert retrieved_task_ins.task_id == str(task_ins_uuid)

    def test_task_ins_store_delivered_and_fail_retrieving(self) -> None:
        """Fail retrieving delivered task."""
        # Prepare
        state: State = self.state_factory()
        run_id = state.create_run(None, None, "9f86d08", {})
        task_ins = create_task_ins(consumer_node_id=1, anonymous=False, run_id=run_id)

        # Execute
        _ = state.store_task_ins(task_ins)

        # 1st get: set to delivered
        task_ins_list = state.get_task_ins(node_id=1, limit=None)

        assert len(task_ins_list) == 1

        # 2nd get: no TaskIns because it was already delivered before
        task_ins_list = state.get_task_ins(node_id=1, limit=None)

        # Assert
        assert len(task_ins_list) == 0

    def test_get_task_ins_limit_throws_for_limit_zero(self) -> None:
        """Fail call with limit=0."""
        # Prepare
        state: State = self.state_factory()

        # Execute & Assert
        with self.assertRaises(AssertionError):
            state.get_task_ins(node_id=1, limit=0)

    def test_task_ins_store_invalid_run_id_and_fail(self) -> None:
        """Store TaskIns with invalid run_id and fail."""
        # Prepare
        state: State = self.state_factory()
        task_ins = create_task_ins(consumer_node_id=0, anonymous=True, run_id=61016)

        # Execute
        task_id = state.store_task_ins(task_ins)

        # Assert
        assert task_id is None

    # TaskRes tests
    def test_task_res_store_and_retrieve_by_task_ins_id(self) -> None:
        """Store TaskRes retrieve it by task_ins_id."""
        # Prepare
        state: State = self.state_factory()
        run_id = state.create_run(None, None, "9f86d08", {})
        task_ins_id = uuid4()
        task_res = create_task_res(
            producer_node_id=0,
            anonymous=True,
            ancestry=[str(task_ins_id)],
            run_id=run_id,
        )

        # Execute
        task_res_uuid = state.store_task_res(task_res)
        task_res_list = state.get_task_res(task_ids={task_ins_id}, limit=None)

        # Assert
        retrieved_task_res = task_res_list[0]
        assert retrieved_task_res.task_id == str(task_res_uuid)

    def test_node_ids_initial_state(self) -> None:
        """Test retrieving all node_ids and empty initial state."""
        # Prepare
        state: State = self.state_factory()
        run_id = state.create_run(None, None, "9f86d08", {})

        # Execute
        retrieved_node_ids = state.get_nodes(run_id)

        # Assert
        assert len(retrieved_node_ids) == 0

    def test_create_node_and_get_nodes(self) -> None:
        """Test creating a client node."""
        # Prepare
        state: State = self.state_factory()
        run_id = state.create_run(None, None, "9f86d08", {})
        node_ids = []

        # Execute
        for _ in range(10):
            node_ids.append(state.create_node(ping_interval=10))
        retrieved_node_ids = state.get_nodes(run_id)

        # Assert
        for i in retrieved_node_ids:
            assert i in node_ids

    def test_create_node_public_key(self) -> None:
        """Test creating a client node with public key."""
        # Prepare
        state: State = self.state_factory()
        public_key = b"mock"
        run_id = state.create_run(None, None, "9f86d08", {})

        # Execute
        node_id = state.create_node(ping_interval=10, public_key=public_key)
        retrieved_node_ids = state.get_nodes(run_id)
        retrieved_node_id = state.get_node_id(public_key)

        # Assert
        assert len(retrieved_node_ids) == 1
        assert retrieved_node_id == node_id

    def test_create_node_public_key_twice(self) -> None:
        """Test creating a client node with same public key twice."""
        # Prepare
        state: State = self.state_factory()
        public_key = b"mock"
        run_id = state.create_run(None, None, "9f86d08", {})
        node_id = state.create_node(ping_interval=10, public_key=public_key)

        # Execute
        new_node_id = state.create_node(ping_interval=10, public_key=public_key)
        retrieved_node_ids = state.get_nodes(run_id)
        retrieved_node_id = state.get_node_id(public_key)

        # Assert
        assert new_node_id == 0
        assert len(retrieved_node_ids) == 1
        assert retrieved_node_id == node_id

        # Assert node_ids and public_key_to_node_id are synced
        if isinstance(state, InMemoryState):
            assert len(state.node_ids) == 1
            assert len(state.public_key_to_node_id) == 1

    def test_delete_node(self) -> None:
        """Test deleting a client node."""
        # Prepare
        state: State = self.state_factory()
        run_id = state.create_run(None, None, "9f86d08", {})
        node_id = state.create_node(ping_interval=10)

        # Execute
        state.delete_node(node_id)
        retrieved_node_ids = state.get_nodes(run_id)

        # Assert
        assert len(retrieved_node_ids) == 0

    def test_delete_node_public_key(self) -> None:
        """Test deleting a client node with public key."""
        # Prepare
        state: State = self.state_factory()
        public_key = b"mock"
        run_id = state.create_run(None, None, "9f86d08", {})
        node_id = state.create_node(ping_interval=10, public_key=public_key)

        # Execute
        state.delete_node(node_id, public_key=public_key)
        retrieved_node_ids = state.get_nodes(run_id)
        retrieved_node_id = state.get_node_id(public_key)

        # Assert
        assert len(retrieved_node_ids) == 0
        assert retrieved_node_id is None

    def test_delete_node_public_key_none(self) -> None:
        """Test deleting a client node with public key."""
        # Prepare
        state: State = self.state_factory()
        public_key = b"mock"
        run_id = state.create_run(None, None, "9f86d08", {})
        node_id = 0

        # Execute & Assert
        with self.assertRaises(ValueError):
            state.delete_node(node_id, public_key=public_key)

        retrieved_node_ids = state.get_nodes(run_id)
        retrieved_node_id = state.get_node_id(public_key)

        assert len(retrieved_node_ids) == 0
        assert retrieved_node_id is None

    def test_delete_node_wrong_public_key(self) -> None:
        """Test deleting a client node with wrong public key."""
        # Prepare
        state: State = self.state_factory()
        public_key = b"mock"
        wrong_public_key = b"mock_mock"
        run_id = state.create_run(None, None, "9f86d08", {})
        node_id = state.create_node(ping_interval=10, public_key=public_key)

        # Execute & Assert
        with self.assertRaises(ValueError):
            state.delete_node(node_id, public_key=wrong_public_key)

        retrieved_node_ids = state.get_nodes(run_id)
        retrieved_node_id = state.get_node_id(public_key)

        assert len(retrieved_node_ids) == 1
        assert retrieved_node_id == node_id

    def test_get_node_id_wrong_public_key(self) -> None:
        """Test retrieving a client node with wrong public key."""
        # Prepare
        state: State = self.state_factory()
        public_key = b"mock"
        wrong_public_key = b"mock_mock"
        run_id = state.create_run(None, None, "9f86d08", {})

        # Execute
        state.create_node(ping_interval=10, public_key=public_key)
        retrieved_node_ids = state.get_nodes(run_id)
        retrieved_node_id = state.get_node_id(wrong_public_key)

        # Assert
        assert len(retrieved_node_ids) == 1
        assert retrieved_node_id is None

    def test_get_nodes_invalid_run_id(self) -> None:
        """Test retrieving all node_ids with invalid run_id."""
        # Prepare
        state: State = self.state_factory()
        state.create_run(None, None, "9f86d08", {})
        invalid_run_id = 61016
        state.create_node(ping_interval=10)

        # Execute
        retrieved_node_ids = state.get_nodes(invalid_run_id)

        # Assert
        assert len(retrieved_node_ids) == 0

    def test_num_task_ins(self) -> None:
        """Test if num_tasks returns correct number of not delivered task_ins."""
        # Prepare
        state: State = self.state_factory()
        run_id = state.create_run(None, None, "9f86d08", {})
        task_0 = create_task_ins(consumer_node_id=0, anonymous=True, run_id=run_id)
        task_1 = create_task_ins(consumer_node_id=0, anonymous=True, run_id=run_id)

        # Store two tasks
        state.store_task_ins(task_0)
        state.store_task_ins(task_1)

        # Execute
        num = state.num_task_ins()

        # Assert
        assert num == 2

    def test_num_task_res(self) -> None:
        """Test if num_tasks returns correct number of not delivered task_res."""
        # Prepare
        state: State = self.state_factory()
        run_id = state.create_run(None, None, "9f86d08", {})
        task_0 = create_task_res(
            producer_node_id=0, anonymous=True, ancestry=["1"], run_id=run_id
        )
        task_1 = create_task_res(
            producer_node_id=0, anonymous=True, ancestry=["1"], run_id=run_id
        )

        # Store two tasks
        state.store_task_res(task_0)
        state.store_task_res(task_1)

        # Execute
        num = state.num_task_res()

        # Assert
        assert num == 2

    def test_server_private_public_key(self) -> None:
        """Test get server private and public key after inserting."""
        # Prepare
        state: State = self.state_factory()
        private_key, public_key = generate_key_pairs()
        private_key_bytes = private_key_to_bytes(private_key)
        public_key_bytes = public_key_to_bytes(public_key)

        # Execute
        state.store_server_private_public_key(private_key_bytes, public_key_bytes)
        server_private_key = state.get_server_private_key()
        server_public_key = state.get_server_public_key()

        # Assert
        assert server_private_key == private_key_bytes
        assert server_public_key == public_key_bytes

    def test_server_private_public_key_none(self) -> None:
        """Test get server private and public key without inserting."""
        # Prepare
        state: State = self.state_factory()

        # Execute
        server_private_key = state.get_server_private_key()
        server_public_key = state.get_server_public_key()

        # Assert
        assert server_private_key is None
        assert server_public_key is None

    def test_store_server_private_public_key_twice(self) -> None:
        """Test inserting private and public key twice."""
        # Prepare
        state: State = self.state_factory()
        private_key, public_key = generate_key_pairs()
        private_key_bytes = private_key_to_bytes(private_key)
        public_key_bytes = public_key_to_bytes(public_key)
        new_private_key, new_public_key = generate_key_pairs()
        new_private_key_bytes = private_key_to_bytes(new_private_key)
        new_public_key_bytes = public_key_to_bytes(new_public_key)

        # Execute
        state.store_server_private_public_key(private_key_bytes, public_key_bytes)

        # Assert
        with self.assertRaises(RuntimeError):
            state.store_server_private_public_key(
                new_private_key_bytes, new_public_key_bytes
            )

    def test_node_public_keys(self) -> None:
        """Test store_node_public_keys and get_node_public_keys from state."""
        # Prepare
        state: State = self.state_factory()
        key_pairs = [generate_key_pairs() for _ in range(3)]
        public_keys = {public_key_to_bytes(pair[1]) for pair in key_pairs}

        # Execute
        state.store_node_public_keys(public_keys)
        node_public_keys = state.get_node_public_keys()

        # Assert
        assert node_public_keys == public_keys

    def test_node_public_key(self) -> None:
        """Test store_node_public_key and get_node_public_keys from state."""
        # Prepare
        state: State = self.state_factory()
        key_pairs = [generate_key_pairs() for _ in range(3)]
        public_keys = {public_key_to_bytes(pair[1]) for pair in key_pairs}

        # Execute
        for public_key in public_keys:
            state.store_node_public_key(public_key)
        node_public_keys = state.get_node_public_keys()

        # Assert
        assert node_public_keys == public_keys

    def test_acknowledge_ping(self) -> None:
        """Test if acknowledge_ping works and if get_nodes return online nodes."""
        # Prepare
        state: State = self.state_factory()
        run_id = state.create_run(None, None, "9f86d08", {})
        node_ids = [state.create_node(ping_interval=10) for _ in range(100)]
        for node_id in node_ids[:70]:
            state.acknowledge_ping(node_id, ping_interval=30)
        for node_id in node_ids[70:]:
            state.acknowledge_ping(node_id, ping_interval=90)

        # Execute
        current_time = time.time()
        with patch("time.time", side_effect=lambda: current_time + 50):
            actual_node_ids = state.get_nodes(run_id)

        # Assert
        self.assertSetEqual(actual_node_ids, set(node_ids[70:]))

    def test_node_unavailable_error(self) -> None:
        """Test if get_task_res return TaskRes containing node unavailable error."""
        # Prepare
        state: State = self.state_factory()
        run_id = state.create_run(None, None, "9f86d08", {})
        node_id_0 = state.create_node(ping_interval=90)
        node_id_1 = state.create_node(ping_interval=30)
        # Create and store TaskIns
        task_ins_0 = create_task_ins(
            consumer_node_id=node_id_0, anonymous=False, run_id=run_id
        )
        task_ins_1 = create_task_ins(
            consumer_node_id=node_id_1, anonymous=False, run_id=run_id
        )
        task_id_0 = state.store_task_ins(task_ins=task_ins_0)
        task_id_1 = state.store_task_ins(task_ins=task_ins_1)
        assert task_id_0 is not None and task_id_1 is not None

        # Get TaskIns to mark them delivered
        state.get_task_ins(node_id=node_id_0, limit=None)

        # Create and store TaskRes
        task_res_0 = create_task_res(
            producer_node_id=100,
            anonymous=False,
            ancestry=[str(task_id_0)],
            run_id=run_id,
        )
        state.store_task_res(task_res_0)

        # Execute
        current_time = time.time()
        task_res_list: list[TaskRes] = []
        with patch("time.time", side_effect=lambda: current_time + 50):
            task_res_list = state.get_task_res({task_id_0, task_id_1}, limit=None)

        # Assert
        assert len(task_res_list) == 2
        err_taskres = task_res_list[1]
        assert err_taskres.task.HasField("error")
        assert err_taskres.task.error.code == ErrorCode.NODE_UNAVAILABLE


def create_task_ins(
    consumer_node_id: int,
    anonymous: bool,
    run_id: int,
    delivered_at: str = "",
) -> TaskIns:
    """Create a TaskIns for testing."""
    consumer = Node(
        node_id=consumer_node_id,
        anonymous=anonymous,
    )
    task = TaskIns(
        task_id="",
        group_id="",
        run_id=run_id,
        task=Task(
            delivered_at=delivered_at,
            producer=Node(node_id=0, anonymous=True),
            consumer=consumer,
            task_type="mock",
            recordset=RecordSet(parameters={}, metrics={}, configs={}),
            ttl=DEFAULT_TTL,
            created_at=time.time(),
        ),
    )
    task.task.pushed_at = time.time()
    return task


def create_task_res(
    producer_node_id: int,
    anonymous: bool,
    ancestry: list[str],
    run_id: int,
) -> TaskRes:
    """Create a TaskRes for testing."""
    task_res = TaskRes(
        task_id="",
        group_id="",
        run_id=run_id,
        task=Task(
            producer=Node(node_id=producer_node_id, anonymous=anonymous),
            consumer=Node(node_id=0, anonymous=True),
            ancestry=ancestry,
            task_type="mock",
            recordset=RecordSet(parameters={}, metrics={}, configs={}),
            ttl=DEFAULT_TTL,
            created_at=time.time(),
        ),
    )
    task_res.task.pushed_at = time.time()
    return task_res


class InMemoryStateTest(StateTest):
    """Test InMemoryState implementation."""

    __test__ = True

    def state_factory(self) -> State:
        """Return InMemoryState."""
        return InMemoryState()


class SqliteInMemoryStateTest(StateTest, unittest.TestCase):
    """Test SqliteState implemenation with in-memory database."""

    __test__ = True

    def state_factory(self) -> SqliteState:
        """Return SqliteState with in-memory database."""
        state = SqliteState(":memory:")
        state.initialize()
        return state

    def test_initialize(self) -> None:
        """Test initialization."""
        # Prepare
        state = self.state_factory()

        # Execute
        result = state.query("SELECT name FROM sqlite_schema;")

        # Assert
        assert len(result) == 13


class SqliteFileBasedTest(StateTest, unittest.TestCase):
    """Test SqliteState implemenation with file-based database."""

    __test__ = True

    def state_factory(self) -> SqliteState:
        """Return SqliteState with file-based database."""
        # pylint: disable-next=consider-using-with,attribute-defined-outside-init
        self.tmp_file = tempfile.NamedTemporaryFile()
        state = SqliteState(database_path=self.tmp_file.name)
        state.initialize()
        return state

    def test_initialize(self) -> None:
        """Test initialization."""
        # Prepare
        state = self.state_factory()

        # Execute
        result = state.query("SELECT name FROM sqlite_schema;")

        # Assert
        assert len(result) == 13


if __name__ == "__main__":
    unittest.main(verbosity=2)<|MERGE_RESOLUTION|>--- conflicted
+++ resolved
@@ -30,11 +30,7 @@
     private_key_to_bytes,
     public_key_to_bytes,
 )
-<<<<<<< HEAD
-from flwr.common.typing import RunStatus
-=======
 from flwr.common.typing import StatusInfo
->>>>>>> 0646b5c7
 from flwr.proto.node_pb2 import Node  # pylint: disable=E0611
 from flwr.proto.recordset_pb2 import RecordSet  # pylint: disable=E0611
 from flwr.proto.task_pb2 import Task, TaskIns, TaskRes  # pylint: disable=E0611
@@ -73,11 +69,7 @@
         state = self.state_factory()
         run_id1 = state.create_run(None, None, "9f86d08", {"test_key": "test_value"})
         run_id2 = state.create_run(None, None, "fffffff", {"mock_key": "mock_value"})
-<<<<<<< HEAD
-        state.update_run_status(run_id2, RunStatus("running", "", ""))
-=======
         state.update_run_status(run_id2, StatusInfo(RunStatus.RUNNING, "", ""))
->>>>>>> 0646b5c7
 
         # Execute
         run_status_dict = state.get_run_status({run_id1, run_id2})
@@ -85,13 +77,8 @@
         status2 = run_status_dict[run_id2]
 
         # Assert
-<<<<<<< HEAD
-        assert status1.phase == "starting"
-        assert status2.phase == "running"
-=======
         assert status1.status == RunStatus.STARTING
         assert status2.status == RunStatus.RUNNING
->>>>>>> 0646b5c7
 
     def test_status_transition_valid(self) -> None:
         """Test valid run status transactions."""
@@ -101,18 +88,6 @@
 
         # Execute and assert
         status1 = state.get_run_status({run_id})[run_id]
-<<<<<<< HEAD
-        assert state.update_run_status(run_id, RunStatus("running", "", ""))
-        status2 = state.get_run_status({run_id})[run_id]
-        assert state.update_run_status(
-            run_id, RunStatus("finished", "failed", "mock failure")
-        )
-        status3 = state.get_run_status({run_id})[run_id]
-
-        assert status1.phase == "starting"
-        assert status2.phase == "running"
-        assert status3.phase == "finished"
-=======
         assert state.update_run_status(run_id, StatusInfo(RunStatus.RUNNING, "", ""))
         status2 = state.get_run_status({run_id})[run_id]
         assert state.update_run_status(
@@ -123,7 +98,6 @@
         assert status1.status == RunStatus.STARTING
         assert status2.status == RunStatus.RUNNING
         assert status3.status == RunStatus.FINISHED
->>>>>>> 0646b5c7
 
     def test_status_transition_invalid(self) -> None:
         """Test invalid run status transitions."""
@@ -132,22 +106,6 @@
         run_id = state.create_run(None, None, "9f86d08", {"test_key": "test_value"})
 
         # Execute and assert
-<<<<<<< HEAD
-        # Cannot transition to "starting" or "finished" from "starting"
-        assert not state.update_run_status(run_id, RunStatus("starting", "", ""))
-        assert not state.update_run_status(
-            run_id, RunStatus("finished", "completed", "")
-        )
-        state.update_run_status(run_id, RunStatus("running", "", ""))
-        # Cannot transition to "starting" or "running" from "running"
-        assert not state.update_run_status(run_id, RunStatus("starting", "", ""))
-        assert not state.update_run_status(run_id, RunStatus("running", "", ""))
-        state.update_run_status(run_id, RunStatus("finished", "completed", ""))
-        # Cannot transition to any status from "finished"
-        assert not state.update_run_status(run_id, RunStatus("starting", "", ""))
-        assert not state.update_run_status(run_id, RunStatus("running", "", ""))
-        assert not state.update_run_status(run_id, RunStatus("finished", "failed", ""))
-=======
         # Cannot transition from RunStatus.STARTING
         # to RunStatus.STARTING or RunStatus.FINISHED
         assert not state.update_run_status(
@@ -178,7 +136,6 @@
         assert not state.update_run_status(
             run_id, StatusInfo(RunStatus.FINISHED, RunSubStatus.FAILED, "")
         )
->>>>>>> 0646b5c7
 
     def test_get_task_ins_empty(self) -> None:
         """Validate that a new state has no TaskIns."""
