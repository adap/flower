--- conflicted
+++ resolved
@@ -662,14 +662,9 @@
         # Get nodes
         query = "SELECT node_id FROM node WHERE online_until > ?;"
         rows = self.query(query, (time.time(),))
-<<<<<<< HEAD
 
         # Convert sint64 node_ids to uint64
         result: set[int] = {convert_sint64_to_uint64(row["node_id"]) for row in rows}
-
-=======
-        result: set[int] = {row["node_id"] for row in rows}
->>>>>>> 2105a339
         return result
 
     def get_node_id(self, node_public_key: bytes) -> Optional[int]:
