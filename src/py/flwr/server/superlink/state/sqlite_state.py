# Copyright 2024 Flower Labs GmbH. All Rights Reserved.
#
# Licensed under the Apache License, Version 2.0 (the "License");
# you may not use this file except in compliance with the License.
# You may obtain a copy of the License at
#
#     http://www.apache.org/licenses/LICENSE-2.0
#
# Unless required by applicable law or agreed to in writing, software
# distributed under the License is distributed on an "AS IS" BASIS,
# WITHOUT WARRANTIES OR CONDITIONS OF ANY KIND, either express or implied.
# See the License for the specific language governing permissions and
# limitations under the License.
# ==============================================================================
"""SQLite based implemenation of server state."""


import json
import re
import sqlite3
import time
from collections.abc import Sequence
from logging import DEBUG, ERROR
from typing import Any, Optional, Union, cast
from uuid import UUID, uuid4

from flwr.common import log, now
from flwr.common.constant import NODE_ID_NUM_BYTES, RUN_ID_NUM_BYTES
from flwr.common.typing import Run, UserConfig
from flwr.proto.node_pb2 import Node  # pylint: disable=E0611
from flwr.proto.recordset_pb2 import RecordSet  # pylint: disable=E0611
from flwr.proto.task_pb2 import Task, TaskIns, TaskRes  # pylint: disable=E0611
from flwr.server.utils.validator import validate_task_ins_or_res

from .state import State
from .utils import (
    convert_sint64_to_uint64,
    convert_sint64_values_in_dict_to_uint64,
    convert_uint64_to_sint64,
    convert_uint64_values_in_dict_to_sint64,
    generate_rand_int_from_bytes,
    make_node_unavailable_taskres,
)

SQL_CREATE_TABLE_NODE = """
CREATE TABLE IF NOT EXISTS node(
    node_id         INTEGER UNIQUE,
    online_until    REAL,
    ping_interval   REAL,
    public_key      BLOB
);
"""

SQL_CREATE_TABLE_CREDENTIAL = """
CREATE TABLE IF NOT EXISTS credential(
    private_key BLOB PRIMARY KEY,
    public_key BLOB
);
"""

SQL_CREATE_TABLE_PUBLIC_KEY = """
CREATE TABLE IF NOT EXISTS public_key(
    public_key BLOB UNIQUE
);
"""

SQL_CREATE_INDEX_ONLINE_UNTIL = """
CREATE INDEX IF NOT EXISTS idx_online_until ON node (online_until);
"""

SQL_CREATE_TABLE_RUN = """
CREATE TABLE IF NOT EXISTS run(
    run_id                INTEGER UNIQUE,
    fab_id                TEXT,
    fab_version           TEXT,
    fab_hash              TEXT,
    override_config       TEXT
);
"""

SQL_CREATE_TABLE_TASK_INS = """
CREATE TABLE IF NOT EXISTS task_ins(
    task_id                 TEXT UNIQUE,
    group_id                TEXT,
    run_id                  INTEGER,
    producer_anonymous      BOOLEAN,
    producer_node_id        INTEGER,
    consumer_anonymous      BOOLEAN,
    consumer_node_id        INTEGER,
    created_at              REAL,
    delivered_at            TEXT,
    pushed_at               REAL,
    ttl                     REAL,
    ancestry                TEXT,
    task_type               TEXT,
    recordset               BLOB,
    FOREIGN KEY(run_id) REFERENCES run(run_id)
);
"""

SQL_CREATE_TABLE_TASK_RES = """
CREATE TABLE IF NOT EXISTS task_res(
    task_id                 TEXT UNIQUE,
    group_id                TEXT,
    run_id                  INTEGER,
    producer_anonymous      BOOLEAN,
    producer_node_id        INTEGER,
    consumer_anonymous      BOOLEAN,
    consumer_node_id        INTEGER,
    created_at              REAL,
    delivered_at            TEXT,
    pushed_at               REAL,
    ttl                     REAL,
    ancestry                TEXT,
    task_type               TEXT,
    recordset               BLOB,
    FOREIGN KEY(run_id) REFERENCES run(run_id)
);
"""

DictOrTuple = Union[tuple[Any, ...], dict[str, Any]]


class SqliteState(State):  # pylint: disable=R0904
    """SQLite-based state implementation."""

    def __init__(
        self,
        database_path: str,
    ) -> None:
        """Initialize an SqliteState.

        Parameters
        ----------
        database : (path-like object)
            The path to the database file to be opened. Pass ":memory:" to open
            a connection to a database that is in RAM, instead of on disk.
        """
        self.database_path = database_path
        self.conn: Optional[sqlite3.Connection] = None

    def initialize(self, log_queries: bool = False) -> list[tuple[str]]:
        """Create tables if they don't exist yet.

        Parameters
        ----------
        log_queries : bool
            Log each query which is executed.
        """
        self.conn = sqlite3.connect(self.database_path)
        self.conn.execute("PRAGMA foreign_keys = ON;")
        self.conn.row_factory = dict_factory
        if log_queries:
            self.conn.set_trace_callback(lambda query: log(DEBUG, query))
        cur = self.conn.cursor()

        # Create each table if not exists queries
        cur.execute(SQL_CREATE_TABLE_RUN)
        cur.execute(SQL_CREATE_TABLE_TASK_INS)
        cur.execute(SQL_CREATE_TABLE_TASK_RES)
        cur.execute(SQL_CREATE_TABLE_NODE)
        cur.execute(SQL_CREATE_TABLE_CREDENTIAL)
        cur.execute(SQL_CREATE_TABLE_PUBLIC_KEY)
        cur.execute(SQL_CREATE_INDEX_ONLINE_UNTIL)
        res = cur.execute("SELECT name FROM sqlite_schema;")

        return res.fetchall()

    def query(
        self,
        query: str,
        data: Optional[Union[Sequence[DictOrTuple], DictOrTuple]] = None,
    ) -> list[dict[str, Any]]:
        """Execute a SQL query."""
        if self.conn is None:
            raise AttributeError("State is not initialized.")

        if data is None:
            data = []

        # Clean up whitespace to make the logs nicer
        query = re.sub(r"\s+", " ", query)

        try:
            with self.conn:
                if (
                    len(data) > 0
                    and isinstance(data, (tuple, list))
                    and isinstance(data[0], (tuple, dict))
                ):
                    rows = self.conn.executemany(query, data)
                else:
                    rows = self.conn.execute(query, data)

                # Extract results before committing to support
                #   INSERT/UPDATE ... RETURNING
                # style queries
                result = rows.fetchall()
        except KeyError as exc:
            log(ERROR, {"query": query, "data": data, "exception": exc})

        return result

    def store_task_ins(self, task_ins: TaskIns) -> Optional[UUID]:
        """Store one TaskIns.

        Usually, the Driver API calls this to schedule instructions.

        Stores the value of the task_ins in the state and, if successful, returns the
        task_id (UUID) of the task_ins. If, for any reason, storing the task_ins fails,
        `None` is returned.

        Constraints
        -----------
        If `task_ins.task.consumer.anonymous` is `True`, then
        `task_ins.task.consumer.node_id` MUST NOT be set (equal 0).

        If `task_ins.task.consumer.anonymous` is `False`, then
        `task_ins.task.consumer.node_id` MUST be set (not 0)
        """
        # Validate task
        errors = validate_task_ins_or_res(task_ins)
        if any(errors):
            log(ERROR, errors)
            return None

        # Create task_id
        task_id = uuid4()

        # Store TaskIns
        task_ins.task_id = str(task_id)
        data = (task_ins_to_dict(task_ins),)

        # Convert values from uint64 to sint64 for SQLite
        convert_uint64_values_in_dict_to_sint64(
            data[0], ["run_id", "producer_node_id", "consumer_node_id"]
        )

        columns = ", ".join([f":{key}" for key in data[0]])
        query = f"INSERT INTO task_ins VALUES({columns});"

        # Only invalid run_id can trigger IntegrityError.
        # This may need to be changed in the future version with more integrity checks.
        try:
            self.query(query, data)
        except sqlite3.IntegrityError:
            log(ERROR, "`run` is invalid")
            return None

        return task_id

    def get_task_ins(
        self, node_id: Optional[int], limit: Optional[int]
    ) -> list[TaskIns]:
        """Get undelivered TaskIns for one node (either anonymous or with ID).

        Usually, the Fleet API calls this for Nodes planning to work on one or more
        TaskIns.

        Constraints
        -----------
        If `node_id` is not `None`, retrieve all TaskIns where

            1. the `task_ins.task.consumer.node_id` equals `node_id` AND
            2. the `task_ins.task.consumer.anonymous` equals `False` AND
            3. the `task_ins.task.delivered_at` equals `""`.

        If `node_id` is `None`, retrieve all TaskIns where the
        `task_ins.task.consumer.node_id` equals `0` and
        `task_ins.task.consumer.anonymous` is set to `True`.

        `delivered_at` MUST BE set (i.e., not `""`) otherwise the TaskIns MUST not be in
        the result.

        If `limit` is not `None`, return, at most, `limit` number of `task_ins`. If
        `limit` is set, it has to be greater than zero.
        """
        if limit is not None and limit < 1:
            raise AssertionError("`limit` must be >= 1")

        if node_id == 0:
            msg = (
                "`node_id` must be >= 1"
                "\n\n For requesting anonymous tasks use `node_id` equal `None`"
            )
            raise AssertionError(msg)

        data: dict[str, Union[str, int]] = {}

        if node_id is None:
            # Retrieve all anonymous Tasks
            query = """
                SELECT task_id
                FROM task_ins
                WHERE consumer_anonymous == 1
                AND   consumer_node_id == 0
                AND   delivered_at = ""
            """
        else:
            # Convert the uint64 value to sint64 for SQLite
            data["node_id"] = convert_uint64_to_sint64(node_id)

            # Retrieve all TaskIns for node_id
            query = """
                SELECT task_id
                FROM task_ins
                WHERE consumer_anonymous == 0
                AND   consumer_node_id == :node_id
                AND   delivered_at = ""
            """

        if limit is not None:
            query += " LIMIT :limit"
            data["limit"] = limit

        query += ";"

        rows = self.query(query, data)

        if rows:
            # Prepare query
            task_ids = [row["task_id"] for row in rows]
            placeholders: str = ",".join([f":id_{i}" for i in range(len(task_ids))])
            query = f"""
                UPDATE task_ins
                SET delivered_at = :delivered_at
                WHERE task_id IN ({placeholders})
                RETURNING *;
            """

            # Prepare data for query
            delivered_at = now().isoformat()
            data = {"delivered_at": delivered_at}
            for index, task_id in enumerate(task_ids):
                data[f"id_{index}"] = str(task_id)

            # Run query
            rows = self.query(query, data)

        for row in rows:
            # Convert values from sint64 to uint64
            convert_sint64_values_in_dict_to_uint64(
                row, ["run_id", "producer_node_id", "consumer_node_id"]
            )

        result = [dict_to_task_ins(row) for row in rows]

        return result

    def store_task_res(self, task_res: TaskRes) -> Optional[UUID]:
        """Store one TaskRes.

        Usually, the Fleet API calls this when Nodes return their results.

        Stores the TaskRes and, if successful, returns the `task_id` (UUID) of
        the `task_res`. If storing the `task_res` fails, `None` is returned.

        Constraints
        -----------
        If `task_res.task.consumer.anonymous` is `True`, then
        `task_res.task.consumer.node_id` MUST NOT be set (equal 0).

        If `task_res.task.consumer.anonymous` is `False`, then
        `task_res.task.consumer.node_id` MUST be set (not 0)
        """
        # Validate task
        errors = validate_task_ins_or_res(task_res)
        if any(errors):
            log(ERROR, errors)
            return None

        # Create task_id
        task_id = uuid4()

        task_ins_id = task_res.task.ancestry[0]
        task_ins = self.get_valid_task_ins(task_ins_id)
        if task_ins is None:
            log(
                ERROR,
<<<<<<< HEAD
                "TaskIns with task_id %s does not exist or is expired.",
=======
                "Failed to store TaskRes: "
                "TaskIns with task_id %s does not exist or has expired.",
>>>>>>> 9ece6bf0
                task_ins_id,
            )
            return None

<<<<<<< HEAD
        # Limit the TaskRes TTL to not exceed the
        # expiration time of the TaskIns it replies to.
        # Condition: TaskIns.created_at + TaskIns.ttl ≥
        #            TaskRes.created_at + TaskRes.ttl
        if (
            task_res.task.ttl
            > task_ins["created_at"] + task_ins["ttl"] - task_res.task.created_at
        ):
            task_res.task.ttl = (
                task_ins["created_at"] + task_ins["ttl"] - task_res.task.created_at
            )

=======
>>>>>>> 9ece6bf0
        # Store TaskRes
        task_res.task_id = str(task_id)
        data = (task_res_to_dict(task_res),)

        # Convert values from uint64 to sint64 for SQLite
        convert_uint64_values_in_dict_to_sint64(
            data[0], ["run_id", "producer_node_id", "consumer_node_id"]
        )

        columns = ", ".join([f":{key}" for key in data[0]])
        query = f"INSERT INTO task_res VALUES({columns});"

        # Only invalid run_id can trigger IntegrityError.
        # This may need to be changed in the future version with more integrity checks.
        try:
            self.query(query, data)
        except sqlite3.IntegrityError:
            log(ERROR, "`run` is invalid")
            return None

        return task_id

    # pylint: disable-next=R0914
    def get_task_res(self, task_ids: set[UUID], limit: Optional[int]) -> list[TaskRes]:
        """Get TaskRes for task_ids.

        Usually, the Driver API calls this method to get results for instructions it has
        previously scheduled.

        Retrieves all TaskRes for the given `task_ids` and returns and empty list if
        none could be found.

        Constraints
        -----------
        If `limit` is not `None`, return, at most, `limit` number of TaskRes. The limit
        will only take effect if enough task_ids are in the set AND are currently
        available. If `limit` is set, it has to be greater than zero.
        """
        if limit is not None and limit < 1:
            raise AssertionError("`limit` must be >= 1")

        # Retrieve all anonymous Tasks
        if len(task_ids) == 0:
            return []

        placeholders = ",".join([f":id_{i}" for i in range(len(task_ids))])
        query = f"""
            SELECT *
            FROM task_res
            WHERE ancestry IN ({placeholders})
            AND delivered_at = ""
        """

        data: dict[str, Union[str, float, int]] = {}

        if limit is not None:
            query += " LIMIT :limit"
            data["limit"] = limit

        query += ";"

        for index, task_id in enumerate(task_ids):
            data[f"id_{index}"] = str(task_id)

        rows = self.query(query, data)

        if rows:
            # Prepare query
            found_task_ids = [row["task_id"] for row in rows]
            placeholders = ",".join([f":id_{i}" for i in range(len(found_task_ids))])
            query = f"""
                UPDATE task_res
                SET delivered_at = :delivered_at
                WHERE task_id IN ({placeholders})
                RETURNING *;
            """

            # Prepare data for query
            delivered_at = now().isoformat()
            data = {"delivered_at": delivered_at}
            for index, task_id in enumerate(found_task_ids):
                data[f"id_{index}"] = str(task_id)

            # Run query
            rows = self.query(query, data)

            for row in rows:
                # Convert values from sint64 to uint64
                convert_sint64_values_in_dict_to_uint64(
                    row, ["run_id", "producer_node_id", "consumer_node_id"]
                )

        result = [dict_to_task_res(row) for row in rows]

        # 1. Query: Fetch consumer_node_id of remaining task_ids
        # Assume the ancestry field only contains one element
        data.clear()
        replied_task_ids: set[UUID] = {UUID(str(row["ancestry"])) for row in rows}
        remaining_task_ids = task_ids - replied_task_ids
        placeholders = ",".join([f":id_{i}" for i in range(len(remaining_task_ids))])
        query = f"""
            SELECT consumer_node_id
            FROM task_ins
            WHERE task_id IN ({placeholders});
        """
        for index, task_id in enumerate(remaining_task_ids):
            data[f"id_{index}"] = str(task_id)
        node_ids = [int(row["consumer_node_id"]) for row in self.query(query, data)]

        # 2. Query: Select offline nodes
        placeholders = ",".join([f":id_{i}" for i in range(len(node_ids))])
        query = f"""
            SELECT node_id
            FROM node
            WHERE node_id IN ({placeholders})
            AND online_until < :time;
        """
        data = {f"id_{i}": str(node_id) for i, node_id in enumerate(node_ids)}
        data["time"] = time.time()
        offline_node_ids = [int(row["node_id"]) for row in self.query(query, data)]

        # 3. Query: Select TaskIns for offline nodes
        placeholders = ",".join([f":id_{i}" for i in range(len(offline_node_ids))])
        query = f"""
            SELECT *
            FROM task_ins
            WHERE consumer_node_id IN ({placeholders});
        """
        data = {f"id_{i}": str(node_id) for i, node_id in enumerate(offline_node_ids)}
        task_ins_rows = self.query(query, data)

        # Make TaskRes containing node unavailabe error
        for row in task_ins_rows:
            if limit and len(result) == limit:
                break

            for row in rows:
                # Convert values from sint64 to uint64
                convert_sint64_values_in_dict_to_uint64(
                    row, ["run_id", "producer_node_id", "consumer_node_id"]
                )

            task_ins = dict_to_task_ins(row)
            err_taskres = make_node_unavailable_taskres(
                ref_taskins=task_ins,
            )
            result.append(err_taskres)

        return result

    def num_task_ins(self) -> int:
        """Calculate the number of task_ins in store.

        This includes delivered but not yet deleted task_ins.
        """
        query = "SELECT count(*) AS num FROM task_ins;"
        rows = self.query(query)
        result = rows[0]
        num = cast(int, result["num"])
        return num

    def num_task_res(self) -> int:
        """Calculate the number of task_res in store.

        This includes delivered but not yet deleted task_res.
        """
        query = "SELECT count(*) AS num FROM task_res;"
        rows = self.query(query)
        result: dict[str, int] = rows[0]
        return result["num"]

    def delete_tasks(self, task_ids: set[UUID]) -> None:
        """Delete all delivered TaskIns/TaskRes pairs."""
        ids = list(task_ids)
        if len(ids) == 0:
            return None

        placeholders = ",".join([f":id_{index}" for index in range(len(task_ids))])
        data = {f"id_{index}": str(task_id) for index, task_id in enumerate(task_ids)}

        # 1. Query: Delete task_ins which have a delivered task_res
        query_1 = f"""
            DELETE FROM task_ins
            WHERE delivered_at != ''
            AND task_id IN (
                SELECT ancestry
                FROM task_res
                WHERE ancestry IN ({placeholders})
                AND delivered_at != ''
            );
        """

        # 2. Query: Delete delivered task_res to be run after 1. Query
        query_2 = f"""
            DELETE FROM task_res
            WHERE ancestry IN ({placeholders})
            AND delivered_at != '';
        """

        if self.conn is None:
            raise AttributeError("State not intitialized")

        with self.conn:
            self.conn.execute(query_1, data)
            self.conn.execute(query_2, data)

        return None

    def create_node(
        self, ping_interval: float, public_key: Optional[bytes] = None
    ) -> int:
        """Create, store in state, and return `node_id`."""
        # Sample a random uint64 as node_id
        uint64_node_id = generate_rand_int_from_bytes(NODE_ID_NUM_BYTES)

        # Convert the uint64 value to sint64 for SQLite
        sint64_node_id = convert_uint64_to_sint64(uint64_node_id)

        query = "SELECT node_id FROM node WHERE public_key = :public_key;"
        row = self.query(query, {"public_key": public_key})

        if len(row) > 0:
            log(ERROR, "Unexpected node registration failure.")
            return 0

        query = (
            "INSERT INTO node "
            "(node_id, online_until, ping_interval, public_key) "
            "VALUES (?, ?, ?, ?)"
        )

        try:
            self.query(
                query,
                (
                    sint64_node_id,
                    time.time() + ping_interval,
                    ping_interval,
                    public_key,
                ),
            )
        except sqlite3.IntegrityError:
            log(ERROR, "Unexpected node registration failure.")
            return 0

        # Note: we need to return the uint64 value of the node_id
        return uint64_node_id

    def delete_node(self, node_id: int, public_key: Optional[bytes] = None) -> None:
        """Delete a node."""
        # Convert the uint64 value to sint64 for SQLite
        sint64_node_id = convert_uint64_to_sint64(node_id)

        query = "DELETE FROM node WHERE node_id = ?"
        params = (sint64_node_id,)

        if public_key is not None:
            query += " AND public_key = ?"
            params += (public_key,)  # type: ignore

        if self.conn is None:
            raise AttributeError("State is not initialized.")

        try:
            with self.conn:
                rows = self.conn.execute(query, params)
                if rows.rowcount < 1:
                    raise ValueError("Public key or node_id not found")
        except KeyError as exc:
            log(ERROR, {"query": query, "data": params, "exception": exc})

    def get_nodes(self, run_id: int) -> set[int]:
        """Retrieve all currently stored node IDs as a set.

        Constraints
        -----------
        If the provided `run_id` does not exist or has no matching nodes,
        an empty `Set` MUST be returned.
        """
        # Convert the uint64 value to sint64 for SQLite
        sint64_run_id = convert_uint64_to_sint64(run_id)

        # Validate run ID
        query = "SELECT COUNT(*) FROM run WHERE run_id = ?;"
        if self.query(query, (sint64_run_id,))[0]["COUNT(*)"] == 0:
            return set()

        # Get nodes
        query = "SELECT node_id FROM node WHERE online_until > ?;"
        rows = self.query(query, (time.time(),))

        # Convert sint64 node_ids to uint64
        result: set[int] = {convert_sint64_to_uint64(row["node_id"]) for row in rows}
        return result

    def get_node_id(self, node_public_key: bytes) -> Optional[int]:
        """Retrieve stored `node_id` filtered by `node_public_keys`."""
        query = "SELECT node_id FROM node WHERE public_key = :public_key;"
        row = self.query(query, {"public_key": node_public_key})
        if len(row) > 0:
            node_id: int = row[0]["node_id"]

            # Convert the sint64 value to uint64 after reading from SQLite
            uint64_node_id = convert_sint64_to_uint64(node_id)

            return uint64_node_id
        return None

    def create_run(
        self,
        fab_id: Optional[str],
        fab_version: Optional[str],
        fab_hash: Optional[str],
        override_config: UserConfig,
    ) -> int:
        """Create a new run for the specified `fab_id` and `fab_version`."""
        # Sample a random int64 as run_id
        uint64_run_id = generate_rand_int_from_bytes(RUN_ID_NUM_BYTES)

        # Convert the uint64 value to sint64 for SQLite
        sint64_run_id = convert_uint64_to_sint64(uint64_run_id)

        # Check conflicts
        query = "SELECT COUNT(*) FROM run WHERE run_id = ?;"
        # If sint64_run_id does not exist
        if self.query(query, (sint64_run_id,))[0]["COUNT(*)"] == 0:
            query = (
                "INSERT INTO run "
                "(run_id, fab_id, fab_version, fab_hash, override_config)"
                "VALUES (?, ?, ?, ?, ?);"
            )
            if fab_hash:
                self.query(
                    query,
                    (sint64_run_id, "", "", fab_hash, json.dumps(override_config)),
                )
            else:
                self.query(
                    query,
                    (
                        sint64_run_id,
                        fab_id,
                        fab_version,
                        "",
                        json.dumps(override_config),
                    ),
                )
            # Note: we need to return the uint64 value of the run_id
            return uint64_run_id
        log(ERROR, "Unexpected run creation failure.")
        return 0

    def store_server_private_public_key(
        self, private_key: bytes, public_key: bytes
    ) -> None:
        """Store `server_private_key` and `server_public_key` in state."""
        query = "SELECT COUNT(*) FROM credential"
        count = self.query(query)[0]["COUNT(*)"]
        if count < 1:
            query = (
                "INSERT OR REPLACE INTO credential (private_key, public_key) "
                "VALUES (:private_key, :public_key)"
            )
            self.query(query, {"private_key": private_key, "public_key": public_key})
        else:
            raise RuntimeError("Server private and public key already set")

    def get_server_private_key(self) -> Optional[bytes]:
        """Retrieve `server_private_key` in urlsafe bytes."""
        query = "SELECT private_key FROM credential"
        rows = self.query(query)
        try:
            private_key: Optional[bytes] = rows[0]["private_key"]
        except IndexError:
            private_key = None
        return private_key

    def get_server_public_key(self) -> Optional[bytes]:
        """Retrieve `server_public_key` in urlsafe bytes."""
        query = "SELECT public_key FROM credential"
        rows = self.query(query)
        try:
            public_key: Optional[bytes] = rows[0]["public_key"]
        except IndexError:
            public_key = None
        return public_key

    def store_node_public_keys(self, public_keys: set[bytes]) -> None:
        """Store a set of `node_public_keys` in state."""
        query = "INSERT INTO public_key (public_key) VALUES (?)"
        data = [(key,) for key in public_keys]
        self.query(query, data)

    def store_node_public_key(self, public_key: bytes) -> None:
        """Store a `node_public_key` in state."""
        query = "INSERT INTO public_key (public_key) VALUES (:public_key)"
        self.query(query, {"public_key": public_key})

    def get_node_public_keys(self) -> set[bytes]:
        """Retrieve all currently stored `node_public_keys` as a set."""
        query = "SELECT public_key FROM public_key"
        rows = self.query(query)
        result: set[bytes] = {row["public_key"] for row in rows}
        return result

    def get_run(self, run_id: int) -> Optional[Run]:
        """Retrieve information about the run with the specified `run_id`."""
        # Convert the uint64 value to sint64 for SQLite
        sint64_run_id = convert_uint64_to_sint64(run_id)
        query = "SELECT * FROM run WHERE run_id = ?;"
        rows = self.query(query, (sint64_run_id,))
        if rows:
            row = rows[0]
            return Run(
                run_id=convert_sint64_to_uint64(row["run_id"]),
                fab_id=row["fab_id"],
                fab_version=row["fab_version"],
                fab_hash=row["fab_hash"],
                override_config=json.loads(row["override_config"]),
            )
        log(ERROR, "`run_id` does not exist.")
        return None

    def acknowledge_ping(self, node_id: int, ping_interval: float) -> bool:
        """Acknowledge a ping received from a node, serving as a heartbeat."""
        sint64_node_id = convert_uint64_to_sint64(node_id)

        # Update `online_until` and `ping_interval` for the given `node_id`
        query = "UPDATE node SET online_until = ?, ping_interval = ? WHERE node_id = ?;"
        try:
            self.query(
                query, (time.time() + ping_interval, ping_interval, sint64_node_id)
            )
            return True
        except sqlite3.IntegrityError:
            log(ERROR, "`node_id` does not exist.")
            return False

<<<<<<< HEAD
    def get_valid_task_ins(self, task_id: str) -> Optional[Dict[str, Any]]:
=======
    def get_valid_task_ins(self, task_id: str) -> Optional[dict[str, Any]]:
>>>>>>> 9ece6bf0
        """Check if the TaskIns exists and is valid (not expired).

        Return TaskIns if valid.
        """
        query = """
            SELECT *
            FROM task_ins
            WHERE task_id = :task_id
        """
        data = {"task_id": task_id}
        rows = self.query(query, data)
        if not rows:
            # TaskIns does not exist
            return None

        task_ins = rows[0]
        created_at = task_ins["created_at"]
        ttl = task_ins["ttl"]
        current_time = time.time()

        # Check if TaskIns is expired
        if ttl is not None and created_at + ttl <= current_time:
            return None

        return task_ins


def dict_factory(
    cursor: sqlite3.Cursor,
    row: sqlite3.Row,
) -> dict[str, Any]:
    """Turn SQLite results into dicts.

    Less efficent for retrival of large amounts of data but easier to use.
    """
    fields = [column[0] for column in cursor.description]
    return dict(zip(fields, row))


def task_ins_to_dict(task_msg: TaskIns) -> dict[str, Any]:
    """Transform TaskIns to dict."""
    result = {
        "task_id": task_msg.task_id,
        "group_id": task_msg.group_id,
        "run_id": task_msg.run_id,
        "producer_anonymous": task_msg.task.producer.anonymous,
        "producer_node_id": task_msg.task.producer.node_id,
        "consumer_anonymous": task_msg.task.consumer.anonymous,
        "consumer_node_id": task_msg.task.consumer.node_id,
        "created_at": task_msg.task.created_at,
        "delivered_at": task_msg.task.delivered_at,
        "pushed_at": task_msg.task.pushed_at,
        "ttl": task_msg.task.ttl,
        "ancestry": ",".join(task_msg.task.ancestry),
        "task_type": task_msg.task.task_type,
        "recordset": task_msg.task.recordset.SerializeToString(),
    }
    return result


def task_res_to_dict(task_msg: TaskRes) -> dict[str, Any]:
    """Transform TaskRes to dict."""
    result = {
        "task_id": task_msg.task_id,
        "group_id": task_msg.group_id,
        "run_id": task_msg.run_id,
        "producer_anonymous": task_msg.task.producer.anonymous,
        "producer_node_id": task_msg.task.producer.node_id,
        "consumer_anonymous": task_msg.task.consumer.anonymous,
        "consumer_node_id": task_msg.task.consumer.node_id,
        "created_at": task_msg.task.created_at,
        "delivered_at": task_msg.task.delivered_at,
        "pushed_at": task_msg.task.pushed_at,
        "ttl": task_msg.task.ttl,
        "ancestry": ",".join(task_msg.task.ancestry),
        "task_type": task_msg.task.task_type,
        "recordset": task_msg.task.recordset.SerializeToString(),
    }
    return result


def dict_to_task_ins(task_dict: dict[str, Any]) -> TaskIns:
    """Turn task_dict into protobuf message."""
    recordset = RecordSet()
    recordset.ParseFromString(task_dict["recordset"])

    result = TaskIns(
        task_id=task_dict["task_id"],
        group_id=task_dict["group_id"],
        run_id=task_dict["run_id"],
        task=Task(
            producer=Node(
                node_id=task_dict["producer_node_id"],
                anonymous=task_dict["producer_anonymous"],
            ),
            consumer=Node(
                node_id=task_dict["consumer_node_id"],
                anonymous=task_dict["consumer_anonymous"],
            ),
            created_at=task_dict["created_at"],
            delivered_at=task_dict["delivered_at"],
            pushed_at=task_dict["pushed_at"],
            ttl=task_dict["ttl"],
            ancestry=task_dict["ancestry"].split(","),
            task_type=task_dict["task_type"],
            recordset=recordset,
        ),
    )
    return result


def dict_to_task_res(task_dict: dict[str, Any]) -> TaskRes:
    """Turn task_dict into protobuf message."""
    recordset = RecordSet()
    recordset.ParseFromString(task_dict["recordset"])

    result = TaskRes(
        task_id=task_dict["task_id"],
        group_id=task_dict["group_id"],
        run_id=task_dict["run_id"],
        task=Task(
            producer=Node(
                node_id=task_dict["producer_node_id"],
                anonymous=task_dict["producer_anonymous"],
            ),
            consumer=Node(
                node_id=task_dict["consumer_node_id"],
                anonymous=task_dict["consumer_anonymous"],
            ),
            created_at=task_dict["created_at"],
            delivered_at=task_dict["delivered_at"],
            pushed_at=task_dict["pushed_at"],
            ttl=task_dict["ttl"],
            ancestry=task_dict["ancestry"].split(","),
            task_type=task_dict["task_type"],
            recordset=recordset,
        ),
    )
    return result<|MERGE_RESOLUTION|>--- conflicted
+++ resolved
@@ -377,17 +377,12 @@
         if task_ins is None:
             log(
                 ERROR,
-<<<<<<< HEAD
-                "TaskIns with task_id %s does not exist or is expired.",
-=======
                 "Failed to store TaskRes: "
                 "TaskIns with task_id %s does not exist or has expired.",
->>>>>>> 9ece6bf0
                 task_ins_id,
             )
             return None
 
-<<<<<<< HEAD
         # Limit the TaskRes TTL to not exceed the
         # expiration time of the TaskIns it replies to.
         # Condition: TaskIns.created_at + TaskIns.ttl ≥
@@ -400,8 +395,6 @@
                 task_ins["created_at"] + task_ins["ttl"] - task_res.task.created_at
             )
 
-=======
->>>>>>> 9ece6bf0
         # Store TaskRes
         task_res.task_id = str(task_id)
         data = (task_res_to_dict(task_res),)
@@ -840,11 +833,7 @@
             log(ERROR, "`node_id` does not exist.")
             return False
 
-<<<<<<< HEAD
-    def get_valid_task_ins(self, task_id: str) -> Optional[Dict[str, Any]]:
-=======
     def get_valid_task_ins(self, task_id: str) -> Optional[dict[str, Any]]:
->>>>>>> 9ece6bf0
         """Check if the TaskIns exists and is valid (not expired).
 
         Return TaskIns if valid.
