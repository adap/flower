# Copyright 2023 Flower Labs GmbH. All Rights Reserved.
#
# Licensed under the Apache License, Version 2.0 (the "License");
# you may not use this file except in compliance with the License.
# You may obtain a copy of the License at
#
#     http://www.apache.org/licenses/LICENSE-2.0
#
# Unless required by applicable law or agreed to in writing, software
# distributed under the License is distributed on an "AS IS" BASIS,
# WITHOUT WARRANTIES OR CONDITIONS OF ANY KIND, either express or implied.
# See the License for the specific language governing permissions and
# limitations under the License.
# ==============================================================================
"""SQLite based implemenation of server state."""


import os
import re
import sqlite3
import time
<<<<<<< HEAD
from datetime import datetime
=======
>>>>>>> c8da9f34
from logging import DEBUG, ERROR
from typing import Any, Dict, List, Optional, Set, Tuple, Union, cast
from uuid import UUID, uuid4

from flwr.common import log, now
from flwr.proto.node_pb2 import Node  # pylint: disable=E0611
from flwr.proto.recordset_pb2 import RecordSet  # pylint: disable=E0611
from flwr.proto.task_pb2 import Task, TaskIns, TaskRes  # pylint: disable=E0611
from flwr.server.utils.validator import validate_task_ins_or_res

from .state import State

SQL_CREATE_TABLE_NODE = """
CREATE TABLE IF NOT EXISTS node(
    node_id         INTEGER UNIQUE,
<<<<<<< HEAD
    online_until    REAL
=======
    online_until    REAL,
    ping_interval   REAL
>>>>>>> c8da9f34
);
"""

SQL_CREATE_INDEX_ONLINE_UNTIL = """
CREATE INDEX IF NOT EXISTS idx_online_until ON node (online_until);
"""

SQL_CREATE_TABLE_RUN = """
CREATE TABLE IF NOT EXISTS run(
    run_id INTEGER UNIQUE
);
"""

SQL_CREATE_TABLE_TASK_INS = """
CREATE TABLE IF NOT EXISTS task_ins(
    task_id                 TEXT UNIQUE,
    group_id                TEXT,
    run_id                  INTEGER,
    producer_anonymous      BOOLEAN,
    producer_node_id        INTEGER,
    consumer_anonymous      BOOLEAN,
    consumer_node_id        INTEGER,
    created_at              REAL,
    delivered_at            TEXT,
    pushed_at               REAL,
    ttl                     REAL,
    ancestry                TEXT,
    task_type               TEXT,
    recordset               BLOB,
    FOREIGN KEY(run_id) REFERENCES run(run_id)
);
"""


SQL_CREATE_TABLE_TASK_RES = """
CREATE TABLE IF NOT EXISTS task_res(
    task_id                 TEXT UNIQUE,
    group_id                TEXT,
    run_id                  INTEGER,
    producer_anonymous      BOOLEAN,
    producer_node_id        INTEGER,
    consumer_anonymous      BOOLEAN,
    consumer_node_id        INTEGER,
    created_at              REAL,
    delivered_at            TEXT,
    pushed_at               REAL,
    ttl                     REAL,
    ancestry                TEXT,
    task_type               TEXT,
    recordset               BLOB,
    FOREIGN KEY(run_id) REFERENCES run(run_id)
);
"""

DictOrTuple = Union[Tuple[Any, ...], Dict[str, Any]]


class SqliteState(State):
    """SQLite-based state implementation."""

    def __init__(
        self,
        database_path: str,
    ) -> None:
        """Initialize an SqliteState.

        Parameters
        ----------
        database : (path-like object)
            The path to the database file to be opened. Pass ":memory:" to open
            a connection to a database that is in RAM, instead of on disk.
        """
        self.database_path = database_path
        self.conn: Optional[sqlite3.Connection] = None

    def initialize(self, log_queries: bool = False) -> List[Tuple[str]]:
        """Create tables if they don't exist yet.

        Parameters
        ----------
        log_queries : bool
            Log each query which is executed.
        """
        self.conn = sqlite3.connect(self.database_path)
        self.conn.execute("PRAGMA foreign_keys = ON;")
        self.conn.row_factory = dict_factory
        if log_queries:
            self.conn.set_trace_callback(lambda query: log(DEBUG, query))
        cur = self.conn.cursor()

        # Create each table if not exists queries
        cur.execute(SQL_CREATE_TABLE_RUN)
        cur.execute(SQL_CREATE_TABLE_TASK_INS)
        cur.execute(SQL_CREATE_TABLE_TASK_RES)
        cur.execute(SQL_CREATE_TABLE_NODE)
        cur.execute(SQL_CREATE_INDEX_ONLINE_UNTIL)
        res = cur.execute("SELECT name FROM sqlite_schema;")

        return res.fetchall()

    def query(
        self,
        query: str,
        data: Optional[Union[List[DictOrTuple], DictOrTuple]] = None,
    ) -> List[Dict[str, Any]]:
        """Execute a SQL query."""
        if self.conn is None:
            raise AttributeError("State is not initialized.")

        if data is None:
            data = []

        # Clean up whitespace to make the logs nicer
        query = re.sub(r"\s+", " ", query)

        try:
            with self.conn:
                if (
                    len(data) > 0
                    and isinstance(data, (tuple, list))
                    and isinstance(data[0], (tuple, dict))
                ):
                    rows = self.conn.executemany(query, data)
                else:
                    rows = self.conn.execute(query, data)

                # Extract results before committing to support
                #   INSERT/UPDATE ... RETURNING
                # style queries
                result = rows.fetchall()
        except KeyError as exc:
            log(ERROR, {"query": query, "data": data, "exception": exc})

        return result

    def store_task_ins(self, task_ins: TaskIns) -> Optional[UUID]:
        """Store one TaskIns.

        Usually, the Driver API calls this to schedule instructions.

        Stores the value of the task_ins in the state and, if successful, returns the
        task_id (UUID) of the task_ins. If, for any reason, storing the task_ins fails,
        `None` is returned.

        Constraints
        -----------
        If `task_ins.task.consumer.anonymous` is `True`, then
        `task_ins.task.consumer.node_id` MUST NOT be set (equal 0).

        If `task_ins.task.consumer.anonymous` is `False`, then
        `task_ins.task.consumer.node_id` MUST be set (not 0)
        """
        # Validate task
        errors = validate_task_ins_or_res(task_ins)
        if any(errors):
            log(ERROR, errors)
            return None

        # Create task_id
        task_id = uuid4()

        # Store TaskIns
        task_ins.task_id = str(task_id)
        data = (task_ins_to_dict(task_ins),)
        columns = ", ".join([f":{key}" for key in data[0]])
        query = f"INSERT INTO task_ins VALUES({columns});"

        # Only invalid run_id can trigger IntegrityError.
        # This may need to be changed in the future version with more integrity checks.
        try:
            self.query(query, data)
        except sqlite3.IntegrityError:
            log(ERROR, "`run` is invalid")
            return None

        return task_id

    def get_task_ins(
        self, node_id: Optional[int], limit: Optional[int]
    ) -> List[TaskIns]:
        """Get undelivered TaskIns for one node (either anonymous or with ID).

        Usually, the Fleet API calls this for Nodes planning to work on one or more
        TaskIns.

        Constraints
        -----------
        If `node_id` is not `None`, retrieve all TaskIns where

            1. the `task_ins.task.consumer.node_id` equals `node_id` AND
            2. the `task_ins.task.consumer.anonymous` equals `False` AND
            3. the `task_ins.task.delivered_at` equals `""`.

        If `node_id` is `None`, retrieve all TaskIns where the
        `task_ins.task.consumer.node_id` equals `0` and
        `task_ins.task.consumer.anonymous` is set to `True`.

        `delivered_at` MUST BE set (i.e., not `""`) otherwise the TaskIns MUST not be in
        the result.

        If `limit` is not `None`, return, at most, `limit` number of `task_ins`. If
        `limit` is set, it has to be greater than zero.
        """
        if limit is not None and limit < 1:
            raise AssertionError("`limit` must be >= 1")

        if node_id == 0:
            msg = (
                "`node_id` must be >= 1"
                "\n\n For requesting anonymous tasks use `node_id` equal `None`"
            )
            raise AssertionError(msg)

        data: Dict[str, Union[str, int]] = {}

        if node_id is None:
            # Retrieve all anonymous Tasks
            query = """
                SELECT task_id
                FROM task_ins
                WHERE consumer_anonymous == 1
                AND   consumer_node_id == 0
                AND   delivered_at = ""
            """
        else:
            # Retrieve all TaskIns for node_id
            query = """
                SELECT task_id
                FROM task_ins
                WHERE consumer_anonymous == 0
                AND   consumer_node_id == :node_id
                AND   delivered_at = ""
            """
            data["node_id"] = node_id

        if limit is not None:
            query += " LIMIT :limit"
            data["limit"] = limit

        query += ";"

        rows = self.query(query, data)

        if rows:
            # Prepare query
            task_ids = [row["task_id"] for row in rows]
            placeholders: str = ",".join([f":id_{i}" for i in range(len(task_ids))])
            query = f"""
                UPDATE task_ins
                SET delivered_at = :delivered_at
                WHERE task_id IN ({placeholders})
                RETURNING *;
            """

            # Prepare data for query
            delivered_at = now().isoformat()
            data = {"delivered_at": delivered_at}
            for index, task_id in enumerate(task_ids):
                data[f"id_{index}"] = str(task_id)

            # Run query
            rows = self.query(query, data)

        result = [dict_to_task_ins(row) for row in rows]

        return result

    def store_task_res(self, task_res: TaskRes) -> Optional[UUID]:
        """Store one TaskRes.

        Usually, the Fleet API calls this when Nodes return their results.

        Stores the TaskRes and, if successful, returns the `task_id` (UUID) of
        the `task_res`. If storing the `task_res` fails, `None` is returned.

        Constraints
        -----------
        If `task_res.task.consumer.anonymous` is `True`, then
        `task_res.task.consumer.node_id` MUST NOT be set (equal 0).

        If `task_res.task.consumer.anonymous` is `False`, then
        `task_res.task.consumer.node_id` MUST be set (not 0)
        """
        # Validate task
        errors = validate_task_ins_or_res(task_res)
        if any(errors):
            log(ERROR, errors)
            return None

        # Create task_id
        task_id = uuid4()

        # Store TaskIns
        task_res.task_id = str(task_id)
        data = (task_res_to_dict(task_res),)
        columns = ", ".join([f":{key}" for key in data[0]])
        query = f"INSERT INTO task_res VALUES({columns});"

        # Only invalid run_id can trigger IntegrityError.
        # This may need to be changed in the future version with more integrity checks.
        try:
            self.query(query, data)
        except sqlite3.IntegrityError:
            log(ERROR, "`run` is invalid")
            return None

        return task_id

    def get_task_res(self, task_ids: Set[UUID], limit: Optional[int]) -> List[TaskRes]:
        """Get TaskRes for task_ids.

        Usually, the Driver API calls this method to get results for instructions it has
        previously scheduled.

        Retrieves all TaskRes for the given `task_ids` and returns and empty list if
        none could be found.

        Constraints
        -----------
        If `limit` is not `None`, return, at most, `limit` number of TaskRes. The limit
        will only take effect if enough task_ids are in the set AND are currently
        available. If `limit` is set, it has to be greater than zero.
        """
        if limit is not None and limit < 1:
            raise AssertionError("`limit` must be >= 1")

        # Retrieve all anonymous Tasks
        if len(task_ids) == 0:
            return []

        placeholders = ",".join([f":id_{i}" for i in range(len(task_ids))])
        query = f"""
            SELECT *
            FROM task_res
            WHERE ancestry IN ({placeholders})
            AND delivered_at = ""
        """

        data: Dict[str, Union[str, int]] = {}

        if limit is not None:
            query += " LIMIT :limit"
            data["limit"] = limit

        query += ";"

        for index, task_id in enumerate(task_ids):
            data[f"id_{index}"] = str(task_id)

        rows = self.query(query, data)

        if rows:
            # Prepare query
            found_task_ids = [row["task_id"] for row in rows]
            placeholders = ",".join([f":id_{i}" for i in range(len(found_task_ids))])
            query = f"""
                UPDATE task_res
                SET delivered_at = :delivered_at
                WHERE task_id IN ({placeholders})
                RETURNING *;
            """

            # Prepare data for query
            delivered_at = now().isoformat()
            data = {"delivered_at": delivered_at}
            for index, task_id in enumerate(found_task_ids):
                data[f"id_{index}"] = str(task_id)

            # Run query
            rows = self.query(query, data)

        result = [dict_to_task_res(row) for row in rows]
        return result

    def num_task_ins(self) -> int:
        """Calculate the number of task_ins in store.

        This includes delivered but not yet deleted task_ins.
        """
        query = "SELECT count(*) AS num FROM task_ins;"
        rows = self.query(query)
        result = rows[0]
        num = cast(int, result["num"])
        return num

    def num_task_res(self) -> int:
        """Calculate the number of task_res in store.

        This includes delivered but not yet deleted task_res.
        """
        query = "SELECT count(*) AS num FROM task_res;"
        rows = self.query(query)
        result: Dict[str, int] = rows[0]
        return result["num"]

    def delete_tasks(self, task_ids: Set[UUID]) -> None:
        """Delete all delivered TaskIns/TaskRes pairs."""
        ids = list(task_ids)
        if len(ids) == 0:
            return None

        placeholders = ",".join([f":id_{index}" for index in range(len(task_ids))])
        data = {f"id_{index}": str(task_id) for index, task_id in enumerate(task_ids)}

        # 1. Query: Delete task_ins which have a delivered task_res
        query_1 = f"""
            DELETE FROM task_ins
            WHERE delivered_at != ''
            AND task_id IN (
                SELECT ancestry
                FROM task_res
                WHERE ancestry IN ({placeholders})
                AND delivered_at != ''
            );
        """

        # 2. Query: Delete delivered task_res to be run after 1. Query
        query_2 = f"""
            DELETE FROM task_res
            WHERE ancestry IN ({placeholders})
            AND delivered_at != '';
        """

        if self.conn is None:
            raise AttributeError("State not intitialized")

        with self.conn:
            self.conn.execute(query_1, data)
            self.conn.execute(query_2, data)

        return None

    def create_node(self) -> int:
        """Create, store in state, and return `node_id`."""
        # Sample a random int64 as node_id
        node_id: int = int.from_bytes(os.urandom(8), "little", signed=True)

<<<<<<< HEAD
        query = "INSERT INTO node (node_id, online_until) VALUES (?, ?)"
=======
        query = (
            "INSERT INTO node (node_id, online_until, ping_interval) VALUES (?, ?, ?)"
        )
>>>>>>> c8da9f34

        try:
            # Default ping interval is 30s
            # TODO: change 1e9 to 30s  # pylint: disable=W0511
<<<<<<< HEAD
            self.query(query, (node_id, time.time() + 1e9))
=======
            self.query(query, (node_id, time.time() + 1e9, 1e9))
>>>>>>> c8da9f34
        except sqlite3.IntegrityError:
            log(ERROR, "Unexpected node registration failure.")
            return 0
        return node_id

    def delete_node(self, node_id: int) -> None:
        """Delete a client node."""
        query = "DELETE FROM node WHERE node_id = :node_id;"
        self.query(query, {"node_id": node_id})

    def get_nodes(self, run_id: int) -> Set[int]:
        """Retrieve all currently stored node IDs as a set.

        Constraints
        -----------
        If the provided `run_id` does not exist or has no matching nodes,
        an empty `Set` MUST be returned.
        """
        # Validate run ID
        query = "SELECT COUNT(*) FROM run WHERE run_id = ?;"
        if self.query(query, (run_id,))[0]["COUNT(*)"] == 0:
            return set()

        # Get nodes
        query = "SELECT node_id FROM node WHERE online_until > ?;"
        rows = self.query(query, (time.time(),))
        result: Set[int] = {row["node_id"] for row in rows}
        return result

    def create_run(self) -> int:
        """Create one run and store it in state."""
        # Sample a random int64 as run_id
        run_id: int = int.from_bytes(os.urandom(8), "little", signed=True)

        # Check conflicts
        query = "SELECT COUNT(*) FROM run WHERE run_id = ?;"
        # If run_id does not exist
        if self.query(query, (run_id,))[0]["COUNT(*)"] == 0:
            query = "INSERT INTO run VALUES(:run_id);"
            self.query(query, {"run_id": run_id})
            return run_id
        log(ERROR, "Unexpected run creation failure.")
        return 0

    def acknowledge_ping(self, node_id: int, ping_interval: float) -> bool:
        """Acknowledge a ping received from a node, serving as a heartbeat."""
<<<<<<< HEAD
        # Update the `online_until` field for the given `node_id`
        query = "UPDATE node SET online_until = ? WHERE node_id = ?;"
        try:
            self.query(query, (time.time() + ping_interval, node_id))
=======
        # Update `online_until` and `ping_interval` for the given `node_id`
        query = "UPDATE node SET online_until = ?, ping_interval = ? WHERE node_id = ?;"
        try:
            self.query(query, (time.time() + ping_interval, ping_interval, node_id))
>>>>>>> c8da9f34
            return True
        except sqlite3.IntegrityError:
            log(ERROR, "`node_id` does not exist.")
            return False


def dict_factory(
    cursor: sqlite3.Cursor,
    row: sqlite3.Row,
) -> Dict[str, Any]:
    """Turn SQLite results into dicts.

    Less efficent for retrival of large amounts of data but easier to use.
    """
    fields = [column[0] for column in cursor.description]
    return dict(zip(fields, row))


def task_ins_to_dict(task_msg: TaskIns) -> Dict[str, Any]:
    """Transform TaskIns to dict."""
    result = {
        "task_id": task_msg.task_id,
        "group_id": task_msg.group_id,
        "run_id": task_msg.run_id,
        "producer_anonymous": task_msg.task.producer.anonymous,
        "producer_node_id": task_msg.task.producer.node_id,
        "consumer_anonymous": task_msg.task.consumer.anonymous,
        "consumer_node_id": task_msg.task.consumer.node_id,
        "created_at": task_msg.task.created_at,
        "delivered_at": task_msg.task.delivered_at,
        "pushed_at": task_msg.task.pushed_at,
        "ttl": task_msg.task.ttl,
        "ancestry": ",".join(task_msg.task.ancestry),
        "task_type": task_msg.task.task_type,
        "recordset": task_msg.task.recordset.SerializeToString(),
    }
    return result


def task_res_to_dict(task_msg: TaskRes) -> Dict[str, Any]:
    """Transform TaskRes to dict."""
    result = {
        "task_id": task_msg.task_id,
        "group_id": task_msg.group_id,
        "run_id": task_msg.run_id,
        "producer_anonymous": task_msg.task.producer.anonymous,
        "producer_node_id": task_msg.task.producer.node_id,
        "consumer_anonymous": task_msg.task.consumer.anonymous,
        "consumer_node_id": task_msg.task.consumer.node_id,
        "created_at": task_msg.task.created_at,
        "delivered_at": task_msg.task.delivered_at,
        "pushed_at": task_msg.task.pushed_at,
        "ttl": task_msg.task.ttl,
        "ancestry": ",".join(task_msg.task.ancestry),
        "task_type": task_msg.task.task_type,
        "recordset": task_msg.task.recordset.SerializeToString(),
    }
    return result


def dict_to_task_ins(task_dict: Dict[str, Any]) -> TaskIns:
    """Turn task_dict into protobuf message."""
    recordset = RecordSet()
    recordset.ParseFromString(task_dict["recordset"])

    result = TaskIns(
        task_id=task_dict["task_id"],
        group_id=task_dict["group_id"],
        run_id=task_dict["run_id"],
        task=Task(
            producer=Node(
                node_id=task_dict["producer_node_id"],
                anonymous=task_dict["producer_anonymous"],
            ),
            consumer=Node(
                node_id=task_dict["consumer_node_id"],
                anonymous=task_dict["consumer_anonymous"],
            ),
            created_at=task_dict["created_at"],
            delivered_at=task_dict["delivered_at"],
            pushed_at=task_dict["pushed_at"],
            ttl=task_dict["ttl"],
            ancestry=task_dict["ancestry"].split(","),
            task_type=task_dict["task_type"],
            recordset=recordset,
        ),
    )
    return result


def dict_to_task_res(task_dict: Dict[str, Any]) -> TaskRes:
    """Turn task_dict into protobuf message."""
    recordset = RecordSet()
    recordset.ParseFromString(task_dict["recordset"])

    result = TaskRes(
        task_id=task_dict["task_id"],
        group_id=task_dict["group_id"],
        run_id=task_dict["run_id"],
        task=Task(
            producer=Node(
                node_id=task_dict["producer_node_id"],
                anonymous=task_dict["producer_anonymous"],
            ),
            consumer=Node(
                node_id=task_dict["consumer_node_id"],
                anonymous=task_dict["consumer_anonymous"],
            ),
            created_at=task_dict["created_at"],
            delivered_at=task_dict["delivered_at"],
            pushed_at=task_dict["pushed_at"],
            ttl=task_dict["ttl"],
            ancestry=task_dict["ancestry"].split(","),
            task_type=task_dict["task_type"],
            recordset=recordset,
        ),
    )
    return result<|MERGE_RESOLUTION|>--- conflicted
+++ resolved
@@ -19,10 +19,6 @@
 import re
 import sqlite3
 import time
-<<<<<<< HEAD
-from datetime import datetime
-=======
->>>>>>> c8da9f34
 from logging import DEBUG, ERROR
 from typing import Any, Dict, List, Optional, Set, Tuple, Union, cast
 from uuid import UUID, uuid4
@@ -38,12 +34,8 @@
 SQL_CREATE_TABLE_NODE = """
 CREATE TABLE IF NOT EXISTS node(
     node_id         INTEGER UNIQUE,
-<<<<<<< HEAD
-    online_until    REAL
-=======
     online_until    REAL,
     ping_interval   REAL
->>>>>>> c8da9f34
 );
 """
 
@@ -481,22 +473,14 @@
         # Sample a random int64 as node_id
         node_id: int = int.from_bytes(os.urandom(8), "little", signed=True)
 
-<<<<<<< HEAD
-        query = "INSERT INTO node (node_id, online_until) VALUES (?, ?)"
-=======
         query = (
             "INSERT INTO node (node_id, online_until, ping_interval) VALUES (?, ?, ?)"
         )
->>>>>>> c8da9f34
 
         try:
             # Default ping interval is 30s
             # TODO: change 1e9 to 30s  # pylint: disable=W0511
-<<<<<<< HEAD
-            self.query(query, (node_id, time.time() + 1e9))
-=======
             self.query(query, (node_id, time.time() + 1e9, 1e9))
->>>>>>> c8da9f34
         except sqlite3.IntegrityError:
             log(ERROR, "Unexpected node registration failure.")
             return 0
@@ -543,17 +527,10 @@
 
     def acknowledge_ping(self, node_id: int, ping_interval: float) -> bool:
         """Acknowledge a ping received from a node, serving as a heartbeat."""
-<<<<<<< HEAD
-        # Update the `online_until` field for the given `node_id`
-        query = "UPDATE node SET online_until = ? WHERE node_id = ?;"
-        try:
-            self.query(query, (time.time() + ping_interval, node_id))
-=======
         # Update `online_until` and `ping_interval` for the given `node_id`
         query = "UPDATE node SET online_until = ?, ping_interval = ? WHERE node_id = ?;"
         try:
             self.query(query, (time.time() + ping_interval, ping_interval, node_id))
->>>>>>> c8da9f34
             return True
         except sqlite3.IntegrityError:
             log(ERROR, "`node_id` does not exist.")
