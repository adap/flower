--- conflicted
+++ resolved
@@ -25,13 +25,8 @@
 from uuid import UUID, uuid4
 
 from flwr.common import log, now
-<<<<<<< HEAD
-from flwr.common.constant import NODE_ID_NUM_BYTES, RUN_ID_NUM_BYTES
-from flwr.common.typing import Run, RunStatus, UserConfig
-=======
 from flwr.common.constant import NODE_ID_NUM_BYTES, RUN_ID_NUM_BYTES, RunStatus
 from flwr.common.typing import Run, StatusInfo, UserConfig
->>>>>>> 0646b5c7
 from flwr.proto.node_pb2 import Node  # pylint: disable=E0611
 from flwr.proto.recordset_pb2 import RecordSet  # pylint: disable=E0611
 from flwr.proto.task_pb2 import Task, TaskIns, TaskRes  # pylint: disable=E0611
@@ -40,11 +35,7 @@
 from .state import State
 from .utils import (
     generate_rand_int_from_bytes,
-<<<<<<< HEAD
-    has_valid_result,
-=======
     has_valid_sub_status,
->>>>>>> 0646b5c7
     is_valid_transition,
     make_node_unavailable_taskres,
 )
@@ -82,15 +73,9 @@
     fab_version           TEXT,
     fab_hash              TEXT,
     override_config       TEXT,
-<<<<<<< HEAD
-    status_phase          TEXT,
-    status_result         TEXT,
-    status_reason         TEXT
-=======
     status                TEXT,
     sub_status            TEXT,
     reason                TEXT
->>>>>>> 0646b5c7
 );
 """
 
@@ -658,21 +643,13 @@
             query = (
                 "INSERT INTO run "
                 "(run_id, fab_id, fab_version, fab_hash, override_config, "
-<<<<<<< HEAD
-                "status_phase, status_result, status_reason)"
-=======
                 "status, sub_status, reason)"
->>>>>>> 0646b5c7
                 "VALUES (?, ?, ?, ?, ?, ?, ?, ?);"
             )
             if fab_hash:
                 fab_id, fab_version = "", ""
             data = [run_id, fab_id, fab_version, fab_hash, json.dumps(override_config)]
-<<<<<<< HEAD
-            data += ["starting", "", ""]
-=======
             data += [RunStatus.STARTING, "", ""]
->>>>>>> 0646b5c7
             self.query(query, tuple(data))
             return run_id
         log(ERROR, "Unexpected run creation failure.")
@@ -747,37 +724,21 @@
             log(ERROR, "`run_id` does not exist.")
             return None
 
-<<<<<<< HEAD
-    def get_run_status(self, run_ids: set[int]) -> dict[int, RunStatus]:
-        """Get the status of the run with the specified `run_id`."""
-=======
     def get_run_status(self, run_ids: set[int]) -> dict[int, StatusInfo]:
         """Retrieve the status information for the specified runs."""
->>>>>>> 0646b5c7
         query = f"SELECT * FROM run WHERE run_id IN ({','.join(['?'] * len(run_ids))});"
         rows = self.query(query, tuple(run_ids))
 
         return {
-<<<<<<< HEAD
-            row["run_id"]: RunStatus(
-                phase=row["status_phase"],
-                result=row["status_result"],
-                reason=row["status_reason"],
-=======
             row["run_id"]: StatusInfo(
                 status=row["status"],
                 sub_status=row["sub_status"],
                 reason=row["reason"],
->>>>>>> 0646b5c7
             )
             for row in rows
         }
 
-<<<<<<< HEAD
-    def update_run_status(self, run_id: int, new_status: RunStatus) -> bool:
-=======
     def update_run_status(self, run_id: int, new_status_info: StatusInfo) -> bool:
->>>>>>> 0646b5c7
         """Update the status of the run with the specified `run_id`."""
         query = "SELECT * FROM run WHERE run_id = ?;"
         rows = self.query(query, (run_id,))
@@ -789,31 +750,6 @@
 
         # Check if the status transition is valid
         row = rows[0]
-<<<<<<< HEAD
-        status = RunStatus(
-            phase=row["status_phase"],
-            result=row["status_result"],
-            reason=row["status_reason"],
-        )
-        if not is_valid_transition(status, new_status):
-            log(
-                ERROR,
-                'Invalid status transition: from "%s" to "%s"',
-                status.phase,
-                new_status.phase,
-            )
-            return False
-
-        # Check if the result is valid
-        if not has_valid_result(status):
-            log(ERROR, 'Invalid run status: "%s:%s"', status.phase, status.result)
-            return False
-
-        # Update the status
-        query = "UPDATE run SET status_phase = ?, status_result = ?, status_reason = ? "
-        query += "WHERE run_id = ?;"
-        data = (new_status.phase, new_status.result, new_status.reason, run_id)
-=======
         status = StatusInfo(
             status=row["status"],
             sub_status=row["sub_status"],
@@ -842,7 +778,6 @@
             new_status_info.reason,
             run_id,
         )
->>>>>>> 0646b5c7
         self.query(query, data)
         return True
 
