# Copyright 2023 Adap GmbH. All Rights Reserved.
#
# Licensed under the Apache License, Version 2.0 (the "License");
# you may not use this file except in compliance with the License.
# You may obtain a copy of the License at
#
#     http://www.apache.org/licenses/LICENSE-2.0
#
# Unless required by applicable law or agreed to in writing, software
# distributed under the License is distributed on an "AS IS" BASIS,
# WITHOUT WARRANTIES OR CONDITIONS OF ANY KIND, either express or implied.
# See the License for the specific language governing permissions and
# limitations under the License.
# ==============================================================================
"""Flower server state."""

<<<<<<< HEAD
from flwr.server.state.in_memory_state import InMemoryState as InMemoryState
from flwr.server.state.sqlite_state import SqliteState as SqliteState
from flwr.server.state.state import State as State
=======
from .in_memory_state import InMemoryState as InMemoryState
from .sqlite_state import SqliteState as SqliteState
from .state import State as State
>>>>>>> 38c208ba

__all__ = [
    "InMemoryState",
    "SqliteState",
    "State",
]<|MERGE_RESOLUTION|>--- conflicted
+++ resolved
@@ -14,15 +14,9 @@
 # ==============================================================================
 """Flower server state."""
 
-<<<<<<< HEAD
-from flwr.server.state.in_memory_state import InMemoryState as InMemoryState
-from flwr.server.state.sqlite_state import SqliteState as SqliteState
-from flwr.server.state.state import State as State
-=======
 from .in_memory_state import InMemoryState as InMemoryState
 from .sqlite_state import SqliteState as SqliteState
 from .state import State as State
->>>>>>> 38c208ba
 
 __all__ = [
     "InMemoryState",
