# Copyright 2024 Flower Labs GmbH. All Rights Reserved.
#
# Licensed under the Apache License, Version 2.0 (the "License");
# you may not use this file except in compliance with the License.
# You may obtain a copy of the License at
#
#     http://www.apache.org/licenses/LICENSE-2.0
#
# Unless required by applicable law or agreed to in writing, software
# distributed under the License is distributed on an "AS IS" BASIS,
# WITHOUT WARRANTIES OR CONDITIONS OF ANY KIND, either express or implied.
# See the License for the specific language governing permissions and
# limitations under the License.
# ==============================================================================
"""Flower ServerApp process."""

import argparse
from logging import DEBUG, ERROR, INFO
from pathlib import Path
from queue import Queue
from time import sleep
from typing import Optional

from flwr.cli.config_utils import get_fab_metadata
from flwr.cli.install import install_from_fab
from flwr.common.args import add_args_flwr_app_common, try_obtain_root_certificates
from flwr.common.config import (
    get_flwr_dir,
    get_fused_config_from_dir,
    get_project_config,
    get_project_dir,
)
from flwr.common.constant import (
    SERVERAPPIO_API_DEFAULT_CLIENT_ADDRESS,
    Status,
    SubStatus,
)
from flwr.common.logger import (
    log,
    mirror_output_to_queue,
    restore_output,
    start_log_uploader,
    stop_log_uploader,
)
from flwr.common.serde import (
    context_from_proto,
    context_to_proto,
    fab_from_proto,
    run_from_proto,
    run_status_to_proto,
)
from flwr.common.typing import RunStatus
from flwr.proto.run_pb2 import UpdateRunStatusRequest  # pylint: disable=E0611
from flwr.proto.serverappio_pb2 import (  # pylint: disable=E0611
    PullServerAppInputsRequest,
    PullServerAppInputsResponse,
    PushServerAppOutputsRequest,
)
from flwr.server.driver.grpc_driver import GrpcDriver
from flwr.server.run_serverapp import run as run_


def flwr_serverapp() -> None:
    """Run process-isolated Flower ServerApp."""
    # Capture stdout/stderr
    log_queue: Queue[Optional[str]] = Queue()
    mirror_output_to_queue(log_queue)

    parser = argparse.ArgumentParser(
        description="Run a Flower ServerApp",
    )
    parser.add_argument(
        "--serverappio-api-address",
<<<<<<< HEAD
=======
        default=SERVERAPPIO_API_DEFAULT_CLIENT_ADDRESS,
>>>>>>> 7f7281fb
        type=str,
        help="Address of SuperLink's ServerAppIo API (IPv4, IPv6, or a domain name)."
        f"By default, it is set to {SERVERAPPIO_API_DEFAULT_CLIENT_ADDRESS}.",
    )
    parser.add_argument(
        "--run-once",
        action="store_true",
        help="When set, this process will start a single ServerApp for a pending Run. "
        "If there is no pending Run, the process will exit.",
    )
    add_args_flwr_app_common(parser=parser)
    args = parser.parse_args()

    log(INFO, "Starting Flower ServerApp")
    certificates = try_obtain_root_certificates(args, args.serverappio_api_address)

    log(
        DEBUG,
        "Starting isolated `ServerApp` connected to SuperLink's ServerAppIo API at %s",
        args.serverappio_api_address,
    )
    run_serverapp(
<<<<<<< HEAD
        superlink=args.serverappio_api_address,
=======
        serverappio_api_address=args.serverappio_api_address,
>>>>>>> 7f7281fb
        log_queue=log_queue,
        run_once=args.run_once,
        flwr_dir=args.flwr_dir,
        certificates=certificates,
    )

    # Restore stdout/stderr
    restore_output()


def run_serverapp(  # pylint: disable=R0914, disable=W0212
    serverappio_api_address: str,
    log_queue: Queue[Optional[str]],
    run_once: bool,
    flwr_dir: Optional[str] = None,
    certificates: Optional[bytes] = None,
) -> None:
    """Run Flower ServerApp process."""
    driver = GrpcDriver(
        serverappio_service_address=serverappio_api_address,
        root_certificates=certificates,
    )

    # Resolve directory where FABs are installed
    flwr_dir_ = get_flwr_dir(flwr_dir)
    log_uploader = None

    while True:

        try:
            # Pull ServerAppInputs from LinkState
            req = PullServerAppInputsRequest()
            res: PullServerAppInputsResponse = driver._stub.PullServerAppInputs(req)
            if not res.HasField("run"):
                sleep(3)
                run_status = None
                continue

            context = context_from_proto(res.context)
            run = run_from_proto(res.run)
            fab = fab_from_proto(res.fab)

            driver.set_run(run.run_id)

            # Start log uploader for this run
            log_uploader = start_log_uploader(
                log_queue=log_queue,
                node_id=0,
                run_id=run.run_id,
                stub=driver._stub,
            )

            log(DEBUG, "ServerApp process starts FAB installation.")
            install_from_fab(fab.content, flwr_dir=flwr_dir_, skip_prompt=True)

            fab_id, fab_version = get_fab_metadata(fab.content)

            app_path = str(
                get_project_dir(fab_id, fab_version, fab.hash_str, flwr_dir_)
            )
            config = get_project_config(app_path)

            # Obtain server app reference and the run config
            server_app_attr = config["tool"]["flwr"]["app"]["components"]["serverapp"]
            server_app_run_config = get_fused_config_from_dir(
                Path(app_path), run.override_config
            )

            # Update run_config in context
            context.run_config = server_app_run_config

            log(
                DEBUG,
                "Flower will load ServerApp `%s` in %s",
                server_app_attr,
                app_path,
            )

            # Change status to Running
            run_status_proto = run_status_to_proto(RunStatus(Status.RUNNING, "", ""))
            driver._stub.UpdateRunStatus(
                UpdateRunStatusRequest(run_id=run.run_id, run_status=run_status_proto)
            )

            # Load and run the ServerApp with the Driver
            updated_context = run_(
                driver=driver,
                server_app_dir=app_path,
                server_app_attr=server_app_attr,
                context=context,
            )

            # Send resulting context
            context_proto = context_to_proto(updated_context)
            out_req = PushServerAppOutputsRequest(
                run_id=run.run_id, context=context_proto
            )
            _ = driver._stub.PushServerAppOutputs(out_req)

            run_status = RunStatus(Status.FINISHED, SubStatus.COMPLETED, "")

        except Exception as ex:  # pylint: disable=broad-exception-caught
            exc_entity = "ServerApp"
            log(ERROR, "%s raised an exception", exc_entity, exc_info=ex)
            run_status = RunStatus(Status.FINISHED, SubStatus.FAILED, str(ex))

        finally:
            if run_status:
                run_status_proto = run_status_to_proto(run_status)
                driver._stub.UpdateRunStatus(
                    UpdateRunStatusRequest(
                        run_id=run.run_id, run_status=run_status_proto
                    )
                )

            # Stop log uploader for this run
            if log_uploader:
                stop_log_uploader(log_queue, log_uploader)
                log_uploader = None

        # Stop the loop if `flwr-serverapp` is expected to process a single run
        if run_once:
            break<|MERGE_RESOLUTION|>--- conflicted
+++ resolved
@@ -71,10 +71,7 @@
     )
     parser.add_argument(
         "--serverappio-api-address",
-<<<<<<< HEAD
-=======
         default=SERVERAPPIO_API_DEFAULT_CLIENT_ADDRESS,
->>>>>>> 7f7281fb
         type=str,
         help="Address of SuperLink's ServerAppIo API (IPv4, IPv6, or a domain name)."
         f"By default, it is set to {SERVERAPPIO_API_DEFAULT_CLIENT_ADDRESS}.",
@@ -97,11 +94,7 @@
         args.serverappio_api_address,
     )
     run_serverapp(
-<<<<<<< HEAD
-        superlink=args.serverappio_api_address,
-=======
         serverappio_api_address=args.serverappio_api_address,
->>>>>>> 7f7281fb
         log_queue=log_queue,
         run_once=args.run_once,
         flwr_dir=args.flwr_dir,
