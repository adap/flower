--- conflicted
+++ resolved
@@ -153,22 +153,13 @@
     certificates: Optional[bytes] = None,
 ) -> None:
     """Run Flower ServerApp process."""
-<<<<<<< HEAD
-    driver = GrpcDriver(
-        run_id=run_id if run_id else 0,
-=======
     _ = GrpcDriver(
->>>>>>> 4de7e98d
         driver_service_address=superlink,
         root_certificates=certificates,
     )
 
-<<<<<<< HEAD
     # Resolve directory where FABs are installed
     flwr_dir = get_flwr_dir(flwr_dir_)
-=======
-    log(INFO, "%s, %d", flwr_dir_, run_id)
->>>>>>> 4de7e98d
 
     only_once = run_id is not None
 
