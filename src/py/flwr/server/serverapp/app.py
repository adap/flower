--- conflicted
+++ resolved
@@ -50,11 +50,7 @@
     run_from_proto,
     run_status_to_proto,
 )
-<<<<<<< HEAD
-from flwr.common.typing import RunStatus, StopRunException
-=======
 from flwr.common.typing import RunNotRunningException, RunStatus
->>>>>>> 9ee4bdeb
 from flwr.proto.run_pb2 import UpdateRunStatusRequest  # pylint: disable=E0611
 from flwr.proto.serverappio_pb2 import (  # pylint: disable=E0611
     PullServerAppInputsRequest,
@@ -191,11 +187,7 @@
 
             run_status = RunStatus(Status.FINISHED, SubStatus.COMPLETED, "")
 
-<<<<<<< HEAD
-        except StopRunException:
-=======
         except RunNotRunningException:
->>>>>>> 9ee4bdeb
             log(INFO, "")
             log(INFO, "Run ID %s stopped.", run.run_id)
             log(INFO, "")
