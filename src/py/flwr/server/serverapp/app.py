# Copyright 2024 Flower Labs GmbH. All Rights Reserved.
#
# Licensed under the Apache License, Version 2.0 (the "License");
# you may not use this file except in compliance with the License.
# You may obtain a copy of the License at
#
#     http://www.apache.org/licenses/LICENSE-2.0
#
# Unless required by applicable law or agreed to in writing, software
# distributed under the License is distributed on an "AS IS" BASIS,
# WITHOUT WARRANTIES OR CONDITIONS OF ANY KIND, either express or implied.
# See the License for the specific language governing permissions and
# limitations under the License.
# ==============================================================================
"""Flower ServerApp process."""

import argparse
from logging import DEBUG, ERROR, INFO
from pathlib import Path
from queue import Queue
from time import sleep
from typing import Optional

from flwr.cli.config_utils import get_fab_metadata
from flwr.cli.install import install_from_fab
from flwr.common.args import add_args_flwr_app_common, try_obtain_root_certificates
from flwr.common.config import (
    get_flwr_dir,
    get_fused_config_from_dir,
    get_project_config,
    get_project_dir,
)
from flwr.common.constant import Status, SubStatus
from flwr.common.logger import (
    log,
    mirror_output_to_queue,
    restore_output,
    start_log_uploader,
    stop_log_uploader,
)
from flwr.common.serde import (
    context_from_proto,
    context_to_proto,
    fab_from_proto,
    run_from_proto,
    run_status_to_proto,
)
from flwr.common.typing import RunStatus
from flwr.proto.run_pb2 import UpdateRunStatusRequest  # pylint: disable=E0611
from flwr.proto.serverappio_pb2 import (  # pylint: disable=E0611
    PullServerAppInputsRequest,
    PullServerAppInputsResponse,
    PushServerAppOutputsRequest,
)
from flwr.server.driver.grpc_driver import GrpcDriver
from flwr.server.run_serverapp import run as run_


def flwr_serverapp() -> None:
    """Run process-isolated Flower ServerApp."""
    # Capture stdout/stderr
    log_queue: Queue[Optional[str]] = Queue()
    mirror_output_to_queue(log_queue)

    parser = argparse.ArgumentParser(
        description="Run a Flower ServerApp",
    )
    parser.add_argument(
        "--serverappio-api-address",
<<<<<<< HEAD
        "--serverappio-api-address",
=======
>>>>>>> 1f552d0d
        type=str,
        help="Address of SuperLink's ServerAppIo API",
    )
    parser.add_argument(
        "--run-once",
        action="store_true",
        help="When set, this process will start a single ServerApp for a pending Run. "
        "If there is no pending Run, the process will exit.",
    )
    add_args_flwr_app_common(parser=parser)
    args = parser.parse_args()

    log(INFO, "Starting Flower ServerApp")
    certificates = try_obtain_root_certificates(args, args.serverappio_api_address)

    log(
        DEBUG,
        "Starting isolated `ServerApp` connected to SuperLink's ServerAppIo API at %s",
        args.serverappio_api_address,
    )
    run_serverapp(
        serverappio_api_address=args.serverappio_api_address,
        log_queue=log_queue,
        run_once=args.run_once,
        flwr_dir=args.flwr_dir,
        certificates=certificates,
    )

    # Restore stdout/stderr
    restore_output()


def run_serverapp(  # pylint: disable=R0914, disable=W0212
    serverappio_api_address: str,
    log_queue: Queue[Optional[str]],
    run_once: bool,
    flwr_dir: Optional[str] = None,
    certificates: Optional[bytes] = None,
) -> None:
    """Run Flower ServerApp process."""
    driver = GrpcDriver(
        serverappio_service_address=serverappio_api_address,
        root_certificates=certificates,
    )

    # Resolve directory where FABs are installed
    flwr_dir_ = get_flwr_dir(flwr_dir)
    log_uploader = None

    while True:

        try:
            # Pull ServerAppInputs from LinkState
            req = PullServerAppInputsRequest()
            res: PullServerAppInputsResponse = driver._stub.PullServerAppInputs(req)
            if not res.HasField("run"):
                sleep(3)
                run_status = None
                continue

            context = context_from_proto(res.context)
            run = run_from_proto(res.run)
            fab = fab_from_proto(res.fab)

            driver.set_run(run.run_id)

            # Start log uploader for this run
            log_uploader = start_log_uploader(
                log_queue=log_queue,
                node_id=0,
                run_id=run.run_id,
                stub=driver._stub,
            )

            log(DEBUG, "ServerApp process starts FAB installation.")
            install_from_fab(fab.content, flwr_dir=flwr_dir_, skip_prompt=True)

            fab_id, fab_version = get_fab_metadata(fab.content)

            app_path = str(
                get_project_dir(fab_id, fab_version, fab.hash_str, flwr_dir_)
            )
            config = get_project_config(app_path)

            # Obtain server app reference and the run config
            server_app_attr = config["tool"]["flwr"]["app"]["components"]["serverapp"]
            server_app_run_config = get_fused_config_from_dir(
                Path(app_path), run.override_config
            )

            # Update run_config in context
            context.run_config = server_app_run_config

            log(
                DEBUG,
                "Flower will load ServerApp `%s` in %s",
                server_app_attr,
                app_path,
            )

            # Change status to Running
            run_status_proto = run_status_to_proto(RunStatus(Status.RUNNING, "", ""))
            driver._stub.UpdateRunStatus(
                UpdateRunStatusRequest(run_id=run.run_id, run_status=run_status_proto)
            )

            # Load and run the ServerApp with the Driver
            updated_context = run_(
                driver=driver,
                server_app_dir=app_path,
                server_app_attr=server_app_attr,
                context=context,
            )

            # Send resulting context
            context_proto = context_to_proto(updated_context)
            out_req = PushServerAppOutputsRequest(
                run_id=run.run_id, context=context_proto
            )
            _ = driver._stub.PushServerAppOutputs(out_req)

            run_status = RunStatus(Status.FINISHED, SubStatus.COMPLETED, "")

        except Exception as ex:  # pylint: disable=broad-exception-caught
            exc_entity = "ServerApp"
            log(ERROR, "%s raised an exception", exc_entity, exc_info=ex)
            run_status = RunStatus(Status.FINISHED, SubStatus.FAILED, str(ex))

        finally:
            if run_status:
                run_status_proto = run_status_to_proto(run_status)
                driver._stub.UpdateRunStatus(
                    UpdateRunStatusRequest(
                        run_id=run.run_id, run_status=run_status_proto
                    )
                )

            # Stop log uploader for this run
            if log_uploader:
                stop_log_uploader(log_queue, log_uploader)
                log_uploader = None

        # Stop the loop if `flwr-serverapp` is expected to process a single run
        if run_once:
            break<|MERGE_RESOLUTION|>--- conflicted
+++ resolved
@@ -67,10 +67,6 @@
     )
     parser.add_argument(
         "--serverappio-api-address",
-<<<<<<< HEAD
-        "--serverappio-api-address",
-=======
->>>>>>> 1f552d0d
         type=str,
         help="Address of SuperLink's ServerAppIo API",
     )
