--- conflicted
+++ resolved
@@ -151,22 +151,6 @@
     server_app_dir = args.dir
     server_app_attr = getattr(args, "server-app")
 
-<<<<<<< HEAD
-    # Initialize GrpcDriver
-    if args.run_id is None:
-        driver = GrpcDriver(
-            driver_service_address=args.superlink,
-            root_certificates=root_certificates,
-            fab_id=args.fab_id,
-            fab_version=args.fab_version,
-        )
-    else:
-        driver = GrpcDriver(
-            driver_service_address=args.superlink,
-            root_certificates=root_certificates,
-            run_id=args.run_id,
-        )
-=======
     # Create run
     stub = GrpcDriverStub(
         driver_service_address=args.superlink, root_certificates=root_certificates
@@ -176,7 +160,6 @@
 
     # Initialize GrpcDriver
     driver = GrpcDriver(run_id=res.run_id, stub=stub)
->>>>>>> dc033864
 
     # Run the ServerApp with the Driver
     run(driver=driver, server_app_dir=server_app_dir, server_app_attr=server_app_attr)
