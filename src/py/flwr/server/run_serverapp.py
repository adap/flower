--- conflicted
+++ resolved
@@ -172,19 +172,12 @@
         )
         # Create run
         req = CreateRunRequest(fab_id=args.fab_id, fab_version=args.fab_version)
-<<<<<<< HEAD
-        res = stub.create_run(req)
-        run_id = res.run_id
-
-    # Initialize GrpcDriver
-    driver = GrpcDriver(run_id=run_id, stub=stub)
-    server_config = {}
-=======
         res: CreateRunResponse = driver._stub.CreateRun(req)  # pylint: disable=W0212
         # Overwrite driver._run_id
         driver._run_id = res.run_id  # pylint: disable=W0212
->>>>>>> f0a0db78
-
+
+    server_config = {}
+    
     # Dynamically obtain ServerApp path based on run_id
     if args.run_id is not None:
         # User provided `--run-id`, but not `server-app`
