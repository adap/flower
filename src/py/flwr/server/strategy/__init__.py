# Copyright 2020 Adap GmbH. All Rights Reserved.
#
# Licensed under the Apache License, Version 2.0 (the "License");
# you may not use this file except in compliance with the License.
# You may obtain a copy of the License at
#
#     http://www.apache.org/licenses/LICENSE-2.0
#
# Unless required by applicable law or agreed to in writing, software
# distributed under the License is distributed on an "AS IS" BASIS,
# WITHOUT WARRANTIES OR CONDITIONS OF ANY KIND, either express or implied.
# See the License for the specific language governing permissions and
# limitations under the License.
# ==============================================================================
"""Contains the strategy abstraction and different implementations."""


from .default import DefaultStrategy as DefaultStrategy
from .fast_and_slow import FastAndSlow as FastAndSlow
from .fault_tolerant_fedavg import FaultTolerantFedAvg as FaultTolerantFedAvg
from .fedadagrad import FedAdagrad as FedAdagrad
from .fedadam import FedAdam as FedAdam
from .fedavg import FedAvg as FedAvg
from .fedfs_v0 import FedFSv0 as FedFSv0
from .fedfs_v1 import FedFSv1 as FedFSv1
<<<<<<< HEAD
from .sec_agg_fedavg import SecAggFedAvg as SecAggFedAvg
from .sec_agg_strategy import SecAggStrategy as SecAggStrategy
=======
from .fedyogi import FedYogi as FedYogi
>>>>>>> df4d5e06
from .qfedavg import QFedAvg as QFedAvg
from .qfedavg import QffedAvg as QffedAvg  # Deprecated
from .strategy import Strategy as Strategy

__all__ = [
    "DefaultStrategy",
    "FastAndSlow",
    "FaultTolerantFedAvg",
    "FedAdagrad",
    "FedAdam",
    "FedAvg",
    "FedFSv0",
    "FedFSv1",
    "FedYogi",
    "QFedAvg",
    "QffedAvg",  # Deprecated
    "Strategy",
    "SecAggStrategy",
    "SecAggFedAvg"
]<|MERGE_RESOLUTION|>--- conflicted
+++ resolved
@@ -23,12 +23,9 @@
 from .fedavg import FedAvg as FedAvg
 from .fedfs_v0 import FedFSv0 as FedFSv0
 from .fedfs_v1 import FedFSv1 as FedFSv1
-<<<<<<< HEAD
 from .sec_agg_fedavg import SecAggFedAvg as SecAggFedAvg
 from .sec_agg_strategy import SecAggStrategy as SecAggStrategy
-=======
 from .fedyogi import FedYogi as FedYogi
->>>>>>> df4d5e06
 from .qfedavg import QFedAvg as QFedAvg
 from .qfedavg import QffedAvg as QffedAvg  # Deprecated
 from .strategy import Strategy as Strategy
