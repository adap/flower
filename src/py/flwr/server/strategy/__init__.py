--- conflicted
+++ resolved
@@ -17,6 +17,7 @@
 
 from .bulyan import Bulyan as Bulyan
 from .dp_strategy_wrapper_fixed_clipping import DPStrategyWrapperServerSideFixedClipping
+from .dp_strategy_wrapper_adaptive_clipping import DPStrategyWrapperClientSideAdaptiveClipping
 from .dpfedavg_adaptive import DPFedAvgAdaptive as DPFedAvgAdaptive
 from .dpfedavg_fixed import DPFedAvgFixed as DPFedAvgFixed
 from .fault_tolerant_fedavg import FaultTolerantFedAvg as FaultTolerantFedAvg
@@ -58,9 +59,6 @@
     "DPFedAvgAdaptive",
     "DPFedAvgFixed",
     "Strategy",
-<<<<<<< HEAD
     "DPStrategyWrapperClientSideAdaptiveClipping",
-=======
     "DPStrategyWrapperServerSideFixedClipping",
->>>>>>> 8cde98e5
 ]