# Copyright 2025 Flower Labs GmbH. All Rights Reserved.
#
# Licensed under the Apache License, Version 2.0 (the "License");
# you may not use this file except in compliance with the License.
# You may obtain a copy of the License at
#
#     http://www.apache.org/licenses/LICENSE-2.0
#
# Unless required by applicable law or agreed to in writing, software
# distributed under the License is distributed on an "AS IS" BASIS,
# WITHOUT WARRANTIES OR CONDITIONS OF ANY KIND, either express or implied.
# See the License for the specific language governing permissions and
# limitations under the License.
# ==============================================================================
"""Tests for grid SDK."""


import time
import unittest
from unittest.mock import Mock, patch

import grpc

<<<<<<< HEAD
from flwr.common import DEFAULT_TTL, RecordSet
from flwr.common.message import Error, Message
=======
from flwr.common import DEFAULT_TTL, RecordDict
from flwr.common.message import Error
>>>>>>> 78fa6399
from flwr.proto.run_pb2 import (  # pylint: disable=E0611
    GetRunRequest,
    GetRunResponse,
    Run,
)
from flwr.proto.serverappio_pb2 import (  # pylint: disable=E0611
    GetNodesRequest,
    PullResMessagesRequest,
    PushInsMessagesRequest,
)

from ..superlink.linkstate.linkstate_test import create_res_message
from .grpc_grid import GrpcGrid


class TestGrpcGrid(unittest.TestCase):
    """Tests for `GrpcGrid` class."""

    def setUp(self) -> None:
        """Initialize mock GrpcServerAppIoStub and Grid instance before each test."""

        def _mock_fn(req: GetRunRequest) -> GetRunResponse:
            return GetRunResponse(
                run=Run(
                    run_id=req.run_id,
                    fab_id="mock/mock",
                    fab_version="v1.0.0",
                    fab_hash="9f86d08",
                )
            )

        self.mock_stub = Mock()
        self.mock_channel = Mock()
        self.mock_stub.GetRun.side_effect = _mock_fn
        self.grid = GrpcGrid()
        self.grid._grpc_stub = self.mock_stub  # pylint: disable=protected-access
        self.grid._channel = self.mock_channel  # pylint: disable=protected-access
        self.grid.set_run(run_id=61016)

    def test_init_grpc_grid(self) -> None:
        """Test GrpcServerAppIoStub initialization."""
        # Assert
        self.assertEqual(self.grid.run.run_id, 61016)
        self.assertEqual(self.grid.run.fab_id, "mock/mock")
        self.assertEqual(self.grid.run.fab_version, "v1.0.0")
        self.assertEqual(self.grid.run.fab_hash, "9f86d08")
        self.mock_stub.GetRun.assert_called_once()

    def test_get_nodes(self) -> None:
        """Test retrieval of nodes."""
        # Prepare
        mock_response = Mock()
        mock_response.nodes = [Mock(node_id=404), Mock(node_id=200)]
        self.mock_stub.GetNodes.return_value = mock_response

        # Execute
        node_ids = self.grid.get_node_ids()
        args, kwargs = self.mock_stub.GetNodes.call_args

        # Assert
        self.mock_stub.GetRun.assert_called_once()
        self.assertEqual(len(args), 1)
        self.assertEqual(len(kwargs), 0)
        self.assertIsInstance(args[0], GetNodesRequest)
        self.assertEqual(args[0].run_id, 61016)
        self.assertEqual(node_ids, [404, 200])

    def test_push_messages_valid(self) -> None:
        """Test pushing valid messages."""
        # Prepare
        mock_response = Mock(message_ids=["id1", "id2"])
        self.mock_stub.PushMessages.return_value = mock_response
<<<<<<< HEAD
        msgs = [Message(RecordSet(), 0, "query") for _ in range(2)]
=======
        msgs = [
            self.grid.create_message(RecordDict(), "query", 0, "", DEFAULT_TTL)
            for _ in range(2)
        ]
>>>>>>> 78fa6399

        # Execute
        msg_ids = self.grid.push_messages(msgs)
        args, kwargs = self.mock_stub.PushMessages.call_args

        # Assert
        self.mock_stub.GetRun.assert_called_once()
        self.assertEqual(len(args), 1)
        self.assertEqual(len(kwargs), 0)
        self.assertIsInstance(args[0], PushInsMessagesRequest)
        self.assertEqual(msg_ids, mock_response.message_ids)
        for message in args[0].messages_list:
            self.assertEqual(message.metadata.run_id, 61016)

    def test_push_messages_invalid(self) -> None:
        """Test pushing invalid messages."""
        # Prepare
        mock_response = Mock(message_ids=["id1", "id2"])
        self.mock_stub.PushMessages.return_value = mock_response
<<<<<<< HEAD
        msgs = [Message(RecordSet(), 0, "query") for _ in range(2)]
=======
        msgs = [
            self.grid.create_message(RecordDict(), "query", 0, "", DEFAULT_TTL)
            for _ in range(2)
        ]
>>>>>>> 78fa6399
        # Use invalid run_id
        msgs[1].metadata.__dict__["_message_id"] = "invalid message id"

        # Execute and assert
        with self.assertRaises(ValueError):
            self.grid.push_messages(msgs)

    def test_pull_messages_with_given_message_ids(self) -> None:
        """Test pulling messages with specific message IDs."""
        # Prepare
        mock_response = Mock()
        # A Message must have either content or error set so we prepare
        run_id = 12345
        ok_message = create_res_message(src_node_id=123, dst_node_id=456, run_id=run_id)
        ok_message.metadata.reply_to_message_id = "id2"

        error_message = create_res_message(
            src_node_id=123, dst_node_id=789, run_id=run_id, error=Error(code=0)
        )
        error_message.metadata.reply_to_message_id = "id3"
        # The response from the ServerAppIoServicer is in the form of Protobuf Messages
        mock_response.messages_list = [ok_message, error_message]
        self.mock_stub.PullMessages.return_value = mock_response
        msg_ids = ["id1", "id2", "id3"]

        # Execute
        msgs = self.grid.pull_messages(msg_ids)
        reply_tos = {msg.metadata.reply_to_message_id for msg in msgs}
        args, kwargs = self.mock_stub.PullMessages.call_args

        # Assert
        self.mock_stub.GetRun.assert_called_once()
        self.assertEqual(len(args), 1)
        self.assertEqual(len(kwargs), 0)
        self.assertIsInstance(args[0], PullResMessagesRequest)
        self.assertEqual(args[0].message_ids, msg_ids)
        self.assertEqual(reply_tos, {"id2", "id3"})

    def test_send_and_receive_messages_complete(self) -> None:
        """Test send and receive all messages successfully."""
        # Prepare
        mock_response = Mock(message_ids=["id1"])
        self.mock_stub.PushMessages.return_value = mock_response
        # The response message must include either `content` (i.e. a recorddict) or
        # an `Error`. We choose the latter in this case
        run_id = 1234
        mssg = create_res_message(
            src_node_id=123, dst_node_id=456, run_id=run_id, error=Error(code=0)
        )
        mssg.metadata.reply_to_message_id = "id1"
        message_res_list = [mssg]

        mock_response.messages_list = message_res_list
        self.mock_stub.PullMessages.return_value = mock_response
        msgs = [self.grid.create_message(RecordDict(), "query", 0, "", DEFAULT_TTL)]

        # Execute
        ret_msgs = list(self.grid.send_and_receive(msgs))

        # Assert
        self.assertEqual(len(ret_msgs), 1)
        self.assertEqual(ret_msgs[0].metadata.reply_to_message_id, "id1")

    def test_send_and_receive_messages_timeout(self) -> None:
        """Test send and receive messages but time out."""
        # Prepare
        sleep_fn = time.sleep
        mock_response = Mock(message_ids=["id1"])
        self.mock_stub.PushMessages.return_value = mock_response
        mock_response = Mock(messages_list=[])
        self.mock_stub.PullMessages.return_value = mock_response
        msgs = [self.grid.create_message(RecordDict(), "query", 0, "", DEFAULT_TTL)]

        # Execute
        with patch("time.sleep", side_effect=lambda t: sleep_fn(t * 0.01)):
            start_time = time.time()
            ret_msgs = list(self.grid.send_and_receive(msgs, timeout=0.15))

        # Assert
        self.assertLess(time.time() - start_time, 0.2)
        self.assertEqual(len(ret_msgs), 0)

    def test_del_with_initialized_grid(self) -> None:
        """Test cleanup behavior when Grid is initialized."""
        # Execute
        self.grid.close()

        # Assert
        self.mock_channel.close.assert_called_once()

    def test_del_with_uninitialized_grid(self) -> None:
        """Test cleanup behavior when Grid is not initialized."""
        # Prepare
        self.grid._grpc_stub = None  # pylint: disable=protected-access
        self.grid._channel = None  # pylint: disable=protected-access

        # Execute
        self.grid.close()

        # Assert
        self.mock_channel.close.assert_not_called()

    def test_simple_retry_mechanism_get_nodes(self) -> None:
        """Test retry mechanism with the get_node_ids method."""
        # Prepare
        grpc_exc = grpc.RpcError()
        grpc_exc.code = lambda: grpc.StatusCode.UNAVAILABLE
        mock_get_nodes = Mock()
        mock_get_nodes.side_effect = [
            grpc_exc,
            Mock(nodes=[Mock(node_id=404)]),
        ]
        # Make pylint happy
        # pylint: disable=protected-access
        self.grid._grpc_stub = Mock(
            GetNodes=lambda *args, **kwargs: self.grid._retry_invoker.invoke(
                mock_get_nodes, *args, **kwargs
            )
        )
        # pylint: enable=protected-access

        # Execute
        with patch("time.sleep", side_effect=lambda _: None):
            node_ids = self.grid.get_node_ids()

        # Assert
        self.assertIn(404, node_ids)
        self.assertEqual(mock_get_nodes.call_count, 2)<|MERGE_RESOLUTION|>--- conflicted
+++ resolved
@@ -21,13 +21,8 @@
 
 import grpc
 
-<<<<<<< HEAD
-from flwr.common import DEFAULT_TTL, RecordSet
+from flwr.common import DEFAULT_TTL, RecordDict
 from flwr.common.message import Error, Message
-=======
-from flwr.common import DEFAULT_TTL, RecordDict
-from flwr.common.message import Error
->>>>>>> 78fa6399
 from flwr.proto.run_pb2 import (  # pylint: disable=E0611
     GetRunRequest,
     GetRunResponse,
@@ -100,14 +95,7 @@
         # Prepare
         mock_response = Mock(message_ids=["id1", "id2"])
         self.mock_stub.PushMessages.return_value = mock_response
-<<<<<<< HEAD
-        msgs = [Message(RecordSet(), 0, "query") for _ in range(2)]
-=======
-        msgs = [
-            self.grid.create_message(RecordDict(), "query", 0, "", DEFAULT_TTL)
-            for _ in range(2)
-        ]
->>>>>>> 78fa6399
+        msgs = [Message(RecordDict(), 0, "query") for _ in range(2)]
 
         # Execute
         msg_ids = self.grid.push_messages(msgs)
@@ -127,14 +115,7 @@
         # Prepare
         mock_response = Mock(message_ids=["id1", "id2"])
         self.mock_stub.PushMessages.return_value = mock_response
-<<<<<<< HEAD
-        msgs = [Message(RecordSet(), 0, "query") for _ in range(2)]
-=======
-        msgs = [
-            self.grid.create_message(RecordDict(), "query", 0, "", DEFAULT_TTL)
-            for _ in range(2)
-        ]
->>>>>>> 78fa6399
+        msgs = [Message(RecordDict(), 0, "query") for _ in range(2)]
         # Use invalid run_id
         msgs[1].metadata.__dict__["_message_id"] = "invalid message id"
 
