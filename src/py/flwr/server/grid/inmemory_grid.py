--- conflicted
+++ resolved
@@ -20,11 +20,7 @@
 from typing import Optional, cast
 from uuid import UUID
 
-<<<<<<< HEAD
-from flwr.common import Message, RecordSet
-=======
-from flwr.common import DEFAULT_TTL, Message, Metadata, RecordDict
->>>>>>> 78fa6399
+from flwr.common import Message, RecordDict
 from flwr.common.constant import SUPERLINK_NODE_ID
 from flwr.common.logger import warn_deprecated_feature
 from flwr.common.typing import Run
