--- conflicted
+++ resolved
@@ -20,7 +20,6 @@
 from typing import Optional
 
 from flwr.common import Message, RecordSet
-from flwr.common.logger import warn_deprecated_feature_with_example
 from flwr.common.typing import Run
 
 
@@ -33,11 +32,7 @@
 
         If a Run with the specified `run_id` exists, a local Run
         object will be created. It enables further functionality
-<<<<<<< HEAD
-        in the Grid, such as sending `Messages`.
-=======
         in the grid, such as sending `Messages`.
->>>>>>> 21cc92e1
 
         Parameters
         ----------
@@ -166,29 +161,5 @@
         """
 
 
-<<<<<<< HEAD
-GRID_USAGE_EXAMPLE = """
-            app = ServerApp()
-        
-            @app.main()
-            def main(grid: Grid, context: Context) -> None:
-                # Your existing ServerApp code ...
-"""
-
-
 class Driver(Grid):
-    """Deprecated abstract base class for Driver"""
-
-    def __init__(self) -> None:
-        warn_deprecated_feature_with_example(
-            deprecation_message="The `Driver` class will be deprecated in "
-            "future versions of Flower. Please use `Grid` instead.",
-            example_message="In the signature of your ServerApp, pass `Grid` "
-            "instead of `Driver`. For example: ",
-            code_example=GRID_USAGE_EXAMPLE,
-        )
-        super().__init__()
-=======
-class Driver(Grid):
-    """Deprecated abstract base class for Driver. Use Grid instead."""
->>>>>>> 21cc92e1
+    """Deprecated abstract base class for Driver. Use Grid instead."""