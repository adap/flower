--- conflicted
+++ resolved
@@ -45,7 +45,6 @@
 )
 from flwr.proto.serverappio_pb2_grpc import ServerAppIoStub  # pylint: disable=E0611
 
-from .grid import Driver
 
 ERROR_MESSAGE_PUSH_MESSAGES_RESOURCE_EXHAUSTED = """
 
@@ -76,13 +75,8 @@
 """
 
 
-<<<<<<< HEAD
 class GrpcGrid(Grid):
     """`GrpcGrid` provides an interface to the ServerAppIo API.
-=======
-class GrpcDriver(Driver):
-    """`GrpcDriver` provides an interface to the ServerAppIo API.
->>>>>>> 932b7d3f
 
     Parameters
     ----------
