--- conflicted
+++ resolved
@@ -22,11 +22,7 @@
 
 import grpc
 
-<<<<<<< HEAD
-from flwr.common import Message, RecordSet
-=======
-from flwr.common import DEFAULT_TTL, Message, Metadata, RecordDict
->>>>>>> 78fa6399
+from flwr.common import Message, RecordDict
 from flwr.common.constant import (
     SERVERAPPIO_API_DEFAULT_CLIENT_ADDRESS,
     SUPERLINK_NODE_ID,
