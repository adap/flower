# Copyright 2020 Adap GmbH. All Rights Reserved.
#
# Licensed under the Apache License, Version 2.0 (the "License");
# you may not use this file except in compliance with the License.
# You may obtain a copy of the License at
#
#     http://www.apache.org/licenses/LICENSE-2.0
#
# Unless required by applicable law or agreed to in writing, software
# distributed under the License is distributed on an "AS IS" BASIS,
# WITHOUT WARRANTIES OR CONDITIONS OF ANY KIND, either express or implied.
# See the License for the specific language governing permissions and
# limitations under the License.
# ==============================================================================
"""Flower TensorBoard utilities."""


import os
from datetime import datetime
<<<<<<< HEAD
from logging import WARN
=======
>>>>>>> 31c00d80
from typing import Callable, Dict, List, Optional, Tuple, Union, cast

from flwr.common import EvaluateRes, Scalar
from flwr.common.logger import log
from flwr.server.client_proxy import ClientProxy
from flwr.server.strategy import Strategy

try:
<<<<<<< HEAD
    import tensorflow as TF
except ModuleNotFoundError:
    TF = None

MISSING_EXTRA_TF = """
Extra dependency required for using tensorboard are missing.
The program will continue without tensorboard.
=======
    import tensorflow as tf
except ImportError:
    tf = None
>>>>>>> 31c00d80

In order to use tensorboard, install `tensorflow` with the following command:

<<<<<<< HEAD
    `pip install tensorflow`.
"""


=======
>>>>>>> 31c00d80
def tensorboard(logdir: str) -> Callable[[Strategy], Strategy]:
    """TensorBoard logger for Flower strategies.

    It will log loss, num_examples and all metrics which are of type float or int.

    This can either be used as a decorator as shown in the example variant 1
    or directly as shown in the example variant 2.

    Example:
        # Variant 1
        @tensorboard(logdir=LOGDIR)
        class CustomStrategy(FedAvg):
            pass

        strategy = CustomStrategy()

        # Variant 2
        strategy = tensorboard(logdir=LOGDIR)(FedAvg)()
    """
    print(
        "\n\t\033[32mStart TensorBoard with the following parameters"
        f"\n\t$ tensorboard --logdir {logdir}\033[39m\n"
    )
    # Create logdir if it does not yet exist
    os.makedirs(logdir, exist_ok=True)

    # To allow multiple runs and group those we will create a subdir
    # in the logdir which is named as number of directories in logdir + 1
    run_id = str(
        len(
            [
                name
                for name in os.listdir(logdir)
                if os.path.isdir(os.path.join(logdir, name))
            ]
        )
    )
    run_id = run_id + "-" + datetime.now().strftime("%Y%m%dT%H%M%S")
    logdir_run = os.path.join(logdir, run_id)

    def decorator(strategy_class: Strategy) -> Strategy:
        """Return overloaded Strategy Wrapper."""

        if TF is None:
            log(WARN, MISSING_EXTRA_TF)
            return strategy_class

        class TBWrapper(strategy_class):  # type: ignore
            """Strategy wrapper that hooks into some methods for TensorBoard logging."""

            def aggregate_evaluate(
                self,
                server_round: int,
                results: List[Tuple[ClientProxy, EvaluateRes]],
                failures: List[Union[Tuple[ClientProxy, EvaluateRes], BaseException]],
            ) -> Tuple[Optional[float], Dict[str, Scalar]]:
                """Hooks into aggregate_evaluate for TensorBoard logging purpose."""
                # Execute decorated function and extract results for logging
                # They will be returned at the end of this function but also
                # used for logging
                loss_aggregated, config = super().aggregate_evaluate(
                    server_round,
                    results,
                    failures,
                )

                # Server logs
                writer = TF.summary.create_file_writer(
                    os.path.join(logdir_run, "server")
                )

                # Write aggregated loss
                with writer.as_default(
                    step=server_round
                ):  # pylint: disable=not-context-manager
                    TF.summary.scalar(
                        "server/loss_aggregated", loss_aggregated, step=server_round
                    )
                    writer.flush()

                if len(results) == 0:
                    return loss_aggregated, config

                # Client logs
                for client, evaluate_res in results:
                    loss, num_examples, metrics = (
                        evaluate_res.loss,
                        evaluate_res.num_examples,
                        evaluate_res.metrics,
                    )

                    writer = TF.summary.create_file_writer(
                        os.path.join(logdir_run, "clients", client.cid)
                    )
                    with writer.as_default(  # pylint: disable=not-context-manager
                        step=server_round
                    ):
                        TF.summary.scalar("clients/loss", loss)
                        TF.summary.scalar("clients/num_examples", num_examples)
                        if metrics is not None:
                            for key, value in metrics.items():
                                if type(value) in [int, float]:
                                    TF.summary.scalar(f"clients/{key}", value)
                        writer.flush()

                return loss_aggregated, config

        return cast(Strategy, TBWrapper)

    return decorator<|MERGE_RESOLUTION|>--- conflicted
+++ resolved
@@ -17,10 +17,7 @@
 
 import os
 from datetime import datetime
-<<<<<<< HEAD
 from logging import WARN
-=======
->>>>>>> 31c00d80
 from typing import Callable, Dict, List, Optional, Tuple, Union, cast
 
 from flwr.common import EvaluateRes, Scalar
@@ -29,7 +26,6 @@
 from flwr.server.strategy import Strategy
 
 try:
-<<<<<<< HEAD
     import tensorflow as TF
 except ModuleNotFoundError:
     TF = None
@@ -37,21 +33,13 @@
 MISSING_EXTRA_TF = """
 Extra dependency required for using tensorboard are missing.
 The program will continue without tensorboard.
-=======
-    import tensorflow as tf
-except ImportError:
-    tf = None
->>>>>>> 31c00d80
 
 In order to use tensorboard, install `tensorflow` with the following command:
 
-<<<<<<< HEAD
     `pip install tensorflow`.
 """
 
 
-=======
->>>>>>> 31c00d80
 def tensorboard(logdir: str) -> Callable[[Strategy], Strategy]:
     """TensorBoard logger for Flower strategies.
 
