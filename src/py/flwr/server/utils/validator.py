--- conflicted
+++ resolved
@@ -116,26 +116,6 @@
     metadata = message.metadata
 
     if metadata.message_id != "":
-<<<<<<< HEAD
-        validation_errors.append("non-empty `message_id`")
-
-    # Created/delivered/TTL/Pushed
-    if (
-        metadata.created_at < 1711497600.0
-    ):  # unix timestamp of 27 March 2024 00h:00m:00s UTC
-        validation_errors.append(
-            "`created_at` must be a float that records the unix timestamp "
-            "in seconds when the message was created."
-        )
-    if metadata.ttl <= 0:
-        validation_errors.append("`ttl` must be higher than zero")
-
-    # TODO: removed since this check is better to do in the method itself
-    # Verify TTL and created_at time
-    # current_time = time.time()
-    # if metadata.created_at + metadata.ttl <= current_time:
-    #     validation_errors.append("Task TTL has expired")
-=======
         validation_errors.append("non-empty `metadata.message_id`")
 
     # Created/delivered/TTL/Pushed
@@ -149,11 +129,11 @@
     if metadata.ttl <= 0:
         validation_errors.append("`metadata.ttl` must be higher than zero")
 
+    # TODO: removed since this check is better to do in the method itself
     # Verify TTL and created_at time
-    current_time = time.time()
-    if metadata.created_at + metadata.ttl <= current_time:
-        validation_errors.append("Message TTL has expired")
->>>>>>> eb56761a
+    # current_time = time.time()
+    # if metadata.created_at + metadata.ttl <= current_time:
+    #     validation_errors.append("Task TTL has expired")
 
     # Source node is set and is not zero
     if not metadata.src_node_id:
@@ -176,23 +156,6 @@
     # Link respose to original message
     if not is_reply_message:
         if metadata.reply_to_message != "":
-<<<<<<< HEAD
-            validation_errors.append("metadata.reply_to_message MUST not be set.")
-        if metadata.src_node_id != SUPERLINK_NODE_ID:
-            validation_errors.append(
-                f"`metadata.src_node_id` is not {SUPERLINK_NODE_ID}"
-            )
-        if metadata.dst_node_id == SUPERLINK_NODE_ID:
-            validation_errors.append(f"`metadata.dst_node_id` is {SUPERLINK_NODE_ID}")
-    else:
-        if metadata.reply_to_message == "":
-            validation_errors.append("metadata.reply_to_message MUST be set.")
-        if metadata.src_node_id == SUPERLINK_NODE_ID:
-            validation_errors.append(f"`metadata.src_node_id` is {SUPERLINK_NODE_ID}")
-        if metadata.dst_node_id != SUPERLINK_NODE_ID:
-            validation_errors.append(
-                f"`metadata.dst_node_id` is not {SUPERLINK_NODE_ID}"
-=======
             validation_errors.append("`metadata.reply_to_message` MUST not be set.")
         if metadata.src_node_id != SUPERLINK_NODE_ID:
             validation_errors.append(
@@ -212,7 +175,6 @@
         if metadata.dst_node_id != SUPERLINK_NODE_ID:
             validation_errors.append(
                 f"`metadata.dst_node_id` is not {SUPERLINK_NODE_ID} (SuperLink node ID)"
->>>>>>> eb56761a
             )
 
     return validation_errors