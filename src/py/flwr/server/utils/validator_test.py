# Copyright 2023 Flower Labs GmbH. All Rights Reserved.
#
# Licensed under the Apache License, Version 2.0 (the "License");
# you may not use this file except in compliance with the License.
# You may obtain a copy of the License at
#
#     http://www.apache.org/licenses/LICENSE-2.0
#
# Unless required by applicable law or agreed to in writing, software
# distributed under the License is distributed on an "AS IS" BASIS,
# WITHOUT WARRANTIES OR CONDITIONS OF ANY KIND, either express or implied.
# See the License for the specific language governing permissions and
# limitations under the License.
# ==============================================================================
"""Validator tests."""


import time
import unittest
from typing import Optional

from parameterized import parameterized

from flwr.common import DEFAULT_TTL, Error, Message, Metadata, RecordSet
from flwr.common.constant import SUPERLINK_NODE_ID
from flwr.proto import recordset_pb2
from flwr.proto.node_pb2 import Node  # pylint: disable=E0611
from flwr.proto.task_pb2 import Task, TaskIns, TaskRes  # pylint: disable=E0611

from .validator import validate_message, validate_task_ins_or_res
<<<<<<< HEAD
=======


def create_message(  # pylint: disable=R0913, R0917
    message_id: str = "",
    src_node_id: int = SUPERLINK_NODE_ID,
    dst_node_id: int = 456,
    ttl: int = DEFAULT_TTL,
    reply_to_message: str = "",
    has_content: bool = True,
    has_error: bool = False,
    msg_type: str = "mock",
) -> Message:
    """Create a Message for testing.

    By default, it creates a valid instruction message containing a RecordSet.
    """
    metadata = Metadata(
        run_id=0,
        message_id=message_id,
        src_node_id=src_node_id,
        dst_node_id=dst_node_id,
        reply_to_message=reply_to_message,
        group_id="",
        ttl=ttl,
        message_type=msg_type,
    )
    ret = Message(metadata=metadata, content=RecordSet())
    if not has_content:
        ret.__dict__["_content"] = None
    if has_error:
        ret.__dict__["_error"] = Error(0)
    return ret
>>>>>>> eb56761a


class ValidatorTest(unittest.TestCase):
    """Test validation code in state."""

    def test_task_ins(self) -> None:
        """Test is_valid task_ins."""
        # Prepare
        # (consumer_node_id)
        valid_ins = [(1234), (4567)]
        invalid_ins = [(SUPERLINK_NODE_ID)]

        # Execute & Assert
        for consumer_node_id in valid_ins:
            msg = create_task_ins(consumer_node_id)
            val_errors = validate_task_ins_or_res(msg)
            self.assertFalse(val_errors)

        for consumer_node_id in invalid_ins:
            msg = create_task_ins(consumer_node_id)
            val_errors = validate_task_ins_or_res(msg)
            self.assertTrue(val_errors)

    def test_is_valid_task_res(self) -> None:
        """Test is_valid task_res."""
        # Prepare
        # (producer_node_id, ancestry)
        valid_res: list[tuple[int, list[str]]] = [
            (1234, [str(SUPERLINK_NODE_ID)]),
        ]

        invalid_res: list[tuple[int, list[str]]] = [
            (SUPERLINK_NODE_ID, []),
            (SUPERLINK_NODE_ID, ["1234"]),
            (1234, []),
        ]

        # Execute & Assert
        for producer_node_id, ancestry in valid_res:
            msg = create_task_res(producer_node_id, ancestry)
            val_errors = validate_task_ins_or_res(msg)
            self.assertFalse(val_errors)

        for producer_node_id, ancestry in invalid_res:
            msg = create_task_res(producer_node_id, ancestry)
            val_errors = validate_task_ins_or_res(msg)
            self.assertTrue(val_errors, (producer_node_id, ancestry))

    def test_task_ttl_expired(self) -> None:
        """Test validation for expired Task TTL."""
        # Prepare an expired TaskIns
        expired_task_ins = create_task_ins(0)
        expired_task_ins.task.created_at = time.time() - 10  # 10 seconds ago
        expired_task_ins.task.ttl = 6  # 6 seconds TTL

        expired_task_res = create_task_res(0, ["1"])
        expired_task_res.task.created_at = time.time() - 10  # 10 seconds ago
        expired_task_res.task.ttl = 6  # 6 seconds TTL

        # Execute & Assert
        val_errors_ins = validate_task_ins_or_res(expired_task_ins)
        self.assertIn("Task TTL has expired", val_errors_ins)

        val_errors_res = validate_task_ins_or_res(expired_task_res)
        self.assertIn("Task TTL has expired", val_errors_res)

    @parameterized.expand(  # type: ignore
        [
<<<<<<< HEAD
            (
                "",
                SUPERLINK_NODE_ID,
                456,
                DEFAULT_TTL,
                "",
                RecordSet(),
                None,
                "mock",
                False,
                False,
            ),  # Should pass
            (
                "",
                SUPERLINK_NODE_ID,
                456,
                DEFAULT_TTL,
                "",
                None,
                Error(0),
                "mock",
                False,
                False,
            ),  # Should pass
            (
                "123",
                SUPERLINK_NODE_ID,
                456,
                DEFAULT_TTL,
                "",
                RecordSet(),
                None,
                "mock",
                False,
                True,
            ),  # message_id is set
            (
                "",
                SUPERLINK_NODE_ID,
                456,
                0,
                "",
                RecordSet(),
                None,
                "mock",
                False,
                True,
            ),  # ttl is zero
            (
                "",
                None,
                456,
                DEFAULT_TTL,
                "",
                RecordSet(),
                None,
                "mock",
                False,
                True,
            ),  # unset src_node_id
            (
                "",
                SUPERLINK_NODE_ID,
                None,
                DEFAULT_TTL,
                "",
                RecordSet(),
                None,
                "mock",
                False,
                True,
            ),  # unset dst_node_id
            (
                "",
                SUPERLINK_NODE_ID,
                SUPERLINK_NODE_ID,
                DEFAULT_TTL,
                "",
                RecordSet(),
                None,
                "mock",
                False,
                True,
            ),  # dst_node_id is SUPERLINK
            (
                "",
                SUPERLINK_NODE_ID,
                456,
                DEFAULT_TTL,
                "",
                RecordSet(),
                None,
                "",
                False,
                True,
            ),  # message_type unset
            (
                "",
                SUPERLINK_NODE_ID,
                456,
                DEFAULT_TTL,
                "",
                None,
                None,
                "mock",
                False,
                True,
            ),  # message has both content and error unset
            (
                "",
                SUPERLINK_NODE_ID,
                456,
                DEFAULT_TTL,
                "",
                RecordSet(),
                Error(0),
                "mock",
                False,
                True,
            ),  # message has both content and error set
            (
                "",
                SUPERLINK_NODE_ID,
                456,
                DEFAULT_TTL,
                "789",
                RecordSet(),
                None,
                "mock",
                False,
                True,
            ),  # reply_to_message is set it's not a reply message
            (
                "",
                SUPERLINK_NODE_ID,
                456,
                DEFAULT_TTL,
                "",
                RecordSet(),
                None,
                "mock",
                True,
                True,
            ),  # reply_to_message isn't set in reply message
            (
                "",
                123,
                456,
                DEFAULT_TTL,
                "blabla",
                RecordSet(),
                None,
                "mock",
                True,
                True,
            ),  # is reply message but dst_node_id isn't superlink
        ]
    )
    # pylint: disable-next=too-many-arguments,too-many-positional-arguments
    def test_message(
        self,
        message_id: str,
        src_node_id: Optional[int],
        dst_node_id: Optional[int],
        ttl: int,
        reply_to_message: str,
        content: Optional[RecordSet],
        error: Optional[Error],
        msg_type: str,
        is_reply: bool,
        should_fail: bool,
    ) -> None:
        """Test is_valid message."""
        metadata = Metadata(
            run_id=0,
            message_id=message_id,
            src_node_id=src_node_id,  # type: ignore
            dst_node_id=dst_node_id,  # type: ignore
            reply_to_message=reply_to_message,
            group_id="",
            ttl=ttl,
            message_type=msg_type,
        )

        if content is None and error is None:
            message = Message(metadata=metadata, content=RecordSet())
            # pylint: disable-next=protected-access
            message._content = None  # type: ignore
        elif content is not None and error is not None:
            message = Message(metadata=metadata, content=content)
            # pylint: disable-next=protected-access
            message._error = error  # type: ignore
        else:
            # Normal creation
            message = Message(metadata=metadata, content=content, error=error)

        # Execute & Assert
        val_errors = validate_message(message, is_reply_message=is_reply)
=======
            # Valid messages
            (create_message(), False, False),
            (create_message(has_content=False, has_error=True), False, False),
            # `message_id` is set
            (create_message(message_id="123"), False, True),
            # `ttl` is zero
            (create_message(ttl=0), False, True),
            # `src_node_id` is not set
            (create_message(src_node_id=0), False, True),
            # `dst_node_id` is not set
            (create_message(dst_node_id=0), False, True),
            # `dst_node_id` is SUPERLINK
            (create_message(dst_node_id=SUPERLINK_NODE_ID), False, True),
            # `message_type` is not set
            (create_message(msg_type=""), False, True),
            # Both `content` and `error` are not set
            (create_message(has_content=False), False, True),
            # Both `content` and `error` are set
            (create_message(has_error=True), False, True),
            # `reply_to_message` is set in a non-reply message
            (create_message(reply_to_message="789"), False, True),
            # `reply_to_message` is not set in reply message
            (create_message(), True, True),
            # `dst_node_id` is not SuperLink in reply message
            (create_message(src_node_id=123, reply_to_message="blabla"), True, True),
        ]
    )
    def test_message(self, message: Message, is_reply: bool, should_fail: bool) -> None:
        """Test is_valid message."""
        # Execute
        val_errors = validate_message(message, is_reply_message=is_reply)

        # Assert
>>>>>>> eb56761a
        if should_fail:
            self.assertTrue(val_errors)
        else:
            self.assertFalse(val_errors)


def create_task_ins(
    consumer_node_id: int,
    delivered_at: str = "",
) -> TaskIns:
    """Create a TaskIns for testing."""
    consumer = Node(
        node_id=consumer_node_id,
    )
    task = TaskIns(
        task_id="",
        group_id="",
        run_id=0,
        task=Task(
            delivered_at=delivered_at,
            producer=Node(node_id=SUPERLINK_NODE_ID),
            consumer=consumer,
            task_type="mock",
<<<<<<< HEAD
            recordset=recordset_pb2.RecordSet(  # pylint: disable=E1101
                parameters={}, metrics={}, configs={}
            ),
=======
            recordset=recordset_pb2.RecordSet(),  # pylint: disable=E1101
>>>>>>> eb56761a
            ttl=DEFAULT_TTL,
            created_at=time.time(),
        ),
    )

    return task


def create_task_res(
    producer_node_id: int,
    ancestry: list[str],
) -> TaskRes:
    """Create a TaskRes for testing."""
    task_res = TaskRes(
        task_id="",
        group_id="",
        run_id=0,
        task=Task(
            producer=Node(node_id=producer_node_id),
            consumer=Node(node_id=SUPERLINK_NODE_ID),
            ancestry=ancestry,
            task_type="mock",
<<<<<<< HEAD
            recordset=recordset_pb2.RecordSet(  # pylint: disable=E1101
                parameters={}, metrics={}, configs={}
            ),
=======
            recordset=recordset_pb2.RecordSet(),  # pylint: disable=E1101
>>>>>>> eb56761a
            ttl=DEFAULT_TTL,
            created_at=time.time(),
        ),
    )

    return task_res<|MERGE_RESOLUTION|>--- conflicted
+++ resolved
@@ -28,8 +28,6 @@
 from flwr.proto.task_pb2 import Task, TaskIns, TaskRes  # pylint: disable=E0611
 
 from .validator import validate_message, validate_task_ins_or_res
-<<<<<<< HEAD
-=======
 
 
 def create_message(  # pylint: disable=R0913, R0917
@@ -62,7 +60,6 @@
     if has_error:
         ret.__dict__["_error"] = Error(0)
     return ret
->>>>>>> eb56761a
 
 
 class ValidatorTest(unittest.TestCase):
@@ -131,206 +128,6 @@
 
     @parameterized.expand(  # type: ignore
         [
-<<<<<<< HEAD
-            (
-                "",
-                SUPERLINK_NODE_ID,
-                456,
-                DEFAULT_TTL,
-                "",
-                RecordSet(),
-                None,
-                "mock",
-                False,
-                False,
-            ),  # Should pass
-            (
-                "",
-                SUPERLINK_NODE_ID,
-                456,
-                DEFAULT_TTL,
-                "",
-                None,
-                Error(0),
-                "mock",
-                False,
-                False,
-            ),  # Should pass
-            (
-                "123",
-                SUPERLINK_NODE_ID,
-                456,
-                DEFAULT_TTL,
-                "",
-                RecordSet(),
-                None,
-                "mock",
-                False,
-                True,
-            ),  # message_id is set
-            (
-                "",
-                SUPERLINK_NODE_ID,
-                456,
-                0,
-                "",
-                RecordSet(),
-                None,
-                "mock",
-                False,
-                True,
-            ),  # ttl is zero
-            (
-                "",
-                None,
-                456,
-                DEFAULT_TTL,
-                "",
-                RecordSet(),
-                None,
-                "mock",
-                False,
-                True,
-            ),  # unset src_node_id
-            (
-                "",
-                SUPERLINK_NODE_ID,
-                None,
-                DEFAULT_TTL,
-                "",
-                RecordSet(),
-                None,
-                "mock",
-                False,
-                True,
-            ),  # unset dst_node_id
-            (
-                "",
-                SUPERLINK_NODE_ID,
-                SUPERLINK_NODE_ID,
-                DEFAULT_TTL,
-                "",
-                RecordSet(),
-                None,
-                "mock",
-                False,
-                True,
-            ),  # dst_node_id is SUPERLINK
-            (
-                "",
-                SUPERLINK_NODE_ID,
-                456,
-                DEFAULT_TTL,
-                "",
-                RecordSet(),
-                None,
-                "",
-                False,
-                True,
-            ),  # message_type unset
-            (
-                "",
-                SUPERLINK_NODE_ID,
-                456,
-                DEFAULT_TTL,
-                "",
-                None,
-                None,
-                "mock",
-                False,
-                True,
-            ),  # message has both content and error unset
-            (
-                "",
-                SUPERLINK_NODE_ID,
-                456,
-                DEFAULT_TTL,
-                "",
-                RecordSet(),
-                Error(0),
-                "mock",
-                False,
-                True,
-            ),  # message has both content and error set
-            (
-                "",
-                SUPERLINK_NODE_ID,
-                456,
-                DEFAULT_TTL,
-                "789",
-                RecordSet(),
-                None,
-                "mock",
-                False,
-                True,
-            ),  # reply_to_message is set it's not a reply message
-            (
-                "",
-                SUPERLINK_NODE_ID,
-                456,
-                DEFAULT_TTL,
-                "",
-                RecordSet(),
-                None,
-                "mock",
-                True,
-                True,
-            ),  # reply_to_message isn't set in reply message
-            (
-                "",
-                123,
-                456,
-                DEFAULT_TTL,
-                "blabla",
-                RecordSet(),
-                None,
-                "mock",
-                True,
-                True,
-            ),  # is reply message but dst_node_id isn't superlink
-        ]
-    )
-    # pylint: disable-next=too-many-arguments,too-many-positional-arguments
-    def test_message(
-        self,
-        message_id: str,
-        src_node_id: Optional[int],
-        dst_node_id: Optional[int],
-        ttl: int,
-        reply_to_message: str,
-        content: Optional[RecordSet],
-        error: Optional[Error],
-        msg_type: str,
-        is_reply: bool,
-        should_fail: bool,
-    ) -> None:
-        """Test is_valid message."""
-        metadata = Metadata(
-            run_id=0,
-            message_id=message_id,
-            src_node_id=src_node_id,  # type: ignore
-            dst_node_id=dst_node_id,  # type: ignore
-            reply_to_message=reply_to_message,
-            group_id="",
-            ttl=ttl,
-            message_type=msg_type,
-        )
-
-        if content is None and error is None:
-            message = Message(metadata=metadata, content=RecordSet())
-            # pylint: disable-next=protected-access
-            message._content = None  # type: ignore
-        elif content is not None and error is not None:
-            message = Message(metadata=metadata, content=content)
-            # pylint: disable-next=protected-access
-            message._error = error  # type: ignore
-        else:
-            # Normal creation
-            message = Message(metadata=metadata, content=content, error=error)
-
-        # Execute & Assert
-        val_errors = validate_message(message, is_reply_message=is_reply)
-=======
             # Valid messages
             (create_message(), False, False),
             (create_message(has_content=False, has_error=True), False, False),
@@ -364,7 +161,6 @@
         val_errors = validate_message(message, is_reply_message=is_reply)
 
         # Assert
->>>>>>> eb56761a
         if should_fail:
             self.assertTrue(val_errors)
         else:
@@ -388,13 +184,7 @@
             producer=Node(node_id=SUPERLINK_NODE_ID),
             consumer=consumer,
             task_type="mock",
-<<<<<<< HEAD
-            recordset=recordset_pb2.RecordSet(  # pylint: disable=E1101
-                parameters={}, metrics={}, configs={}
-            ),
-=======
             recordset=recordset_pb2.RecordSet(),  # pylint: disable=E1101
->>>>>>> eb56761a
             ttl=DEFAULT_TTL,
             created_at=time.time(),
         ),
@@ -417,13 +207,7 @@
             consumer=Node(node_id=SUPERLINK_NODE_ID),
             ancestry=ancestry,
             task_type="mock",
-<<<<<<< HEAD
-            recordset=recordset_pb2.RecordSet(  # pylint: disable=E1101
-                parameters={}, metrics={}, configs={}
-            ),
-=======
             recordset=recordset_pb2.RecordSet(),  # pylint: disable=E1101
->>>>>>> eb56761a
             ttl=DEFAULT_TTL,
             created_at=time.time(),
         ),
