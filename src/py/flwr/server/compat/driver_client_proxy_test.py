--- conflicted
+++ resolved
@@ -237,10 +237,9 @@
 
         def generate_replies(messages: Iterable[Message]) -> Iterable[Message]:
             msg = list(messages)[0]
-            ret = None
+            recordset = None
             if error_reply:
-                recordset = None
-                ret = msg.create_error_reply(ERROR_REPLY)
+                pass
             elif isinstance(res, GetParametersRes):
                 recordset = compat.getparametersres_to_recordset(res, True)
             elif isinstance(res, GetPropertiesRes):
@@ -249,15 +248,11 @@
                 recordset = compat.fitres_to_recordset(res, True)
             elif isinstance(res, EvaluateRes):
                 recordset = compat.evaluateres_to_recordset(res)
-            else:
-                raise ValueError(f"Unsupported type: {type(res)}")
+
             if recordset is not None:
                 ret = msg.create_reply(recordset)
-<<<<<<< HEAD
-            if ret is not None:
-                ret.metadata.__dict__["_message_id"] = REPLY_MESSAGE_ID
-=======
->>>>>>> a0884294
+            else:
+                ret = msg.create_error_reply(ERROR_REPLY)
 
             # Reply messages given the push message
             return [ret]
