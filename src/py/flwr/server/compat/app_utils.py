--- conflicted
+++ resolved
@@ -17,11 +17,7 @@
 
 import threading
 
-<<<<<<< HEAD
-from flwr.common.typing import StopRunException
-=======
 from flwr.common.typing import RunNotRunningException
->>>>>>> 9ee4bdeb
 
 from ..client_manager import ClientManager
 from ..compat.driver_client_proxy import DriverClientProxy
@@ -82,11 +78,7 @@
     while not f_stop.is_set():
         try:
             all_node_ids = set(driver.get_node_ids())
-<<<<<<< HEAD
-        except StopRunException:
-=======
         except RunNotRunningException:
->>>>>>> 9ee4bdeb
             f_stop.set()
             break
         dead_nodes = set(registered_nodes).difference(all_node_ids)
