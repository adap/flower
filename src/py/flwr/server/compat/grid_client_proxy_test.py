# Copyright 2025 Flower Labs GmbH. All Rights Reserved.
#
# Licensed under the Apache License, Version 2.0 (the "License");
# you may not use this file except in compliance with the License.
# You may obtain a copy of the License at
#
#     http://www.apache.org/licenses/LICENSE-2.0
#
# Unless required by applicable law or agreed to in writing, software
# distributed under the License is distributed on an "AS IS" BASIS,
# WITHOUT WARRANTIES OR CONDITIONS OF ANY KIND, either express or implied.
# See the License for the specific language governing permissions and
# limitations under the License.
# ==============================================================================
"""GridClientProxy tests."""


import unittest
import unittest.mock
from collections.abc import Iterable
from typing import Any, Callable, Optional, Union, cast
from unittest.mock import Mock

import numpy as np

import flwr
<<<<<<< HEAD
from flwr.common import Error, Message, Metadata, RecordSet, now
from flwr.common import recordset_compat as compat
from flwr.common.message import make_message
=======
from flwr.common import Error, Message, Metadata, RecordDict
from flwr.common import recorddict_compat as compat
>>>>>>> 78fa6399
from flwr.common.typing import (
    Code,
    Config,
    EvaluateIns,
    EvaluateRes,
    FitIns,
    FitRes,
    GetParametersIns,
    GetParametersRes,
    GetPropertiesIns,
    GetPropertiesRes,
    Parameters,
    Properties,
    Status,
)
from flwr.server.compat.grid_client_proxy import GridClientProxy

MESSAGE_PARAMETERS = Parameters(tensors=[b"abc"], tensor_type="np")

CLIENT_PROPERTIES = cast(Properties, {"tensor_type": "numpy.ndarray"})
CLIENT_STATUS = Status(code=Code.OK, message="OK")

ERROR_REPLY = Error(code=0, reason="mock error")

RUN_ID = 61016
NODE_ID = 1


class GridClientProxyTestCase(unittest.TestCase):
    """Tests for GridClientProxy."""

    def setUp(self) -> None:
        """Set up mocks for tests."""
        grid = Mock()
        grid.get_node_ids.return_value = [1]
        grid.create_message.side_effect = self._create_message_dummy
        client = GridClientProxy(node_id=NODE_ID, grid=grid, run_id=61016)

        self.grid = grid
        self.client = client
        self.created_msg: Optional[Message] = None
        self.called_times: int = 0

    def test_get_properties(self) -> None:
        """Test positive case."""
        # Prepare
        res = GetPropertiesRes(status=CLIENT_STATUS, properties=CLIENT_PROPERTIES)
        self.grid.send_and_receive.side_effect = self._exec_send_and_receive(res)
        request_properties: Config = {"tensor_type": "str"}
        ins = GetPropertiesIns(config=request_properties)

        # Execute
        value = self.client.get_properties(ins, timeout=None, group_id=0)

        # Assert
        self._common_assertions(ins)
        self.assertEqual(value.properties["tensor_type"], "numpy.ndarray")

    def test_get_parameters(self) -> None:
        """Test positive case."""
        # Prepare
        res = GetParametersRes(
            status=CLIENT_STATUS,
            parameters=MESSAGE_PARAMETERS,
        )
        self.grid.send_and_receive.side_effect = self._exec_send_and_receive(res)
        ins = GetParametersIns(config={})

        # Execute
        value = self.client.get_parameters(ins, timeout=None, group_id=0)

        # Assert
        self._common_assertions(ins)
        self.assertEqual(value, res)

    def test_fit(self) -> None:
        """Test positive case."""
        # Prepare
        res = FitRes(
            status=CLIENT_STATUS,
            parameters=MESSAGE_PARAMETERS,
            num_examples=10,
            metrics={},
        )
        self.grid.send_and_receive.side_effect = self._exec_send_and_receive(res)
        parameters = flwr.common.ndarrays_to_parameters([np.ones((2, 2))])
        ins = FitIns(parameters, {})

        # Execute
        value = self.client.fit(ins=ins, timeout=None, group_id=0)

        # Assert
        self._common_assertions(ins)
        self.assertEqual(value, res)

    def test_evaluate(self) -> None:
        """Test positive case."""
        # Prepare
        res = EvaluateRes(
            status=CLIENT_STATUS,
            loss=0.0,
            num_examples=0,
            metrics={},
        )
        self.grid.send_and_receive.side_effect = self._exec_send_and_receive(res)
        parameters = Parameters(tensors=[b"random params%^&*F"], tensor_type="np")
        ins = EvaluateIns(parameters, {})

        # Execute
        value = self.client.evaluate(ins, timeout=None, group_id=0)

        # Assert
        self._common_assertions(ins)
        self.assertEqual(value, res)

    def test_get_properties_and_fail(self) -> None:
        """Test negative case."""
        # Prepare
        self.grid.send_and_receive.side_effect = self._exec_send_and_receive(
            None, error_reply=True
        )
        request_properties: Config = {"tensor_type": "str"}
        ins = GetPropertiesIns(config=request_properties)

        # Execute and assert
        self.assertRaises(
            Exception, self.client.get_properties, ins, timeout=None, group_id=0
        )
        self._common_assertions(ins)

    def test_get_parameters_and_fail(self) -> None:
        """Test negative case."""
        # Prepare
        self.grid.send_and_receive.side_effect = self._exec_send_and_receive(
            None, error_reply=True
        )
        ins = GetParametersIns(config={})

        # Execute and assert
        self.assertRaises(
            Exception, self.client.get_parameters, ins, timeout=None, group_id=0
        )
        self._common_assertions(ins)

    def test_fit_and_fail(self) -> None:
        """Test negative case."""
        # Prepare
        self.grid.send_and_receive.side_effect = self._exec_send_and_receive(
            None, error_reply=True
        )
        parameters = flwr.common.ndarrays_to_parameters([np.ones((2, 2))])
        ins = FitIns(parameters, {})

        # Execute and assert
        self.assertRaises(Exception, self.client.fit, ins, timeout=None, group_id=0)
        self._common_assertions(ins)

    def test_evaluate_and_fail(self) -> None:
        """Test negative case."""
        # Prepare
        self.grid.send_and_receive.side_effect = self._exec_send_and_receive(
            None, error_reply=True
        )
        parameters = Parameters(tensors=[b"random params%^&*F"], tensor_type="np")
        ins = EvaluateIns(parameters, {})

        # Execute and assert
        self.assertRaises(
            Exception, self.client.evaluate, ins, timeout=None, group_id=0
        )
        self._common_assertions(ins)

    def _create_message_dummy(  # pylint: disable=R0913,too-many-positional-arguments
        self,
        content: RecordDict,
        message_type: str,
        dst_node_id: int,
        group_id: str,
        ttl: Optional[float] = None,
    ) -> Message:
        """Create a new message.

        This is a method for the Mock object.
        """
        self.called_times += 1
        ttl_ = 123456 if ttl is None else ttl
        metadata = Metadata(
            run_id=RUN_ID,
            message_id="",  # Will be set by the server
            src_node_id=0,
            dst_node_id=dst_node_id,
            reply_to_message_id="",
            group_id=group_id,
            created_at=now().timestamp(),
            ttl=ttl_,
            message_type=message_type,
        )
        self.created_msg = make_message(metadata=metadata, content=content)
        return self.created_msg

    def _exec_send_and_receive(
        self,
        res: Union[GetParametersRes, GetPropertiesRes, FitRes, EvaluateRes, None],
        error_reply: bool = False,
    ) -> Callable[[Iterable[Message]], Iterable[Message]]:
        """Get the generate_replies function that sets the return value of grid's
        send_and_receive when called."""

        def generate_replies(messages: Iterable[Message]) -> Iterable[Message]:
            msg = list(messages)[0]
            recorddict = None
            if error_reply:
                pass
            elif isinstance(res, GetParametersRes):
                recorddict = compat.getparametersres_to_recorddict(res, True)
            elif isinstance(res, GetPropertiesRes):
                recorddict = compat.getpropertiesres_to_recorddict(res)
            elif isinstance(res, FitRes):
                recorddict = compat.fitres_to_recorddict(res, True)
            elif isinstance(res, EvaluateRes):
                recorddict = compat.evaluateres_to_recorddict(res)

<<<<<<< HEAD
            ret = Message(recordset or ERROR_REPLY, reply_to=msg)
=======
            if recorddict is not None:
                ret = msg.create_reply(recorddict)
            else:
                ret = msg.create_error_reply(ERROR_REPLY)
>>>>>>> 78fa6399

            # Reply messages given the push message
            return [ret]

        return generate_replies

    def _common_assertions(self, original_ins: Any) -> None:
        """Check common assertions."""
        # Check if the created message contains the orignal *Ins
        assert self.created_msg is not None
        actual_ins = {  # type: ignore
            GetPropertiesIns: compat.recorddict_to_getpropertiesins,
            GetParametersIns: compat.recorddict_to_getparametersins,
            FitIns: (lambda x: compat.recorddict_to_fitins(x, True)),
            EvaluateIns: (lambda x: compat.recorddict_to_evaluateins(x, True)),
        }[type(original_ins)](self.created_msg.content)
        self.assertEqual(self.called_times, 1)
        self.assertEqual(actual_ins, original_ins)

        # Check if send_and_receive is called once with expected args/kwargs.
        self.grid.send_and_receive.assert_called_once()
        try:
            self.grid.send_and_receive.assert_any_call([self.created_msg])
        except AssertionError:
            self.grid.send_and_receive.assert_any_call(messages=[self.created_msg])<|MERGE_RESOLUTION|>--- conflicted
+++ resolved
@@ -24,14 +24,9 @@
 import numpy as np
 
 import flwr
-<<<<<<< HEAD
-from flwr.common import Error, Message, Metadata, RecordSet, now
-from flwr.common import recordset_compat as compat
+from flwr.common import Error, Message, Metadata, RecordDict, now
+from flwr.common import recorddict_compat as compat
 from flwr.common.message import make_message
-=======
-from flwr.common import Error, Message, Metadata, RecordDict
-from flwr.common import recorddict_compat as compat
->>>>>>> 78fa6399
 from flwr.common.typing import (
     Code,
     Config,
@@ -254,14 +249,7 @@
             elif isinstance(res, EvaluateRes):
                 recorddict = compat.evaluateres_to_recorddict(res)
 
-<<<<<<< HEAD
-            ret = Message(recordset or ERROR_REPLY, reply_to=msg)
-=======
-            if recorddict is not None:
-                ret = msg.create_reply(recorddict)
-            else:
-                ret = msg.create_error_reply(ERROR_REPLY)
->>>>>>> 78fa6399
+            ret = Message(recorddict if recorddict is not None else ERROR_REPLY, reply_to=msg)
 
             # Reply messages given the push message
             return [ret]
