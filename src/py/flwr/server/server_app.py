--- conflicted
+++ resolved
@@ -53,17 +53,10 @@
 """
 
 DRIVER_DEPRECATION_MSG = """
-<<<<<<< HEAD
-            Using the `Driver` class will be deprecated in future versions of Flower.
-"""
-DRIVER_EXAMPLE_MSG = """
-            Instead, use `Grid` in the signature of your ServerApp. For example:
-=======
             The `Driver` class is deprecated, it will be removed in a future release.
 """
 DRIVER_EXAMPLE_MSG = """
             Instead, use `Grid` in the signature of your `ServerApp`. For example:
->>>>>>> 7c2ccfbc
 """
 
 
@@ -198,21 +191,8 @@
 
             sig = inspect.signature(main_fn)
             param = list(sig.parameters.values())[0]
-<<<<<<< HEAD
-            # Check if parameter name should be updated
-            if param.name == "driver":
-                warn_deprecated_feature_with_example(
-                    deprecation_message=DRIVER_DEPRECATION_MSG,
-                    example_message=DRIVER_EXAMPLE_MSG,
-                    code_example=GRID_USAGE_EXAMPLE,
-                )
-
-            # Check if the type annotation uses the deprecated Driver type
-            if param.annotation is Driver:
-=======
             # Check if parameter name or the annotation should be updated
             if param.name == "driver" or param.annotation is Driver:
->>>>>>> 7c2ccfbc
                 warn_deprecated_feature_with_example(
                     deprecation_message=DRIVER_DEPRECATION_MSG,
                     example_message=DRIVER_EXAMPLE_MSG,
