--- conflicted
+++ resolved
@@ -76,18 +76,11 @@
         """Create a representation of History.
 
         The representation consists of the following data (for each round) if present:
-<<<<<<< HEAD
-        * distributed loss,
-        * centralized loss,
-        * distributed training metrics,
-        * distributed evaluation metrics,
-=======
 
         * distributed loss.
         * centralized loss.
         * distributed training metrics.
         * distributed evaluation metrics.
->>>>>>> b590ed3f
         * centralized metrics.
 
         Returns
