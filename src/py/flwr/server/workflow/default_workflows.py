--- conflicted
+++ resolved
@@ -29,11 +29,7 @@
     EvaluateRes,
     FitRes,
     GetParametersIns,
-<<<<<<< HEAD
-=======
     Message,
-    ParametersRecord,
->>>>>>> 4a066040
     log,
 )
 from flwr.common.constant import MessageType, MessageTypeLegacy
