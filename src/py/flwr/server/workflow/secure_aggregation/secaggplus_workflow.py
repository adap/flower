--- conflicted
+++ resolved
@@ -490,13 +490,8 @@
             }
             cfgs_record = ConfigRecord(cfgs_dict)  # type: ignore
             content = state.nid_to_fitins[nid]
-<<<<<<< HEAD
             content.config_records[RECORD_KEY_CONFIGS] = cfgs_record
-            return grid.create_message(
-=======
-            content.configs_records[RECORD_KEY_CONFIGS] = cfgs_record
             return Message(
->>>>>>> cb9673b3
                 content=content,
                 dst_node_id=nid,
                 message_type=MessageType.TRAIN,
