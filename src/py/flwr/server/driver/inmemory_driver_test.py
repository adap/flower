# Copyright 2024 Flower Labs GmbH. All Rights Reserved.
#
# Licensed under the Apache License, Version 2.0 (the "License");
# you may not use this file except in compliance with the License.
# You may obtain a copy of the License at
#
#     http://www.apache.org/licenses/LICENSE-2.0
#
# Unless required by applicable law or agreed to in writing, software
# distributed under the License is distributed on an "AS IS" BASIS,
# WITHOUT WARRANTIES OR CONDITIONS OF ANY KIND, either express or implied.
# See the License for the specific language governing permissions and
# limitations under the License.
# ==============================================================================
"""Tests for in-memory driver."""


import time
import unittest
from typing import Iterable, List, Tuple
from unittest.mock import MagicMock, patch
from uuid import uuid4

from flwr.common import RecordSet
from flwr.common.constant import NODE_ID_NUM_BYTES, PING_MAX_INTERVAL
from flwr.common.message import Error
from flwr.common.serde import (
    error_to_proto,
    message_from_taskins,
    message_to_taskres,
    recordset_to_proto,
)
from flwr.common.typing import Run
from flwr.proto.task_pb2 import Task, TaskRes  # pylint: disable=E0611
<<<<<<< HEAD
from flwr.server.superlink.state import StateFactory
from flwr.server.superlink.state.utils import generate_rand_int_from_bytes
=======
from flwr.server.superlink.state import InMemoryState, SqliteState, StateFactory
>>>>>>> 059c9eb2

from .inmemory_driver import InMemoryDriver


def push_messages(driver: InMemoryDriver, num_nodes: int) -> Tuple[Iterable[str], int]:
    """Help push messages to state."""
    for _ in range(num_nodes):
        driver.state.create_node(ping_interval=PING_MAX_INTERVAL)
    num_messages = 3
    node_id = 1
    msgs = [
        driver.create_message(RecordSet(), "message_type", node_id, "")
        for _ in range(num_messages)
    ]

    # Execute: push messages
    return driver.push_messages(msgs), node_id


def get_replies(
    driver: InMemoryDriver, msg_ids: Iterable[str], node_id: int
) -> List[str]:
    """Help create message replies and pull taskres from state."""
    taskins = driver.state.get_task_ins(node_id, limit=len(list(msg_ids)))
    for taskin in taskins:
        msg = message_from_taskins(taskin)
        reply_msg = msg.create_reply(RecordSet())
        task_res = message_to_taskres(reply_msg)
        task_res.task.pushed_at = time.time()
        driver.state.store_task_res(task_res=task_res)

    # Execute: Pull messages
    pulled_msgs = driver.pull_messages(msg_ids)
    return [msg.metadata.reply_to_message for msg in pulled_msgs]


class TestInMemoryDriver(unittest.TestCase):
    """Tests for `InMemoryDriver` class."""

    def setUp(self) -> None:
        """Initialize State and Driver instance before each test.

        Driver uses the default StateFactory (i.e. SQLite)
        """
        # Create driver
        self.num_nodes = 42
<<<<<<< HEAD
        self.driver = InMemoryDriver(StateFactory(""))
        self.driver.state = MagicMock()
        self.driver.state.get_nodes.return_value = [
            generate_rand_int_from_bytes(NODE_ID_NUM_BYTES)
=======
        self.state = MagicMock()
        self.state.get_nodes.return_value = [
            int.from_bytes(os.urandom(8), "little", signed=True)
>>>>>>> 059c9eb2
            for _ in range(self.num_nodes)
        ]
        self.state.get_run.return_value = Run(
            run_id=61016, fab_id="mock/mock", fab_version="v1.0.0"
        )
        state_factory = MagicMock(state=lambda: self.state)
        self.driver = InMemoryDriver(run_id=61016, state_factory=state_factory)
        self.driver.state = self.state

    def test_get_run(self) -> None:
        """Test the InMemoryDriver starting with run_id."""
        # Assert
        self.assertEqual(self.driver.run.run_id, 61016)
        self.assertEqual(self.driver.run.fab_id, "mock/mock")
        self.assertEqual(self.driver.run.fab_version, "v1.0.0")

    def test_get_nodes(self) -> None:
        """Test retrieval of nodes."""
        # Execute
        node_ids = self.driver.get_node_ids()

        # Assert
        self.assertEqual(len(node_ids), self.num_nodes)

    def test_push_messages_valid(self) -> None:
        """Test pushing valid messages."""
        # Prepare
        num_messages = 2
        msgs = [
            self.driver.create_message(RecordSet(), "message_type", 1, "")
            for _ in range(num_messages)
        ]

        taskins_ids = [uuid4() for _ in range(num_messages)]
        self.state.store_task_ins.side_effect = taskins_ids

        # Execute
        msg_ids = list(self.driver.push_messages(msgs))

        # Assert
        self.assertEqual(len(msg_ids), 2)
        self.assertEqual(msg_ids, [str(ids) for ids in taskins_ids])

    def test_push_messages_invalid(self) -> None:
        """Test pushing invalid messages."""
        # Prepare
        msgs = [
            self.driver.create_message(RecordSet(), "message_type", 1, "")
            for _ in range(2)
        ]
        # Use invalid run_id
        msgs[1].metadata._run_id += 1  # type: ignore

        # Execute and assert
        with self.assertRaises(ValueError):
            self.driver.push_messages(msgs)

    def test_pull_messages_with_given_message_ids(self) -> None:
        """Test pulling messages with specific message IDs."""
        # Prepare
        msg_ids = [str(uuid4()) for _ in range(2)]
        task_res_list = [
            TaskRes(
                task=Task(
                    ancestry=[msg_ids[0]], recordset=recordset_to_proto(RecordSet())
                )
            ),
            TaskRes(
                task=Task(ancestry=[msg_ids[1]], error=error_to_proto(Error(code=0)))
            ),
        ]
        self.state.get_task_res.return_value = task_res_list

        # Execute
        pulled_msgs = list(self.driver.pull_messages(msg_ids))
        reply_tos = [msg.metadata.reply_to_message for msg in pulled_msgs]

        # Assert
        self.assertEqual(len(pulled_msgs), 2)
        self.assertEqual(reply_tos, msg_ids)

    def test_send_and_receive_messages_complete(self) -> None:
        """Test send and receive all messages successfully."""
        # Prepare
        msgs = [self.driver.create_message(RecordSet(), "", 0, "")]
        # Prepare
        msg_ids = [str(uuid4()) for _ in range(2)]
        task_res_list = [
            TaskRes(
                task=Task(
                    ancestry=[msg_ids[0]], recordset=recordset_to_proto(RecordSet())
                )
            ),
            TaskRes(
                task=Task(ancestry=[msg_ids[1]], error=error_to_proto(Error(code=0)))
            ),
        ]
        self.state.store_task_ins.side_effect = msg_ids
        self.state.get_task_res.return_value = task_res_list

        # Execute
        ret_msgs = list(self.driver.send_and_receive(msgs))
        reply_tos = [msg.metadata.reply_to_message for msg in ret_msgs]
        # Assert
        self.assertEqual(len(ret_msgs), 2)
        self.assertEqual(reply_tos, msg_ids)

    def test_send_and_receive_messages_timeout(self) -> None:
        """Test send and receive messages but time out."""
        # Prepare
        msgs = [self.driver.create_message(RecordSet(), "", 0, "")]
        # Prepare
        msg_ids = [str(uuid4()) for _ in range(2)]
        task_res_list = [
            TaskRes(
                task=Task(
                    ancestry=[msg_ids[0]], recordset=recordset_to_proto(RecordSet())
                )
            ),
            TaskRes(
                task=Task(ancestry=[msg_ids[1]], error=error_to_proto(Error(code=0)))
            ),
        ]
        self.state.store_task_ins.side_effect = msg_ids
        self.state.get_task_res.return_value = task_res_list

        # Execute
        with patch("time.sleep", side_effect=lambda t: time.sleep(t * 0.01)):
            start_time = time.time()
            ret_msgs = list(self.driver.send_and_receive(msgs, timeout=-1))

        # Assert
        self.assertLess(time.time() - start_time, 0.2)
        self.assertEqual(len(ret_msgs), 0)

    def test_task_store_consistency_after_push_pull_sqlitestate(self) -> None:
        """Test tasks are deleted in sqlite state once messages are pulled."""
        # Prepare
        state = StateFactory("").state()
        self.driver = InMemoryDriver(
            state.create_run("", ""), MagicMock(state=lambda: state)
        )
        msg_ids, node_id = push_messages(self.driver, self.num_nodes)
        assert isinstance(state, SqliteState)

        # Check recorded
        task_ins = state.query("SELECT * FROM task_ins;")
        self.assertEqual(len(task_ins), len(list(msg_ids)))

        # Prepare: create replies
        reply_tos = get_replies(self.driver, msg_ids, node_id)

        # Query number of task_ins and task_res in State
        task_res = state.query("SELECT * FROM task_res;")
        task_ins = state.query("SELECT * FROM task_ins;")

        # Assert
        self.assertEqual(reply_tos, msg_ids)
        self.assertEqual(len(task_res), 0)
        self.assertEqual(len(task_ins), 0)

    def test_task_store_consistency_after_push_pull_inmemory_state(self) -> None:
        """Test tasks are deleted in in-memory state once messages are pulled."""
        # Prepare
        state_factory = StateFactory(":flwr-in-memory-state:")
        state = state_factory.state()
        self.driver = InMemoryDriver(state.create_run("", ""), state_factory)
        msg_ids, node_id = push_messages(self.driver, self.num_nodes)
        assert isinstance(state, InMemoryState)

        # Check recorded
        self.assertEqual(len(state.task_ins_store), len(list(msg_ids)))

        # Prepare: create replies
        reply_tos = get_replies(self.driver, msg_ids, node_id)

        # Assert
        self.assertEqual(reply_tos, msg_ids)
        self.assertEqual(len(state.task_res_store), 0)
        self.assertEqual(len(state.task_ins_store), 0)<|MERGE_RESOLUTION|>--- conflicted
+++ resolved
@@ -32,12 +32,8 @@
 )
 from flwr.common.typing import Run
 from flwr.proto.task_pb2 import Task, TaskRes  # pylint: disable=E0611
-<<<<<<< HEAD
-from flwr.server.superlink.state import StateFactory
+from flwr.server.superlink.state import InMemoryState, SqliteState, StateFactory
 from flwr.server.superlink.state.utils import generate_rand_int_from_bytes
-=======
-from flwr.server.superlink.state import InMemoryState, SqliteState, StateFactory
->>>>>>> 059c9eb2
 
 from .inmemory_driver import InMemoryDriver
 
@@ -84,16 +80,9 @@
         """
         # Create driver
         self.num_nodes = 42
-<<<<<<< HEAD
-        self.driver = InMemoryDriver(StateFactory(""))
-        self.driver.state = MagicMock()
-        self.driver.state.get_nodes.return_value = [
-            generate_rand_int_from_bytes(NODE_ID_NUM_BYTES)
-=======
         self.state = MagicMock()
         self.state.get_nodes.return_value = [
-            int.from_bytes(os.urandom(8), "little", signed=True)
->>>>>>> 059c9eb2
+            generate_rand_int_from_bytes(NODE_ID_NUM_BYTES)
             for _ in range(self.num_nodes)
         ]
         self.state.get_run.return_value = Run(
