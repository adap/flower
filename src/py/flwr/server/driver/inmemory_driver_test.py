--- conflicted
+++ resolved
@@ -58,11 +58,7 @@
 def get_replies(
     driver: InMemoryDriver, msg_ids: Iterable[str], node_id: int
 ) -> list[str]:
-<<<<<<< HEAD
     """Help create message replies and pull them from state."""
-=======
-    """Help create message replies and pull message replies from state."""
->>>>>>> 5a928082
     messages = driver.state.get_message_ins(node_id, limit=len(list(msg_ids)))
     for msg in messages:
         reply_msg = msg.create_reply(RecordSet())
@@ -138,13 +134,8 @@
         msg_res_ids = list(self.driver.push_messages(msgs))
 
         # Assert
-<<<<<<< HEAD
-        self.assertEqual(len(msg_ids), 2)
-        self.assertEqual(msg_ids, [str(ids) for ids in msg_ids])
-=======
         self.assertEqual(len(msg_res_ids), 2)
         self.assertEqual(msg_res_ids, [str(ids) for ids in msg_ids])
->>>>>>> 5a928082
 
     def test_push_messages_invalid(self) -> None:
         """Test pushing invalid messages."""
@@ -215,11 +206,7 @@
         self.assertLess(time.time() - start_time, 0.2)
         self.assertEqual(len(ret_msgs), 0)
 
-<<<<<<< HEAD
-    def test_messages_store_consistency_after_push_pull_sqlitestate(self) -> None:
-=======
     def test_message_store_consistency_after_push_pull_sqlitestate(self) -> None:
->>>>>>> 5a928082
         """Test messages are deleted in sqlite state once messages are pulled."""
         # Prepare
         state = LinkStateFactory("").state()
@@ -230,13 +217,8 @@
         assert isinstance(state, SqliteLinkState)
 
         # Check recorded
-<<<<<<< HEAD
         num_msg_ins = len(state.query("SELECT * FROM message_ins;"))
         self.assertEqual(num_msg_ins, len(list(msg_ids)))
-=======
-        msg_ins = state.query("SELECT * FROM message_ins;")
-        self.assertEqual(len(msg_ins), len(list(msg_ids)))
->>>>>>> 5a928082
 
         # Prepare: create replies
         reply_tos = get_replies(self.driver, msg_ids, node_id)
