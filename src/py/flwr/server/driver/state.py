# Copyright 2022 Adap GmbH. All Rights Reserved.
#
# Licensed under the Apache License, Version 2.0 (the "License");
# you may not use this file except in compliance with the License.
# You may obtain a copy of the License at
#
#     http://www.apache.org/licenses/LICENSE-2.0
#
# Unless required by applicable law or agreed to in writing, software
# distributed under the License is distributed on an "AS IS" BASIS,
# WITHOUT WARRANTIES OR CONDITIONS OF ANY KIND, either express or implied.
# See the License for the specific language governing permissions and
# limitations under the License.
# ==============================================================================
"""DriverState."""


from datetime import datetime, timedelta, timezone
from typing import Dict, List, Optional, Set
from uuid import UUID, uuid4

from flwr.proto.task_pb2 import TaskIns, TaskRes


class DriverState:
    """DriverState."""

    def __init__(self) -> None:
        self.task_ins_store: Dict[UUID, TaskIns] = {}
        self.task_res_store: Dict[UUID, TaskRes] = {}

    def store_task_ins(self, task_ins: TaskIns) -> Optional[UUID]:
        """Store one TaskIns."""

        # Create and set task_id
        task_id = uuid4()
        task_ins.task_id = str(task_id)

        # Set created_at
        created_at: datetime = _now()
        ttl: datetime = created_at + timedelta(hours=24)

        # Store TaskIns
        task_ins.task.created_at = created_at.isoformat()
        task_ins.task.ttl = ttl.isoformat()
        self.task_ins_store[task_id] = task_ins

        # Return the new task_id
        return task_id

    def get_task_ins(self, node_id: int, limit: Optional[int]) -> List[TaskIns]:
        """Get all TaskIns that have not been delivered yet."""

<<<<<<< HEAD
        if limit and limit < 1:
=======
        if limit is not None and limit < 1:
>>>>>>> 4b15af51
            raise AssertionError("`limit` must be >= 1")

        # Find TaskIns for node_id that were not delivered yet
        task_ins_list: List[TaskIns] = []
        for _, task_ins in self.task_ins_store.items():
            if (
                task_ins.task.consumer.node_id == node_id
                and task_ins.task.delivered_at == ""
            ):
<<<<<<< HEAD
                task_ins_set.append(task_ins)
            if limit and len(task_ins_set) == limit:
=======
                task_ins_list.append(task_ins)
            if limit and len(task_ins_list) == limit:
>>>>>>> 4b15af51
                break

        # Mark all of them as delivered
        delivered_at = _now().isoformat()
        for task_ins in task_ins_list:
            task_ins.task.delivered_at = delivered_at

        # Return TaskIns
        return task_ins_list

    def store_task_res(self, task_res: TaskRes) -> Optional[UUID]:
        """Store one TaskRes."""

        # Create and set task_id
        task_id = uuid4()
        task_res.task_id = str(task_id)

        # Set created_at
        created_at: datetime = _now()
        ttl: datetime = created_at + timedelta(hours=24)

        # Store TaskRes
        task_res.task.created_at = created_at.isoformat()
        task_res.task.ttl = ttl.isoformat()
        self.task_res_store[task_id] = task_res

        # Return the new task_id
        return task_id

    def get_task_res(self, task_ids: Set[UUID], limit: Optional[int]) -> List[TaskRes]:
        """Get all TaskRes that have not been delivered yet."""

<<<<<<< HEAD
        if limit and limit < 1:
=======
        if limit is not None and limit < 1:
>>>>>>> 4b15af51
            raise AssertionError("`limit` must be >= 1")

        # Find TaskRes that were not delivered yet
        task_res_list: List[TaskRes] = []
        for _, task_res in self.task_res_store.items():
            if (
                UUID(task_res.task.ancestry[0]) in task_ids
                and task_res.task.delivered_at == ""
            ):
<<<<<<< HEAD
                task_res_set.append(task_res)
            if limit and len(task_res_set) == limit:
=======
                task_res_list.append(task_res)
            if limit and len(task_res_list) == limit:
>>>>>>> 4b15af51
                break

        # Mark all of them as delivered
        delivered_at = _now().isoformat()
        for task_res in task_res_list:
            task_res.task.delivered_at = delivered_at

        # Return TaskRes
        return task_res_list


def _now() -> datetime:
    return datetime.now(tz=timezone.utc)<|MERGE_RESOLUTION|>--- conflicted
+++ resolved
@@ -51,11 +51,7 @@
     def get_task_ins(self, node_id: int, limit: Optional[int]) -> List[TaskIns]:
         """Get all TaskIns that have not been delivered yet."""
 
-<<<<<<< HEAD
-        if limit and limit < 1:
-=======
         if limit is not None and limit < 1:
->>>>>>> 4b15af51
             raise AssertionError("`limit` must be >= 1")
 
         # Find TaskIns for node_id that were not delivered yet
@@ -65,13 +61,8 @@
                 task_ins.task.consumer.node_id == node_id
                 and task_ins.task.delivered_at == ""
             ):
-<<<<<<< HEAD
-                task_ins_set.append(task_ins)
-            if limit and len(task_ins_set) == limit:
-=======
                 task_ins_list.append(task_ins)
             if limit and len(task_ins_list) == limit:
->>>>>>> 4b15af51
                 break
 
         # Mark all of them as delivered
@@ -104,11 +95,7 @@
     def get_task_res(self, task_ids: Set[UUID], limit: Optional[int]) -> List[TaskRes]:
         """Get all TaskRes that have not been delivered yet."""
 
-<<<<<<< HEAD
-        if limit and limit < 1:
-=======
         if limit is not None and limit < 1:
->>>>>>> 4b15af51
             raise AssertionError("`limit` must be >= 1")
 
         # Find TaskRes that were not delivered yet
@@ -118,13 +105,8 @@
                 UUID(task_res.task.ancestry[0]) in task_ids
                 and task_res.task.delivered_at == ""
             ):
-<<<<<<< HEAD
-                task_res_set.append(task_res)
-            if limit and len(task_res_set) == limit:
-=======
                 task_res_list.append(task_res)
             if limit and len(task_res_list) == limit:
->>>>>>> 4b15af51
                 break
 
         # Mark all of them as delivered
