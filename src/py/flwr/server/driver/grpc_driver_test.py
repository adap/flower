--- conflicted
+++ resolved
@@ -43,11 +43,7 @@
                 run_id=61016,
                 fab_id="mock/mock",
                 fab_version="v1.0.0",
-<<<<<<< HEAD
-                fab_hash="mock/mock",
-=======
                 fab_hash="9f86d08",
->>>>>>> ead952b7
             )
         )
         self.mock_stub = Mock()
@@ -64,11 +60,7 @@
         self.assertEqual(self.driver.run.run_id, 61016)
         self.assertEqual(self.driver.run.fab_id, "mock/mock")
         self.assertEqual(self.driver.run.fab_version, "v1.0.0")
-<<<<<<< HEAD
-        self.assertEqual(self.driver.run.fab_hash, "mock/mock")
-=======
         self.assertEqual(self.driver.run.fab_hash, "9f86d08")
->>>>>>> ead952b7
         self.mock_stub.GetRun.assert_called_once()
 
     def test_get_nodes(self) -> None:
