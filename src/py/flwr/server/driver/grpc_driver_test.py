# Copyright 2024 Flower Labs GmbH. All Rights Reserved.
#
# Licensed under the Apache License, Version 2.0 (the "License");
# you may not use this file except in compliance with the License.
# You may obtain a copy of the License at
#
#     http://www.apache.org/licenses/LICENSE-2.0
#
# Unless required by applicable law or agreed to in writing, software
# distributed under the License is distributed on an "AS IS" BASIS,
# WITHOUT WARRANTIES OR CONDITIONS OF ANY KIND, either express or implied.
# See the License for the specific language governing permissions and
# limitations under the License.
# ==============================================================================
"""Tests for driver SDK."""


import time
import unittest
from unittest.mock import Mock, patch

import grpc

from flwr.common import DEFAULT_TTL, RecordSet
from flwr.common.message import Error
<<<<<<< HEAD
from flwr.common.serde import (
    error_to_proto,
    message_from_taskres,
    message_to_proto,
    recordset_to_proto,
)
from flwr.proto.driver_pb2 import (  # pylint: disable=E0611
=======
from flwr.common.serde import error_to_proto, recordset_to_proto
from flwr.proto.run_pb2 import (  # pylint: disable=E0611
    GetRunRequest,
    GetRunResponse,
    Run,
)
from flwr.proto.serverappio_pb2 import (  # pylint: disable=E0611
>>>>>>> bbe983f5
    GetNodesRequest,
    PullMessagesRequest,
    PushMessagesRequest,
)
from flwr.proto.task_pb2 import Task, TaskRes  # pylint: disable=E0611

from .grpc_driver import GrpcDriver


class TestGrpcDriver(unittest.TestCase):
    """Tests for `GrpcDriver` class."""

    def setUp(self) -> None:
        """Initialize mock GrpcDriverStub and Driver instance before each test."""

        def _mock_fn(req: GetRunRequest) -> GetRunResponse:
            return GetRunResponse(
                run=Run(
                    run_id=req.run_id,
                    fab_id="mock/mock",
                    fab_version="v1.0.0",
                    fab_hash="9f86d08",
                )
            )

        self.mock_stub = Mock()
        self.mock_channel = Mock()
        self.mock_stub.GetRun.side_effect = _mock_fn
        self.driver = GrpcDriver()
        self.driver._grpc_stub = self.mock_stub  # pylint: disable=protected-access
        self.driver._channel = self.mock_channel  # pylint: disable=protected-access
        self.driver.set_run(run_id=61016)

    def test_init_grpc_driver(self) -> None:
        """Test GrpcDriverStub initialization."""
        # Assert
        self.assertEqual(self.driver.run.run_id, 61016)
        self.assertEqual(self.driver.run.fab_id, "mock/mock")
        self.assertEqual(self.driver.run.fab_version, "v1.0.0")
        self.assertEqual(self.driver.run.fab_hash, "9f86d08")
        self.mock_stub.GetRun.assert_called_once()

    def test_get_nodes(self) -> None:
        """Test retrieval of nodes."""
        # Prepare
        mock_response = Mock()
        mock_response.nodes = [Mock(node_id=404), Mock(node_id=200)]
        self.mock_stub.GetNodes.return_value = mock_response

        # Execute
        node_ids = self.driver.get_node_ids()
        args, kwargs = self.mock_stub.GetNodes.call_args

        # Assert
        self.mock_stub.GetRun.assert_called_once()
        self.assertEqual(len(args), 1)
        self.assertEqual(len(kwargs), 0)
        self.assertIsInstance(args[0], GetNodesRequest)
        self.assertEqual(args[0].run_id, 61016)
        self.assertEqual(node_ids, [404, 200])

    def test_push_messages_valid(self) -> None:
        """Test pushing valid messages."""
        # Prepare
        mock_response = Mock(message_ids=["id1", "id2"])
        self.mock_stub.PushMessages.return_value = mock_response
        msgs = [
            self.driver.create_message(RecordSet(), "", 0, "", DEFAULT_TTL)
            for _ in range(2)
        ]

        # Execute
        msg_ids = self.driver.push_messages(msgs)
        args, kwargs = self.mock_stub.PushMessages.call_args

        # Assert
        self.mock_stub.GetRun.assert_called_once()
        self.assertEqual(len(args), 1)
        self.assertEqual(len(kwargs), 0)
        self.assertIsInstance(args[0], PushMessagesRequest)
        self.assertEqual(msg_ids, mock_response.message_ids)
        for message in args[0].messages_list:
            self.assertEqual(message.metadata.run_id, 61016)

    def test_push_messages_invalid(self) -> None:
        """Test pushing invalid messages."""
        # Prepare
        mock_response = Mock(message_ids=["id1", "id2"])
        self.mock_stub.PushMessages.return_value = mock_response
        msgs = [
            self.driver.create_message(RecordSet(), "", 0, "", DEFAULT_TTL)
            for _ in range(2)
        ]
        # Use invalid run_id
        msgs[1].metadata.__dict__["_run_id"] += 1  # pylint: disable=protected-access

        # Execute and assert
        with self.assertRaises(ValueError):
            self.driver.push_messages(msgs)

    def test_pull_messages_with_given_message_ids(self) -> None:
        """Test pulling messages with specific message IDs."""
        # Prepare
        mock_response = Mock()
        # A Message must have either content or error set so we prepare
        # two tasks that contain these.
        task_res_in_state = [
            TaskRes(
                task=Task(ancestry=["id2"], recordset=recordset_to_proto(RecordSet()))
            ),
            TaskRes(task=Task(ancestry=["id3"], error=error_to_proto(Error(code=0)))),
        ]
        # The the response from the DriverServicer is in the form of Protbuf Messages
        mock_response.messages_list = [
            message_to_proto(message_from_taskres(task_res))
            for task_res in task_res_in_state
        ]
        self.mock_stub.PullMessages.return_value = mock_response
        msg_ids = ["id1", "id2", "id3"]

        # Execute
        msgs = self.driver.pull_messages(msg_ids)
        reply_tos = {msg.metadata.reply_to_message for msg in msgs}
        args, kwargs = self.mock_stub.PullMessages.call_args

        # Assert
        self.mock_stub.GetRun.assert_called_once()
        self.assertEqual(len(args), 1)
        self.assertEqual(len(kwargs), 0)
        self.assertIsInstance(args[0], PullMessagesRequest)
        self.assertEqual(args[0].message_ids, msg_ids)
        self.assertEqual(reply_tos, {"id2", "id3"})

    def test_send_and_receive_messages_complete(self) -> None:
        """Test send and receive all messages successfully."""
        # Prepare
        mock_response = Mock(message_ids=["id1"])
        self.mock_stub.PushMessages.return_value = mock_response
        # The response message must include either `content` (i.e. a recordset) or
        # an `Error`. We choose the latter in this case
        error_proto = error_to_proto(Error(code=0))
        task_res_list = [TaskRes(task=Task(ancestry=["id1"], error=error_proto))]

        mock_response.messages_list = [
            message_to_proto(message_from_taskres(task_res))
            for task_res in task_res_list
        ]
        self.mock_stub.PullMessages.return_value = mock_response
        msgs = [self.driver.create_message(RecordSet(), "", 0, "", DEFAULT_TTL)]

        # Execute
        ret_msgs = list(self.driver.send_and_receive(msgs))

        # Assert
        self.assertEqual(len(ret_msgs), 1)
        self.assertEqual(ret_msgs[0].metadata.reply_to_message, "id1")

    def test_send_and_receive_messages_timeout(self) -> None:
        """Test send and receive messages but time out."""
        # Prepare
        sleep_fn = time.sleep
        mock_response = Mock(message_ids=["id1"])
        self.mock_stub.PushMessages.return_value = mock_response
        mock_response = Mock(messages_list=[])
        self.mock_stub.PullMessages.return_value = mock_response
        msgs = [self.driver.create_message(RecordSet(), "", 0, "", DEFAULT_TTL)]

        # Execute
        with patch("time.sleep", side_effect=lambda t: sleep_fn(t * 0.01)):
            start_time = time.time()
            ret_msgs = list(self.driver.send_and_receive(msgs, timeout=0.15))

        # Assert
        self.assertLess(time.time() - start_time, 0.2)
        self.assertEqual(len(ret_msgs), 0)

    def test_del_with_initialized_driver(self) -> None:
        """Test cleanup behavior when Driver is initialized."""
        # Execute
        self.driver.close()

        # Assert
        self.mock_channel.close.assert_called_once()

    def test_del_with_uninitialized_driver(self) -> None:
        """Test cleanup behavior when Driver is not initialized."""
        # Prepare
        self.driver._grpc_stub = None  # pylint: disable=protected-access
        self.driver._channel = None  # pylint: disable=protected-access

        # Execute
        self.driver.close()

        # Assert
        self.mock_channel.close.assert_not_called()

    def test_simple_retry_mechanism_get_nodes(self) -> None:
        """Test retry mechanism with the get_node_ids method."""
        # Prepare
        grpc_exc = grpc.RpcError()
        grpc_exc.code = lambda: grpc.StatusCode.UNAVAILABLE
        mock_get_nodes = Mock()
        mock_get_nodes.side_effect = [
            grpc_exc,
            Mock(nodes=[Mock(node_id=404)]),
        ]
        # Make pylint happy
        # pylint: disable=protected-access
        self.driver._grpc_stub = Mock(
            GetNodes=lambda *args, **kwargs: self.driver._retry_invoker.invoke(
                mock_get_nodes, *args, **kwargs
            )
        )
        # pylint: enable=protected-access

        # Execute
        with patch("time.sleep", side_effect=lambda _: None):
            node_ids = self.driver.get_node_ids()

        # Assert
        self.assertIn(404, node_ids)
        self.assertEqual(mock_get_nodes.call_count, 2)<|MERGE_RESOLUTION|>--- conflicted
+++ resolved
@@ -23,15 +23,12 @@
 
 from flwr.common import DEFAULT_TTL, RecordSet
 from flwr.common.message import Error
-<<<<<<< HEAD
 from flwr.common.serde import (
     error_to_proto,
     message_from_taskres,
     message_to_proto,
     recordset_to_proto,
 )
-from flwr.proto.driver_pb2 import (  # pylint: disable=E0611
-=======
 from flwr.common.serde import error_to_proto, recordset_to_proto
 from flwr.proto.run_pb2 import (  # pylint: disable=E0611
     GetRunRequest,
@@ -39,7 +36,6 @@
     Run,
 )
 from flwr.proto.serverappio_pb2 import (  # pylint: disable=E0611
->>>>>>> bbe983f5
     GetNodesRequest,
     PullMessagesRequest,
     PushMessagesRequest,
