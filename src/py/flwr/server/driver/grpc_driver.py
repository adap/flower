--- conflicted
+++ resolved
@@ -26,16 +26,8 @@
 from flwr.common.constant import SERVERAPPIO_API_DEFAULT_CLIENT_ADDRESS
 from flwr.common.grpc import create_channel
 from flwr.common.logger import log
-<<<<<<< HEAD
 from flwr.common.retry_invoker import RetryInvoker, RetryState, exponential
-from flwr.common.serde import (
-    message_from_taskres,
-    message_to_taskins,
-    user_config_from_proto,
-)
-=======
 from flwr.common.serde import message_from_taskres, message_to_taskins, run_from_proto
->>>>>>> 04acb038
 from flwr.common.typing import Run
 from flwr.proto.node_pb2 import Node  # pylint: disable=E0611
 from flwr.proto.run_pb2 import GetRunRequest, GetRunResponse  # pylint: disable=E0611
