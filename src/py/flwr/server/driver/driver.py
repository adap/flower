--- conflicted
+++ resolved
@@ -14,191 +14,17 @@
 # ==============================================================================
 """Driver (abstract base class)."""
 
-<<<<<<< HEAD
 
-from abc import ABC
+from abc import ABC, abstractmethod
 from typing import Iterable, List, Optional
 
-from flwr.common import Message, Metadata, RecordSet
-=======
-import time
-import warnings
-from logging import DEBUG, ERROR, WARNING
-from typing import Iterable, List, Optional, Tuple
-
-import grpc
-
-from flwr.common import DEFAULT_TTL, EventType, Message, Metadata, RecordSet, event
-from flwr.common.grpc import create_channel
-from flwr.common.logger import log
-from flwr.common.serde import message_from_taskres, message_to_taskins
-from flwr.proto.driver_pb2 import (  # pylint: disable=E0611
-    CreateRunRequest,
-    CreateRunResponse,
-    GetNodesRequest,
-    GetNodesResponse,
-    PullTaskResRequest,
-    PullTaskResResponse,
-    PushTaskInsRequest,
-    PushTaskInsResponse,
-)
-from flwr.proto.driver_pb2_grpc import DriverStub  # pylint: disable=E0611
-from flwr.proto.node_pb2 import Node  # pylint: disable=E0611
-from flwr.proto.task_pb2 import TaskIns  # pylint: disable=E0611
-
-DEFAULT_SERVER_ADDRESS_DRIVER = "[::]:9091"
-
-ERROR_MESSAGE_DRIVER_NOT_CONNECTED = """
-[Driver] Error: Not connected.
-
-Call `connect()` on the `GrpcDriverHelper` instance before calling any of the other
-`GrpcDriverHelper` methods.
-"""
-
-
-class GrpcDriverHelper:
-    """`GrpcDriverHelper` provides access to the gRPC Driver API/service."""
-
-    def __init__(
-        self,
-        driver_service_address: str = DEFAULT_SERVER_ADDRESS_DRIVER,
-        root_certificates: Optional[bytes] = None,
-    ) -> None:
-        self.driver_service_address = driver_service_address
-        self.root_certificates = root_certificates
-        self.channel: Optional[grpc.Channel] = None
-        self.stub: Optional[DriverStub] = None
-
-    def connect(self) -> None:
-        """Connect to the Driver API."""
-        event(EventType.DRIVER_CONNECT)
-        if self.channel is not None or self.stub is not None:
-            log(WARNING, "Already connected")
-            return
-        self.channel = create_channel(
-            server_address=self.driver_service_address,
-            insecure=(self.root_certificates is None),
-            root_certificates=self.root_certificates,
-        )
-        self.stub = DriverStub(self.channel)
-        log(DEBUG, "[Driver] Connected to %s", self.driver_service_address)
-
-    def disconnect(self) -> None:
-        """Disconnect from the Driver API."""
-        event(EventType.DRIVER_DISCONNECT)
-        if self.channel is None or self.stub is None:
-            log(DEBUG, "Already disconnected")
-            return
-        channel = self.channel
-        self.channel = None
-        self.stub = None
-        channel.close()
-        log(DEBUG, "[Driver] Disconnected")
-
-    def create_run(self, req: CreateRunRequest) -> CreateRunResponse:
-        """Request for run ID."""
-        # Check if channel is open
-        if self.stub is None:
-            log(ERROR, ERROR_MESSAGE_DRIVER_NOT_CONNECTED)
-            raise ConnectionError("`GrpcDriverHelper` instance not connected")
-
-        # Call Driver API
-        res: CreateRunResponse = self.stub.CreateRun(request=req)
-        return res
-
-    def get_nodes(self, req: GetNodesRequest) -> GetNodesResponse:
-        """Get client IDs."""
-        # Check if channel is open
-        if self.stub is None:
-            log(ERROR, ERROR_MESSAGE_DRIVER_NOT_CONNECTED)
-            raise ConnectionError("`GrpcDriverHelper` instance not connected")
-
-        # Call gRPC Driver API
-        res: GetNodesResponse = self.stub.GetNodes(request=req)
-        return res
-
-    def push_task_ins(self, req: PushTaskInsRequest) -> PushTaskInsResponse:
-        """Schedule tasks."""
-        # Check if channel is open
-        if self.stub is None:
-            log(ERROR, ERROR_MESSAGE_DRIVER_NOT_CONNECTED)
-            raise ConnectionError("`GrpcDriverHelper` instance not connected")
-
-        # Call gRPC Driver API
-        res: PushTaskInsResponse = self.stub.PushTaskIns(request=req)
-        return res
-
-    def pull_task_res(self, req: PullTaskResRequest) -> PullTaskResResponse:
-        """Get task results."""
-        # Check if channel is open
-        if self.stub is None:
-            log(ERROR, ERROR_MESSAGE_DRIVER_NOT_CONNECTED)
-            raise ConnectionError("`GrpcDriverHelper` instance not connected")
-
-        # Call Driver API
-        res: PullTaskResResponse = self.stub.PullTaskRes(request=req)
-        return res
->>>>>>> 117a284c
-
-
-def _get_dummy_message() -> Message:
-    metadata = Metadata(
-        run_id=0,
-        message_id="",
-        group_id="",
-        src_node_id=1,
-        dst_node_id=2,
-        reply_to_message="",
-        ttl=1,
-        message_type="",
-    )
-    return Message(metadata=metadata, content=RecordSet())
+from flwr.common import Message, RecordSet
 
 
 class Driver(ABC):
     """Abstract base Driver class for the Driver API."""
 
-<<<<<<< HEAD
-    def __init__(self, *args, **kwargs) -> None:  # type: ignore[no-untyped-def]
-        """."""
-        raise NotImplementedError()
-=======
-    def __init__(
-        self,
-        driver_service_address: str = DEFAULT_SERVER_ADDRESS_DRIVER,
-        root_certificates: Optional[bytes] = None,
-    ) -> None:
-        self.addr = driver_service_address
-        self.root_certificates = root_certificates
-        self.grpc_driver_helper: Optional[GrpcDriverHelper] = None
-        self.run_id: Optional[int] = None
-        self.node = Node(node_id=0, anonymous=True)
-
-    def _get_grpc_driver_helper_and_run_id(self) -> Tuple[GrpcDriverHelper, int]:
-        # Check if the GrpcDriverHelper is initialized
-        if self.grpc_driver_helper is None or self.run_id is None:
-            # Connect and create run
-            self.grpc_driver_helper = GrpcDriverHelper(
-                driver_service_address=self.addr,
-                root_certificates=self.root_certificates,
-            )
-            self.grpc_driver_helper.connect()
-            res = self.grpc_driver_helper.create_run(CreateRunRequest())
-            self.run_id = res.run_id
-        return self.grpc_driver_helper, self.run_id
-
-    def _check_message(self, message: Message) -> None:
-        # Check if the message is valid
-        if not (
-            message.metadata.run_id == self.run_id
-            and message.metadata.src_node_id == self.node.node_id
-            and message.metadata.message_id == ""
-            and message.metadata.reply_to_message == ""
-            and message.metadata.ttl > 0
-        ):
-            raise ValueError(f"Invalid message: {message}")
->>>>>>> 117a284c
-
+    @abstractmethod
     def create_message(  # pylint: disable=too-many-arguments
         self,
         content: RecordSet,
@@ -236,44 +62,12 @@
         message : Message
             A new `Message` instance with the specified content and metadata.
         """
-<<<<<<< HEAD
-        _ = (content, message_type, dst_node_id, group_id, ttl)
-        return _get_dummy_message()
 
+    @abstractmethod
     def get_node_ids(self) -> List[int]:
         """Get node IDs."""
-        return []
-=======
-        _, run_id = self._get_grpc_driver_helper_and_run_id()
-        if ttl:
-            warnings.warn(
-                "A custom TTL was set, but note that the SuperLink does not enforce "
-                "the TTL yet. The SuperLink will start enforcing the TTL in a future "
-                "version of Flower.",
-                stacklevel=2,
-            )
 
-        ttl_ = DEFAULT_TTL if ttl is None else ttl
-        metadata = Metadata(
-            run_id=run_id,
-            message_id="",  # Will be set by the server
-            src_node_id=self.node.node_id,
-            dst_node_id=dst_node_id,
-            reply_to_message="",
-            group_id=group_id,
-            ttl=ttl_,
-            message_type=message_type,
-        )
-        return Message(metadata=metadata, content=content)
-
-    def get_node_ids(self) -> List[int]:
-        """Get node IDs."""
-        grpc_driver_helper, run_id = self._get_grpc_driver_helper_and_run_id()
-        # Call GrpcDriverHelper method
-        res = grpc_driver_helper.get_nodes(GetNodesRequest(run_id=run_id))
-        return [node.node_id for node in res.nodes]
->>>>>>> 117a284c
-
+    @abstractmethod
     def push_messages(self, messages: Iterable[Message]) -> Iterable[str]:
         """Push messages to specified node IDs.
 
@@ -291,27 +85,8 @@
             An iterable of IDs for the messages that were sent, which can be used
             to pull replies.
         """
-<<<<<<< HEAD
-        _ = messages
-        return iter("")
-=======
-        grpc_driver_helper, _ = self._get_grpc_driver_helper_and_run_id()
-        # Construct TaskIns
-        task_ins_list: List[TaskIns] = []
-        for msg in messages:
-            # Check message
-            self._check_message(msg)
-            # Convert Message to TaskIns
-            taskins = message_to_taskins(msg)
-            # Add to list
-            task_ins_list.append(taskins)
-        # Call GrpcDriverHelper method
-        res = grpc_driver_helper.push_task_ins(
-            PushTaskInsRequest(task_ins_list=task_ins_list)
-        )
-        return list(res.task_ids)
->>>>>>> 117a284c
 
+    @abstractmethod
     def pull_messages(self, message_ids: Iterable[str]) -> Iterable[Message]:
         """Pull messages based on message IDs.
 
@@ -328,21 +103,8 @@
         messages : Iterable[Message]
             An iterable of messages received.
         """
-<<<<<<< HEAD
-        _ = message_ids
 
-        return (_get_dummy_message() for _ in range(2))
-=======
-        grpc_driver, _ = self._get_grpc_driver_helper_and_run_id()
-        # Pull TaskRes
-        res = grpc_driver.pull_task_res(
-            PullTaskResRequest(node=self.node, task_ids=message_ids)
-        )
-        # Convert TaskRes to Message
-        msgs = [message_from_taskres(taskres) for taskres in res.task_res_list]
-        return msgs
->>>>>>> 117a284c
-
+    @abstractmethod
     def send_and_receive(
         self,
         messages: Iterable[Message],
@@ -375,18 +137,4 @@
         to collect the replies. If `timeout` is set, the method may not return
         replies for all sent messages. A message remains valid until its TTL,
         which is not affected by `timeout`.
-        """
-        _ = timeout
-        return (msg.create_reply(content=RecordSet()) for msg in messages)
-
-    def close(self) -> None:
-        """Disconnect from the SuperLink if connected."""
-<<<<<<< HEAD
-        raise NotADirectoryError
-=======
-        # Check if GrpcDriverHelper is initialized
-        if self.grpc_driver_helper is None:
-            return
-        # Disconnect
-        self.grpc_driver_helper.disconnect()
->>>>>>> 117a284c
+        """