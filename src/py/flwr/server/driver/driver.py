--- conflicted
+++ resolved
@@ -26,14 +26,8 @@
     PushTaskInsRequest,
 )
 from flwr.proto.node_pb2 import Node  # pylint: disable=E0611
-<<<<<<< HEAD
 from flwr.proto.task_pb2 import TaskIns  # pylint: disable=E0611
-from flwr.server.driver.grpc_driver import DEFAULT_SERVER_ADDRESS_DRIVER, GrpcDriver
-=======
-from flwr.proto.task_pb2 import TaskIns, TaskRes  # pylint: disable=E0611
-
 from .grpc_driver import DEFAULT_SERVER_ADDRESS_DRIVER, GrpcDriver
->>>>>>> da682a17
 
 
 class Driver:
