# Copyright 2020 Flower Labs GmbH. All Rights Reserved.
#
# Licensed under the Apache License, Version 2.0 (the "License");
# you may not use this file except in compliance with the License.
# You may obtain a copy of the License at
#
#     http://www.apache.org/licenses/LICENSE-2.0
#
# Unless required by applicable law or agreed to in writing, software
# distributed under the License is distributed on an "AS IS" BASIS,
# WITHOUT WARRANTIES OR CONDITIONS OF ANY KIND, either express or implied.
# See the License for the specific language governing permissions and
# limitations under the License.
# ==============================================================================
"""Flower server app."""

import argparse
import csv
import importlib.util
import sys
import threading
from logging import INFO, WARN
from os.path import isfile
from pathlib import Path
from typing import Optional, Sequence, Set, Tuple

import grpc
from cryptography.exceptions import UnsupportedAlgorithm
from cryptography.hazmat.primitives.asymmetric import ec
from cryptography.hazmat.primitives.serialization import (
    load_ssh_private_key,
    load_ssh_public_key,
)

from flwr.common import GRPC_MAX_MESSAGE_LENGTH, EventType, event
from flwr.common.address import parse_address
from flwr.common.constant import (
    MISSING_EXTRA_REST,
    TRANSPORT_TYPE_GRPC_ADAPTER,
    TRANSPORT_TYPE_GRPC_RERE,
    TRANSPORT_TYPE_REST,
)
from flwr.common.exit_handlers import register_exit_handlers
from flwr.common.logger import log, warn_deprecated_feature
from flwr.common.secure_aggregation.crypto.symmetric_encryption import (
    private_key_to_bytes,
    public_key_to_bytes,
)
from flwr.proto.fleet_pb2_grpc import (  # pylint: disable=E0611
    add_FleetServicer_to_server,
)
from flwr.proto.grpcadapter_pb2_grpc import add_GrpcAdapterServicer_to_server

from .client_manager import ClientManager
from .history import History
from .server import Server, init_defaults, run_fl
from .server_config import ServerConfig
from .strategy import Strategy
from .superlink.driver.driver_grpc import run_driver_api_grpc
from .superlink.fleet.grpc_adapter.grpc_adapter_servicer import GrpcAdapterServicer
from .superlink.fleet.grpc_bidi.grpc_server import (
    generic_create_grpc_server,
    start_grpc_server,
)
from .superlink.fleet.grpc_rere.fleet_servicer import FleetServicer
from .superlink.fleet.grpc_rere.server_interceptor import AuthenticateServerInterceptor
from .superlink.state import StateFactory

ADDRESS_DRIVER_API = "0.0.0.0:9091"
ADDRESS_FLEET_API_GRPC_RERE = "0.0.0.0:9092"
ADDRESS_FLEET_API_GRPC_BIDI = "[::]:8080"  # IPv6 to keep start_server compatible
ADDRESS_FLEET_API_REST = "0.0.0.0:9093"

DATABASE = ":flwr-in-memory-state:"


def start_server(  # pylint: disable=too-many-arguments,too-many-locals
    *,
    server_address: str = ADDRESS_FLEET_API_GRPC_BIDI,
    server: Optional[Server] = None,
    config: Optional[ServerConfig] = None,
    strategy: Optional[Strategy] = None,
    client_manager: Optional[ClientManager] = None,
    grpc_max_message_length: int = GRPC_MAX_MESSAGE_LENGTH,
    certificates: Optional[Tuple[bytes, bytes, bytes]] = None,
) -> History:
    """Start a Flower server using the gRPC transport layer.

    Parameters
    ----------
    server_address : Optional[str]
        The IPv4 or IPv6 address of the server. Defaults to `"[::]:8080"`.
    server : Optional[flwr.server.Server] (default: None)
        A server implementation, either `flwr.server.Server` or a subclass
        thereof. If no instance is provided, then `start_server` will create
        one.
    config : Optional[ServerConfig] (default: None)
        Currently supported values are `num_rounds` (int, default: 1) and
        `round_timeout` in seconds (float, default: None).
    strategy : Optional[flwr.server.Strategy] (default: None).
        An implementation of the abstract base class
        `flwr.server.strategy.Strategy`. If no strategy is provided, then
        `start_server` will use `flwr.server.strategy.FedAvg`.
    client_manager : Optional[flwr.server.ClientManager] (default: None)
        An implementation of the abstract base class
        `flwr.server.ClientManager`. If no implementation is provided, then
        `start_server` will use
        `flwr.server.client_manager.SimpleClientManager`.
    grpc_max_message_length : int (default: 536_870_912, this equals 512MB)
        The maximum length of gRPC messages that can be exchanged with the
        Flower clients. The default should be sufficient for most models.
        Users who train very large models might need to increase this
        value. Note that the Flower clients need to be started with the
        same value (see `flwr.client.start_client`), otherwise clients will
        not know about the increased limit and block larger messages.
    certificates : Tuple[bytes, bytes, bytes] (default: None)
        Tuple containing root certificate, server certificate, and private key
        to start a secure SSL-enabled server. The tuple is expected to have
        three bytes elements in the following order:

            * CA certificate.
            * server certificate.
            * server private key.

    Returns
    -------
    hist : flwr.server.history.History
        Object containing training and evaluation metrics.

    Examples
    --------
    Starting an insecure server:

    >>> start_server()

    Starting an SSL-enabled server:

    >>> start_server(
    >>>     certificates=(
    >>>         Path("/crts/root.pem").read_bytes(),
    >>>         Path("/crts/localhost.crt").read_bytes(),
    >>>         Path("/crts/localhost.key").read_bytes()
    >>>     )
    >>> )
    """
    event(EventType.START_SERVER_ENTER)

    # Parse IP address
    parsed_address = parse_address(server_address)
    if not parsed_address:
        sys.exit(f"Server IP address ({server_address}) cannot be parsed.")
    host, port, is_v6 = parsed_address
    address = f"[{host}]:{port}" if is_v6 else f"{host}:{port}"

    # Initialize server and server config
    initialized_server, initialized_config = init_defaults(
        server=server,
        config=config,
        strategy=strategy,
        client_manager=client_manager,
    )
    log(
        INFO,
        "Starting Flower server, config: %s",
        initialized_config,
    )

    # Start gRPC server
    grpc_server = start_grpc_server(
        client_manager=initialized_server.client_manager(),
        server_address=address,
        max_message_length=grpc_max_message_length,
        certificates=certificates,
    )
    log(
        INFO,
        "Flower ECE: gRPC server running (%s rounds), SSL is %s",
        initialized_config.num_rounds,
        "enabled" if certificates is not None else "disabled",
    )

    # Start training
    hist = run_fl(
        server=initialized_server,
        config=initialized_config,
    )

    # Stop the gRPC server
    grpc_server.stop(grace=1)

    event(EventType.START_SERVER_LEAVE)

    return hist


def run_driver_api() -> None:
    """Run Flower server (Driver API)."""
    log(INFO, "Starting Flower server (Driver API)")
    # Running `flower-driver-api` is deprecated
    warn_deprecated_feature("flower-driver-api")
    log(WARN, "Use `flower-superlink` instead")
    event(EventType.RUN_DRIVER_API_ENTER)
    args = _parse_args_run_driver_api().parse_args()

    # Parse IP address
    parsed_address = parse_address(args.driver_api_address)
    if not parsed_address:
        sys.exit(f"Driver IP address ({args.driver_api_address}) cannot be parsed.")
    host, port, is_v6 = parsed_address
    address = f"[{host}]:{port}" if is_v6 else f"{host}:{port}"

    # Obtain certificates
    certificates = _try_obtain_certificates(args)

    # Initialize StateFactory
    state_factory = StateFactory(args.database)

    # Start server
    grpc_server: grpc.Server = run_driver_api_grpc(
        address=address,
        state_factory=state_factory,
        certificates=certificates,
    )

    # Graceful shutdown
    register_exit_handlers(
        event_type=EventType.RUN_DRIVER_API_LEAVE,
        grpc_servers=[grpc_server],
        bckg_threads=[],
    )

    # Block
    grpc_server.wait_for_termination()


# pylint: disable=too-many-locals
def run_fleet_api() -> None:
    """Run Flower server (Fleet API)."""
    log(INFO, "Starting Flower server (Fleet API)")
    # Running `flower-fleet-api` is deprecated
    warn_deprecated_feature("flower-fleet-api")
    log(WARN, "Use `flower-superlink` instead")
    event(EventType.RUN_FLEET_API_ENTER)
    args = _parse_args_run_fleet_api().parse_args()

    # Obtain certificates
    certificates = _try_obtain_certificates(args)

    # Initialize StateFactory
    state_factory = StateFactory(args.database)

    grpc_servers = []
    bckg_threads = []

    address_arg = args.fleet_api_address
    parsed_address = parse_address(address_arg)
    if not parsed_address:
        sys.exit(f"Fleet IP address ({address_arg}) cannot be parsed.")
    host, port, is_v6 = parsed_address
    address = f"[{host}]:{port}" if is_v6 else f"{host}:{port}"

    num_workers = args.fleet_api_num_workers
    if num_workers != 1:
        log(
            WARN,
            "The Fleet API currently supports only 1 worker. "
            "You have specified %d workers. "
            "Support for multiple workers will be added in future releases. "
            "Proceeding with a single worker.",
            args.fleet_api_num_workers,
        )
        num_workers = 1

    # Start Fleet API
    if args.fleet_api_type == TRANSPORT_TYPE_REST:
        if (
            importlib.util.find_spec("requests")
            and importlib.util.find_spec("starlette")
            and importlib.util.find_spec("uvicorn")
        ) is None:
            sys.exit(MISSING_EXTRA_REST)

        _, ssl_certfile, ssl_keyfile = (
            certificates if certificates is not None else (None, None, None)
        )
        fleet_thread = threading.Thread(
            target=_run_fleet_api_rest,
            args=(
                host,
                port,
                ssl_keyfile,
                ssl_certfile,
                state_factory,
                num_workers,
            ),
        )
        fleet_thread.start()
        bckg_threads.append(fleet_thread)
    elif args.fleet_api_type == TRANSPORT_TYPE_GRPC_RERE:
        address_arg = args.grpc_rere_fleet_api_address
        parsed_address = parse_address(address_arg)
        if not parsed_address:
            sys.exit(f"Fleet IP address ({address_arg}) cannot be parsed.")
        host, port, is_v6 = parsed_address
        address = f"[{host}]:{port}" if is_v6 else f"{host}:{port}"
        fleet_server = _run_fleet_api_grpc_rere(
            address=address,
            state_factory=state_factory,
            certificates=certificates,
        )
        grpc_servers.append(fleet_server)
    else:
        raise ValueError(f"Unknown fleet_api_type: {args.fleet_api_type}")

    # Graceful shutdown
    register_exit_handlers(
        event_type=EventType.RUN_FLEET_API_LEAVE,
        grpc_servers=grpc_servers,
        bckg_threads=bckg_threads,
    )

    # Block
    if len(grpc_servers) > 0:
        grpc_servers[0].wait_for_termination()
    elif len(bckg_threads) > 0:
        bckg_threads[0].join()


# pylint: disable=too-many-branches, too-many-locals, too-many-statements
def run_superlink() -> None:
    """Run Flower SuperLink (Driver API and Fleet API)."""
    log(INFO, "Starting Flower SuperLink")

    event(EventType.RUN_SUPERLINK_ENTER)

    args = _parse_args_run_superlink().parse_args()

    # Parse IP address
    parsed_driver_address = parse_address(args.driver_api_address)
    if not parsed_driver_address:
        sys.exit(f"Driver IP address ({args.driver_api_address}) cannot be parsed.")
    driver_host, driver_port, driver_is_v6 = parsed_driver_address
    driver_address = (
        f"[{driver_host}]:{driver_port}"
        if driver_is_v6
        else f"{driver_host}:{driver_port}"
    )

    # Obtain certificates
    certificates = _try_obtain_certificates(args)

    # Initialize StateFactory
    state_factory = StateFactory(args.database)

    # Start Driver API
    driver_server: grpc.Server = run_driver_api_grpc(
        address=driver_address,
        state_factory=state_factory,
        certificates=certificates,
    )

    grpc_servers = [driver_server]
    bckg_threads = []
    if not args.fleet_api_address:
        args.fleet_api_address = (
            ADDRESS_FLEET_API_GRPC_RERE
            if args.fleet_api_type == TRANSPORT_TYPE_GRPC_RERE
            else ADDRESS_FLEET_API_REST
        )
    parsed_fleet_address = parse_address(args.fleet_api_address)
    if not parsed_fleet_address:
        sys.exit(f"Fleet IP address ({args.fleet_api_address}) cannot be parsed.")
    fleet_host, fleet_port, fleet_is_v6 = parsed_fleet_address
    fleet_address = (
        f"[{fleet_host}]:{fleet_port}" if fleet_is_v6 else f"{fleet_host}:{fleet_port}"
    )

    num_workers = args.fleet_api_num_workers
    if num_workers != 1:
        log(
            WARN,
            "The Fleet API currently supports only 1 worker. "
            "You have specified %d workers. "
            "Support for multiple workers will be added in future releases. "
            "Proceeding with a single worker.",
            args.fleet_api_num_workers,
        )
        num_workers = 1

    # Start Fleet API
    if args.fleet_api_type == TRANSPORT_TYPE_REST:
        if (
            importlib.util.find_spec("requests")
            and importlib.util.find_spec("starlette")
            and importlib.util.find_spec("uvicorn")
        ) is None:
            sys.exit(MISSING_EXTRA_REST)

        _, ssl_certfile, ssl_keyfile = (
            certificates if certificates is not None else (None, None, None)
        )

        fleet_thread = threading.Thread(
            target=_run_fleet_api_rest,
            args=(
                fleet_host,
                fleet_port,
                ssl_keyfile,
                ssl_certfile,
                state_factory,
                num_workers,
            ),
        )
        fleet_thread.start()
        bckg_threads.append(fleet_thread)
    elif args.fleet_api_type == TRANSPORT_TYPE_GRPC_RERE:
        maybe_keys = _try_setup_client_authentication(args, certificates)
        interceptors: Optional[Sequence[grpc.ServerInterceptor]] = None
        if maybe_keys is not None:
            (
                client_public_keys,
                server_private_key,
                server_public_key,
            ) = maybe_keys
            state = state_factory.state()
            state.store_client_public_keys(client_public_keys)
            state.store_server_private_public_key(
                private_key_to_bytes(server_private_key),
                public_key_to_bytes(server_public_key),
            )
            log(
                INFO,
                "Client authentication enabled with %d known public keys",
                len(client_public_keys),
            )
            interceptors = [AuthenticateServerInterceptor(state)]

        fleet_server = _run_fleet_api_grpc_rere(
            address=fleet_address,
            state_factory=state_factory,
            certificates=certificates,
            interceptors=interceptors,
        )
        grpc_servers.append(fleet_server)
    elif args.fleet_api_type == TRANSPORT_TYPE_GRPC_ADAPTER:
        address_arg = args.grpc_adapter_fleet_api_address
        parsed_address = parse_address(address_arg)
        if not parsed_address:
            sys.exit(f"Fleet IP address ({address_arg}) cannot be parsed.")
        host, port, is_v6 = parsed_address
        address = f"[{host}]:{port}" if is_v6 else f"{host}:{port}"

        fleet_server = _run_fleet_api_grpc_adapter(
            address=address,
            state_factory=state_factory,
            certificates=certificates,
        )
        grpc_servers.append(fleet_server)
    else:
        raise ValueError(f"Unknown fleet_api_type: {args.fleet_api_type}")

    # Graceful shutdown
    register_exit_handlers(
        event_type=EventType.RUN_SUPERLINK_LEAVE,
        grpc_servers=grpc_servers,
        bckg_threads=bckg_threads,
    )

    # Block
    while True:
        if bckg_threads:
            for thread in bckg_threads:
                if not thread.is_alive():
                    sys.exit(1)
        driver_server.wait_for_termination(timeout=1)


def _try_setup_client_authentication(
    args: argparse.Namespace,
    certificates: Optional[Tuple[bytes, bytes, bytes]],
) -> Optional[Tuple[Set[bytes], ec.EllipticCurvePrivateKey, ec.EllipticCurvePublicKey]]:
    if (
        not args.auth_list_public_keys
        and not args.auth_superlink_private_key
        and not args.auth_superlink_public_key
    ):
        return None

    if (
        not args.auth_list_public_keys
        or not args.auth_superlink_private_key
        or not args.auth_superlink_public_key
    ):
        sys.exit(
            "Authentication requires providing file paths for "
            "'--auth-list-public-keys', '--auth-superlink-private-key' and "
            "'--auth-superlink-public-key'. Provide all three to enable authentication."
        )

    if certificates is None:
        sys.exit(
            "Authentication requires secure connections. "
            "Please provide certificate paths to `--ssl-certfile`, "
            "`--ssl-keyfile`, and `—-ssl-ca-certfile` and try again."
        )

    client_keys_file_path = Path(args.auth_list_public_keys)
    if not client_keys_file_path.exists():
        sys.exit(
            "The provided path to the known public keys CSV file does not exist: "
            f"{client_keys_file_path}. "
            "Please provide the CSV file path containing known public keys "
            "to '--auth-list-public-keys'."
        )

    client_public_keys: Set[bytes] = set()

    try:
        ssh_private_key = load_ssh_private_key(
            Path(args.auth_superlink_private_key).read_bytes(),
            None,
        )
        if not isinstance(ssh_private_key, ec.EllipticCurvePrivateKey):
            raise ValueError()
    except (ValueError, UnsupportedAlgorithm):
        sys.exit(
            "Error: Unable to parse the private key file in "
            "'--auth-superlink-private-key'. Authentication requires elliptic "
            "curve private and public key pair. Please ensure that the file "
            "path points to a valid private key file and try again."
        )

    try:
        ssh_public_key = load_ssh_public_key(
            Path(args.auth_superlink_public_key).read_bytes()
        )
        if not isinstance(ssh_public_key, ec.EllipticCurvePublicKey):
            raise ValueError()
    except (ValueError, UnsupportedAlgorithm):
        sys.exit(
            "Error: Unable to parse the public key file in "
            "'--auth-superlink-public-key'. Authentication requires elliptic "
            "curve private and public key pair. Please ensure that the file "
            "path points to a valid public key file and try again."
        )

    with open(client_keys_file_path, newline="", encoding="utf-8") as csvfile:
        reader = csv.reader(csvfile)
        for row in reader:
            for element in row:
                public_key = load_ssh_public_key(element.encode())
                if isinstance(public_key, ec.EllipticCurvePublicKey):
                    client_public_keys.add(public_key_to_bytes(public_key))
                else:
                    sys.exit(
                        "Error: Unable to parse the public keys in the CSV "
                        "file. Please ensure that the CSV file path points to a valid "
                        "known SSH public keys files and try again."
                    )
        return (
            client_public_keys,
            ssh_private_key,
            ssh_public_key,
        )


def _try_obtain_certificates(
    args: argparse.Namespace,
) -> Optional[Tuple[bytes, bytes, bytes]]:
    # Obtain certificates
    if args.insecure:
        log(WARN, "Option `--insecure` was set. Starting insecure HTTP server.")
        return None
    # Check if certificates are provided
    if args.fleet_api_type in [TRANSPORT_TYPE_GRPC_RERE, TRANSPORT_TYPE_GRPC_ADAPTER]:
        if args.ssl_certfile and args.ssl_keyfile and args.ssl_ca_certfile:
            if not isfile(args.ssl_ca_certfile):
                sys.exit("Path argument `--ssl-ca-certfile` does not point to a file.")
            if not isfile(args.ssl_certfile):
                sys.exit("Path argument `--ssl-certfile` does not point to a file.")
            if not isfile(args.ssl_keyfile):
                sys.exit("Path argument `--ssl-keyfile` does not point to a file.")
            certificates = (
                Path(args.ssl_ca_certfile).read_bytes(),  # CA certificate
                Path(args.ssl_certfile).read_bytes(),  # server certificate
                Path(args.ssl_keyfile).read_bytes(),  # server private key
            )
            return certificates
        if args.ssl_certfile or args.ssl_keyfile or args.ssl_ca_certfile:
            sys.exit(
                "You need to provide valid file paths to `--ssl-certfile`, "
                "`--ssl-keyfile`, and `—-ssl-ca-certfile` to create a secure "
                "connection in Fleet API server (gRPC-rere)."
            )
    if args.fleet_api_type == TRANSPORT_TYPE_REST:
        if args.ssl_certfile and args.ssl_keyfile:
            if not isfile(args.ssl_certfile):
                sys.exit("Path argument `--ssl-certfile` does not point to a file.")
            if not isfile(args.ssl_keyfile):
                sys.exit("Path argument `--ssl-keyfile` does not point to a file.")
            certificates = (
                b"",
                Path(args.ssl_certfile).read_bytes(),  # server certificate
                Path(args.ssl_keyfile).read_bytes(),  # server private key
            )
            return certificates
        if args.ssl_certfile or args.ssl_keyfile:
            sys.exit(
                "You need to provide valid file paths to `--ssl-certfile` "
                "and `--ssl-keyfile` to create a secure connection "
                "in Fleet API server (REST, experimental)."
            )
    sys.exit(
        "Certificates are required unless running in insecure mode. "
        "Please provide certificate paths to `--ssl-certfile`, "
        "`--ssl-keyfile`, and `—-ssl-ca-certfile` or run the server "
        "in insecure mode using '--insecure' if you understand the risks."
    )


def _run_fleet_api_grpc_rere(
    address: str,
    state_factory: StateFactory,
    certificates: Optional[Tuple[bytes, bytes, bytes]],
    interceptors: Optional[Sequence[grpc.ServerInterceptor]] = None,
) -> grpc.Server:
    """Run Fleet API (gRPC, request-response)."""
    # Create Fleet API gRPC server
    fleet_servicer = FleetServicer(
        state_factory=state_factory,
    )
    fleet_add_servicer_to_server_fn = add_FleetServicer_to_server
    fleet_grpc_server = generic_create_grpc_server(
        servicer_and_add_fn=(fleet_servicer, fleet_add_servicer_to_server_fn),
        server_address=address,
        max_message_length=GRPC_MAX_MESSAGE_LENGTH,
        certificates=certificates,
        interceptors=interceptors,
    )

    log(INFO, "Flower ECE: Starting Fleet API (gRPC-rere) on %s", address)
    fleet_grpc_server.start()

    return fleet_grpc_server


def _run_fleet_api_grpc_adapter(
    address: str,
    state_factory: StateFactory,
    certificates: Optional[Tuple[bytes, bytes, bytes]],
) -> grpc.Server:
    """Run Fleet API (GrpcAdapter)."""
    # Create Fleet API gRPC server
    fleet_servicer = GrpcAdapterServicer(
        state_factory=state_factory,
    )
    fleet_add_servicer_to_server_fn = add_GrpcAdapterServicer_to_server
    fleet_grpc_server = generic_create_grpc_server(
        servicer_and_add_fn=(fleet_servicer, fleet_add_servicer_to_server_fn),
        server_address=address,
        max_message_length=GRPC_MAX_MESSAGE_LENGTH,
        certificates=certificates,
    )

    log(INFO, "Flower ECE: Starting Fleet API (GrpcAdapter) on %s", address)
    fleet_grpc_server.start()

    return fleet_grpc_server


# pylint: disable=import-outside-toplevel,too-many-arguments
def _run_fleet_api_rest(
    host: str,
    port: int,
    ssl_keyfile: Optional[str],
    ssl_certfile: Optional[str],
    state_factory: StateFactory,
    num_workers: int,
) -> None:
    """Run Driver API (REST-based)."""
    try:
        import uvicorn

        from flwr.server.superlink.fleet.rest_rere.rest_api import app as fast_api_app
    except ModuleNotFoundError:
        sys.exit(MISSING_EXTRA_REST)

    log(INFO, "Starting Flower REST server")

    # See: https://www.starlette.io/applications/#accessing-the-app-instance
    fast_api_app.state.STATE_FACTORY = state_factory

    uvicorn.run(
        app="flwr.server.superlink.fleet.rest_rere.rest_api:app",
        port=port,
        host=host,
        reload=False,
        access_log=True,
        ssl_keyfile=ssl_keyfile,
        ssl_certfile=ssl_certfile,
        workers=num_workers,
    )


def _parse_args_run_driver_api() -> argparse.ArgumentParser:
    """Parse command line arguments for Driver API."""
    parser = argparse.ArgumentParser(
        description="Start a Flower Driver API server. "
        "This server will be responsible for "
        "receiving TaskIns from the Driver script and "
        "sending them to the Fleet API. Once the client nodes "
        "are done, they will send the TaskRes back to this Driver API server (through"
        " the Fleet API) which will then send them back to the Driver script.",
    )

    _add_args_common(parser=parser)
    _add_args_driver_api(parser=parser)

    return parser


def _parse_args_run_fleet_api() -> argparse.ArgumentParser:
    """Parse command line arguments for Fleet API."""
    parser = argparse.ArgumentParser(
        description="Start a Flower Fleet API server."
        "This server will be responsible for "
        "sending TaskIns (received from the Driver API) to the client nodes "
        "and of receiving TaskRes sent back from those same client nodes once "
        "they are done. Then, this Fleet API server can send those "
        "TaskRes back to the Driver API.",
    )

    _add_args_common(parser=parser)
    _add_args_fleet_api(parser=parser)

    return parser


def _parse_args_run_superlink() -> argparse.ArgumentParser:
    """Parse command line arguments for both Driver API and Fleet API."""
    parser = argparse.ArgumentParser(
        description="Start a Flower SuperLink",
    )

    _add_args_common(parser=parser)
    _add_args_driver_api(parser=parser)
    _add_args_fleet_api(parser=parser)

    return parser


def _add_args_common(parser: argparse.ArgumentParser) -> None:
    parser.add_argument(
        "--insecure",
        action="store_true",
        help="Run the server without HTTPS, regardless of whether certificate "
        "paths are provided. By default, the server runs with HTTPS enabled. "
        "Use this flag only if you understand the risks.",
    )
    parser.add_argument(
        "--ssl-certfile",
        help="Fleet API server SSL certificate file (as a path str) "
        "to create a secure connection.",
        type=str,
        default=None,
    )
    parser.add_argument(
        "--ssl-keyfile",
        help="Fleet API server SSL private key file (as a path str) "
        "to create a secure connection.",
        type=str,
    )
    parser.add_argument(
        "--ssl-ca-certfile",
        help="Fleet API server SSL CA certificate file (as a path str) "
        "to create a secure connection.",
        type=str,
    )
    parser.add_argument(
        "--database",
        help="A string representing the path to the database "
        "file that will be opened. Note that passing ':memory:' "
        "will open a connection to a database that is in RAM, "
        "instead of on disk. If nothing is provided, "
        "Flower will just create a state in memory.",
        default=DATABASE,
    )
    parser.add_argument(
        "--auth-list-public-keys",
        type=str,
        help="A CSV file (as a path str) containing a list of known public "
        "keys to enable authentication.",
    )
    parser.add_argument(
        "--auth-superlink-private-key",
        type=str,
        help="The SuperLink's private key (as a path str) to enable authentication.",
    )
    parser.add_argument(
        "--auth-superlink-public-key",
        type=str,
        help="The SuperLink's public key (as a path str) to enable authentication.",
    )


def _add_args_driver_api(parser: argparse.ArgumentParser) -> None:
    parser.add_argument(
        "--driver-api-address",
        help="Driver API (gRPC) server address (IPv4, IPv6, or a domain name).",
        default=ADDRESS_DRIVER_API,
    )


def _add_args_fleet_api(parser: argparse.ArgumentParser) -> None:
    # Fleet API transport layer type
    parser.add_argument(
        "--fleet-api-type",
        default=TRANSPORT_TYPE_GRPC_RERE,
<<<<<<< HEAD
        help="Start a Fleet API server (gRPC-rere)",
    )
    ex_group.add_argument(
        "--grpc-adapter",
        action="store_const",
        dest="fleet_api_type",
        const=TRANSPORT_TYPE_GRPC_ADAPTER,
        help="Start a Fleet API server (GrpcAdapter, experimental)",
    )
    ex_group.add_argument(
        "--rest",
        action="store_const",
        dest="fleet_api_type",
        const=TRANSPORT_TYPE_REST,
        help="Start a Fleet API server (REST, experimental)",
    )

    # Fleet API gRPC-rere options
    grpc_rere_group = parser.add_argument_group(
        "Fleet API (gRPC-rere) server options", ""
    )
    grpc_rere_group.add_argument(
        "--grpc-rere-fleet-api-address",
        help="Fleet API (gRPC-rere) server address (IPv4, IPv6, or a domain name)",
        default=ADDRESS_FLEET_API_GRPC_RERE,
    )

    # Fleet API gRPC-adapter options
    grpc_adapter_group = parser.add_argument_group(
        "Fleet API (gRPC-adapter) server options", ""
    )
    grpc_adapter_group.add_argument(
        "--grpc-adapter-fleet-api-address",
        help="Fleet API (gRPC-adapter) server address (IPv4, IPv6, or a domain name)",
        default=ADDRESS_FLEET_API_GRPC_RERE,
    )

    # Fleet API REST options
    rest_group = parser.add_argument_group("Fleet API (REST) server options", "")
    rest_group.add_argument(
        "--rest-fleet-api-address",
        help="Fleet API (REST) server address (IPv4, IPv6, or a domain name)",
        default=ADDRESS_FLEET_API_REST,
=======
        type=str,
        choices=[TRANSPORT_TYPE_GRPC_RERE, TRANSPORT_TYPE_REST],
        help="Start a gRPC-rere or REST (experimental) Fleet API server.",
    )
    parser.add_argument(
        "--fleet-api-address",
        help="Fleet API server address (IPv4, IPv6, or a domain name).",
>>>>>>> 88772210
    )
    parser.add_argument(
        "--fleet-api-num-workers",
        default=1,
        type=int,
        help="Set the number of concurrent workers for the Fleet API server.",
    )<|MERGE_RESOLUTION|>--- conflicted
+++ resolved
@@ -816,7 +816,6 @@
     parser.add_argument(
         "--fleet-api-type",
         default=TRANSPORT_TYPE_GRPC_RERE,
-<<<<<<< HEAD
         help="Start a Fleet API server (gRPC-rere)",
     )
     ex_group.add_argument(
@@ -860,18 +859,11 @@
         "--rest-fleet-api-address",
         help="Fleet API (REST) server address (IPv4, IPv6, or a domain name)",
         default=ADDRESS_FLEET_API_REST,
-=======
-        type=str,
-        choices=[TRANSPORT_TYPE_GRPC_RERE, TRANSPORT_TYPE_REST],
-        help="Start a gRPC-rere or REST (experimental) Fleet API server.",
-    )
-    parser.add_argument(
-        "--fleet-api-address",
-        help="Fleet API server address (IPv4, IPv6, or a domain name).",
->>>>>>> 88772210
-    )
-    parser.add_argument(
-        "--fleet-api-num-workers",
+    )
+    rest_group.add_argument(
+        "--rest-fleet-api-workers",
+        help="Set the number of concurrent workers for the Fleet API REST server.",
+        type=int,
         default=1,
         type=int,
         help="Set the number of concurrent workers for the Fleet API server.",
