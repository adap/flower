--- conflicted
+++ resolved
@@ -44,10 +44,7 @@
 from flwr.common.logger import log
 from flwr.common.secure_aggregation.crypto.symmetric_encryption import (
     public_key_to_bytes,
-<<<<<<< HEAD
-=======
     ssh_types_to_elliptic_curve,
->>>>>>> 4779dc09
 )
 from flwr.proto.fleet_pb2_grpc import (  # pylint: disable=E0611
     add_FleetServicer_to_server,
@@ -57,7 +54,6 @@
 from .history import History
 from .server import Server, init_defaults, run_fl
 from .server_config import ServerConfig
-from .server_interceptor import AuthenticateServerInterceptor
 from .strategy import Strategy
 from .superlink.driver.driver_grpc import run_driver_api_grpc
 from .superlink.fleet.grpc_bidi.grpc_server import (
@@ -428,55 +424,6 @@
     args: argparse.Namespace,
     certificates: Optional[Tuple[bytes, bytes, bytes]],
 ) -> Optional[Tuple[Set[bytes], ec.EllipticCurvePublicKey, ec.EllipticCurvePrivateKey]]:
-<<<<<<< HEAD
-    if args.require_client_authentication:
-        if certificates is None:
-            sys.exit(
-                "Certificates are required to enable client authentication. "
-                "Please provide certificate paths with '--certificates' before "
-                "enabling '--require-client-authentication'."
-            )
-        client_keys_file_path = Path(args.require_client_authentication[0])
-        if not client_keys_file_path.exists():
-            sys.exit(
-                "Client public keys csv file are required for client authentication. "
-                "Please provide the csv file path containing known client public keys "
-                "to '--require-client-authentication'."
-            )
-        client_public_keys: Set[bytes] = set()
-        public_key = load_ssh_public_key(
-            Path(args.require_client_authentication[1]).read_bytes()
-        )
-        private_key = load_ssh_private_key(
-            Path(args.require_client_authentication[2]).read_bytes(),
-            None,
-        )
-        if not isinstance(public_key, ec.EllipticCurvePublicKey) or not isinstance(
-            private_key, ec.EllipticCurvePrivateKey
-        ):
-            sys.exit(
-                "An eliptic curve public and private key pair is required for "
-                "client authentication. Please provide the file path containing "
-                "valid public and private key to '--require-client-authentication'."
-            )
-        server_public_key = public_key
-        server_private_key = private_key
-
-        with open(client_keys_file_path, newline="", encoding="utf-8") as csvfile:
-            reader = csv.reader(csvfile)
-            for row in reader:
-                for element in row:
-                    public_key = load_ssh_public_key(element.encode())
-                    if isinstance(public_key, ec.EllipticCurvePublicKey):
-                        client_public_keys.add(public_key_to_bytes(public_key))
-            return (
-                client_public_keys,
-                server_public_key,
-                server_private_key,
-            )
-    else:
-        return None
-=======
     if not args.require_client_authentication:
         return None
 
@@ -535,7 +482,6 @@
             server_public_key,
             server_private_key,
         )
->>>>>>> 4779dc09
 
 
 def _try_obtain_certificates(
@@ -761,14 +707,9 @@
         nargs=3,
         metavar=("CLIENT_KEYS", "SERVER_PUBLIC_KEY", "SERVER_PRIVATE_KEY"),
         type=str,
-<<<<<<< HEAD
-        help="Paths to .csv file containing list of known client public keys for "
-        "authentication, server public key, and server private key, in that order.",
-=======
         help="Provide three file paths: (1) a .csv file containing a list of "
         "known client public keys for authentication, (2) the server's public "
         "key file, and (3) the server's private key file.",
->>>>>>> 4779dc09
     )
 
 
