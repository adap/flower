--- conflicted
+++ resolved
@@ -349,16 +349,12 @@
         host, port, _ = parsed_address
         fleet_thread = threading.Thread(
             target=_run_fleet_api_rest,
-<<<<<<< HEAD
             args=(
                 args.rest_fleet_api_address,
                 args.ssl_keyfile,
                 args.ssl_certfile,
                 state_factory,
             ),
-=======
-            args=(host, port, state_factory),
->>>>>>> b088337b
         )
         fleet_thread.start()
         bckg_threads.append(fleet_thread)
@@ -496,14 +492,9 @@
 
 # pylint: disable=import-outside-toplevel
 def _run_fleet_api_rest(
-<<<<<<< HEAD
     address: str,
     ssl_keyfile: Optional[str],
     ssl_certfile: Optional[str],
-=======
-    host: str,
-    port: int,
->>>>>>> b088337b
     state_factory: StateFactory,
 ) -> None:
     """Run Driver API (REST-based)."""
@@ -522,15 +513,12 @@
     # See: https://www.starlette.io/applications/#accessing-the-app-instance
     fast_api_app.state.STATE_FACTORY = state_factory
 
-<<<<<<< HEAD
     host, port_str = address.split(":")
     port = int(port_str)
 
     if not isfile(ssl_keyfile) or not isfile(ssl_certfile):
         raise FileNotFoundError("One of SSL Keyfile or Certfile is not an actual file.")
 
-=======
->>>>>>> b088337b
     uvicorn.run(
         # "flwr.server.rest_server.rest_api:app",
         app=fast_api_app,
