# Copyright 2020 Adap GmbH. All Rights Reserved.
#
# Licensed under the Apache License, Version 2.0 (the "License");
# you may not use this file except in compliance with the License.
# You may obtain a copy of the License at
#
#     http://www.apache.org/licenses/LICENSE-2.0
#
# Unless required by applicable law or agreed to in writing, software
# distributed under the License is distributed on an "AS IS" BASIS,
# WITHOUT WARRANTIES OR CONDITIONS OF ANY KIND, either express or implied.
# See the License for the specific language governing permissions and
# limitations under the License.
# ==============================================================================
"""Flower server app."""


import argparse
import sys
import threading
from dataclasses import dataclass
from logging import ERROR, INFO, WARN
from os.path import isfile
from signal import SIGINT, SIGTERM, signal
from types import FrameType
from typing import List, Optional, Tuple

import grpc

from flwr.common import GRPC_MAX_MESSAGE_LENGTH, EventType, event
from flwr.common.address import parse_address
from flwr.common.logger import log
from flwr.proto.driver_pb2_grpc import add_DriverServicer_to_server
from flwr.proto.transport_pb2_grpc import add_FlowerServiceServicer_to_server
from flwr.server.client_manager import ClientManager, SimpleClientManager
from flwr.server.driver.driver_servicer import DriverServicer
from flwr.server.grpc_server.driver_client_manager import DriverClientManager
from flwr.server.grpc_server.flower_service_servicer import FlowerServiceServicer
from flwr.server.grpc_server.grpc_server import (
    generic_create_grpc_server,
    start_grpc_server,
)
from flwr.server.history import History
from flwr.server.server import Server
from flwr.server.state import StateFactory
from flwr.server.strategy import FedAvg, Strategy

ADDRESS_DRIVER_API = "0.0.0.0:9091"
ADDRESS_FLEET_API_GRPC_RERE = "0.0.0.0:9092"
ADDRESS_FLEET_API_GRPC_BIDI = "[::]:8080"  # IPv6 to keep start_server compatible
ADDRESS_FLEET_API_REST = "0.0.0.0:9093"

DATABASE = ":flwr-in-memory-state:"


@dataclass
class ServerConfig:
    """Flower server config.

    All attributes have default values which allows users to configure
    just the ones they care about.
    """

    num_rounds: int = 1
    round_timeout: Optional[float] = None


def start_server(  # pylint: disable=too-many-arguments,too-many-locals
    *,
    server_address: str = ADDRESS_FLEET_API_GRPC_BIDI,
    server: Optional[Server] = None,
    config: Optional[ServerConfig] = None,
    strategy: Optional[Strategy] = None,
    client_manager: Optional[ClientManager] = None,
    grpc_max_message_length: int = GRPC_MAX_MESSAGE_LENGTH,
    certificates: Optional[Tuple[bytes, bytes, bytes]] = None,
) -> History:
    """Start a Flower server using the gRPC transport layer.

    Parameters
    ----------
    server_address : Optional[str]
        The IPv4 or IPv6 address of the server. Defaults to `"[::]:8080"`.
    server : Optional[flwr.server.Server] (default: None)
        A server implementation, either `flwr.server.Server` or a subclass
        thereof. If no instance is provided, then `start_server` will create
        one.
    config : Optional[ServerConfig] (default: None)
        Currently supported values are `num_rounds` (int, default: 1) and
        `round_timeout` in seconds (float, default: None).
    strategy : Optional[flwr.server.Strategy] (default: None).
        An implementation of the abstract base class
        `flwr.server.strategy.Strategy`. If no strategy is provided, then
        `start_server` will use `flwr.server.strategy.FedAvg`.
    client_manager : Optional[flwr.server.ClientManager] (default: None)
        An implementation of the abstract base class
        `flwr.server.ClientManager`. If no implementation is provided, then
        `start_server` will use
        `flwr.server.client_manager.SimpleClientManager`.
    grpc_max_message_length : int (default: 536_870_912, this equals 512MB)
        The maximum length of gRPC messages that can be exchanged with the
        Flower clients. The default should be sufficient for most models.
        Users who train very large models might need to increase this
        value. Note that the Flower clients need to be started with the
        same value (see `flwr.client.start_client`), otherwise clients will
        not know about the increased limit and block larger messages.
    certificates : Tuple[bytes, bytes, bytes] (default: None)
        Tuple containing root certificate, server certificate, and private key
        to start a secure SSL-enabled server. The tuple is expected to have
        three bytes elements in the following order:

            * CA certificate.
            * server certificate.
            * server private key.

    Returns
    -------
    hist : flwr.server.history.History
        Object containing training and evaluation metrics.

    Examples
    --------
    Starting an insecure server:

    >>> start_server()

    Starting an SSL-enabled server:

    >>> start_server(
    >>>     certificates=(
    >>>         Path("/crts/root.pem").read_bytes(),
    >>>         Path("/crts/localhost.crt").read_bytes(),
    >>>         Path("/crts/localhost.key").read_bytes()
    >>>     )
    >>> )
    """
    event(EventType.START_SERVER_ENTER)

    # Initialize server and server config
    initialized_server, initialized_config = _init_defaults(
        server=server,
        config=config,
        strategy=strategy,
        client_manager=client_manager,
    )
    log(
        INFO,
        "Starting Flower server, config: %s",
        initialized_config,
    )

    # Parse IP address
    parsed_address = parse_address(server_address)
    if not parsed_address:
        sys.exit(f"Server IP address ({server_address}) cannot be parsed.")
    host, port, is_v6 = parsed_address
    address = f"[{host}]:{port}" if is_v6 else f"{host}:{port}"

    # Start gRPC server
    grpc_server = start_grpc_server(
        client_manager=initialized_server.client_manager(),
        server_address=address,
        max_message_length=grpc_max_message_length,
        certificates=certificates,
    )
    log(
        INFO,
        "Flower ECE: gRPC server running (%s rounds), SSL is %s",
        initialized_config.num_rounds,
        "enabled" if certificates is not None else "disabled",
    )

    # Start training
    hist = _fl(
        server=initialized_server,
        config=initialized_config,
    )

    # Stop the gRPC server
    grpc_server.stop(grace=1)

    event(EventType.START_SERVER_LEAVE)

    return hist


def _init_defaults(
    server: Optional[Server],
    config: Optional[ServerConfig],
    strategy: Optional[Strategy],
    client_manager: Optional[ClientManager],
) -> Tuple[Server, ServerConfig]:
    # Create server instance if none was given
    if server is None:
        if client_manager is None:
            client_manager = SimpleClientManager()
        if strategy is None:
            strategy = FedAvg()
        server = Server(client_manager=client_manager, strategy=strategy)
    elif strategy is not None:
        log(WARN, "Both server and strategy were provided, ignoring strategy")

    # Set default config values
    if config is None:
        config = ServerConfig()

    return server, config


def _fl(
    server: Server,
    config: ServerConfig,
) -> History:
    # Fit model
    hist = server.fit(num_rounds=config.num_rounds, timeout=config.round_timeout)
    log(INFO, "app_fit: losses_distributed %s", str(hist.losses_distributed))
    log(INFO, "app_fit: metrics_distributed_fit %s", str(hist.metrics_distributed_fit))
    log(INFO, "app_fit: metrics_distributed %s", str(hist.metrics_distributed))
    log(INFO, "app_fit: losses_centralized %s", str(hist.losses_centralized))
    log(INFO, "app_fit: metrics_centralized %s", str(hist.metrics_centralized))

    # Graceful shutdown
    server.disconnect_all_clients(timeout=config.round_timeout)

    return hist


def run_driver_api() -> None:
    """Run Flower server (Driver API)."""

    log(INFO, "Starting Flower server (Driver API)")
    event(EventType.RUN_DRIVER_API_ENTER)
    args = _parse_args_driver().parse_args()

    # Parse IP address
    parsed_address = parse_address(args.driver_api_address)
    if not parsed_address:
        sys.exit(f"Driver IP address ({args.driver_api_address}) cannot be parsed.")
    host, port, is_v6 = parsed_address
    address = f"[{host}]:{port}" if is_v6 else f"{host}:{port}"

    # Initialize StateFactory
    state_factory = StateFactory(args.database)

    # Start server
    grpc_server: grpc.Server = _run_driver_api_grpc(
        address=address,
        state_factory=state_factory,
    )

    # Graceful shutdown
    _register_exit_handlers(
        grpc_servers=[grpc_server],
        bckg_threads=[],
        event_type=EventType.RUN_DRIVER_API_LEAVE,
    )

    # Block
    grpc_server.wait_for_termination()


def run_fleet_api() -> None:
    """Run Flower server (Fleet API)."""

    log(INFO, "Starting Flower server (Fleet API)")
    event(EventType.RUN_FLEET_API_ENTER)
    args = _parse_args_fleet().parse_args()

    # Initialize StateFactory
    state_factory = StateFactory(args.database)

    grpc_servers = []
    bckg_threads = []

    # Start Fleet API
    if args.fleet_api_type == "rest":
        address_arg = args.rest_fleet_api_address
        parsed_address = parse_address(address_arg)
        if not parsed_address:
            sys.exit(f"Fleet IP address ({address_arg}) cannot be parsed.")
        host, port, _ = parsed_address
        fleet_thread = threading.Thread(
            target=_run_fleet_api_rest,
            args=(
                host,
                port,
                state_factory,
                args.rest_fleet_api_workers,
            ),
        )
        fleet_thread.start()
        bckg_threads.append(fleet_thread)
    elif args.fleet_api_type == "grpc":
        address_arg = args.grpc_fleet_api_address
        parsed_address = parse_address(address_arg)
        if not parsed_address:
            sys.exit(f"Fleet IP address ({address_arg}) cannot be parsed.")
        host, port, is_v6 = parsed_address
        address = f"[{host}]:{port}" if is_v6 else f"{host}:{port}"
        fleet_server = _run_fleet_api_grpc_bidi(
            address=address,
            state_factory=state_factory,
        )
        grpc_servers.append(fleet_server)
    else:
        raise ValueError(f"Unknown fleet_api_type: {args.fleet_api_type}")

    # Graceful shutdown
    _register_exit_handlers(
        grpc_servers=grpc_servers,
        bckg_threads=bckg_threads,
        event_type=EventType.RUN_FLEET_API_LEAVE,
    )

    # Block
    if len(grpc_servers) > 0:
        grpc_servers[0].wait_for_termination()
    elif len(bckg_threads) > 0:
        bckg_threads[0].join()


def run_server() -> None:
    """Run Flower server (Driver API and Fleet API)."""

    log(INFO, "Starting Flower server")
    event(EventType.RUN_SERVER_ENTER)
    args = _parse_args_server().parse_args()

    # Parse IP address
    parsed_address = parse_address(args.driver_api_address)
    if not parsed_address:
        sys.exit(f"Driver IP address ({args.driver_api_address}) cannot be parsed.")
    host, port, is_v6 = parsed_address
    address = f"[{host}]:{port}" if is_v6 else f"{host}:{port}"

    # Initialize StateFactory
    state_factory = StateFactory(args.database)

    # Start Driver API
    driver_server: grpc.Server = _run_driver_api_grpc(
        address=address,
        state_factory=state_factory,
    )

    grpc_servers = [driver_server]
    bckg_threads = []

    # Start Fleet API
    if args.fleet_api_type == "rest":
        address_arg = args.rest_fleet_api_address
        parsed_address = parse_address(address_arg)
        if not parsed_address:
            sys.exit(f"Fleet IP address ({address_arg}) cannot be parsed.")
        host, port, _ = parsed_address
        fleet_thread = threading.Thread(
            target=_run_fleet_api_rest,
            args=(
<<<<<<< HEAD
                args.rest_fleet_api_address,
                args.ssl_keyfile,
                args.ssl_certfile,
                state_factory,
=======
                host,
                port,
                state_factory,
                args.rest_fleet_api_workers,
>>>>>>> 5eb39b45
            ),
        )
        fleet_thread.start()
        bckg_threads.append(fleet_thread)
    elif args.fleet_api_type == "grpc":
        address_arg = args.grpc_fleet_api_address
        parsed_address = parse_address(address_arg)
        if not parsed_address:
            sys.exit(f"Fleet IP address ({address_arg}) cannot be parsed.")
        host, port, is_v6 = parsed_address
        address = f"[{host}]:{port}" if is_v6 else f"{host}:{port}"
        fleet_server = _run_fleet_api_grpc_bidi(
            address=address,
            state_factory=state_factory,
        )
        grpc_servers.append(fleet_server)
    else:
        raise ValueError(f"Unknown fleet_api_type: {args.fleet_api_type}")

    # Graceful shutdown
    _register_exit_handlers(
        grpc_servers=grpc_servers,
        bckg_threads=bckg_threads,
        event_type=EventType.RUN_SERVER_LEAVE,
    )

    # Block
    while True:
        if bckg_threads:
            for thread in bckg_threads:
                if not thread.is_alive():
                    sys.exit(1)
        driver_server.wait_for_termination(timeout=1)


def _register_exit_handlers(
    grpc_servers: List[grpc.Server],
    bckg_threads: List[threading.Thread],
    event_type: EventType,
) -> None:
    default_handlers = {
        SIGINT: None,
        SIGTERM: None,
    }

    def graceful_exit_handler(  # type: ignore
        signalnum,
        frame: FrameType,  # pylint: disable=unused-argument
    ) -> None:
        """Exit handler to be registered with signal.signal.

        When called will reset signal handler to original signal handler
        from default_handlers.
        """

        # Reset to default handler
        signal(signalnum, default_handlers[signalnum])

        event_res = event(event_type=event_type)

        for grpc_server in grpc_servers:
            grpc_server.stop(grace=1)

        for bckg_thread in bckg_threads:
            bckg_thread.join()

        # Ensure event has happend
        event_res.result()

        # Setup things for graceful exit
        sys.exit(0)

    default_handlers[SIGINT] = signal(  # type: ignore
        SIGINT,
        graceful_exit_handler,  # type: ignore
    )
    default_handlers[SIGTERM] = signal(  # type: ignore
        SIGTERM,
        graceful_exit_handler,  # type: ignore
    )


def _run_driver_api_grpc(
    address: str,
    state_factory: StateFactory,
) -> grpc.Server:
    """Run Driver API (gRPC, request-response)."""

    # Create Driver API gRPC server
    driver_servicer: grpc.Server = DriverServicer(
        state_factory=state_factory,
    )
    driver_add_servicer_to_server_fn = add_DriverServicer_to_server
    driver_grpc_server = generic_create_grpc_server(
        servicer_and_add_fn=(driver_servicer, driver_add_servicer_to_server_fn),
        server_address=address,
        max_message_length=GRPC_MAX_MESSAGE_LENGTH,
        certificates=None,
    )

    log(INFO, "Flower ECE: Starting Driver API (gRPC-rere) on %s", address)
    driver_grpc_server.start()

    return driver_grpc_server


def _run_fleet_api_grpc_bidi(
    address: str,
    state_factory: StateFactory,
) -> grpc.Server:
    """Run Fleet API (gRPC, bidirectional streaming)."""

    # DriverClientManager
    driver_client_manager = DriverClientManager(
        state_factory=state_factory,
    )

    # Create (legacy) Fleet API gRPC server
    fleet_servicer = FlowerServiceServicer(
        client_manager=driver_client_manager,
    )
    fleet_add_servicer_to_server_fn = add_FlowerServiceServicer_to_server
    fleet_grpc_server = generic_create_grpc_server(
        servicer_and_add_fn=(fleet_servicer, fleet_add_servicer_to_server_fn),
        server_address=address,
        max_message_length=GRPC_MAX_MESSAGE_LENGTH,
        certificates=None,
    )

    log(INFO, "Flower ECE: Starting Fleet API (gRPC-bidi) on %s", address)
    fleet_grpc_server.start()

    return fleet_grpc_server


# pylint: disable=import-outside-toplevel
def _run_fleet_api_rest(
    address: str,
    ssl_keyfile: Optional[str],
    ssl_certfile: Optional[str],
    state_factory: StateFactory,
    workers: int,
) -> None:
    """Run Driver API (REST-based)."""
    try:
        import uvicorn

        from flwr.server.rest_server.rest_api import app as fast_api_app
    except ImportError as missing_dep:
        raise ImportError(
            "To use the REST API you must install the "
            "extra dependencies by running "
            "`pip install flwr['rest']`."
        ) from missing_dep
    if workers != 1:
        raise ValueError(
            f"The supported number of workers for the Fleet API (REST server) is "
            f"1. Instead given {workers}. The functionality of >1 workers will be "
            f"added in the future releases."
        )
    log(INFO, "Starting Flower REST server")

    # See: https://www.starlette.io/applications/#accessing-the-app-instance
    fast_api_app.state.STATE_FACTORY = state_factory

    host, port_str = address.split(":")
    port = int(port_str)

    validation_exceptions = _validate_ssl_files(
        ssl_certfile=ssl_certfile, ssl_keyfile=ssl_keyfile
    )
    if any(validation_exceptions):
        # Starting with 3.11 we can use ExceptionGroup but for now
        # this seems to be the reasonable approach.
        raise ValueError(validation_exceptions)

    uvicorn.run(
        app="flwr.server.rest_server.rest_api:app",
        port=port,
        host=host,
        reload=False,
        access_log=True,
<<<<<<< HEAD
        workers=1,
        ssl_keyfile=ssl_keyfile,
        ssl_certfile=ssl_certfile,
=======
        workers=workers,
>>>>>>> 5eb39b45
    )


def _validate_ssl_files(
    ssl_keyfile: Optional[str], ssl_certfile: Optional[str]
) -> List[ValueError]:
    validation_exceptions = []

    if ssl_keyfile is not None and not isfile(ssl_keyfile):
        msg = "Path argument `--ssl-keyfile` does not point to a file."
        log(ERROR, msg)
        validation_exceptions.append(ValueError(msg))

    if ssl_certfile is not None and not isfile(ssl_certfile):
        msg = "Path argument `--ssl-certfile` does not point to a file."
        log(ERROR, msg)
        validation_exceptions.append(ValueError(msg))

    if not bool(ssl_keyfile) == bool(ssl_certfile):
        msg = (
            "When setting one of `--ssl-keyfile` and "
            + "`--ssl-certfile`, both have to be used."
        )
        log(ERROR, msg)
        validation_exceptions.append(ValueError(msg))

    return validation_exceptions


def _parse_args_driver() -> argparse.ArgumentParser:
    """Parse command line arguments for Driver API."""
    parser = argparse.ArgumentParser(
        description="Start Flower server (Driver API)",
    )

    _add_args_common(parser=parser)
    _add_args_driver_api(parser=parser)

    return parser


def _parse_args_fleet() -> argparse.ArgumentParser:
    """Parse command line arguments for Fleet API."""
    parser = argparse.ArgumentParser(
        description="Start Flower server (Fleet API)",
    )

    _add_args_common(parser=parser)
    _add_args_fleet_api(parser=parser)

    return parser


def _parse_args_server() -> argparse.ArgumentParser:
    """Parse command line arguments for both Driver API and Fleet API."""
    parser = argparse.ArgumentParser(
        description="Start Flower server (Driver API and Fleet API)",
    )

    _add_args_common(parser=parser)
    _add_args_driver_api(parser=parser)
    _add_args_fleet_api(parser=parser)

    return parser


def _add_args_common(parser: argparse.ArgumentParser) -> None:
    parser.add_argument(
        "--database",
        help=f"Flower server database. Default: {DATABASE}",
        default=DATABASE,
    )


def _add_args_driver_api(parser: argparse.ArgumentParser) -> None:
    parser.add_argument(
        "--driver-api-address",
        help=f"Driver API gRPC server address. Default: {ADDRESS_DRIVER_API}",
        default=ADDRESS_DRIVER_API,
    )


def _add_args_fleet_api(parser: argparse.ArgumentParser) -> None:
    # Fleet API transport layer type
    ex_group = parser.add_mutually_exclusive_group()
    ex_group.add_argument(
        "--grpc",
        action="store_const",
        dest="fleet_api_type",
        const="grpc",
        default="grpc",
        help="Start a gRPC-based Fleet API server",
    )
    ex_group.add_argument(
        "--rest",
        action="store_const",
        dest="fleet_api_type",
        const="rest",
        help="Start a REST-based Fleet API server",
    )

    # Fleet API gRPC options
    grpc_group = parser.add_argument_group("Fleet API gRPC server options", "")
    grpc_group.add_argument(
        "--grpc-fleet-api-address",
        help=f"Fleet API gRPC server address. Default:'{ADDRESS_FLEET_API_GRPC_RERE}'",
        default=ADDRESS_FLEET_API_GRPC_RERE,
    )

    # Fleet API REST options
    rest_group = parser.add_argument_group("Fleet API REST server options", "")
    rest_group.add_argument(
        "--rest-fleet-api-address",
        help=f"Fleet API REST server address. Default:'{ADDRESS_FLEET_API_REST}'",
        default=ADDRESS_FLEET_API_REST,
    )
    rest_group.add_argument(
<<<<<<< HEAD
        "--ssl-certfile",
        help="Fleet API REST SSL certificate file (as a path str). Default:None",
        default=None,
    )
    rest_group.add_argument(
        "--ssl-keyfile",
        help="Fleet API REST SSL private key file (as a path str). Default:None",
        default=None,
=======
        "--rest-fleet-api-workers",
        help=f"Number of workers for Fleet API REST server. Default:'{1}'",
        type=int,
        default=1,
>>>>>>> 5eb39b45
    )<|MERGE_RESOLUTION|>--- conflicted
+++ resolved
@@ -355,17 +355,12 @@
         fleet_thread = threading.Thread(
             target=_run_fleet_api_rest,
             args=(
-<<<<<<< HEAD
-                args.rest_fleet_api_address,
+                host,
+                port,
                 args.ssl_keyfile,
                 args.ssl_certfile,
                 state_factory,
-=======
-                host,
-                port,
-                state_factory,
                 args.rest_fleet_api_workers,
->>>>>>> 5eb39b45
             ),
         )
         fleet_thread.start()
@@ -503,7 +498,8 @@
 
 # pylint: disable=import-outside-toplevel
 def _run_fleet_api_rest(
-    address: str,
+    host: str,
+    port: int,
     ssl_keyfile: Optional[str],
     ssl_certfile: Optional[str],
     state_factory: StateFactory,
@@ -531,9 +527,6 @@
     # See: https://www.starlette.io/applications/#accessing-the-app-instance
     fast_api_app.state.STATE_FACTORY = state_factory
 
-    host, port_str = address.split(":")
-    port = int(port_str)
-
     validation_exceptions = _validate_ssl_files(
         ssl_certfile=ssl_certfile, ssl_keyfile=ssl_keyfile
     )
@@ -548,13 +541,9 @@
         host=host,
         reload=False,
         access_log=True,
-<<<<<<< HEAD
-        workers=1,
         ssl_keyfile=ssl_keyfile,
         ssl_certfile=ssl_certfile,
-=======
         workers=workers,
->>>>>>> 5eb39b45
     )
 
 
@@ -672,7 +661,6 @@
         default=ADDRESS_FLEET_API_REST,
     )
     rest_group.add_argument(
-<<<<<<< HEAD
         "--ssl-certfile",
         help="Fleet API REST SSL certificate file (as a path str). Default:None",
         default=None,
@@ -681,10 +669,10 @@
         "--ssl-keyfile",
         help="Fleet API REST SSL private key file (as a path str). Default:None",
         default=None,
-=======
+    )
+    rest_group.add_argument(
         "--rest-fleet-api-workers",
         help=f"Number of workers for Fleet API REST server. Default:'{1}'",
         type=int,
         default=1,
->>>>>>> 5eb39b45
     )