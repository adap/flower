--- conflicted
+++ resolved
@@ -74,11 +74,7 @@
 ADDRESS_FLEET_API_REST = "0.0.0.0:9093"
 
 DATABASE = ":flwr-in-memory-state:"
-<<<<<<< HEAD
-BASE_DIR = get_flwr_dir() / "ffs"
-=======
 BASE_DIR = get_flwr_dir() / "superlink" / "ffs"
->>>>>>> 9c85be5a
 
 
 def start_server(  # pylint: disable=too-many-arguments,too-many-locals
@@ -218,13 +214,8 @@
     # Initialize StateFactory
     state_factory = StateFactory(args.database)
 
-<<<<<<< HEAD
-    # Initialize StateFactory
-    ffs_factory = FfsFactory(args.base_dir)
-=======
     # Initialize FfsFactory
     ffs_factory = FfsFactory(args.storage_dir)
->>>>>>> 9c85be5a
 
     # Start Driver API
     driver_server: grpc.Server = run_driver_api_grpc(
@@ -630,13 +621,8 @@
         default=DATABASE,
     )
     parser.add_argument(
-<<<<<<< HEAD
-        "--base-dir",
-        help="The base directory to store the objects.",
-=======
         "--storage-dir",
         help="The base directory to store the objects for the Flower File System.",
->>>>>>> 9c85be5a
         default=BASE_DIR,
     )
     parser.add_argument(
