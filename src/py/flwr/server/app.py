--- conflicted
+++ resolved
@@ -315,6 +315,18 @@
             state_factory=state_factory,
         )
         grpc_servers.append(fleet_server)
+    elif args.fleet_api_type == "grpc-rere":
+        address_arg = args.grpc_rere_fleet_api_address
+        parsed_address = parse_address(address_arg)
+        if not parsed_address:
+            sys.exit(f"Fleet IP address ({address_arg}) cannot be parsed.")
+        host, port, is_v6 = parsed_address
+        address = f"[{host}]:{port}" if is_v6 else f"{host}:{port}"
+        fleet_server = _run_fleet_api_grpc_rere(
+            address=address,
+            state_factory=state_factory,
+        )
+        grpc_servers.append(fleet_server)
     else:
         raise ValueError(f"Unknown fleet_api_type: {args.fleet_api_type}")
 
@@ -386,7 +398,18 @@
         )
         fleet_thread.start()
         bckg_threads.append(fleet_thread)
-<<<<<<< HEAD
+    elif args.fleet_api_type == "grpc-bidi":
+        address_arg = args.grpc_bidi_fleet_api_address
+        parsed_address = parse_address(address_arg)
+        if not parsed_address:
+            sys.exit(f"Fleet IP address ({address_arg}) cannot be parsed.")
+        host, port, is_v6 = parsed_address
+        address = f"[{host}]:{port}" if is_v6 else f"{host}:{port}"
+        fleet_server = _run_fleet_api_grpc_bidi(
+            address=address,
+            state_factory=state_factory,
+        )
+        grpc_servers.append(fleet_server)
     elif args.fleet_api_type == "grpc-rere":
         address_arg = args.grpc_rere_fleet_api_address
         parsed_address = parse_address(address_arg)
@@ -399,22 +422,6 @@
             state_factory=state_factory,
         )
         grpc_servers.append(fleet_server)
-    elif args.fleet_api_type == "grpc-bidi":
-        address_arg = args.grpc_bidi_fleet_api_address
-=======
-    elif args.fleet_api_type == "grpc-bidi":
-        address_arg = args.grpc_fleet_api_address
->>>>>>> f922120e
-        parsed_address = parse_address(address_arg)
-        if not parsed_address:
-            sys.exit(f"Fleet IP address ({address_arg}) cannot be parsed.")
-        host, port, is_v6 = parsed_address
-        address = f"[{host}]:{port}" if is_v6 else f"{host}:{port}"
-        fleet_server = _run_fleet_api_grpc_bidi(
-            address=address,
-            state_factory=state_factory,
-        )
-        grpc_servers.append(fleet_server)
     else:
         raise ValueError(f"Unknown fleet_api_type: {args.fleet_api_type}")
 
