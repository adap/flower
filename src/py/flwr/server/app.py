# Copyright 2020 Flower Labs GmbH. All Rights Reserved.
#
# Licensed under the Apache License, Version 2.0 (the "License");
# you may not use this file except in compliance with the License.
# You may obtain a copy of the License at
#
#     http://www.apache.org/licenses/LICENSE-2.0
#
# Unless required by applicable law or agreed to in writing, software
# distributed under the License is distributed on an "AS IS" BASIS,
# WITHOUT WARRANTIES OR CONDITIONS OF ANY KIND, either express or implied.
# See the License for the specific language governing permissions and
# limitations under the License.
# ==============================================================================
"""Flower server app."""

import argparse
import csv
import importlib.util
import subprocess
import sys
import threading
from collections.abc import Sequence
from logging import DEBUG, INFO, WARN
from os.path import isfile
from pathlib import Path
from time import sleep
from typing import Optional

import grpc
from cryptography.exceptions import UnsupportedAlgorithm
from cryptography.hazmat.primitives.asymmetric import ec
from cryptography.hazmat.primitives.serialization import (
    load_ssh_private_key,
    load_ssh_public_key,
)

from flwr.common import GRPC_MAX_MESSAGE_LENGTH, EventType, event
from flwr.common.address import parse_address
from flwr.common.config import get_flwr_dir, parse_config_args
from flwr.common.constant import (
    DRIVER_API_DEFAULT_ADDRESS,
    EXEC_API_DEFAULT_ADDRESS,
    FLEET_API_GRPC_BIDI_DEFAULT_ADDRESS,
    FLEET_API_GRPC_RERE_DEFAULT_ADDRESS,
    FLEET_API_REST_DEFAULT_ADDRESS,
    ISOLATION_MODE_PROCESS,
    ISOLATION_MODE_SUBPROCESS,
    MISSING_EXTRA_REST,
    TRANSPORT_TYPE_GRPC_ADAPTER,
    TRANSPORT_TYPE_GRPC_RERE,
    TRANSPORT_TYPE_REST,
)
from flwr.common.exit_handlers import register_exit_handlers
from flwr.common.logger import log
from flwr.common.secure_aggregation.crypto.symmetric_encryption import (
    private_key_to_bytes,
    public_key_to_bytes,
)
from flwr.proto.fleet_pb2_grpc import (  # pylint: disable=E0611
    add_FleetServicer_to_server,
)
from flwr.proto.grpcadapter_pb2_grpc import add_GrpcAdapterServicer_to_server
from flwr.superexec.app import load_executor
from flwr.superexec.exec_grpc import run_exec_api_grpc

from .client_manager import ClientManager
from .history import History
from .server import Server, init_defaults, run_fl
from .server_config import ServerConfig
from .strategy import Strategy
from .superlink.driver.driver_grpc import run_driver_api_grpc
from .superlink.ffs.ffs_factory import FfsFactory
from .superlink.fleet.grpc_adapter.grpc_adapter_servicer import GrpcAdapterServicer
from .superlink.fleet.grpc_bidi.grpc_server import (
    generic_create_grpc_server,
    start_grpc_server,
)
from .superlink.fleet.grpc_rere.fleet_servicer import FleetServicer
from .superlink.fleet.grpc_rere.server_interceptor import AuthenticateServerInterceptor
from .superlink.linkstate import LinkStateFactory

DATABASE = ":flwr-in-memory-state:"
BASE_DIR = get_flwr_dir() / "superlink" / "ffs"


def start_server(  # pylint: disable=too-many-arguments,too-many-locals
    *,
    server_address: str = FLEET_API_GRPC_BIDI_DEFAULT_ADDRESS,
    server: Optional[Server] = None,
    config: Optional[ServerConfig] = None,
    strategy: Optional[Strategy] = None,
    client_manager: Optional[ClientManager] = None,
    grpc_max_message_length: int = GRPC_MAX_MESSAGE_LENGTH,
    certificates: Optional[tuple[bytes, bytes, bytes]] = None,
) -> History:
    """Start a Flower server using the gRPC transport layer.

    Parameters
    ----------
    server_address : Optional[str]
        The IPv4 or IPv6 address of the server. Defaults to `"[::]:8080"`.
    server : Optional[flwr.server.Server] (default: None)
        A server implementation, either `flwr.server.Server` or a subclass
        thereof. If no instance is provided, then `start_server` will create
        one.
    config : Optional[ServerConfig] (default: None)
        Currently supported values are `num_rounds` (int, default: 1) and
        `round_timeout` in seconds (float, default: None).
    strategy : Optional[flwr.server.Strategy] (default: None).
        An implementation of the abstract base class
        `flwr.server.strategy.Strategy`. If no strategy is provided, then
        `start_server` will use `flwr.server.strategy.FedAvg`.
    client_manager : Optional[flwr.server.ClientManager] (default: None)
        An implementation of the abstract base class
        `flwr.server.ClientManager`. If no implementation is provided, then
        `start_server` will use
        `flwr.server.client_manager.SimpleClientManager`.
    grpc_max_message_length : int (default: 536_870_912, this equals 512MB)
        The maximum length of gRPC messages that can be exchanged with the
        Flower clients. The default should be sufficient for most models.
        Users who train very large models might need to increase this
        value. Note that the Flower clients need to be started with the
        same value (see `flwr.client.start_client`), otherwise clients will
        not know about the increased limit and block larger messages.
    certificates : Tuple[bytes, bytes, bytes] (default: None)
        Tuple containing root certificate, server certificate, and private key
        to start a secure SSL-enabled server. The tuple is expected to have
        three bytes elements in the following order:

            * CA certificate.
            * server certificate.
            * server private key.

    Returns
    -------
    hist : flwr.server.history.History
        Object containing training and evaluation metrics.

    Examples
    --------
    Starting an insecure server:

    >>> start_server()

    Starting an SSL-enabled server:

    >>> start_server(
    >>>     certificates=(
    >>>         Path("/crts/root.pem").read_bytes(),
    >>>         Path("/crts/localhost.crt").read_bytes(),
    >>>         Path("/crts/localhost.key").read_bytes()
    >>>     )
    >>> )
    """
    event(EventType.START_SERVER_ENTER)

    # Parse IP address
    parsed_address = parse_address(server_address)
    if not parsed_address:
        sys.exit(f"Server IP address ({server_address}) cannot be parsed.")
    host, port, is_v6 = parsed_address
    address = f"[{host}]:{port}" if is_v6 else f"{host}:{port}"

    # Initialize server and server config
    initialized_server, initialized_config = init_defaults(
        server=server,
        config=config,
        strategy=strategy,
        client_manager=client_manager,
    )
    log(
        INFO,
        "Starting Flower server, config: %s",
        initialized_config,
    )

    # Start gRPC server
    grpc_server = start_grpc_server(
        client_manager=initialized_server.client_manager(),
        server_address=address,
        max_message_length=grpc_max_message_length,
        certificates=certificates,
    )
    log(
        INFO,
        "Flower ECE: gRPC server running (%s rounds), SSL is %s",
        initialized_config.num_rounds,
        "enabled" if certificates is not None else "disabled",
    )

    # Start training
    hist = run_fl(
        server=initialized_server,
        config=initialized_config,
    )

    # Stop the gRPC server
    grpc_server.stop(grace=1)

    event(EventType.START_SERVER_LEAVE)

    return hist


# pylint: disable=too-many-branches, too-many-locals, too-many-statements
def run_superlink() -> None:
    """Run Flower SuperLink (Driver API and Fleet API)."""
    args = _parse_args_run_superlink().parse_args()

    log(INFO, "Starting Flower SuperLink")

    event(EventType.RUN_SUPERLINK_ENTER)

    # Parse IP addresses
    driver_address, _, _ = _format_address(args.driver_api_address)
    exec_address, _, _ = _format_address(args.exec_api_address)

    # Obtain certificates
    certificates = _try_obtain_certificates(args)

    # Initialize StateFactory
    state_factory = LinkStateFactory(args.database)

    # Initialize FfsFactory
    ffs_factory = FfsFactory(args.storage_dir)

    # Start Driver API
    driver_server: grpc.Server = run_driver_api_grpc(
        address=driver_address,
        state_factory=state_factory,
        ffs_factory=ffs_factory,
        certificates=certificates,
    )
    grpc_servers = [driver_server]

    # Start Fleet API
    bckg_threads = []
    if not args.fleet_api_address:
        if args.fleet_api_type in [
            TRANSPORT_TYPE_GRPC_RERE,
            TRANSPORT_TYPE_GRPC_ADAPTER,
        ]:
            args.fleet_api_address = FLEET_API_GRPC_RERE_DEFAULT_ADDRESS
        elif args.fleet_api_type == TRANSPORT_TYPE_REST:
            args.fleet_api_address = FLEET_API_REST_DEFAULT_ADDRESS

    fleet_address, host, port = _format_address(args.fleet_api_address)

    num_workers = args.fleet_api_num_workers
    if num_workers != 1:
        log(
            WARN,
            "The Fleet API currently supports only 1 worker. "
            "You have specified %d workers. "
            "Support for multiple workers will be added in future releases. "
            "Proceeding with a single worker.",
            args.fleet_api_num_workers,
        )
        num_workers = 1

    if args.fleet_api_type == TRANSPORT_TYPE_REST:
        if (
            importlib.util.find_spec("requests")
            and importlib.util.find_spec("starlette")
            and importlib.util.find_spec("uvicorn")
        ) is None:
            sys.exit(MISSING_EXTRA_REST)

        _, ssl_certfile, ssl_keyfile = (
            certificates if certificates is not None else (None, None, None)
        )

        fleet_thread = threading.Thread(
            target=_run_fleet_api_rest,
            args=(
                host,
                port,
                ssl_keyfile,
                ssl_certfile,
                state_factory,
                ffs_factory,
                num_workers,
            ),
        )
        fleet_thread.start()
        bckg_threads.append(fleet_thread)
    elif args.fleet_api_type == TRANSPORT_TYPE_GRPC_RERE:
        maybe_keys = _try_setup_node_authentication(args, certificates)
        interceptors: Optional[Sequence[grpc.ServerInterceptor]] = None
        if maybe_keys is not None:
            (
                node_public_keys,
                server_private_key,
                server_public_key,
            ) = maybe_keys
            state = state_factory.state()
            state.store_node_public_keys(node_public_keys)
            state.store_server_private_public_key(
                private_key_to_bytes(server_private_key),
                public_key_to_bytes(server_public_key),
            )
            log(
                INFO,
                "Node authentication enabled with %d known public keys",
                len(node_public_keys),
            )
            interceptors = [AuthenticateServerInterceptor(state)]

        fleet_server = _run_fleet_api_grpc_rere(
            address=fleet_address,
            state_factory=state_factory,
            ffs_factory=ffs_factory,
            certificates=certificates,
            interceptors=interceptors,
        )
        grpc_servers.append(fleet_server)
    elif args.fleet_api_type == TRANSPORT_TYPE_GRPC_ADAPTER:
        fleet_server = _run_fleet_api_grpc_adapter(
            address=fleet_address,
            state_factory=state_factory,
            ffs_factory=ffs_factory,
            certificates=certificates,
        )
        grpc_servers.append(fleet_server)
    else:
        raise ValueError(f"Unknown fleet_api_type: {args.fleet_api_type}")

    # Start Exec API
    exec_server: grpc.Server = run_exec_api_grpc(
        address=exec_address,
        state_factory=state_factory,
        ffs_factory=ffs_factory,
        executor=load_executor(args),
        certificates=certificates,
        config=parse_config_args(
            [args.executor_config] if args.executor_config else args.executor_config
        ),
    )
    grpc_servers.append(exec_server)

    if args.isolation == ISOLATION_MODE_SUBPROCESS:
        # Scheduler thread
        scheduler_th = threading.Thread(
            target=_flwr_serverapp_scheduler,
            args=(state_factory, args.driver_api_address, args.ssl_ca_certfile),
        )
        scheduler_th.start()
        bckg_threads.append(scheduler_th)

    # Graceful shutdown
    register_exit_handlers(
        event_type=EventType.RUN_SUPERLINK_LEAVE,
        grpc_servers=grpc_servers,
        bckg_threads=bckg_threads,
    )

    # Block
    while True:
        if bckg_threads:
            for thread in bckg_threads:
                if not thread.is_alive():
                    sys.exit(1)
        driver_server.wait_for_termination(timeout=1)


def _flwr_serverapp_scheduler(
    state_factory: LinkStateFactory,
    driver_api_address: str,
    ssl_ca_certfile: Optional[str],
) -> None:
    log(DEBUG, "Started flwr-serverapp scheduler thread.")

    state = state_factory.state()

    # Periodically check for a pending run in the LinkState
    while True:
        sleep(3)
        pending_run_id = state.get_pending_run_id()

        if pending_run_id:

            log(
                INFO,
                "Launching `flwr-serverapp` subprocess with run-id %d. "
                "Connects to SuperLink on %s",
                pending_run_id,
                driver_api_address,
            )
            # Start ServerApp subprocess
            command = [
                "flwr-serverapp",
                "--superlink",
                driver_api_address,
                "--run-id",
                str(pending_run_id),
            ]
<<<<<<< HEAD

=======
>>>>>>> c1f0a240
            if ssl_ca_certfile:
                command.append("--root-certificates")
                command.append(ssl_ca_certfile)
            else:
                command.append("--insecure")

            subprocess.run(
                command,
                stdout=None,
                stderr=None,
                check=True,
            )


def _format_address(address: str) -> tuple[str, str, int]:
    parsed_address = parse_address(address)
    if not parsed_address:
        sys.exit(
            f"Address ({address}) cannot be parsed (expected: URL or IPv4 or IPv6)."
        )
    host, port, is_v6 = parsed_address
    return (f"[{host}]:{port}" if is_v6 else f"{host}:{port}", host, port)


def _try_setup_node_authentication(
    args: argparse.Namespace,
    certificates: Optional[tuple[bytes, bytes, bytes]],
) -> Optional[tuple[set[bytes], ec.EllipticCurvePrivateKey, ec.EllipticCurvePublicKey]]:
    if (
        not args.auth_list_public_keys
        and not args.auth_superlink_private_key
        and not args.auth_superlink_public_key
    ):
        return None

    if (
        not args.auth_list_public_keys
        or not args.auth_superlink_private_key
        or not args.auth_superlink_public_key
    ):
        sys.exit(
            "Authentication requires providing file paths for "
            "'--auth-list-public-keys', '--auth-superlink-private-key' and "
            "'--auth-superlink-public-key'. Provide all three to enable authentication."
        )

    if certificates is None:
        sys.exit(
            "Authentication requires secure connections. "
            "Please provide certificate paths to `--ssl-certfile`, "
            "`--ssl-keyfile`, and `—-ssl-ca-certfile` and try again."
        )

    node_keys_file_path = Path(args.auth_list_public_keys)
    if not node_keys_file_path.exists():
        sys.exit(
            "The provided path to the known public keys CSV file does not exist: "
            f"{node_keys_file_path}. "
            "Please provide the CSV file path containing known public keys "
            "to '--auth-list-public-keys'."
        )

    node_public_keys: set[bytes] = set()

    try:
        ssh_private_key = load_ssh_private_key(
            Path(args.auth_superlink_private_key).read_bytes(),
            None,
        )
        if not isinstance(ssh_private_key, ec.EllipticCurvePrivateKey):
            raise ValueError()
    except (ValueError, UnsupportedAlgorithm):
        sys.exit(
            "Error: Unable to parse the private key file in "
            "'--auth-superlink-private-key'. Authentication requires elliptic "
            "curve private and public key pair. Please ensure that the file "
            "path points to a valid private key file and try again."
        )

    try:
        ssh_public_key = load_ssh_public_key(
            Path(args.auth_superlink_public_key).read_bytes()
        )
        if not isinstance(ssh_public_key, ec.EllipticCurvePublicKey):
            raise ValueError()
    except (ValueError, UnsupportedAlgorithm):
        sys.exit(
            "Error: Unable to parse the public key file in "
            "'--auth-superlink-public-key'. Authentication requires elliptic "
            "curve private and public key pair. Please ensure that the file "
            "path points to a valid public key file and try again."
        )

    with open(node_keys_file_path, newline="", encoding="utf-8") as csvfile:
        reader = csv.reader(csvfile)
        for row in reader:
            for element in row:
                public_key = load_ssh_public_key(element.encode())
                if isinstance(public_key, ec.EllipticCurvePublicKey):
                    node_public_keys.add(public_key_to_bytes(public_key))
                else:
                    sys.exit(
                        "Error: Unable to parse the public keys in the CSV "
                        "file. Please ensure that the CSV file path points to a valid "
                        "known SSH public keys files and try again."
                    )
        return (
            node_public_keys,
            ssh_private_key,
            ssh_public_key,
        )


def _try_obtain_certificates(
    args: argparse.Namespace,
) -> Optional[tuple[bytes, bytes, bytes]]:
    # Obtain certificates
    if args.insecure:
        log(WARN, "Option `--insecure` was set. Starting insecure HTTP server.")
        return None
    # Check if certificates are provided
    if args.fleet_api_type in [TRANSPORT_TYPE_GRPC_RERE, TRANSPORT_TYPE_GRPC_ADAPTER]:
        if args.ssl_certfile and args.ssl_keyfile and args.ssl_ca_certfile:
            if not isfile(args.ssl_ca_certfile):
                sys.exit("Path argument `--ssl-ca-certfile` does not point to a file.")
            if not isfile(args.ssl_certfile):
                sys.exit("Path argument `--ssl-certfile` does not point to a file.")
            if not isfile(args.ssl_keyfile):
                sys.exit("Path argument `--ssl-keyfile` does not point to a file.")
            certificates = (
                Path(args.ssl_ca_certfile).read_bytes(),  # CA certificate
                Path(args.ssl_certfile).read_bytes(),  # server certificate
                Path(args.ssl_keyfile).read_bytes(),  # server private key
            )
            return certificates
        if args.ssl_certfile or args.ssl_keyfile or args.ssl_ca_certfile:
            sys.exit(
                "You need to provide valid file paths to `--ssl-certfile`, "
                "`--ssl-keyfile`, and `—-ssl-ca-certfile` to create a secure "
                "connection in Fleet API server (gRPC-rere)."
            )
    if args.fleet_api_type == TRANSPORT_TYPE_REST:
        if args.ssl_certfile and args.ssl_keyfile:
            if not isfile(args.ssl_certfile):
                sys.exit("Path argument `--ssl-certfile` does not point to a file.")
            if not isfile(args.ssl_keyfile):
                sys.exit("Path argument `--ssl-keyfile` does not point to a file.")
            certificates = (
                b"",
                Path(args.ssl_certfile).read_bytes(),  # server certificate
                Path(args.ssl_keyfile).read_bytes(),  # server private key
            )
            return certificates
        if args.ssl_certfile or args.ssl_keyfile:
            sys.exit(
                "You need to provide valid file paths to `--ssl-certfile` "
                "and `--ssl-keyfile` to create a secure connection "
                "in Fleet API server (REST, experimental)."
            )
    sys.exit(
        "Certificates are required unless running in insecure mode. "
        "Please provide certificate paths to `--ssl-certfile`, "
        "`--ssl-keyfile`, and `—-ssl-ca-certfile` or run the server "
        "in insecure mode using '--insecure' if you understand the risks."
    )


def _run_fleet_api_grpc_rere(
    address: str,
    state_factory: LinkStateFactory,
    ffs_factory: FfsFactory,
    certificates: Optional[tuple[bytes, bytes, bytes]],
    interceptors: Optional[Sequence[grpc.ServerInterceptor]] = None,
) -> grpc.Server:
    """Run Fleet API (gRPC, request-response)."""
    # Create Fleet API gRPC server
    fleet_servicer = FleetServicer(
        state_factory=state_factory,
        ffs_factory=ffs_factory,
    )
    fleet_add_servicer_to_server_fn = add_FleetServicer_to_server
    fleet_grpc_server = generic_create_grpc_server(
        servicer_and_add_fn=(fleet_servicer, fleet_add_servicer_to_server_fn),
        server_address=address,
        max_message_length=GRPC_MAX_MESSAGE_LENGTH,
        certificates=certificates,
        interceptors=interceptors,
    )

    log(INFO, "Flower ECE: Starting Fleet API (gRPC-rere) on %s", address)
    fleet_grpc_server.start()

    return fleet_grpc_server


def _run_fleet_api_grpc_adapter(
    address: str,
    state_factory: LinkStateFactory,
    ffs_factory: FfsFactory,
    certificates: Optional[tuple[bytes, bytes, bytes]],
) -> grpc.Server:
    """Run Fleet API (GrpcAdapter)."""
    # Create Fleet API gRPC server
    fleet_servicer = GrpcAdapterServicer(
        state_factory=state_factory,
        ffs_factory=ffs_factory,
    )
    fleet_add_servicer_to_server_fn = add_GrpcAdapterServicer_to_server
    fleet_grpc_server = generic_create_grpc_server(
        servicer_and_add_fn=(fleet_servicer, fleet_add_servicer_to_server_fn),
        server_address=address,
        max_message_length=GRPC_MAX_MESSAGE_LENGTH,
        certificates=certificates,
    )

    log(INFO, "Flower ECE: Starting Fleet API (GrpcAdapter) on %s", address)
    fleet_grpc_server.start()

    return fleet_grpc_server


# pylint: disable=import-outside-toplevel,too-many-arguments
# pylint: disable=too-many-positional-arguments
def _run_fleet_api_rest(
    host: str,
    port: int,
    ssl_keyfile: Optional[str],
    ssl_certfile: Optional[str],
    state_factory: LinkStateFactory,
    ffs_factory: FfsFactory,
    num_workers: int,
) -> None:
    """Run Driver API (REST-based)."""
    try:
        import uvicorn

        from flwr.server.superlink.fleet.rest_rere.rest_api import app as fast_api_app
    except ModuleNotFoundError:
        sys.exit(MISSING_EXTRA_REST)

    log(INFO, "Starting Flower REST server")

    # See: https://www.starlette.io/applications/#accessing-the-app-instance
    fast_api_app.state.STATE_FACTORY = state_factory
    fast_api_app.state.FFS_FACTORY = ffs_factory

    uvicorn.run(
        app="flwr.server.superlink.fleet.rest_rere.rest_api:app",
        port=port,
        host=host,
        reload=False,
        access_log=True,
        ssl_keyfile=ssl_keyfile,
        ssl_certfile=ssl_certfile,
        workers=num_workers,
    )


def _parse_args_run_superlink() -> argparse.ArgumentParser:
    """Parse command line arguments for both Driver API and Fleet API."""
    parser = argparse.ArgumentParser(
        description="Start a Flower SuperLink",
    )

    _add_args_common(parser=parser)
    _add_args_driver_api(parser=parser)
    _add_args_fleet_api(parser=parser)
    _add_args_exec_api(parser=parser)

    return parser


def _add_args_common(parser: argparse.ArgumentParser) -> None:
    parser.add_argument(
        "--insecure",
        action="store_true",
        help="Run the server without HTTPS, regardless of whether certificate "
        "paths are provided. By default, the server runs with HTTPS enabled. "
        "Use this flag only if you understand the risks.",
    )
    parser.add_argument(
        "--ssl-certfile",
        help="Fleet API server SSL certificate file (as a path str) "
        "to create a secure connection.",
        type=str,
        default=None,
    )
    parser.add_argument(
        "--ssl-keyfile",
        help="Fleet API server SSL private key file (as a path str) "
        "to create a secure connection.",
        type=str,
    )
    parser.add_argument(
        "--ssl-ca-certfile",
        help="Fleet API server SSL CA certificate file (as a path str) "
        "to create a secure connection.",
        type=str,
    )
    parser.add_argument(
        "--isolation",
        default=ISOLATION_MODE_SUBPROCESS,
        required=False,
        choices=[
            ISOLATION_MODE_SUBPROCESS,
            ISOLATION_MODE_PROCESS,
        ],
        help="Isolation mode when running a `ServerApp` (`subprocess` by default, "
        "possible values: `subprocess`, `process`). Use `subprocess` to configure "
        "SuperLink to run a `ServerApp` in a subprocess. Use `process` to indicate "
        "that a separate independent process gets created outside of SuperLink.",
    )
    parser.add_argument(
        "--database",
        help="A string representing the path to the database "
        "file that will be opened. Note that passing ':memory:' "
        "will open a connection to a database that is in RAM, "
        "instead of on disk. If nothing is provided, "
        "Flower will just create a state in memory.",
        default=DATABASE,
    )
    parser.add_argument(
        "--storage-dir",
        help="The base directory to store the objects for the Flower File System.",
        default=BASE_DIR,
    )
    parser.add_argument(
        "--auth-list-public-keys",
        type=str,
        help="A CSV file (as a path str) containing a list of known public "
        "keys to enable authentication.",
    )
    parser.add_argument(
        "--auth-superlink-private-key",
        type=str,
        help="The SuperLink's private key (as a path str) to enable authentication.",
    )
    parser.add_argument(
        "--auth-superlink-public-key",
        type=str,
        help="The SuperLink's public key (as a path str) to enable authentication.",
    )


def _add_args_driver_api(parser: argparse.ArgumentParser) -> None:
    parser.add_argument(
        "--driver-api-address",
        help="Driver API (gRPC) server address (IPv4, IPv6, or a domain name).",
        default=DRIVER_API_DEFAULT_ADDRESS,
    )


def _add_args_fleet_api(parser: argparse.ArgumentParser) -> None:
    # Fleet API transport layer type
    parser.add_argument(
        "--fleet-api-type",
        default=TRANSPORT_TYPE_GRPC_RERE,
        type=str,
        choices=[
            TRANSPORT_TYPE_GRPC_RERE,
            TRANSPORT_TYPE_GRPC_ADAPTER,
            TRANSPORT_TYPE_REST,
        ],
        help="Start a gRPC-rere or REST (experimental) Fleet API server.",
    )
    parser.add_argument(
        "--fleet-api-address",
        help="Fleet API server address (IPv4, IPv6, or a domain name).",
    )
    parser.add_argument(
        "--fleet-api-num-workers",
        default=1,
        type=int,
        help="Set the number of concurrent workers for the Fleet API server.",
    )


def _add_args_exec_api(parser: argparse.ArgumentParser) -> None:
    """Add command line arguments for Exec API."""
    parser.add_argument(
        "--exec-api-address",
        help="Exec API server address (IPv4, IPv6, or a domain name)",
        default=EXEC_API_DEFAULT_ADDRESS,
    )
    parser.add_argument(
        "--executor",
        help="For example: `deployment:exec` or `project.package.module:wrapper.exec`. "
        "The default is `flwr.superexec.deployment:executor`",
        default="flwr.superexec.deployment:executor",
    )
    parser.add_argument(
        "--executor-dir",
        help="The directory for the executor.",
        default=".",
    )
    parser.add_argument(
        "--executor-config",
        help="Key-value pairs for the executor config, separated by spaces. "
        "For example:\n\n`--executor-config 'verbose=true "
        'root-certificates="certificates/superlink-ca.crt"\'`',
    )<|MERGE_RESOLUTION|>--- conflicted
+++ resolved
@@ -395,10 +395,6 @@
                 "--run-id",
                 str(pending_run_id),
             ]
-<<<<<<< HEAD
-
-=======
->>>>>>> c1f0a240
             if ssl_ca_certfile:
                 command.append("--root-certificates")
                 command.append(ssl_ca_certfile)
