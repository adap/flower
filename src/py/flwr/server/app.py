--- conflicted
+++ resolved
@@ -696,13 +696,8 @@
     )
     rest_group.add_argument(
         "--rest-fleet-api-workers",
-<<<<<<< HEAD
-        help=f"Sets the number of concurrent workers for the Fleet API REST server."
+        help=f"Sets the number of concurrent workers for the Fleet API REST server. "
         "Currently, only 1 concurrent worker is supported.",
-=======
-        help=f"Sets the number of concurrent workers for the Fleet API REST server. "
-              "Currently, only 1 concurrent worker is supported.",
->>>>>>> c0963b6a
         type=int,
         default=1,
     )