--- conflicted
+++ resolved
@@ -298,20 +298,9 @@
             interceptors=interceptors,
         )
         grpc_servers.append(fleet_server)
-<<<<<<< HEAD
-    elif args.fleet_api_type == TRANSPORT_TYPE_VCE:
-        f_stop = threading.Event()  # Does nothing
-        _run_fleet_api_vce(
-            num_supernodes=args.num_supernodes,
-            client_app_attr=args.client_app,
-            backend_name=args.backend,
-            backend_config_json_stream=args.backend_config,
-            app_dir=args.app_dir,
-=======
     elif args.fleet_api_type == TRANSPORT_TYPE_GRPC_ADAPTER:
         fleet_server = _run_fleet_api_grpc_adapter(
             address=fleet_address,
->>>>>>> f5d21192
             state_factory=state_factory,
             certificates=certificates,
         )
@@ -517,23 +506,11 @@
 def _run_fleet_api_grpc_adapter(
     address: str,
     state_factory: StateFactory,
-<<<<<<< HEAD
-    f_stop: threading.Event,
-) -> None:
-    log(INFO, "Flower VCE: Starting Fleet API (VirtualClientEngine)")
-
-    start_vce(
-        num_supernodes=num_supernodes,
-        client_app_attr=client_app_attr,
-        backend_name=backend_name,
-        backend_config_json_stream=backend_config_json_stream,
-=======
     certificates: Optional[Tuple[bytes, bytes, bytes]],
 ) -> grpc.Server:
     """Run Fleet API (GrpcAdapter)."""
     # Create Fleet API gRPC server
     fleet_servicer = GrpcAdapterServicer(
->>>>>>> f5d21192
         state_factory=state_factory,
     )
     fleet_add_servicer_to_server_fn = add_GrpcAdapterServicer_to_server
