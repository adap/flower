--- conflicted
+++ resolved
@@ -18,11 +18,8 @@
 
 from .build import build
 from .example import example
-<<<<<<< HEAD
+from .install import install
 from .log import log
-=======
-from .install import install
->>>>>>> 408d8820
 from .new import new
 from .run import run
 
@@ -39,11 +36,8 @@
 app.command()(example)
 app.command()(run)
 app.command()(build)
-<<<<<<< HEAD
+app.command()(install)
 app.command()(log)
-=======
-app.command()(install)
->>>>>>> 408d8820
 
 if __name__ == "__main__":
     app()