--- conflicted
+++ resolved
@@ -25,15 +25,11 @@
 
 import typer
 
-<<<<<<< HEAD
-from flwr.common.config import get_flwr_dir
-=======
 from flwr.common.config import (
     get_flwr_dir,
     get_metadata_from_config,
     get_metadata_from_fab_filename,
 )
->>>>>>> 1df7ddc3
 from flwr.common.constant import FAB_HASH_TRUNCATION
 
 from .config_utils import load_and_validate
@@ -146,11 +142,7 @@
 # pylint: disable=too-many-locals
 def validate_and_install(
     project_dir: Path,
-<<<<<<< HEAD
     fab_hash: str,
-=======
-    fab_hash: str,  # pylint: disable=unused-argument
->>>>>>> 1df7ddc3
     fab_name: Optional[str],
     flwr_dir: Optional[Path],
     skip_prompt: bool = False,
@@ -169,24 +161,9 @@
     version, fab_id = get_metadata_from_config(config)
     publisher, project_name = fab_id.split("/")
 
-<<<<<<< HEAD
-    if (
-        fab_name
-        and ".".join(fab_name.split(".")[:-1])
-        != f"{publisher}.{project_name}.{version.replace('.', '-')}"
-        and len(fab_name.split(".")[-1]) != FAB_HASH_TRUNCATION  # Verify hash length
-        and int(fab_name.split(".")[-1], 16)  # Verify hash is a valid hexadecimal
-    ):
-        typer.secho(
-            "❌ FAB file has incorrect name. The file name must follow the format "
-            "`<publisher>.<project_name>.<version>.<shorthash>.fab`.",
-            fg=typer.colors.RED,
-            bold=True,
-=======
     if fab_name:
         fab_publisher, fab_project_name, fab_version, fab_shorthash = (
             get_metadata_from_fab_filename(fab_name)
->>>>>>> 1df7ddc3
         )
         if (
             f"{fab_publisher}.{fab_project_name}.{fab_version}"
