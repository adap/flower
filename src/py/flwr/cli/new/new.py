# Copyright 2024 Flower Labs GmbH. All Rights Reserved.
#
# Licensed under the Apache License, Version 2.0 (the "License");
# you may not use this file except in compliance with the License.
# You may obtain a copy of the License at
#
#     http://www.apache.org/licenses/LICENSE-2.0
#
# Unless required by applicable law or agreed to in writing, software
# distributed under the License is distributed on an "AS IS" BASIS,
# WITHOUT WARRANTIES OR CONDITIONS OF ANY KIND, either express or implied.
# See the License for the specific language governing permissions and
# limitations under the License.
# ==============================================================================
"""Flower command line interface `new` command."""

import os
import re
from enum import Enum
from string import Template
from typing import Dict, Optional

import typer
from typing_extensions import Annotated

from ..utils import (
    is_valid_project_name,
    prompt_options,
    prompt_text,
    sanitize_project_name,
)


class MlFramework(str, Enum):
    """Available frameworks."""

    NUMPY = "NumPy"
    PYTORCH = "PyTorch"
    TENSORFLOW = "TensorFlow"
<<<<<<< HEAD
    JAX = "JAX"
=======
    MLX = "MLX"
>>>>>>> b291b846
    SKLEARN = "sklearn"


class TemplateNotFound(Exception):
    """Raised when template does not exist."""


def load_template(name: str) -> str:
    """Load template from template directory and return as text."""
    tpl_dir = os.path.abspath(os.path.join(os.path.dirname(__file__), "templates"))
    tpl_file_path = os.path.join(tpl_dir, name)

    if not os.path.isfile(tpl_file_path):
        raise TemplateNotFound(f"Template '{name}' not found")

    with open(tpl_file_path, encoding="utf-8") as tpl_file:
        return tpl_file.read()


def render_template(template: str, data: Dict[str, str]) -> str:
    """Render template."""
    tpl_file = load_template(template)
    tpl = Template(tpl_file)
    if ".gitignore" not in template:
        return tpl.substitute(data)
    return tpl.template


def create_file(file_path: str, content: str) -> None:
    """Create file including all nessecary directories and write content into file."""
    os.makedirs(os.path.dirname(file_path), exist_ok=True)
    with open(file_path, "w", encoding="utf-8") as f:
        f.write(content)


def render_and_create(file_path: str, template: str, context: Dict[str, str]) -> None:
    """Render template and write to file."""
    content = render_template(template, context)
    create_file(file_path, content)


def new(
    project_name: Annotated[
        Optional[str],
        typer.Argument(metavar="project_name", help="The name of the project"),
    ] = None,
    framework: Annotated[
        Optional[MlFramework],
        typer.Option(case_sensitive=False, help="The ML framework to use"),
    ] = None,
    username: Annotated[
        Optional[str],
        typer.Option(case_sensitive=False, help="The Flower username of the author"),
    ] = None,
) -> None:
    """Create new Flower project."""
    if project_name is None:
        project_name = prompt_text("Please provide the project name")
    if not is_valid_project_name(project_name):
        project_name = prompt_text(
            "Please provide a name that only contains "
            "characters in {'-', a-zA-Z', '0-9'}",
            predicate=is_valid_project_name,
            default=sanitize_project_name(project_name),
        )

    if username is None:
        username = prompt_text("Please provide your Flower username")

    if framework is not None:
        framework_str = str(framework.value)
    else:
        framework_value = prompt_options(
            "Please select ML framework by typing in the number",
            sorted([mlf.value for mlf in MlFramework]),
        )
        selected_value = [
            name
            for name, value in vars(MlFramework).items()
            if value == framework_value
        ]
        framework_str = selected_value[0]

    framework_str = framework_str.lower()

    print(
        typer.style(
            f"\n🔨 Creating Flower project {project_name}...",
            fg=typer.colors.GREEN,
            bold=True,
        )
    )

    # Set project directory path
    cwd = os.getcwd()
    package_name = re.sub(r"[-_.]+", "-", project_name).lower()
    import_name = package_name.replace("-", "_")
    project_dir = os.path.join(cwd, package_name)

    # List of files to render
    files = {
        ".gitignore": {"template": "app/.gitignore.tpl"},
        "README.md": {"template": "app/README.md.tpl"},
        "pyproject.toml": {"template": f"app/pyproject.{framework_str}.toml.tpl"},
        f"{import_name}/__init__.py": {"template": "app/code/__init__.py.tpl"},
        f"{import_name}/server.py": {
            "template": f"app/code/server.{framework_str}.py.tpl"
        },
        f"{import_name}/client.py": {
            "template": f"app/code/client.{framework_str}.py.tpl"
        },
    }

    # Depending on the framework, generate task.py file
    frameworks_with_tasks = [
        MlFramework.PYTORCH.value.lower(),
<<<<<<< HEAD
        MlFramework.JAX.value.lower(),
=======
        MlFramework.MLX.value.lower(),
>>>>>>> b291b846
        MlFramework.TENSORFLOW.value.lower(),
    ]
    if framework_str in frameworks_with_tasks:
        files[f"{import_name}/task.py"] = {
            "template": f"app/code/task.{framework_str}.py.tpl"
        }

    context = {
        "project_name": project_name,
        "package_name": package_name,
        "import_name": import_name.replace("-", "_"),
        "username": username,
    }

    for file_path, value in files.items():
        render_and_create(
            file_path=os.path.join(project_dir, file_path),
            template=value["template"],
            context=context,
        )

    print(
        typer.style(
            "🎊 Project creation successful.\n\n"
            "Use the following command to run your project:\n",
            fg=typer.colors.GREEN,
            bold=True,
        )
    )
    print(
        typer.style(
            f"	cd {project_name}\n" + "	pip install -e .\n	flwr run\n",
            fg=typer.colors.BRIGHT_CYAN,
            bold=True,
        )
    )<|MERGE_RESOLUTION|>--- conflicted
+++ resolved
@@ -37,11 +37,8 @@
     NUMPY = "NumPy"
     PYTORCH = "PyTorch"
     TENSORFLOW = "TensorFlow"
-<<<<<<< HEAD
     JAX = "JAX"
-=======
     MLX = "MLX"
->>>>>>> b291b846
     SKLEARN = "sklearn"
 
 
@@ -158,11 +155,8 @@
     # Depending on the framework, generate task.py file
     frameworks_with_tasks = [
         MlFramework.PYTORCH.value.lower(),
-<<<<<<< HEAD
         MlFramework.JAX.value.lower(),
-=======
         MlFramework.MLX.value.lower(),
->>>>>>> b291b846
         MlFramework.TENSORFLOW.value.lower(),
     ]
     if framework_str in frameworks_with_tasks:
