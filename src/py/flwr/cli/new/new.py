# Copyright 2024 Flower Labs GmbH. All Rights Reserved.
#
# Licensed under the Apache License, Version 2.0 (the "License");
# you may not use this file except in compliance with the License.
# You may obtain a copy of the License at
#
#     http://www.apache.org/licenses/LICENSE-2.0
#
# Unless required by applicable law or agreed to in writing, software
# distributed under the License is distributed on an "AS IS" BASIS,
# WITHOUT WARRANTIES OR CONDITIONS OF ANY KIND, either express or implied.
# See the License for the specific language governing permissions and
# limitations under the License.
# ==============================================================================
"""Flower command line interface `new` command."""

import os
import re
from enum import Enum
from string import Template
from typing import Dict, Optional

import typer
from typing_extensions import Annotated

from ..utils import (
    is_valid_project_name,
    prompt_options,
    prompt_text,
    sanitize_project_name,
)


class MlFramework(str, Enum):
    """Available frameworks."""

    NUMPY = "NumPy"
    PYTORCH = "PyTorch"
    TENSORFLOW = "TensorFlow"
    SKLEARN = "sklearn"


class TemplateNotFound(Exception):
    """Raised when template does not exist."""


def load_template(name: str) -> str:
    """Load template from template directory and return as text."""
    tpl_dir = os.path.abspath(os.path.join(os.path.dirname(__file__), "templates"))
    tpl_file_path = os.path.join(tpl_dir, name)

    if not os.path.isfile(tpl_file_path):
        raise TemplateNotFound(f"Template '{name}' not found")

    with open(tpl_file_path, encoding="utf-8") as tpl_file:
        return tpl_file.read()


def render_template(template: str, data: Dict[str, str]) -> str:
    """Render template."""
    tpl_file = load_template(template)
    tpl = Template(tpl_file)
    if ".gitignore" not in template:
        return tpl.substitute(data)
    return tpl.template


def create_file(file_path: str, content: str) -> None:
    """Create file including all nessecary directories and write content into file."""
    os.makedirs(os.path.dirname(file_path), exist_ok=True)
    with open(file_path, "w", encoding="utf-8") as f:
        f.write(content)


def render_and_create(file_path: str, template: str, context: Dict[str, str]) -> None:
    """Render template and write to file."""
    content = render_template(template, context)
    create_file(file_path, content)


def new(
    project_name: Annotated[
        Optional[str],
        typer.Argument(metavar="project_name", help="The name of the project"),
    ] = None,
    framework: Annotated[
        Optional[MlFramework],
        typer.Option(case_sensitive=False, help="The ML framework to use"),
    ] = None,
    username: Annotated[
        Optional[str],
        typer.Option(case_sensitive=False, help="The Flower username of the author"),
    ] = None,
) -> None:
    """Create new Flower project."""
    if project_name is None:
        project_name = prompt_text("Please provide the project name")
    if not is_valid_project_name(project_name):
        project_name = prompt_text(
            "Please provide a name that only contains "
            "characters in {'-', a-zA-Z', '0-9'}",
            predicate=is_valid_project_name,
            default=sanitize_project_name(project_name),
        )

    if username is None:
        username = prompt_text("Please provide your Flower username")

    if framework is not None:
        framework_str = str(framework.value)
    else:
        framework_value = prompt_options(
            "Please select ML framework by typing in the number",
            [mlf.value for mlf in MlFramework],
        )
        selected_value = [
            name
            for name, value in vars(MlFramework).items()
            if value == framework_value
        ]
        framework_str = selected_value[0]

    framework_str = framework_str.lower()

    print(
        typer.style(
            f"\n🔨 Creating Flower project {project_name}...",
            fg=typer.colors.GREEN,
            bold=True,
        )
    )

    # Set project directory path
    cwd = os.getcwd()
    package_name = re.sub(r"[-_.]+", "-", project_name).lower()
    import_name = package_name.replace("-", "_")
    project_dir = os.path.join(cwd, package_name)

    # List of files to render
    files = {
        ".gitignore": {"template": "app/.gitignore.tpl"},
        "README.md": {"template": "app/README.md.tpl"},
        "pyproject.toml": {"template": f"app/pyproject.{framework_str}.toml.tpl"},
        f"{import_name}/__init__.py": {"template": "app/code/__init__.py.tpl"},
        f"{import_name}/server.py": {
            "template": f"app/code/server.{framework_str}.py.tpl"
        },
        f"{import_name}/client.py": {
            "template": f"app/code/client.{framework_str}.py.tpl"
        },
    }

    # Depending on the framework, generate task.py file
    frameworks_with_tasks = [
        MlFramework.PYTORCH.value.lower(),
    ]
    if framework_str in frameworks_with_tasks:
<<<<<<< HEAD
        files[f"{pnl}/task.py"] = {"template": f"app/code/task.{framework_str}.py.tpl"}

    context = {"project_name": project_name, "username": username}
=======
        files[f"{import_name}/task.py"] = {
            "template": f"app/code/task.{framework_str}.py.tpl"
        }

    context = {
        "project_name": project_name,
        "package_name": package_name,
        "import_name": import_name.replace("-", "_"),
    }
>>>>>>> 613c0c48

    for file_path, value in files.items():
        render_and_create(
            file_path=os.path.join(project_dir, file_path),
            template=value["template"],
            context=context,
        )

    print(
        typer.style(
            "🎊 Project creation successful.\n\n"
            "Use the following command to run your project:\n",
            fg=typer.colors.GREEN,
            bold=True,
        )
    )
    print(
        typer.style(
            f"	cd {project_name}\n" + "	pip install -e .\n	flwr run\n",
            fg=typer.colors.BRIGHT_CYAN,
            bold=True,
        )
    )<|MERGE_RESOLUTION|>--- conflicted
+++ resolved
@@ -155,11 +155,6 @@
         MlFramework.PYTORCH.value.lower(),
     ]
     if framework_str in frameworks_with_tasks:
-<<<<<<< HEAD
-        files[f"{pnl}/task.py"] = {"template": f"app/code/task.{framework_str}.py.tpl"}
-
-    context = {"project_name": project_name, "username": username}
-=======
         files[f"{import_name}/task.py"] = {
             "template": f"app/code/task.{framework_str}.py.tpl"
         }
@@ -168,8 +163,8 @@
         "project_name": project_name,
         "package_name": package_name,
         "import_name": import_name.replace("-", "_"),
+        "username": username,
     }
->>>>>>> 613c0c48
 
     for file_path, value in files.items():
         render_and_create(
