# Copyright 2024 Flower Labs GmbH. All Rights Reserved.
#
# Licensed under the Apache License, Version 2.0 (the "License");
# you may not use this file except in compliance with the License.
# You may obtain a copy of the License at
#
#     http://www.apache.org/licenses/LICENSE-2.0
#
# Unless required by applicable law or agreed to in writing, software
# distributed under the License is distributed on an "AS IS" BASIS,
# WITHOUT WARRANTIES OR CONDITIONS OF ANY KIND, either express or implied.
# See the License for the specific language governing permissions and
# limitations under the License.
# ==============================================================================
"""Flower command line interface `new` command."""

import re
from enum import Enum
from pathlib import Path
from string import Template
from typing import Dict, Optional

import typer
from typing_extensions import Annotated

from ..utils import (
    is_valid_project_name,
    prompt_options,
    prompt_text,
    sanitize_project_name,
)


class MlFramework(str, Enum):
    """Available frameworks."""

    PYTORCH = "PyTorch"
    TENSORFLOW = "TensorFlow"
    SKLEARN = "sklearn"
    HUGGINGFACE = "HuggingFace"
    JAX = "JAX"
    MLX = "MLX"
    NUMPY = "NumPy"
    FLOWERTUNE = "FlowerTune"
    BASELINE = "Flower Baseline"


class LlmChallengeName(str, Enum):
    """Available LLM challenges."""

    GENERALNLP = "GeneralNLP"
    FINANCE = "Finance"
    MEDICAL = "Medical"
    CODE = "Code"


class TemplateNotFound(Exception):
    """Raised when template does not exist."""


def load_template(name: str) -> str:
    """Load template from template directory and return as text."""
    tpl_dir = (Path(__file__).parent / "templates").absolute()
    tpl_file_path = tpl_dir / name

    if not tpl_file_path.is_file():
        raise TemplateNotFound(f"Template '{name}' not found")

    with open(tpl_file_path, encoding="utf-8") as tpl_file:
        return tpl_file.read()


def render_template(template: str, data: Dict[str, str]) -> str:
    """Render template."""
    tpl_file = load_template(template)
    tpl = Template(tpl_file)
    if ".gitignore" not in template:
        return tpl.substitute(data)
    return tpl.template


def create_file(file_path: Path, content: str) -> None:
    """Create file including all nessecary directories and write content into file."""
    file_path.parent.mkdir(exist_ok=True)
    file_path.write_text(content)


def render_and_create(file_path: Path, template: str, context: Dict[str, str]) -> None:
    """Render template and write to file."""
    content = render_template(template, context)
    create_file(file_path, content)


# pylint: disable=too-many-locals,too-many-branches,too-many-statements
def new(
    app_name: Annotated[
        Optional[str],
        typer.Argument(help="The name of the Flower App"),
    ] = None,
    framework: Annotated[
        Optional[MlFramework],
        typer.Option(case_sensitive=False, help="The ML framework to use"),
    ] = None,
    username: Annotated[
        Optional[str],
        typer.Option(case_sensitive=False, help="The Flower username of the author"),
    ] = None,
) -> None:
    """Create new Flower App."""
    if app_name is None:
        app_name = prompt_text("Please provide the app name")
    if not is_valid_project_name(app_name):
        app_name = prompt_text(
            "Please provide a name that only contains "
            "characters in {'-', a-zA-Z', '0-9'}",
            predicate=is_valid_project_name,
            default=sanitize_project_name(app_name),
        )

    # Set project directory path
    package_name = re.sub(r"[-_.]+", "-", app_name).lower()
    import_name = package_name.replace("-", "_")
    project_dir = Path.cwd() / package_name

    if project_dir.exists():
        if not typer.confirm(
            typer.style(
                f"\n💬 {app_name} already exists, do you want to override it?",
                fg=typer.colors.MAGENTA,
                bold=True,
            )
        ):
            return

    if username is None:
        username = prompt_text("Please provide your Flower username")

    if framework is not None:
        framework_str_upper = str(framework.value)
    else:
        framework_value = prompt_options(
            "Please select ML framework by typing in the number",
            [mlf.value for mlf in MlFramework],
        )
        selected_value = [
            name
            for name, value in vars(MlFramework).items()
            if value == framework_value
        ]
        framework_str_upper = selected_value[0]

    framework_str = framework_str_upper.lower()

    llm_challenge_str = None
    if framework_str == "flowertune":
        llm_challenge_value = prompt_options(
            "Please select LLM challenge by typing in the number",
            sorted([challenge.value for challenge in LlmChallengeName]),
        )
        selected_value = [
            name
            for name, value in vars(LlmChallengeName).items()
            if value == llm_challenge_value
        ]
        llm_challenge_str = selected_value[0]
        llm_challenge_str = llm_challenge_str.lower()

    is_baseline_project = framework_str == "baseline"

    print(
        typer.style(
            f"\n🔨 Creating Flower App {app_name}...",
            fg=typer.colors.GREEN,
            bold=True,
        )
    )

    context = {
        "framework_str": framework_str_upper,
        "import_name": import_name.replace("-", "_"),
        "package_name": package_name,
        "project_name": app_name,
        "username": username,
    }

    # List of files to render
    if llm_challenge_str:
        files = {
            ".gitignore": {"template": "app/.gitignore.tpl"},
            "pyproject.toml": {"template": f"app/pyproject.{framework_str}.toml.tpl"},
            "README.md": {"template": f"app/README.{framework_str}.md.tpl"},
            f"{import_name}/__init__.py": {"template": "app/code/__init__.py.tpl"},
            f"{import_name}/server_app.py": {
                "template": "app/code/flwr_tune/server_app.py.tpl"
            },
            f"{import_name}/client_app.py": {
                "template": "app/code/flwr_tune/client_app.py.tpl"
            },
<<<<<<< HEAD
            f"{import_name}/app.py": {"template": "app/code/flwr_tune/app.py.tpl"},
            f"{import_name}/model.py": {"template": "app/code/flwr_tune/model.py.tpl"},
=======
            f"{import_name}/models.py": {
                "template": "app/code/flwr_tune/models.py.tpl"
            },
>>>>>>> 95b9f116
            f"{import_name}/dataset.py": {
                "template": "app/code/flwr_tune/dataset.py.tpl"
            },
            f"{import_name}/strategy.py": {
                "template": "app/code/flwr_tune/strategy.py.tpl"
            },
        }

        # Challenge specific context
        fraction_fit = "0.2" if llm_challenge_str == "code" else "0.1"
        if llm_challenge_str == "generalnlp":
            challenge_name = "General NLP"
            num_clients = "20"
            dataset_name = "vicgalle/alpaca-gpt4"
        elif llm_challenge_str == "finance":
            challenge_name = "Finance"
            num_clients = "50"
            dataset_name = "FinGPT/fingpt-sentiment-train"
        elif llm_challenge_str == "medical":
            challenge_name = "Medical"
            num_clients = "20"
            dataset_name = "medalpaca/medical_meadow_medical_flashcards"
        else:
            challenge_name = "Code"
            num_clients = "10"
            dataset_name = "lucasmccabe-lmi/CodeAlpaca-20k"

        context["llm_challenge_str"] = llm_challenge_str
        context["fraction_fit"] = fraction_fit
        context["challenge_name"] = challenge_name
        context["num_clients"] = num_clients
        context["dataset_name"] = dataset_name
    else:
        files = {
            ".gitignore": {"template": "app/.gitignore.tpl"},
            "README.md": {"template": "app/README.md.tpl"},
            "pyproject.toml": {"template": f"app/pyproject.{framework_str}.toml.tpl"},
            f"{import_name}/__init__.py": {"template": "app/code/__init__.py.tpl"},
            f"{import_name}/server_app.py": {
                "template": f"app/code/server.{framework_str}.py.tpl"
            },
            f"{import_name}/client_app.py": {
                "template": f"app/code/client.{framework_str}.py.tpl"
            },
        }

        # Depending on the framework, generate task.py file
        frameworks_with_tasks = [
            MlFramework.PYTORCH.value.lower(),
            MlFramework.JAX.value.lower(),
            MlFramework.HUGGINGFACE.value.lower(),
            MlFramework.MLX.value.lower(),
            MlFramework.TENSORFLOW.value.lower(),
        ]
        if framework_str in frameworks_with_tasks:
            files[f"{import_name}/task.py"] = {
                "template": f"app/code/task.{framework_str}.py.tpl"
            }

        if is_baseline_project:
            # Include additional files for baseline template
            for file_name in ["model", "dataset", "strategy", "utils"]:
                files[f"{import_name}/{file_name}.py"] = {
                    "template": f"app/code/{file_name}.{framework_str}.py.tpl"
                }

            # Replace README.md
            files["README.md"]["template"] = f"app/README.{framework_str}.md.tpl"

            # Add LICENSE
            files["LICENSE"] = {"template": "app/LICENSE.tpl"}

            context["framework_str"] = "baseline"

    for file_path, value in files.items():
        render_and_create(
            file_path=project_dir / file_path,
            template=value["template"],
            context=context,
        )

    print(
        typer.style(
            "🎊 Flower App creation successful.\n\n"
            "Use the following command to run your Flower App:\n",
            fg=typer.colors.GREEN,
            bold=True,
        )
    )

    _add = "	huggingface-cli login\n" if framework_str == "flowertune" else ""
    print(
        typer.style(
            f"	cd {package_name}\n" + "	pip install -e .\n" + _add + "	flwr run\n",
            fg=typer.colors.BRIGHT_CYAN,
            bold=True,
        )
    )<|MERGE_RESOLUTION|>--- conflicted
+++ resolved
@@ -196,14 +196,10 @@
             f"{import_name}/client_app.py": {
                 "template": "app/code/flwr_tune/client_app.py.tpl"
             },
-<<<<<<< HEAD
             f"{import_name}/app.py": {"template": "app/code/flwr_tune/app.py.tpl"},
-            f"{import_name}/model.py": {"template": "app/code/flwr_tune/model.py.tpl"},
-=======
             f"{import_name}/models.py": {
                 "template": "app/code/flwr_tune/models.py.tpl"
             },
->>>>>>> 95b9f116
             f"{import_name}/dataset.py": {
                 "template": "app/code/flwr_tune/dataset.py.tpl"
             },
