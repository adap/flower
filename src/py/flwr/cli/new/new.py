# Copyright 2024 Flower Labs GmbH. All Rights Reserved.
#
# Licensed under the Apache License, Version 2.0 (the "License");
# you may not use this file except in compliance with the License.
# You may obtain a copy of the License at
#
#     http://www.apache.org/licenses/LICENSE-2.0
#
# Unless required by applicable law or agreed to in writing, software
# distributed under the License is distributed on an "AS IS" BASIS,
# WITHOUT WARRANTIES OR CONDITIONS OF ANY KIND, either express or implied.
# See the License for the specific language governing permissions and
# limitations under the License.
# ==============================================================================
"""Flower command line interface `new` command."""

import re
from enum import Enum
from pathlib import Path
from string import Template
from typing import Dict, Optional

import typer
from typing_extensions import Annotated

from ..utils import (
    is_valid_project_name,
    prompt_options,
    prompt_text,
    sanitize_project_name,
)


class MlFramework(str, Enum):
    """Available frameworks."""

    PYTORCH = "PyTorch"
    TENSORFLOW = "TensorFlow"
    SKLEARN = "sklearn"
    HUGGINGFACE = "HuggingFace"
    JAX = "JAX"
    MLX = "MLX"
    NUMPY = "NumPy"
    FLOWERTUNE = "FlowerTune"
    BASELINE = "Flower Baseline"


class LlmChallengeName(str, Enum):
    """Available LLM challenges."""

    GENERALNLP = "GeneralNLP"
    FINANCE = "Finance"
    MEDICAL = "Medical"
    CODE = "Code"


class TemplateNotFound(Exception):
    """Raised when template does not exist."""


def load_template(name: str) -> str:
    """Load template from template directory and return as text."""
    tpl_dir = (Path(__file__).parent / "templates").absolute()
    tpl_file_path = tpl_dir / name

    if not tpl_file_path.is_file():
        raise TemplateNotFound(f"Template '{name}' not found")

    with open(tpl_file_path, encoding="utf-8") as tpl_file:
        return tpl_file.read()


def render_template(template: str, data: Dict[str, str]) -> str:
    """Render template."""
    tpl_file = load_template(template)
    tpl = Template(tpl_file)
    if ".gitignore" not in template:
        return tpl.substitute(data)
    return tpl.template


def create_file(file_path: Path, content: str) -> None:
    """Create file including all nessecary directories and write content into file."""
    file_path.parent.mkdir(exist_ok=True)
    file_path.write_text(content)


def render_and_create(file_path: Path, template: str, context: Dict[str, str]) -> None:
    """Render template and write to file."""
    content = render_template(template, context)
    create_file(file_path, content)


def _get_federation_block(federation_name: str, superexec_address: str) -> str:
    return (
        f"[tool.flwr.federations.{federation_name}]\n"
        f'address = "{superexec_address}"\n'
    )


# pylint: disable=too-many-locals,too-many-branches,too-many-statements
def new(
    app_name: Annotated[
        Optional[str],
        typer.Argument(help="The name of the Flower App"),
    ] = None,
    framework: Annotated[
        Optional[MlFramework],
        typer.Option(case_sensitive=False, help="The ML framework to use"),
    ] = None,
    username: Annotated[
        Optional[str],
        typer.Option(case_sensitive=False, help="The Flower username of the author"),
    ] = None,
    superexec_address: Annotated[
        Optional[str],
        typer.Option(
            help="The address of the SuperExec to connect to in deployment mode"
        ),
    ] = None,
) -> None:
    """Create new Flower App."""
    if app_name is None:
        app_name = prompt_text("Please provide the app name")
    if not is_valid_project_name(app_name):
        app_name = prompt_text(
            "Please provide a name that only contains "
            "characters in {'-', a-zA-Z', '0-9'}",
            predicate=is_valid_project_name,
            default=sanitize_project_name(app_name),
        )

    # Set project directory path
    package_name = re.sub(r"[-_.]+", "-", app_name).lower()
    import_name = package_name.replace("-", "_")
    project_dir = Path.cwd() / package_name

    if project_dir.exists():
        if not typer.confirm(
            typer.style(
                f"\n💬 {app_name} already exists, do you want to override it?",
                fg=typer.colors.MAGENTA,
                bold=True,
            )
        ):
            return

    if username is None:
        username = prompt_text("Please provide your Flower username")

    if framework is not None:
        framework_str_upper = str(framework.value)
    else:
        framework_value = prompt_options(
            "Please select ML framework by typing in the number",
            [mlf.value for mlf in MlFramework],
        )
        selected_value = [
            name
            for name, value in vars(MlFramework).items()
            if value == framework_value
        ]
        framework_str_upper = selected_value[0]

    framework_str = framework_str_upper.lower()

    llm_challenge_str = None
    if framework_str == "flowertune":
        llm_challenge_value = prompt_options(
            "Please select LLM challenge by typing in the number",
            sorted([challenge.value for challenge in LlmChallengeName]),
        )
        selected_value = [
            name
            for name, value in vars(LlmChallengeName).items()
            if value == llm_challenge_value
        ]
        llm_challenge_str = selected_value[0]
        llm_challenge_str = llm_challenge_str.lower()

<<<<<<< HEAD
    if superexec_address is None:
        federation_block = ""
    else:
        federation_name = prompt_text(
            f"Please provide a federation name for address {superexec_address}"
        )
        federation_block = _get_federation_block(federation_name, superexec_address)
=======
    is_baseline_project = framework_str == "baseline"
>>>>>>> 24e9af9c

    print(
        typer.style(
            f"\n🔨 Creating Flower App {app_name}...",
            fg=typer.colors.GREEN,
            bold=True,
        )
    )

    context = {
        "framework_str": framework_str_upper,
        "import_name": import_name.replace("-", "_"),
        "package_name": package_name,
        "project_name": app_name,
        "username": username,
        "federations": federation_block,
    }

    # List of files to render
    if llm_challenge_str:
        files = {
            ".gitignore": {"template": "app/.gitignore.tpl"},
            "pyproject.toml": {"template": f"app/pyproject.{framework_str}.toml.tpl"},
            "README.md": {"template": f"app/README.{framework_str}.md.tpl"},
            f"{import_name}/__init__.py": {"template": "app/code/__init__.py.tpl"},
            f"{import_name}/server_app.py": {
                "template": "app/code/flwr_tune/server_app.py.tpl"
            },
            f"{import_name}/client_app.py": {
                "template": "app/code/flwr_tune/client_app.py.tpl"
            },
            f"{import_name}/models.py": {
                "template": "app/code/flwr_tune/models.py.tpl"
            },
            f"{import_name}/dataset.py": {
                "template": "app/code/flwr_tune/dataset.py.tpl"
            },
            f"{import_name}/strategy.py": {
                "template": "app/code/flwr_tune/strategy.py.tpl"
            },
        }

        # Challenge specific context
        fraction_fit = "0.2" if llm_challenge_str == "code" else "0.1"
        if llm_challenge_str == "generalnlp":
            challenge_name = "General NLP"
            num_clients = "20"
            dataset_name = "vicgalle/alpaca-gpt4"
        elif llm_challenge_str == "finance":
            challenge_name = "Finance"
            num_clients = "50"
            dataset_name = "FinGPT/fingpt-sentiment-train"
        elif llm_challenge_str == "medical":
            challenge_name = "Medical"
            num_clients = "20"
            dataset_name = "medalpaca/medical_meadow_medical_flashcards"
        else:
            challenge_name = "Code"
            num_clients = "10"
            dataset_name = "lucasmccabe-lmi/CodeAlpaca-20k"

        context["llm_challenge_str"] = llm_challenge_str
        context["fraction_fit"] = fraction_fit
        context["challenge_name"] = challenge_name
        context["num_clients"] = num_clients
        context["dataset_name"] = dataset_name
    else:
        files = {
            ".gitignore": {"template": "app/.gitignore.tpl"},
            "README.md": {"template": "app/README.md.tpl"},
            "pyproject.toml": {"template": f"app/pyproject.{framework_str}.toml.tpl"},
            f"{import_name}/__init__.py": {"template": "app/code/__init__.py.tpl"},
            f"{import_name}/server_app.py": {
                "template": f"app/code/server.{framework_str}.py.tpl"
            },
            f"{import_name}/client_app.py": {
                "template": f"app/code/client.{framework_str}.py.tpl"
            },
        }

        # Depending on the framework, generate task.py file
        frameworks_with_tasks = [
            MlFramework.PYTORCH.value.lower(),
            MlFramework.JAX.value.lower(),
            MlFramework.HUGGINGFACE.value.lower(),
            MlFramework.MLX.value.lower(),
            MlFramework.TENSORFLOW.value.lower(),
        ]
        if framework_str in frameworks_with_tasks:
            files[f"{import_name}/task.py"] = {
                "template": f"app/code/task.{framework_str}.py.tpl"
            }

        if is_baseline_project:
            # Include additional files for baseline template
            for file_name in ["model", "dataset", "strategy", "utils", "__init__"]:
                files[f"{import_name}/{file_name}.py"] = {
                    "template": f"app/code/{file_name}.{framework_str}.py.tpl"
                }

            # Replace README.md
            files["README.md"]["template"] = f"app/README.{framework_str}.md.tpl"

            # Add LICENSE
            files["LICENSE"] = {"template": "app/LICENSE.tpl"}

            context["framework_str"] = "baseline"

    for file_path, value in files.items():
        render_and_create(
            file_path=project_dir / file_path,
            template=value["template"],
            context=context,
        )

    print(
        typer.style(
            "🎊 Flower App creation successful.\n\n"
            "Use the following command to run your Flower App:\n",
            fg=typer.colors.GREEN,
            bold=True,
        )
    )

    _add = "	huggingface-cli login\n" if framework_str == "flowertune" else ""
    print(
        typer.style(
            f"	cd {package_name}\n" + "	pip install -e .\n" + _add + "	flwr run\n",
            fg=typer.colors.BRIGHT_CYAN,
            bold=True,
        )
    )<|MERGE_RESOLUTION|>--- conflicted
+++ resolved
@@ -178,7 +178,6 @@
         llm_challenge_str = selected_value[0]
         llm_challenge_str = llm_challenge_str.lower()
 
-<<<<<<< HEAD
     if superexec_address is None:
         federation_block = ""
     else:
@@ -186,9 +185,8 @@
             f"Please provide a federation name for address {superexec_address}"
         )
         federation_block = _get_federation_block(federation_name, superexec_address)
-=======
+
     is_baseline_project = framework_str == "baseline"
->>>>>>> 24e9af9c
 
     print(
         typer.style(
