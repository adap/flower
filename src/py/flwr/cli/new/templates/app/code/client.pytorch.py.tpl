"""$project_name: A Flower / PyTorch app."""

from flwr.client import NumPyClient, ClientApp
from flwr.cli.flower_toml import load_and_validate_with_defaults

from $project_name.task import (
    Net,
    DEVICE,
    load_data,
    get_weights,
    set_weights,
    train,
    test,
)


# Define Flower Client and client_fn
class FlowerClient(NumPyClient):
    def __init__(self, net, trainloader, valloader):
        self.net = net
        self.trainloader = trainloader
        self.valloader = valloader

    def fit(self, parameters, config):
        set_weights(self.net, parameters)
        results = train(self.net, self.trainloader, self.valloader, 1, DEVICE)
        return get_weights(self.net), len(self.trainloader.dataset), results

    def evaluate(self, parameters, config):
        set_weights(self.net, parameters)
        loss, accuracy = test(self.net, self.valloader)
        return loss, len(self.valloader.dataset), {"accuracy": accuracy}


<<<<<<< HEAD
def client_fn(cid):
=======
# Load config
cfg, *_ = load_and_validate_with_defaults()

def client_fn(cid: str):
>>>>>>> 0f2df330
    # Load model and data
    net = Net().to(DEVICE)
    engine = cfg["flower"]["engine"]
    num_partitions = 2
    if "simulation" in engine:
        num_partitions = engine["simulation"]["supernode"]["num"]
    trainloader, valloader = load_data(int(cid), num_partitions)

    # Return Client instance
    return FlowerClient(net, trainloader, valloader).to_client()


# Flower ClientApp
app = ClientApp(client_fn)<|MERGE_RESOLUTION|>--- conflicted
+++ resolved
@@ -32,14 +32,10 @@
         return loss, len(self.valloader.dataset), {"accuracy": accuracy}
 
 
-<<<<<<< HEAD
-def client_fn(cid):
-=======
 # Load config
 cfg, *_ = load_and_validate_with_defaults()
 
-def client_fn(cid: str):
->>>>>>> 0f2df330
+def client_fn(cid):
     # Load model and data
     net = Net().to(DEVICE)
     engine = cfg["flower"]["engine"]
