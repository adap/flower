"""$project_name: A Flower / $framework_str app."""

import torch
from flwr.client import ClientApp, NumPyClient
from flwr.common import Context
from transformers import AutoModelForSequenceClassification

from $import_name.task import get_weights, load_data, set_weights, test, train


# Flower client
class FlowerClient(NumPyClient):
    def __init__(self, net, trainloader, testloader, local_epochs):
        self.net = net
        self.trainloader = trainloader
        self.testloader = testloader
        self.local_epochs = local_epochs
        self.device = torch.device("cuda:0" if torch.cuda.is_available() else "cpu")
        self.net.to(self.device)

    def fit(self, parameters, config):
        set_weights(self.net, parameters)
<<<<<<< HEAD
        train(
            self.net,
            self.trainloader,
            epochs=self.local_epochs,
            device=self.device
        )
=======
        train(self.net, self.trainloader, epochs=self.local_epochs, device=self.device)
>>>>>>> 5dffa05e
        return get_weights(self.net), len(self.trainloader), {}

    def evaluate(self, parameters, config):
        set_weights(self.net, parameters)
        loss, accuracy = test(self.net, self.testloader, self.device)
        return float(loss), len(self.testloader), {"accuracy": accuracy}


def client_fn(context: Context):

    # Get this client's dataset partition
    partition_id = context.node_config["partition-id"]
    num_partitions = context.node_config["num-partitions"]
    model_name = context.run_config["model-name"]
    trainloader, valloader = load_data(partition_id, num_partitions, model_name)

    # Load model
    num_labels = context.run_config["num-labels"]
    net = AutoModelForSequenceClassification.from_pretrained(
        model_name, num_labels=num_labels
    )

    local_epochs = context.run_config["local-epochs"]

    # Return Client instance
    return FlowerClient(net, trainloader, valloader, local_epochs).to_client()


# Flower ClientApp
app = ClientApp(
    client_fn,
)<|MERGE_RESOLUTION|>--- conflicted
+++ resolved
@@ -20,16 +20,7 @@
 
     def fit(self, parameters, config):
         set_weights(self.net, parameters)
-<<<<<<< HEAD
-        train(
-            self.net,
-            self.trainloader,
-            epochs=self.local_epochs,
-            device=self.device
-        )
-=======
         train(self.net, self.trainloader, epochs=self.local_epochs, device=self.device)
->>>>>>> 5dffa05e
         return get_weights(self.net), len(self.trainloader), {}
 
     def evaluate(self, parameters, config):
