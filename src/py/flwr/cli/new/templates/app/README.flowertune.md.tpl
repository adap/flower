# FlowerTune LLM on $challenge_name Dataset

This directory conducts federated instruction tuning with a pretrained [Mistral-7B](https://huggingface.co/mistralai/Mistral-7B-v0.3) model on a [$challenge_name dataset](https://huggingface.co/datasets/$dataset_name).
We use [Flower Datasets](https://flower.dev/docs/datasets/) to download, partition and preprocess the dataset.
Flower's Simulation Engine is used to simulate the LLM fine-tuning process in federated way,
which allows users to perform the training on a single GPU.


## Methodology

This baseline performs federated LLM fine-tuning with [LoRA](https://arxiv.org/pdf/2106.09685) using the [🤗PEFT](https://huggingface.co/docs/peft/en/index) library.
The clients' models are aggregated with FedAvg strategy.
This provides a baseline performance for the leaderboard of $challenge_name challenge.


## Environments setup

Project dependencies are defined in `pyproject.toml`. Install them in an activated Python environment with:

```shell
pip install -e .
```

## Experimental setup

The dataset is divided into $num_clients partitions in an IID fashion, a partition is assigned to each ClientApp.
We randomly sample a fraction ($fraction_fit) of the total nodes to participate in each round, for a total of `200` rounds.
All settings are defined in `pyproject.toml`.

> [!IMPORTANT]
> Please note that `[tool.flwr.app.config.static]` and `options.num-supernodes` under `[tool.flwr.federations.local-simulation]` are not allowed to be modified for fair competition if you plan to participated in the [LLM leaderboard](https://flower.ai/benchmarks/llm-leaderboard).


## Running the challenge

First make sure that you have got the access to [Mistral-7B](https://huggingface.co/mistralai/Mistral-7B-v0.3) model with your Hugging-Face account. You can request access directly from the Hugging-Face website.
Then, follow the instruction [here](https://huggingface.co/docs/huggingface_hub/en/quick-start#login-command) to log in your account. Note you only need to complete this stage once in your development machine:

```bash
huggingface-cli login
```

Run the challenge with default config values.
The configs are defined in `[tool.flwr.app.config]` entry of `pyproject.toml`, and are loaded automatically.

```bash
flwr run
```

## VRAM consumption

We use Mistral-7B model with 4-bit quantization as default. The estimated VRAM consumption per client for each challenge is shown below:

| Challenges | GeneralNLP |   Finance  |   Medical  |    Code    |
| :--------: | :--------: | :--------: | :--------: | :--------: |
|    VRAM    | ~25.50 GB  | ~17.30 GB  | ~22.80 GB  | ~17.40 GB  |

You can adjust the CPU/GPU resources you assign to each of the clients based on your device, which are specified with `options.backend.clientapp-cpus` and `options.backend.clientapp-gpus` under `[tool.flwr.federations.local-simulation]` entry in `pyproject.toml`.


## Model saving

<<<<<<< HEAD
The global PEFT model checkpoints are saved every 5 rounds after aggregation on the sever side as default, which can be specified with `train.save_every_round` under [tool.flwr.app.config] entry in `pyproject.toml`.
=======
The global PEFT model checkpoints are saved every 5 rounds after aggregation on the sever side as default, which can be specified with `train.save-every-round` under [tool.flwr.app.config] entry in `pyproject.toml`.
>>>>>>> 01db3c20

> [!NOTE]
> Please provide the last PEFT checkpoint if you plan to participated in the [LLM leaderboard](https://flower.ai/benchmarks/llm-leaderboard).<|MERGE_RESOLUTION|>--- conflicted
+++ resolved
@@ -60,11 +60,7 @@
 
 ## Model saving
 
-<<<<<<< HEAD
-The global PEFT model checkpoints are saved every 5 rounds after aggregation on the sever side as default, which can be specified with `train.save_every_round` under [tool.flwr.app.config] entry in `pyproject.toml`.
-=======
 The global PEFT model checkpoints are saved every 5 rounds after aggregation on the sever side as default, which can be specified with `train.save-every-round` under [tool.flwr.app.config] entry in `pyproject.toml`.
->>>>>>> 01db3c20
 
 > [!NOTE]
 > Please provide the last PEFT checkpoint if you plan to participated in the [LLM leaderboard](https://flower.ai/benchmarks/llm-leaderboard).