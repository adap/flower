[build-system]
requires = ["hatchling"]
build-backend = "hatchling.build"

[project]
name = "$package_name"
version = "1.0.0"
description = ""
license = "Apache-2.0"
dependencies = [
<<<<<<< HEAD
    "flwr[simulation]>=1.11.1",
    "jax==0.4.13",
    "jaxlib==0.4.13",
=======
    "flwr[simulation]>=1.10.0",
    "jax==0.4.30",
    "jaxlib==0.4.30",
>>>>>>> 0af95337
    "scikit-learn==1.3.2",
]

[tool.hatch.build.targets.wheel]
packages = ["."]

[tool.flwr.app]
publisher = "$username"

[tool.flwr.app.components]
serverapp = "$import_name.server_app:app"
clientapp = "$import_name.client_app:app"

[tool.flwr.app.config]
num-server-rounds = 3
input-dim = 3

[tool.flwr.federations]
default = "local-simulation"

[tool.flwr.federations.local-simulation]
options.num-supernodes = 10<|MERGE_RESOLUTION|>--- conflicted
+++ resolved
@@ -8,15 +8,9 @@
 description = ""
 license = "Apache-2.0"
 dependencies = [
-<<<<<<< HEAD
     "flwr[simulation]>=1.11.1",
-    "jax==0.4.13",
-    "jaxlib==0.4.13",
-=======
-    "flwr[simulation]>=1.10.0",
     "jax==0.4.30",
     "jaxlib==0.4.30",
->>>>>>> 0af95337
     "scikit-learn==1.3.2",
 ]
 
