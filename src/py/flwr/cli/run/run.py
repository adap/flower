# Copyright 2024 Flower Labs GmbH. All Rights Reserved.
#
# Licensed under the Apache License, Version 2.0 (the "License");
# you may not use this file except in compliance with the License.
# You may obtain a copy of the License at
#
#     http://www.apache.org/licenses/LICENSE-2.0
#
# Unless required by applicable law or agreed to in writing, software
# distributed under the License is distributed on an "AS IS" BASIS,
# WITHOUT WARRANTIES OR CONDITIONS OF ANY KIND, either express or implied.
# See the License for the specific language governing permissions and
# limitations under the License.
# ==============================================================================
"""Flower command line interface `run` command."""

import subprocess
import sys
from logging import DEBUG
from pathlib import Path
from typing import Any, Dict, List, Optional

import typer
from typing_extensions import Annotated

from flwr.cli.build import build
from flwr.cli.config_utils import load_and_validate
from flwr.common.config import flatten_dict, parse_config_args
from flwr.common.grpc import GRPC_MAX_MESSAGE_LENGTH, create_channel
from flwr.common.logger import log
from flwr.common.serde import user_config_to_proto
from flwr.proto.exec_pb2 import StartRunRequest  # pylint: disable=E0611
from flwr.proto.exec_pb2_grpc import ExecStub


# pylint: disable-next=too-many-locals
def run(
    directory: Annotated[
        Path,
        typer.Argument(help="Path of the Flower project to run"),
    ] = Path("."),
    federation_name: Annotated[
        Optional[str],
        typer.Argument(help="Name of the federation to run the app on"),
    ] = None,
    config_overrides: Annotated[
        Optional[List[str]],
        typer.Option(
            "--run-config",
            "-c",
            help="Override configuration key-value pairs",
        ),
    ] = None,
) -> None:
    """Run Flower project."""
    typer.secho("Loading project configuration... ", fg=typer.colors.BLUE)

    pyproject_path = directory / "pyproject.toml" if directory else None
    config, errors, warnings = load_and_validate(path=pyproject_path)

    if config is None:
        typer.secho(
            "Project configuration could not be loaded.\n"
            "pyproject.toml is invalid:\n"
            + "\n".join([f"- {line}" for line in errors]),
            fg=typer.colors.RED,
            bold=True,
        )
        sys.exit()

    if warnings:
        typer.secho(
            "Project configuration is missing the following "
            "recommended properties:\n" + "\n".join([f"- {line}" for line in warnings]),
            fg=typer.colors.RED,
            bold=True,
        )

    typer.secho("Success", fg=typer.colors.GREEN)

    federation_name = federation_name or config["tool"]["flwr"]["federations"].get(
        "default"
    )

    if federation_name is None:
        typer.secho(
            "❌ No federation name was provided and the project's `pyproject.toml` "
            "doesn't declare a default federation (with a SuperExec address or an "
            "`options.num-supernodes` value).",
            fg=typer.colors.RED,
            bold=True,
        )
        raise typer.Exit(code=1)

    # Validate the federation exists in the configuration
    federation = config["tool"]["flwr"]["federations"].get(federation_name)
    if federation is None:
        available_feds = {
            fed for fed in config["tool"]["flwr"]["federations"] if fed != "default"
        }
        typer.secho(
            f"❌ There is no `{federation_name}` federation declared in the "
            "`pyproject.toml`.\n The following federations were found:\n\n"
            + "\n".join(available_feds),
            fg=typer.colors.RED,
            bold=True,
        )
        raise typer.Exit(code=1)

    if "address" in federation:
        _run_with_superexec(federation, directory, config_overrides)
    else:
        _run_without_superexec(directory, federation, federation_name, config_overrides)


def _run_with_superexec(
    federation: Dict[str, Any],
    directory: Optional[Path],
    config_overrides: Optional[List[str]],
) -> None:

    def on_channel_state_change(channel_connectivity: str) -> None:
        """Log channel connectivity."""
        log(DEBUG, channel_connectivity)

    insecure_str = federation.get("insecure")
    if root_certificates := federation.get("root-certificates"):
        root_certificates_bytes = Path(root_certificates).read_bytes()
        if insecure := bool(insecure_str):
            typer.secho(
                "❌ `root_certificates` were provided but the `insecure` parameter"
                "is set to `True`.",
                fg=typer.colors.RED,
                bold=True,
            )
            raise typer.Exit(code=1)
    else:
        root_certificates_bytes = None
        if insecure_str is None:
            typer.secho(
                "❌ To disable TLS, set `insecure = true` in `pyproject.toml`.",
                fg=typer.colors.RED,
                bold=True,
            )
            raise typer.Exit(code=1)
        if not (insecure := bool(insecure_str)):
            typer.secho(
                "❌ No certificate were given yet `insecure` is set to `False`.",
                fg=typer.colors.RED,
                bold=True,
            )
            raise typer.Exit(code=1)

    channel = create_channel(
        server_address=federation["address"],
        insecure=insecure,
        root_certificates=root_certificates_bytes,
        max_message_length=GRPC_MAX_MESSAGE_LENGTH,
        interceptors=None,
    )
    channel.subscribe(on_channel_state_change)
    stub = ExecStub(channel)

    fab_path = build(directory)

    req = StartRunRequest(
        fab_file=Path(fab_path).read_bytes(),
<<<<<<< HEAD
        override_config=parse_config_args(config_overrides, separator=","),
        federation_config=flatten_dict(federation.get("options")),
=======
        override_config=user_config_to_proto(
            parse_config_args(config_overrides, separator=",")
        ),
>>>>>>> d24ebe5c
    )
    res = stub.StartRun(req)
    typer.secho(f"🎊 Successfully started run {res.run_id}", fg=typer.colors.GREEN)


def _run_without_superexec(
    app_path: Optional[Path],
    federation: Dict[str, Any],
    federation_name: str,
    config_overrides: Optional[List[str]],
) -> None:
    try:
        num_supernodes = federation["options"]["num-supernodes"]
    except KeyError as err:
        typer.secho(
            "❌ The project's `pyproject.toml` needs to declare the number of"
            " SuperNodes in the simulation. To simulate 10 SuperNodes,"
            " use the following notation:\n\n"
            f"[tool.flwr.federations.{federation_name}]\n"
            "options.num-supernodes = 10\n",
            fg=typer.colors.RED,
            bold=True,
        )
        raise typer.Exit(code=1) from err

    command = [
        "flower-simulation",
        "--app",
        f"{app_path}",
        "--num-supernodes",
        f"{num_supernodes}",
    ]

    if config_overrides:
        command.extend(["--run-config", f"{','.join(config_overrides)}"])

    # Run the simulation
    subprocess.run(
        command,
        check=True,
        text=True,
    )<|MERGE_RESOLUTION|>--- conflicted
+++ resolved
@@ -165,14 +165,10 @@
 
     req = StartRunRequest(
         fab_file=Path(fab_path).read_bytes(),
-<<<<<<< HEAD
-        override_config=parse_config_args(config_overrides, separator=","),
-        federation_config=flatten_dict(federation.get("options")),
-=======
         override_config=user_config_to_proto(
             parse_config_args(config_overrides, separator=",")
         ),
->>>>>>> d24ebe5c
+        federation_config=flatten_dict(federation.get("options")),
     )
     res = stub.StartRun(req)
     typer.secho(f"🎊 Successfully started run {res.run_id}", fg=typer.colors.GREEN)
