--- conflicted
+++ resolved
@@ -109,25 +109,14 @@
         raise typer.Exit(code=1)
 
     if "address" in federation_config:
-<<<<<<< HEAD
-        _run_with_superexec(app_dir, federation_config, config_overrides)
+        _run_with_superexec(app, federation_config, config_overrides)
     else:
-        _run_without_superexec(app_dir, federation_config, config_overrides, federation)
+        _run_without_superexec(app, federation_config, config_overrides, federation)
 
 
 def _run_with_superexec(
-    app_dir: Optional[Path],
+    app: Optional[Path],
     federation_config: Dict[str, Any],
-=======
-        _run_with_superexec(federation_config, app, config_overrides)
-    else:
-        _run_without_superexec(app, federation_config, federation, config_overrides)
-
-
-def _run_with_superexec(
-    federation_config: Dict[str, Any],
-    app: Optional[Path],
->>>>>>> 2005fe90
     config_overrides: Optional[List[str]],
 ) -> None:
 
