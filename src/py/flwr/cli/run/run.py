# Copyright 2024 Flower Labs GmbH. All Rights Reserved.
#
# Licensed under the Apache License, Version 2.0 (the "License");
# you may not use this file except in compliance with the License.
# You may obtain a copy of the License at
#
#     http://www.apache.org/licenses/LICENSE-2.0
#
# Unless required by applicable law or agreed to in writing, software
# distributed under the License is distributed on an "AS IS" BASIS,
# WITHOUT WARRANTIES OR CONDITIONS OF ANY KIND, either express or implied.
# See the License for the specific language governing permissions and
# limitations under the License.
# ==============================================================================
"""Flower command line interface `run` command."""

import subprocess
import sys
import time
from logging import DEBUG, INFO
from pathlib import Path
from typing import Any, Dict, List, Optional

import grpc
import typer
from typing_extensions import Annotated

from flwr.cli.build import build
from flwr.cli.config_utils import load_and_validate
from flwr.common.config import flatten_dict, parse_config_args
from flwr.common.grpc import GRPC_MAX_MESSAGE_LENGTH, create_channel
from flwr.common.logger import log
from flwr.common.serde import user_config_to_proto
from flwr.proto.exec_pb2 import StartRunRequest  # pylint: disable=E0611
from flwr.proto.exec_pb2_grpc import ExecStub

from ..log import stream_logs  # pylint: disable=import-error

CONN_REFRESH_PERIOD = 60  # Connection refresh period for log streaming (seconds)


# pylint: disable-next=too-many-locals
def run(
    app_dir: Annotated[
        Path,
        typer.Argument(help="Path of the Flower project to run."),
    ] = Path("."),
    federation: Annotated[
        Optional[str],
        typer.Argument(help="Name of the federation to run the app on."),
    ] = None,
    config_overrides: Annotated[
        Optional[List[str]],
        typer.Option(
            "--run-config",
            "-c",
            help="Override configuration key-value pairs, should be of the format:\n\n"
            "`--run-config key1=value1,key2=value2 --run-config key3=value3`\n\n"
            "Note that `key1`, `key2`, and `key3` in this example need to exist "
            "inside the `pyproject.toml` in order to be properly overriden.",
        ),
    ] = None,
    follow: Annotated[
        bool,
        typer.Option(
            "--follow/--no-follow",
            "-f/-F",
            help="Use this flag to follow logstream",
        ),
    ] = True,
) -> None:
    """Run Flower project."""
    typer.secho("Loading project configuration... ", fg=typer.colors.BLUE)

    pyproject_path = app_dir / "pyproject.toml" if app_dir else None
    config, errors, warnings = load_and_validate(path=pyproject_path)

    if config is None:
        typer.secho(
            "Project configuration could not be loaded.\n"
            "pyproject.toml is invalid:\n"
            + "\n".join([f"- {line}" for line in errors]),
            fg=typer.colors.RED,
            bold=True,
        )
        sys.exit()

    if warnings:
        typer.secho(
            "Project configuration is missing the following "
            "recommended properties:\n" + "\n".join([f"- {line}" for line in warnings]),
            fg=typer.colors.RED,
            bold=True,
        )

    typer.secho("Success", fg=typer.colors.GREEN)

    federation = federation or config["tool"]["flwr"]["federations"].get("default")

    if federation is None:
        typer.secho(
            "❌ No federation name was provided and the project's `pyproject.toml` "
            "doesn't declare a default federation (with a SuperExec address or an "
            "`options.num-supernodes` value).",
            fg=typer.colors.RED,
            bold=True,
        )
        raise typer.Exit(code=1)

    # Validate the federation exists in the configuration
    federation_config = config["tool"]["flwr"]["federations"].get(federation)
    if federation_config is None:
        available_feds = {
            fed for fed in config["tool"]["flwr"]["federations"] if fed != "default"
        }
        typer.secho(
            f"❌ There is no `{federation}` federation declared in "
            "`pyproject.toml`.\n The following federations were found:\n\n"
            + "\n".join(available_feds),
            fg=typer.colors.RED,
            bold=True,
        )
        raise typer.Exit(code=1)

<<<<<<< HEAD
    if "address" in federation:
        _run_with_superexec(federation, directory, config_overrides, follow)
=======
    if "address" in federation_config:
        _run_with_superexec(federation_config, app_dir, config_overrides)
>>>>>>> afa51532
    else:
        _run_without_superexec(app_dir, federation_config, federation, config_overrides)


def _run_with_superexec(
    federation_config: Dict[str, Any],
    app_dir: Optional[Path],
    config_overrides: Optional[List[str]],
    follow: bool,
) -> None:

    def on_channel_state_change(channel_connectivity: str) -> None:
        """Log channel connectivity."""
        log(DEBUG, channel_connectivity)

    insecure_str = federation_config.get("insecure")
    if root_certificates := federation_config.get("root-certificates"):
        root_certificates_bytes = Path(root_certificates).read_bytes()
        if insecure := bool(insecure_str):
            typer.secho(
                "❌ `root_certificates` were provided but the `insecure` parameter"
                "is set to `True`.",
                fg=typer.colors.RED,
                bold=True,
            )
            raise typer.Exit(code=1)
    else:
        root_certificates_bytes = None
        if insecure_str is None:
            typer.secho(
                "❌ To disable TLS, set `insecure = true` in `pyproject.toml`.",
                fg=typer.colors.RED,
                bold=True,
            )
            raise typer.Exit(code=1)
        if not (insecure := bool(insecure_str)):
            typer.secho(
                "❌ No certificate were given yet `insecure` is set to `False`.",
                fg=typer.colors.RED,
                bold=True,
            )
            raise typer.Exit(code=1)

    channel = create_channel(
        server_address=federation_config["address"],
        insecure=insecure,
        root_certificates=root_certificates_bytes,
        max_message_length=GRPC_MAX_MESSAGE_LENGTH,
        interceptors=None,
    )
    channel.subscribe(on_channel_state_change)
    stub = ExecStub(channel)

    fab_path = build(app_dir)

    req = StartRunRequest(
        fab_file=Path(fab_path).read_bytes(),
        override_config=user_config_to_proto(
            parse_config_args(config_overrides, separator=",")
        ),
        federation_config=user_config_to_proto(
            flatten_dict(federation_config.get("options"))
        ),
    )
    res = stub.StartRun(req)
    typer.secho(f"🎊 Successfully started run {res.run_id}", fg=typer.colors.GREEN)

    if follow:
        try:
            while True:
                log(INFO, "Starting logstream for run_id `%s`", res.run_id)
                stream_logs(res.run_id, channel, CONN_REFRESH_PERIOD)
                time.sleep(2)
                log(INFO, "Reconnecting to logstream")
        except KeyboardInterrupt:
            log(INFO, "Exiting logstream")
        except grpc.RpcError as e:
            # pylint: disable=E1101
            if e.code() == grpc.StatusCode.CANCELLED:
                pass
        finally:
            channel.close()


def _run_without_superexec(
    app_path: Optional[Path],
    federation_config: Dict[str, Any],
    federation: str,
    config_overrides: Optional[List[str]],
) -> None:
    try:
        num_supernodes = federation_config["options"]["num-supernodes"]
    except KeyError as err:
        typer.secho(
            "❌ The project's `pyproject.toml` needs to declare the number of"
            " SuperNodes in the simulation. To simulate 10 SuperNodes,"
            " use the following notation:\n\n"
            f"[tool.flwr.federations.{federation}]\n"
            "options.num-supernodes = 10\n",
            fg=typer.colors.RED,
            bold=True,
        )
        raise typer.Exit(code=1) from err

    command = [
        "flower-simulation",
        "--app",
        f"{app_path}",
        "--num-supernodes",
        f"{num_supernodes}",
    ]

    if config_overrides:
        command.extend(["--run-config", f"{','.join(config_overrides)}"])

    # Run the simulation
    subprocess.run(
        command,
        check=True,
        text=True,
    )<|MERGE_RESOLUTION|>--- conflicted
+++ resolved
@@ -122,13 +122,8 @@
         )
         raise typer.Exit(code=1)
 
-<<<<<<< HEAD
-    if "address" in federation:
-        _run_with_superexec(federation, directory, config_overrides, follow)
-=======
     if "address" in federation_config:
-        _run_with_superexec(federation_config, app_dir, config_overrides)
->>>>>>> afa51532
+        _run_with_superexec(federation_config, app_dir, config_overrides, follow)
     else:
         _run_without_superexec(app_dir, federation_config, federation, config_overrides)
 
