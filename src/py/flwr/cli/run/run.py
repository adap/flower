# Copyright 2024 Flower Labs GmbH. All Rights Reserved.
#
# Licensed under the Apache License, Version 2.0 (the "License");
# you may not use this file except in compliance with the License.
# You may obtain a copy of the License at
#
#     http://www.apache.org/licenses/LICENSE-2.0
#
# Unless required by applicable law or agreed to in writing, software
# distributed under the License is distributed on an "AS IS" BASIS,
# WITHOUT WARRANTIES OR CONDITIONS OF ANY KIND, either express or implied.
# See the License for the specific language governing permissions and
# limitations under the License.
# ==============================================================================
"""Flower command line interface `run` command."""

import subprocess
import sys
from logging import DEBUG
from pathlib import Path
from typing import Any, Dict, List, Optional

import typer
from typing_extensions import Annotated

from flwr.cli.build import build
from flwr.cli.config_utils import load_and_validate
from flwr.common.config import flatten_dict, parse_config_args
from flwr.common.grpc import GRPC_MAX_MESSAGE_LENGTH, create_channel
from flwr.common.logger import log
from flwr.common.serde import fab_to_proto, user_config_to_proto
from flwr.common.typing import Fab
from flwr.proto.exec_pb2 import StartRunRequest  # pylint: disable=E0611
from flwr.proto.exec_pb2_grpc import ExecStub


# pylint: disable-next=too-many-locals
def run(
    app: Annotated[
        Path,
        typer.Argument(help="Path of the Flower App to run."),
    ] = Path("."),
    federation: Annotated[
        Optional[str],
        typer.Argument(help="Name of the federation to run the app on."),
    ] = None,
    config_overrides: Annotated[
        Optional[List[str]],
        typer.Option(
            "--run-config",
            "-c",
            help="Override configuration key-value pairs, should be of the format:\n\n"
            "`--run-config key1=value1,key2=value2 --run-config key3=value3`\n\n"
            "Note that `key1`, `key2`, and `key3` in this example need to exist "
            "inside the `pyproject.toml` in order to be properly overriden.",
        ),
    ] = None,
) -> None:
    """Run Flower App."""
    typer.secho("Loading project configuration... ", fg=typer.colors.BLUE)

    pyproject_path = app / "pyproject.toml" if app else None
    config, errors, warnings = load_and_validate(path=pyproject_path)

    if config is None:
        typer.secho(
            "Project configuration could not be loaded.\n"
            "pyproject.toml is invalid:\n"
            + "\n".join([f"- {line}" for line in errors]),
            fg=typer.colors.RED,
            bold=True,
        )
        sys.exit()

    if warnings:
        typer.secho(
            "Project configuration is missing the following "
            "recommended properties:\n" + "\n".join([f"- {line}" for line in warnings]),
            fg=typer.colors.RED,
            bold=True,
        )

    typer.secho("Success", fg=typer.colors.GREEN)

    federation = federation or config["tool"]["flwr"]["federations"].get("default")

    if federation is None:
        typer.secho(
            "❌ No federation name was provided and the project's `pyproject.toml` "
            "doesn't declare a default federation (with a SuperExec address or an "
            "`options.num-supernodes` value).",
            fg=typer.colors.RED,
            bold=True,
        )
        raise typer.Exit(code=1)

    # Validate the federation exists in the configuration
    federation_config = config["tool"]["flwr"]["federations"].get(federation)
    if federation_config is None:
        available_feds = {
            fed for fed in config["tool"]["flwr"]["federations"] if fed != "default"
        }
        typer.secho(
            f"❌ There is no `{federation}` federation declared in "
            "`pyproject.toml`.\n The following federations were found:\n\n"
            + "\n".join(available_feds),
            fg=typer.colors.RED,
            bold=True,
        )
        raise typer.Exit(code=1)

    if "address" in federation_config:
        _run_with_superexec(app, federation_config, config_overrides)
    else:
        _run_without_superexec(app, federation_config, config_overrides, federation)


def _run_with_superexec(
    app: Optional[Path],
    federation_config: Dict[str, Any],
    config_overrides: Optional[List[str]],
) -> None:

    def on_channel_state_change(channel_connectivity: str) -> None:
        """Log channel connectivity."""
        log(DEBUG, channel_connectivity)

    insecure_str = federation_config.get("insecure")
    if root_certificates := federation_config.get("root-certificates"):
        root_certificates_bytes = Path(root_certificates).read_bytes()
        if insecure := bool(insecure_str):
            typer.secho(
                "❌ `root_certificates` were provided but the `insecure` parameter"
                "is set to `True`.",
                fg=typer.colors.RED,
                bold=True,
            )
            raise typer.Exit(code=1)
    else:
        root_certificates_bytes = None
        if insecure_str is None:
            typer.secho(
                "❌ To disable TLS, set `insecure = true` in `pyproject.toml`.",
                fg=typer.colors.RED,
                bold=True,
            )
            raise typer.Exit(code=1)
        if not (insecure := bool(insecure_str)):
            typer.secho(
                "❌ No certificate were given yet `insecure` is set to `False`.",
                fg=typer.colors.RED,
                bold=True,
            )
            raise typer.Exit(code=1)

    channel = create_channel(
        server_address=federation_config["address"],
        insecure=insecure,
        root_certificates=root_certificates_bytes,
        max_message_length=GRPC_MAX_MESSAGE_LENGTH,
        interceptors=None,
    )
    channel.subscribe(on_channel_state_change)
    stub = ExecStub(channel)

    fab_path = Path(build(app))

    fab = Fab("", Path(fab_path).read_bytes())

    req = StartRunRequest(
<<<<<<< HEAD
        fab=fab_to_proto(fab),
=======
        fab_file=fab_path.read_bytes(),
>>>>>>> 2ed22bf0
        override_config=user_config_to_proto(
            parse_config_args(config_overrides, separator=",")
        ),
        federation_config=user_config_to_proto(
            flatten_dict(federation_config.get("options"))
        ),
    )
    res = stub.StartRun(req)

    # Delete FAB file once it has been sent to the SuperExec
    fab_path.unlink()
    typer.secho(f"🎊 Successfully started run {res.run_id}", fg=typer.colors.GREEN)


def _run_without_superexec(
    app: Optional[Path],
    federation_config: Dict[str, Any],
    config_overrides: Optional[List[str]],
    federation: str,
) -> None:
    try:
        num_supernodes = federation_config["options"]["num-supernodes"]
    except KeyError as err:
        typer.secho(
            "❌ The project's `pyproject.toml` needs to declare the number of"
            " SuperNodes in the simulation. To simulate 10 SuperNodes,"
            " use the following notation:\n\n"
            f"[tool.flwr.federations.{federation}]\n"
            "options.num-supernodes = 10\n",
            fg=typer.colors.RED,
            bold=True,
        )
        raise typer.Exit(code=1) from err

    command = [
        "flower-simulation",
        "--app",
        f"{app}",
        "--num-supernodes",
        f"{num_supernodes}",
    ]

    if config_overrides:
        command.extend(["--run-config", f"{','.join(config_overrides)}"])

    # Run the simulation
    subprocess.run(
        command,
        check=True,
        text=True,
    )<|MERGE_RESOLUTION|>--- conflicted
+++ resolved
@@ -168,11 +168,7 @@
     fab = Fab("", Path(fab_path).read_bytes())
 
     req = StartRunRequest(
-<<<<<<< HEAD
         fab=fab_to_proto(fab),
-=======
-        fab_file=fab_path.read_bytes(),
->>>>>>> 2ed22bf0
         override_config=user_config_to_proto(
             parse_config_args(config_overrides, separator=",")
         ),
