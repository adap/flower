--- conflicted
+++ resolved
@@ -60,7 +60,6 @@
     ] = CliOutputFormat.DEFAULT,
 ) -> None:
     """Stop a run."""
-<<<<<<< HEAD
     suppress_output = output_format == CliOutputFormat.JSON
     captured_output = io.StringIO()
     try:
@@ -77,20 +76,6 @@
             federation, config
         )
         exit_if_no_address(federation_config, "stop")
-
-        try:
-            auth_plugin = try_obtain_cli_auth_plugin(app, federation)
-            channel = init_channel(app, federation_config, auth_plugin)
-            stub = ExecStub(channel)  # pylint: disable=unused-variable # noqa: F841
-
-            typer.secho(f"✋ Stopping run ID {run_id}...", fg=typer.colors.GREEN)
-            _stop_run(stub=stub, run_id=run_id, output_format=output_format)
-
-=======
-    try:
-        # Load and validate federation config
-        typer.secho("Loading project configuration... ", fg=typer.colors.BLUE)
-
         pyproject_path = app / FAB_CONFIG_FILE if app else None
         config, errors, warnings = load_and_validate(path=pyproject_path)
         config = process_loaded_project_config(config, errors, warnings)
@@ -105,9 +90,8 @@
             stub = ExecStub(channel)  # pylint: disable=unused-variable # noqa: F841
 
             typer.secho(f"✋ Stopping run ID {run_id}...", fg=typer.colors.GREEN)
-            _stop_run(stub, run_id=run_id)
+            _stop_run(stub=stub, run_id=run_id, output_format=output_format)
 
->>>>>>> 194cc934
         except ValueError as err:
             typer.secho(
                 f"❌ {err}",
@@ -117,7 +101,6 @@
             raise typer.Exit(code=1) from err
         finally:
             channel.close()
-<<<<<<< HEAD
     except (typer.Exit, Exception) as err:  # pylint: disable=broad-except
         if suppress_output:
             restore_output()
@@ -133,15 +116,6 @@
         if suppress_output:
             restore_output()
         captured_output.close()
-=======
-    except (
-        typer.Exit,
-        Exception,
-    ) as err:  # pylint: disable=broad-except, W0612  # noqa: F841
-        raise typer.Exit(code=1) from err
-    finally:
-        pass
->>>>>>> 194cc934
 
 
 def _stop_run(stub: ExecStub, run_id: int, output_format: str) -> None:
