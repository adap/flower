# Copyright 2024 Flower Labs GmbH. All Rights Reserved.
#
# Licensed under the Apache License, Version 2.0 (the "License");
# you may not use this file except in compliance with the License.
# You may obtain a copy of the License at
#
#     http://www.apache.org/licenses/LICENSE-2.0
#
# Unless required by applicable law or agreed to in writing, software
# distributed under the License is distributed on an "AS IS" BASIS,
# WITHOUT WARRANTIES OR CONDITIONS OF ANY KIND, either express or implied.
# See the License for the specific language governing permissions and
# limitations under the License.
# ==============================================================================
"""Flower command line interface `ls` command."""


<<<<<<< HEAD
import io
=======
>>>>>>> 66940092
import json
from datetime import datetime, timedelta
from logging import DEBUG
from pathlib import Path
from typing import Annotated, Any, Optional, Union

import grpc
import typer
from rich.console import Console
from rich.table import Table
from rich.text import Text
from typer import Exit

from flwr.cli.config_utils import (
    load_and_validate,
    validate_certificate_in_federation_config,
    validate_federation_in_project_config,
    validate_project_config,
)
from flwr.common.constant import FAB_CONFIG_FILE, CliOutputFormat, SubStatus
from flwr.common.date import format_timedelta, isoformat8601_utc
from flwr.common.grpc import GRPC_MAX_MESSAGE_LENGTH, create_channel
from flwr.common.logger import log, redirect_output, remove_emojis, restore_output
from flwr.common.serde import run_from_proto
from flwr.common.typing import Run
from flwr.proto.exec_pb2 import (  # pylint: disable=E0611
    ListRunsRequest,
    ListRunsResponse,
)
from flwr.proto.exec_pb2_grpc import ExecStub

_RunListType = tuple[int, str, str, str, str, str, str, str, str]


def ls(  # pylint: disable=too-many-locals, too-many-branches
    app: Annotated[
        Path,
        typer.Argument(help="Path of the Flower project"),
    ] = Path("."),
    federation: Annotated[
        Optional[str],
        typer.Argument(help="Name of the federation"),
    ] = None,
    runs: Annotated[
        bool,
        typer.Option(
            "--runs",
            help="List all runs",
        ),
    ] = False,
    run_id: Annotated[
        Optional[int],
        typer.Option(
            "--run-id",
            help="Specific run ID to display",
        ),
    ] = None,
    output_format: Annotated[
        str,
        typer.Option(
            "--format",
            case_sensitive=False,
            help="Format output using 'default' view or 'json'",
        ),
    ] = CliOutputFormat.DEFAULT,
) -> None:
    """List runs."""
    suppress_output = output_format == CliOutputFormat.JSON
    captured_output = io.StringIO()
    try:
        if suppress_output:
            redirect_output(captured_output)

        # Load and validate federation config
        typer.secho("Loading project configuration... ", fg=typer.colors.BLUE)

        pyproject_path = app / FAB_CONFIG_FILE if app else None
        config, errors, warnings = load_and_validate(path=pyproject_path)
        config = validate_project_config(config, errors, warnings)
        federation, federation_config = validate_federation_in_project_config(
            federation, config
        )

        if "address" not in federation_config:
            typer.secho(
                "❌ `flwr ls` currently works with Exec API. Ensure that the correct"
                "Exec API address is provided in the `pyproject.toml`.",
                fg=typer.colors.RED,
                bold=True,
            )
            raise typer.Exit(code=1)

        try:
            if runs and run_id is not None:
                raise ValueError(
                    "The options '--runs' and '--run-id' are mutually exclusive."
                )

            channel = _init_channel(app, federation_config)
            stub = ExecStub(channel)

            # Display information about a specific run ID
            if run_id is not None:
                typer.echo(f"🔍 Displaying information for run ID {run_id}...")
                restore_output()
                _display_one_run(stub, run_id, output_format)
            # By default, list all runs
            else:
                typer.echo("📄 Listing all runs...")
                restore_output()
                _list_runs(stub, output_format)

        except ValueError as err:
            typer.secho(
                f"❌ {err}",
                fg=typer.colors.RED,
                bold=True,
            )
            raise typer.Exit(code=1) from err
        finally:
            channel.close()
<<<<<<< HEAD
    except (typer.Exit, Exception) as err:  # pylint: disable=broad-except
        if suppress_output:
            restore_output()
            e_message = captured_output.getvalue()
            _print_json_error(e_message, err)
        else:
            typer.secho(
                f"{err}",
                fg=typer.colors.RED,
                bold=True,
            )
    finally:
        if suppress_output:
            restore_output()
        captured_output.close()
=======
    # pylint: disable=broad-except
    except (typer.Exit, Exception):
        _print_json_error()
>>>>>>> 66940092


def on_channel_state_change(channel_connectivity: str) -> None:
    """Log channel connectivity."""
    log(DEBUG, channel_connectivity)


def _init_channel(app: Path, federation_config: dict[str, Any]) -> grpc.Channel:
    """Initialize gRPC channel to the Exec API."""
    insecure, root_certificates_bytes = validate_certificate_in_federation_config(
        app, federation_config
    )
    channel = create_channel(
        server_address=federation_config["address"],
        insecure=insecure,
        root_certificates=root_certificates_bytes,
        max_message_length=GRPC_MAX_MESSAGE_LENGTH,
        interceptors=None,
    )
    channel.subscribe(on_channel_state_change)
    return channel


def _format_runs(run_dict: dict[int, Run], now_isoformat: str) -> list[_RunListType]:
    """Format runs to a list."""

    def _format_datetime(dt: Optional[datetime]) -> str:
        return isoformat8601_utc(dt).replace("T", " ") if dt else "N/A"

<<<<<<< HEAD
    run_list: list[tuple[str, ...]] = []
=======
    run_list: list[_RunListType] = []
>>>>>>> 66940092

    # Add rows
    for run in sorted(
        run_dict.values(), key=lambda x: datetime.fromisoformat(x.pending_at)
    ):
        # Combine status and sub-status into a single string
        if run.status.sub_status == "":
            status_text = run.status.status
        else:
            status_text = f"{run.status.status}:{run.status.sub_status}"

        # Convert isoformat to datetime
        pending_at = datetime.fromisoformat(run.pending_at) if run.pending_at else None
        running_at = datetime.fromisoformat(run.running_at) if run.running_at else None
        finished_at = (
            datetime.fromisoformat(run.finished_at) if run.finished_at else None
        )

        # Calculate elapsed time
        elapsed_time = timedelta()
        if running_at:
            if finished_at:
                end_time = finished_at
            else:
                end_time = datetime.fromisoformat(now_isoformat)
            elapsed_time = end_time - running_at

        run_list.append(
            (
<<<<<<< HEAD
                f"{run.run_id}",
                f"{run.fab_id}",
                f"{run.fab_version}",
                f"{run.fab_hash}",
                f"{status_text}",
=======
                run.run_id,
                run.fab_id,
                run.fab_version,
                run.fab_hash,
                status_text,
>>>>>>> 66940092
                format_timedelta(elapsed_time),
                _format_datetime(pending_at),
                _format_datetime(running_at),
                _format_datetime(finished_at),
            )
        )
    return run_list


def _to_table(run_list: list[_RunListType]) -> Table:
    """Format the provided run list to a rich Table."""
    table = Table(header_style="bold cyan", show_lines=True)

    # Add columns
    table.add_column(
        Text("Run ID", justify="center"), style="bright_white", overflow="fold"
    )
    table.add_column(Text("FAB", justify="center"), style="dim white")
    table.add_column(Text("Status", justify="center"))
    table.add_column(Text("Elapsed", justify="center"), style="blue")
    table.add_column(Text("Created At", justify="center"), style="dim white")
    table.add_column(Text("Running At", justify="center"), style="dim white")
    table.add_column(Text("Finished At", justify="center"), style="dim white")

    for row in run_list:
        (
            run_id,
            fab_id,
            fab_version,
            _,
            status_text,
            elapsed,
            created_at,
            running_at,
            finished_at,
        ) = row
        # Style the status based on its value
        sub_status = status_text.rsplit(":", maxsplit=1)[-1]
        if sub_status == SubStatus.COMPLETED:
            status_style = "green"
        elif sub_status == SubStatus.FAILED:
            status_style = "red"
        else:
            status_style = "yellow"

        formatted_row = (
            f"[bold]{run_id}[/bold]",
            f"{fab_id} (v{fab_version})",
            f"[{status_style}]{status_text}[/{status_style}]",
            elapsed,
            created_at,
            running_at,
            finished_at,
        )
        table.add_row(*formatted_row)

    return table


<<<<<<< HEAD
def _to_json(run_list: list[tuple[str, ...]]) -> str:
=======
def _to_json(run_list: list[_RunListType]) -> str:
>>>>>>> 66940092
    """Format run status list to a JSON formatted string."""
    runs_list = []
    for row in run_list:
        (
            run_id,
            fab_id,
            fab_version,
            fab_hash,
            status_text,
            elapsed,
            created_at,
            running_at,
            finished_at,
        ) = row
        runs_list.append(
            {
                "run-id": run_id,
                "fab-id": fab_id,
                "fab-name": fab_id.split("/")[-1],
                "fab-version": fab_version,
                "fab-hash": fab_hash[:8],
                "status": status_text,
                "elapsed": elapsed,
                "created-at": created_at,
                "running-at": running_at,
                "finished-at": finished_at,
            }
        )

    return json.dumps({"runs": runs_list})


def _list_runs(
    stub: ExecStub,
    output_format: str = CliOutputFormat.DEFAULT,
) -> None:
    """List all runs."""
    res: ListRunsResponse = stub.ListRuns(ListRunsRequest())
    run_dict = {run_id: run_from_proto(proto) for run_id, proto in res.run_dict.items()}

<<<<<<< HEAD
    if output_format == CliOutputFormat.JSON:
        Console().print_json(_to_json(_format_runs(run_dict, res.now)))
    else:
        Console().print(_to_table(_format_runs(run_dict, res.now)))
=======
    formatted_runs = _format_runs(run_dict, res.now)
    if output_format == CliOutputFormat.JSON:
        Console().print_json(_to_json(formatted_runs))
    else:
        Console().print(_to_table(formatted_runs))
>>>>>>> 66940092


def _display_one_run(
    stub: ExecStub,
    run_id: int,
    output_format: str = CliOutputFormat.DEFAULT,
) -> None:
    """Display information about a specific run."""
    res: ListRunsResponse = stub.ListRuns(ListRunsRequest(run_id=run_id))
    if not res.run_dict:
        raise ValueError(f"Run ID {run_id} not found")

    run_dict = {run_id: run_from_proto(proto) for run_id, proto in res.run_dict.items()}

<<<<<<< HEAD
    if output_format == CliOutputFormat.JSON:
        Console().print_json(_to_json(_format_runs(run_dict, res.now)))
    else:
        Console().print(_to_table(_format_runs(run_dict, res.now)))
=======
    formatted_runs = _format_runs(run_dict, res.now)
    if output_format == CliOutputFormat.JSON:
        Console().print_json(_to_json(formatted_runs))
    else:
        Console().print(_to_table(formatted_runs))
>>>>>>> 66940092


def _print_json_error(msg: str, e: Union[Exit, SystemExit, Exception]) -> None:
    """Print error message as JSON."""
    Console().print_json(
        json.dumps(
            {
                "success": False,
                "error-message": remove_emojis(str(msg) + "\n" + str(e)),
            }
        )
    )<|MERGE_RESOLUTION|>--- conflicted
+++ resolved
@@ -15,10 +15,7 @@
 """Flower command line interface `ls` command."""
 
 
-<<<<<<< HEAD
 import io
-=======
->>>>>>> 66940092
 import json
 from datetime import datetime, timedelta
 from logging import DEBUG
@@ -140,7 +137,6 @@
             raise typer.Exit(code=1) from err
         finally:
             channel.close()
-<<<<<<< HEAD
     except (typer.Exit, Exception) as err:  # pylint: disable=broad-except
         if suppress_output:
             restore_output()
@@ -156,11 +152,6 @@
         if suppress_output:
             restore_output()
         captured_output.close()
-=======
-    # pylint: disable=broad-except
-    except (typer.Exit, Exception):
-        _print_json_error()
->>>>>>> 66940092
 
 
 def on_channel_state_change(channel_connectivity: str) -> None:
@@ -190,11 +181,7 @@
     def _format_datetime(dt: Optional[datetime]) -> str:
         return isoformat8601_utc(dt).replace("T", " ") if dt else "N/A"
 
-<<<<<<< HEAD
-    run_list: list[tuple[str, ...]] = []
-=======
     run_list: list[_RunListType] = []
->>>>>>> 66940092
 
     # Add rows
     for run in sorted(
@@ -224,19 +211,11 @@
 
         run_list.append(
             (
-<<<<<<< HEAD
-                f"{run.run_id}",
-                f"{run.fab_id}",
-                f"{run.fab_version}",
-                f"{run.fab_hash}",
-                f"{status_text}",
-=======
                 run.run_id,
                 run.fab_id,
                 run.fab_version,
                 run.fab_hash,
                 status_text,
->>>>>>> 66940092
                 format_timedelta(elapsed_time),
                 _format_datetime(pending_at),
                 _format_datetime(running_at),
@@ -296,11 +275,7 @@
     return table
 
 
-<<<<<<< HEAD
-def _to_json(run_list: list[tuple[str, ...]]) -> str:
-=======
 def _to_json(run_list: list[_RunListType]) -> str:
->>>>>>> 66940092
     """Format run status list to a JSON formatted string."""
     runs_list = []
     for row in run_list:
@@ -341,18 +316,11 @@
     res: ListRunsResponse = stub.ListRuns(ListRunsRequest())
     run_dict = {run_id: run_from_proto(proto) for run_id, proto in res.run_dict.items()}
 
-<<<<<<< HEAD
-    if output_format == CliOutputFormat.JSON:
-        Console().print_json(_to_json(_format_runs(run_dict, res.now)))
-    else:
-        Console().print(_to_table(_format_runs(run_dict, res.now)))
-=======
     formatted_runs = _format_runs(run_dict, res.now)
     if output_format == CliOutputFormat.JSON:
         Console().print_json(_to_json(formatted_runs))
     else:
         Console().print(_to_table(formatted_runs))
->>>>>>> 66940092
 
 
 def _display_one_run(
@@ -367,18 +335,11 @@
 
     run_dict = {run_id: run_from_proto(proto) for run_id, proto in res.run_dict.items()}
 
-<<<<<<< HEAD
-    if output_format == CliOutputFormat.JSON:
-        Console().print_json(_to_json(_format_runs(run_dict, res.now)))
-    else:
-        Console().print(_to_table(_format_runs(run_dict, res.now)))
-=======
     formatted_runs = _format_runs(run_dict, res.now)
     if output_format == CliOutputFormat.JSON:
         Console().print_json(_to_json(formatted_runs))
     else:
         Console().print(_to_table(formatted_runs))
->>>>>>> 66940092
 
 
 def _print_json_error(msg: str, e: Union[Exit, SystemExit, Exception]) -> None:
