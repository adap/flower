--- conflicted
+++ resolved
@@ -119,7 +119,7 @@
             raise typer.Exit(code=1) from err
         finally:
             channel.close()
-    # pylint: disable=broad-except, unused-variable
+    # pylint: disable=broad-except
     except (typer.Exit, Exception):
         _print_json_error()
 
@@ -318,14 +318,10 @@
 
     run_dict = {run_id: run_from_proto(proto) for run_id, proto in res.run_dict.items()}
 
-<<<<<<< HEAD
     if output_format == CliOutputFormat.JSON:
         Console().print_json(_to_json(_format_runs(run_dict, res.now)))
     else:
         Console().print(_to_table(_format_runs(run_dict, res.now)))
-=======
-    Console().print(_to_table(_format_runs(run_dict, res.now)))
->>>>>>> 2b17349e
 
 
 def _print_json_error() -> None:
