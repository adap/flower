--- conflicted
+++ resolved
@@ -44,15 +44,9 @@
         )
         return None
 
-<<<<<<< HEAD
-    if "provider" not in config["flower"]:
-        typer.secho(
-            "❌ Project configuration is missing required `provider` field.",
-=======
     if "publisher" not in config["flower"]:
         typer.secho(
             "❌ Project configuration is missing required `publisher` field.",
->>>>>>> 1484c825
             fg=typer.colors.RED,
             bold=True,
         )
