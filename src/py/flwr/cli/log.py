--- conflicted
+++ resolved
@@ -151,18 +151,7 @@
         Optional[list[str]],
         typer.Option(
             "--federation-config",
-<<<<<<< HEAD
-            "-fc",
-            help="Override federation configuration values in the format:\n\n"
-            "`--federation-config 'key1=value1 key2=value2' --federation-config "
-            "'key3=value3'`\n\nValues can be of any type supported in TOML, such as "
-            "bool, int, float, or string. Ensure that the keys (`key1`, `key2`, `key3` "
-            "in this example) exist in the federation configuration under the "
-            "`[tool.flwr.federations.<YOUR_FEDERATION>]` table of the `pyproject.toml` "
-            "for proper overriding.",
-=======
             help=FEDERATION_CONFIG_HELP_MESSAGE,
->>>>>>> c236ffa1
         ),
     ] = None,
     stream: Annotated[
