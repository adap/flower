# Copyright 2024 Flower Labs GmbH. All Rights Reserved.
#
# Licensed under the Apache License, Version 2.0 (the "License");
# you may not use this file except in compliance with the License.
# You may obtain a copy of the License at
#
#     http://www.apache.org/licenses/LICENSE-2.0
#
# Unless required by applicable law or agreed to in writing, software
# distributed under the License is distributed on an "AS IS" BASIS,
# WITHOUT WARRANTIES OR CONDITIONS OF ANY KIND, either express or implied.
# See the License for the specific language governing permissions and
# limitations under the License.
# ==============================================================================
"""Flower command line interface `build` command."""

import hashlib
import os
import shutil
import tempfile
import zipfile
from pathlib import Path
<<<<<<< HEAD
from typing import Annotated, Optional, Union
=======
from typing import Annotated, Any, Optional, Union
>>>>>>> b314f149

import pathspec
import tomli_w
import typer

<<<<<<< HEAD
from flwr.common.constant import FAB_DATE, FAB_HASH_TRUNCATION
=======
from flwr.common.constant import FAB_ALLOWED_EXTENSIONS, FAB_DATE, FAB_HASH_TRUNCATION
>>>>>>> b314f149

from .config_utils import load_and_validate
from .utils import get_sha256_hash, is_valid_project_name


def write_to_zip(
    zipfile_obj: zipfile.ZipFile, filename: str, contents: Union[bytes, str]
) -> zipfile.ZipFile:
    """Set a fixed date and write contents to a zip file."""
    zip_info = zipfile.ZipInfo(filename)
    zip_info.date_time = FAB_DATE
    zipfile_obj.writestr(zip_info, contents)
    return zipfile_obj


<<<<<<< HEAD
=======
def get_fab_filename(conf: dict[str, Any], fab_hash: str) -> str:
    """Get the FAB filename based on the given config and FAB hash."""
    publisher = conf["tool"]["flwr"]["app"]["publisher"]
    name = conf["project"]["name"]
    version = conf["project"]["version"].replace(".", "-")
    fab_hash_truncated = fab_hash[:FAB_HASH_TRUNCATION]
    return f"{publisher}.{name}.{version}.{fab_hash_truncated}.fab"


>>>>>>> b314f149
# pylint: disable=too-many-locals, too-many-statements
def build(
    app: Annotated[
        Optional[Path],
        typer.Option(help="Path of the Flower App to bundle into a FAB"),
    ] = None,
) -> tuple[str, str]:
    """Build a Flower App into a Flower App Bundle (FAB).

    You can run ``flwr build`` without any arguments to bundle the app located in the
    current directory. Alternatively, you can you can specify a path using the ``--app``
    option to bundle an app located at the provided path. For example:

    ``flwr build --app ./apps/flower-hello-world``.
    """
    if app is None:
        app = Path.cwd()

    app = app.resolve()
    if not app.is_dir():
        typer.secho(
            f"❌ The path {app} is not a valid path to a Flower app.",
            fg=typer.colors.RED,
            bold=True,
        )
        raise typer.Exit(code=1)

    if not is_valid_project_name(app.name):
        typer.secho(
            f"❌ The project name {app.name} is invalid, "
            "a valid project name must start with a letter or an underscore, "
            "and can only contain letters, digits, and underscores.",
            fg=typer.colors.RED,
            bold=True,
        )
        raise typer.Exit(code=1)

    conf, errors, warnings = load_and_validate(app / "pyproject.toml")
    if conf is None:
        typer.secho(
            "Project configuration could not be loaded.\npyproject.toml is invalid:\n"
            + "\n".join([f"- {line}" for line in errors]),
            fg=typer.colors.RED,
            bold=True,
        )
        raise typer.Exit(code=1)

    if warnings:
        typer.secho(
            "Project configuration is missing the following "
            "recommended properties:\n" + "\n".join([f"- {line}" for line in warnings]),
            fg=typer.colors.RED,
            bold=True,
        )

    # Load .gitignore rules if present
    ignore_spec = _load_gitignore(app)

    list_file_content = ""

    # Remove the 'federations' field from 'tool.flwr' if it exists
    if (
        "tool" in conf
        and "flwr" in conf["tool"]
        and "federations" in conf["tool"]["flwr"]
    ):
        del conf["tool"]["flwr"]["federations"]

    toml_contents = tomli_w.dumps(conf)

    with tempfile.NamedTemporaryFile(suffix=".zip", delete=False) as temp_file:
        temp_filename = temp_file.name

        with zipfile.ZipFile(temp_filename, "w", zipfile.ZIP_DEFLATED) as fab_file:
            write_to_zip(fab_file, "pyproject.toml", toml_contents)

            # Continue with adding other files
<<<<<<< HEAD
            for root, _, files in os.walk(app, topdown=True):
                files = [
                    f
                    for f in files
                    if not ignore_spec.match_file(Path(root) / f)
                    and f != temp_filename
                    and Path(f).suffix in allowed_extensions
                    and f != "pyproject.toml"  # Exclude the original pyproject.toml
                ]

                for file in files:
                    file_path = Path(root) / file

                    # Read the file content manually
                    with open(file_path, "rb") as f:
                        file_contents = f.read()

                    archive_path = file_path.relative_to(app)
                    write_to_zip(fab_file, str(archive_path), file_contents)

                    # Calculate file info
                    sha256_hash = get_sha256_hash(file_path)
                    file_size_bits = os.path.getsize(file_path) * 8  # size in bits
                    list_file_content += (
                        f"{archive_path},{sha256_hash},{file_size_bits}\n"
                    )
=======
            all_files = [
                f
                for f in app.rglob("*")
                if not ignore_spec.match_file(f)
                and f.name != temp_filename
                and f.suffix in FAB_ALLOWED_EXTENSIONS
                and f.name != "pyproject.toml"  # Exclude the original pyproject.toml
            ]

            for file_path in all_files:
                # Read the file content manually
                with open(file_path, "rb") as f:
                    file_contents = f.read()

                archive_path = file_path.relative_to(app)
                write_to_zip(fab_file, str(archive_path), file_contents)

                # Calculate file info
                sha256_hash = get_sha256_hash(file_path)
                file_size_bits = os.path.getsize(file_path) * 8  # size in bits
                list_file_content += f"{archive_path},{sha256_hash},{file_size_bits}\n"
>>>>>>> b314f149

            # Add CONTENT and CONTENT.jwt to the zip file
            write_to_zip(fab_file, ".info/CONTENT", list_file_content)

    # Get hash of FAB file
    content = Path(temp_filename).read_bytes()
    fab_hash = hashlib.sha256(content).hexdigest()

    # Set the name of the zip file
<<<<<<< HEAD
    fab_filename = (
        f"{conf['tool']['flwr']['app']['publisher']}"
        f".{conf['project']['name']}"
        f".{conf['project']['version'].replace('.', '-')}"
        f".{fab_hash[:FAB_HASH_TRUNCATION]}.fab"
    )
=======
    fab_filename = set_fab_filename(conf, fab_hash)
>>>>>>> b314f149

    # Once the temporary zip file is created, rename it to the final filename
    shutil.move(temp_filename, fab_filename)

    typer.secho(
        f"🎊 Successfully built {fab_filename}", fg=typer.colors.GREEN, bold=True
    )

    return fab_filename, fab_hash


def _load_gitignore(app: Path) -> pathspec.PathSpec:
    """Load and parse .gitignore file, returning a pathspec."""
    gitignore_path = app / ".gitignore"
    patterns = ["__pycache__/"]  # Default pattern
    if gitignore_path.exists():
        with open(gitignore_path, encoding="UTF-8") as file:
            patterns.extend(file.readlines())
    return pathspec.PathSpec.from_lines("gitwildmatch", patterns)<|MERGE_RESOLUTION|>--- conflicted
+++ resolved
@@ -20,21 +20,13 @@
 import tempfile
 import zipfile
 from pathlib import Path
-<<<<<<< HEAD
-from typing import Annotated, Optional, Union
-=======
 from typing import Annotated, Any, Optional, Union
->>>>>>> b314f149
 
 import pathspec
 import tomli_w
 import typer
 
-<<<<<<< HEAD
-from flwr.common.constant import FAB_DATE, FAB_HASH_TRUNCATION
-=======
 from flwr.common.constant import FAB_ALLOWED_EXTENSIONS, FAB_DATE, FAB_HASH_TRUNCATION
->>>>>>> b314f149
 
 from .config_utils import load_and_validate
 from .utils import get_sha256_hash, is_valid_project_name
@@ -50,8 +42,6 @@
     return zipfile_obj
 
 
-<<<<<<< HEAD
-=======
 def get_fab_filename(conf: dict[str, Any], fab_hash: str) -> str:
     """Get the FAB filename based on the given config and FAB hash."""
     publisher = conf["tool"]["flwr"]["app"]["publisher"]
@@ -61,7 +51,6 @@
     return f"{publisher}.{name}.{version}.{fab_hash_truncated}.fab"
 
 
->>>>>>> b314f149
 # pylint: disable=too-many-locals, too-many-statements
 def build(
     app: Annotated[
@@ -139,34 +128,6 @@
             write_to_zip(fab_file, "pyproject.toml", toml_contents)
 
             # Continue with adding other files
-<<<<<<< HEAD
-            for root, _, files in os.walk(app, topdown=True):
-                files = [
-                    f
-                    for f in files
-                    if not ignore_spec.match_file(Path(root) / f)
-                    and f != temp_filename
-                    and Path(f).suffix in allowed_extensions
-                    and f != "pyproject.toml"  # Exclude the original pyproject.toml
-                ]
-
-                for file in files:
-                    file_path = Path(root) / file
-
-                    # Read the file content manually
-                    with open(file_path, "rb") as f:
-                        file_contents = f.read()
-
-                    archive_path = file_path.relative_to(app)
-                    write_to_zip(fab_file, str(archive_path), file_contents)
-
-                    # Calculate file info
-                    sha256_hash = get_sha256_hash(file_path)
-                    file_size_bits = os.path.getsize(file_path) * 8  # size in bits
-                    list_file_content += (
-                        f"{archive_path},{sha256_hash},{file_size_bits}\n"
-                    )
-=======
             all_files = [
                 f
                 for f in app.rglob("*")
@@ -188,7 +149,6 @@
                 sha256_hash = get_sha256_hash(file_path)
                 file_size_bits = os.path.getsize(file_path) * 8  # size in bits
                 list_file_content += f"{archive_path},{sha256_hash},{file_size_bits}\n"
->>>>>>> b314f149
 
             # Add CONTENT and CONTENT.jwt to the zip file
             write_to_zip(fab_file, ".info/CONTENT", list_file_content)
@@ -198,16 +158,7 @@
     fab_hash = hashlib.sha256(content).hexdigest()
 
     # Set the name of the zip file
-<<<<<<< HEAD
-    fab_filename = (
-        f"{conf['tool']['flwr']['app']['publisher']}"
-        f".{conf['project']['name']}"
-        f".{conf['project']['version'].replace('.', '-')}"
-        f".{fab_hash[:FAB_HASH_TRUNCATION]}.fab"
-    )
-=======
     fab_filename = set_fab_filename(conf, fab_hash)
->>>>>>> b314f149
 
     # Once the temporary zip file is created, rename it to the final filename
     shutil.move(temp_filename, fab_filename)
