# Copyright 2024 Flower Labs GmbH. All Rights Reserved.
#
# Licensed under the Apache License, Version 2.0 (the "License");
# you may not use this file except in compliance with the License.
# You may obtain a copy of the License at
#
#     http://www.apache.org/licenses/LICENSE-2.0
#
# Unless required by applicable law or agreed to in writing, software
# distributed under the License is distributed on an "AS IS" BASIS,
# WITHOUT WARRANTIES OR CONDITIONS OF ANY KIND, either express or implied.
# See the License for the specific language governing permissions and
# limitations under the License.
# ==============================================================================
"""Flower command line interface `build` command."""

import os
import zipfile
from pathlib import Path
from typing import Annotated, Optional

import pathspec
import tomli_w
import typer

from .config_utils import load_and_validate
from .utils import get_sha256_hash, is_valid_project_name


# pylint: disable=too-many-locals
def build(
    app: Annotated[
        Optional[Path],
        typer.Option(help="Path of the Flower App to bundle into a FAB"),
    ] = None,
) -> str:
<<<<<<< HEAD
    """Build a Flower project into a Flower App Bundle (FAB).
=======
    """Build a Flower App into a Flower App Bundle (FAB).
>>>>>>> 52cb13b3

    You can run ``flwr build`` without any arguments to bundle the app located in the
    current directory. Alternatively, you can you can specify a path using the ``--app``
    option to bundle an app located at the provided path. For example:

    ``flwr build --app ./apps/flower-hello-world``.
    """
    if app is None:
        app = Path.cwd()

    app = app.resolve()
    if not app.is_dir():
        typer.secho(
            f"❌ The path {app} is not a valid path to a Flower app.",
            fg=typer.colors.RED,
            bold=True,
        )
        raise typer.Exit(code=1)

    if not is_valid_project_name(app.name):
        typer.secho(
            f"❌ The project name {app.name} is invalid, "
            "a valid project name must start with a letter or an underscore, "
            "and can only contain letters, digits, and underscores.",
            fg=typer.colors.RED,
            bold=True,
        )
        raise typer.Exit(code=1)

    conf, errors, warnings = load_and_validate(app / "pyproject.toml")
    if conf is None:
        typer.secho(
            "Project configuration could not be loaded.\npyproject.toml is invalid:\n"
            + "\n".join([f"- {line}" for line in errors]),
            fg=typer.colors.RED,
            bold=True,
        )
        raise typer.Exit(code=1)

    if warnings:
        typer.secho(
            "Project configuration is missing the following "
            "recommended properties:\n" + "\n".join([f"- {line}" for line in warnings]),
            fg=typer.colors.RED,
            bold=True,
        )

    # Load .gitignore rules if present
    ignore_spec = _load_gitignore(app)

    # Set the name of the zip file
    fab_filename = (
        f"{conf['tool']['flwr']['app']['publisher']}"
        f".{conf['project']['name']}"
        f".{conf['project']['version'].replace('.', '-')}.fab"
    )
    list_file_content = ""

    allowed_extensions = {".py", ".toml", ".md"}

    # Remove the 'federations' field from 'tool.flwr' if it exists
    if (
        "tool" in conf
        and "flwr" in conf["tool"]
        and "federations" in conf["tool"]["flwr"]
    ):
        del conf["tool"]["flwr"]["federations"]

    toml_contents = tomli_w.dumps(conf)

    with zipfile.ZipFile(fab_filename, "w", zipfile.ZIP_DEFLATED) as fab_file:
        fab_file.writestr("pyproject.toml", toml_contents)

        # Continue with adding other files
        for root, _, files in os.walk(app, topdown=True):
            files = [
                f
                for f in files
                if not ignore_spec.match_file(Path(root) / f)
                and f != fab_filename
                and Path(f).suffix in allowed_extensions
                and f != "pyproject.toml"  # Exclude the original pyproject.toml
            ]

            for file in files:
                file_path = Path(root) / file
                archive_path = file_path.relative_to(app)
                fab_file.write(file_path, archive_path)

                # Calculate file info
                sha256_hash = get_sha256_hash(file_path)
                file_size_bits = os.path.getsize(file_path) * 8  # size in bits
                list_file_content += f"{archive_path},{sha256_hash},{file_size_bits}\n"

        # Add CONTENT and CONTENT.jwt to the zip file
        fab_file.writestr(".info/CONTENT", list_file_content)

    typer.secho(
        f"🎊 Successfully built {fab_filename}", fg=typer.colors.GREEN, bold=True
    )

    return fab_filename


def _load_gitignore(app: Path) -> pathspec.PathSpec:
    """Load and parse .gitignore file, returning a pathspec."""
    gitignore_path = app / ".gitignore"
    patterns = ["__pycache__/"]  # Default pattern
    if gitignore_path.exists():
        with open(gitignore_path, encoding="UTF-8") as file:
            patterns.extend(file.readlines())
    return pathspec.PathSpec.from_lines("gitwildmatch", patterns)<|MERGE_RESOLUTION|>--- conflicted
+++ resolved
@@ -34,11 +34,7 @@
         typer.Option(help="Path of the Flower App to bundle into a FAB"),
     ] = None,
 ) -> str:
-<<<<<<< HEAD
-    """Build a Flower project into a Flower App Bundle (FAB).
-=======
     """Build a Flower App into a Flower App Bundle (FAB).
->>>>>>> 52cb13b3
 
     You can run ``flwr build`` without any arguments to bundle the app located in the
     current directory. Alternatively, you can you can specify a path using the ``--app``
