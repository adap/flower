# Copyright 2024 Flower Labs GmbH. All Rights Reserved.
#
# Licensed under the Apache License, Version 2.0 (the "License");
# you may not use this file except in compliance with the License.
# You may obtain a copy of the License at
#
#     http://www.apache.org/licenses/LICENSE-2.0
#
# Unless required by applicable law or agreed to in writing, software
# distributed under the License is distributed on an "AS IS" BASIS,
# WITHOUT WARRANTIES OR CONDITIONS OF ANY KIND, either express or implied.
# See the License for the specific language governing permissions and
# limitations under the License.
# ==============================================================================
"""Flower Simulation."""

import argparse
import asyncio
import json
import logging
import threading
import traceback
from logging import DEBUG, ERROR, INFO, WARNING
from time import sleep
from typing import Dict, Optional

from flwr.client import ClientApp
from flwr.common import EventType, event, log
from flwr.common.logger import set_logger_propagation, update_console_handler
from flwr.common.typing import ConfigsRecordValues, Run
from flwr.server.driver import Driver, InMemoryDriver
from flwr.server.run_serverapp import run
from flwr.server.server_app import ServerApp
from flwr.server.superlink.fleet import vce
from flwr.server.superlink.state import StateFactory
from flwr.simulation.ray_transport.utils import (
    enable_tf_gpu_growth as enable_gpu_growth,
)


# Entry point from CLI
def run_simulation_from_cli() -> None:
    """Run Simulation Engine from the CLI."""
    args = _parse_args_run_simulation().parse_args()

    # Load JSON config
    backend_config_dict = json.loads(args.backend_config)

    _run_simulation(
        server_app_attr=args.server_app,
        client_app_attr=args.client_app,
        num_supernodes=args.num_supernodes,
        backend_name=args.backend,
        backend_config=backend_config_dict,
        app_dir=args.app_dir,
        run_id=args.run_id,
        enable_tf_gpu_growth=args.enable_tf_gpu_growth,
        verbose_logging=args.verbose,
    )


# Entry point from Python session (script or notebook)
# pylint: disable=too-many-arguments
def run_simulation(
    server_app: ServerApp,
    client_app: ClientApp,
    num_supernodes: int,
    backend_name: str = "ray",
    backend_config: Optional[Dict[str, ConfigsRecordValues]] = None,
    enable_tf_gpu_growth: bool = False,
    verbose_logging: bool = False,
) -> None:
    r"""Run a Flower App using the Simulation Engine.

    Parameters
    ----------
    server_app : ServerApp
        The `ServerApp` to be executed. It will send messages to different `ClientApp`
        instances running on different (virtual) SuperNodes.

    client_app : ClientApp
        The `ClientApp` to be executed by each of the SuperNodes. It will receive
        messages sent by the `ServerApp`.

    num_supernodes : int
        Number of nodes that run a ClientApp. They can be sampled by a
        Driver in the ServerApp and receive a Message describing what the ClientApp
        should perform.

    backend_name : str (default: ray)
        A simulation backend that runs `ClientApp`s.

    backend_config : Optional[Dict[str, ConfigsRecordValues]]
        'A dictionary, e.g {"<keyA>": <value>, "<keyB>": <value>} to configure a
        backend. Values supported in <value> are those included by
        `flwr.common.typing.ConfigsRecordValues`.

    enable_tf_gpu_growth : bool (default: False)
        A boolean to indicate whether to enable GPU growth on the main thread. This is
        desirable if you make use of a TensorFlow model on your `ServerApp` while
        having your `ClientApp` running on the same GPU. Without enabling this, you
        might encounter an out-of-memory error because TensorFlow, by default, allocates
        all GPU memory. Read more about how `tf.config.experimental.set_memory_growth()`
        works in the TensorFlow documentation: https://www.tensorflow.org/api/stable.

    verbose_logging : bool (default: False)
        When diabled, only INFO, WARNING and ERROR log messages will be shown. If
        enabled, DEBUG-level logs will be displayed.
    """
    _run_simulation(
        num_supernodes=num_supernodes,
        client_app=client_app,
        server_app=server_app,
        backend_name=backend_name,
        backend_config=backend_config,
        enable_tf_gpu_growth=enable_tf_gpu_growth,
        verbose_logging=verbose_logging,
    )


# pylint: disable=too-many-arguments
def run_serverapp_th(
    server_app_attr: Optional[str],
    server_app: Optional[ServerApp],
    driver: Driver,
    app_dir: str,
    f_stop: asyncio.Event,
    enable_tf_gpu_growth: bool,
    delay_launch: int = 3,
) -> threading.Thread:
    """Run SeverApp in a thread."""

    def server_th_with_start_checks(  # type: ignore
        tf_gpu_growth: bool, stop_event: asyncio.Event, **kwargs
    ) -> None:
        """Run SeverApp, after check if GPU memory grouwth has to be set.

        Upon exception, trigger stop event for Simulation Engine.
        """
        try:
            if tf_gpu_growth:
                log(INFO, "Enabling GPU growth for Tensorflow on the main thread.")
                enable_gpu_growth()

            # Run ServerApp
            run(**kwargs)
        except Exception as ex:  # pylint: disable=broad-exception-caught
            log(ERROR, "ServerApp thread raised an exception: %s", ex)
            log(ERROR, traceback.format_exc())
        finally:
            log(DEBUG, "ServerApp finished running.")
            # Upon completion, trigger stop event if one was passed
            if stop_event is not None:
                stop_event.set()
                log(DEBUG, "Triggered stop event for Simulation Engine.")

    serverapp_th = threading.Thread(
        target=server_th_with_start_checks,
        args=(enable_tf_gpu_growth, f_stop),
        kwargs={
            "server_app_attr": server_app_attr,
            "loaded_server_app": server_app,
            "driver": driver,
            "server_app_dir": app_dir,
        },
    )
    sleep(delay_launch)
    serverapp_th.start()
    return serverapp_th


def _override_run_id(state: StateFactory, run_id_to_replace: int, run_id: int) -> None:
    """Override the run_id of an existing Run."""
    log(DEBUG, "Pre-registering run with id %s", run_id)
<<<<<<< HEAD
    state.state().run_ids[run_id] = Run(run_id, "", "")  # type: ignore
    driver._run_id = run_id  # pylint: disable=protected-access
=======
    # Remove run
    run_info: Run = state.state().run_ids.pop(run_id_to_replace)  # type: ignore
    # Update with new run_id and insert back in state
    run_info.run_id = run_id
    state.state().run_ids[run_id] = run_info  # type: ignore
>>>>>>> 2f888007


# pylint: disable=too-many-locals
def _main_loop(
    num_supernodes: int,
    backend_name: str,
    backend_config_stream: str,
    app_dir: str,
    enable_tf_gpu_growth: bool,
    run_id: Optional[int] = None,
    client_app: Optional[ClientApp] = None,
    client_app_attr: Optional[str] = None,
    server_app: Optional[ServerApp] = None,
    server_app_attr: Optional[str] = None,
) -> None:
    """Launch SuperLink with Simulation Engine, then ServerApp on a separate thread.

    Everything runs on the main thread or a separate one, depening on whether the main
    thread already contains a running Asyncio event loop. This is the case if running
    the Simulation Engine on a Jupyter/Colab notebook.
    """
    # Initialize StateFactory
    state_factory = StateFactory(":flwr-in-memory-state:")

    f_stop = asyncio.Event()
    serverapp_th = None
    try:
        # Create run (with empty fab_id and fab_version)
<<<<<<< HEAD
        run_id = state_factory.state().create_run("", "")

        # Initialize Driver
        driver = InMemoryDriver(run_id=run_id, state_factory=state_factory)
=======
        run_id_ = state_factory.state().create_run("", "")
>>>>>>> 2f888007

        if run_id:
            _override_run_id(state_factory, run_id_to_replace=run_id_, run_id=run_id)
            run_id_ = run_id

        # Initialize Driver
        driver = InMemoryDriver(run_id=run_id_, state_factory=state_factory)

        # Get and run ServerApp thread
        serverapp_th = run_serverapp_th(
            server_app_attr=server_app_attr,
            server_app=server_app,
            driver=driver,
            app_dir=app_dir,
            f_stop=f_stop,
            enable_tf_gpu_growth=enable_tf_gpu_growth,
        )

        # SuperLink with Simulation Engine
        event(EventType.RUN_SUPERLINK_ENTER)
        vce.start_vce(
            num_supernodes=num_supernodes,
            client_app_attr=client_app_attr,
            client_app=client_app,
            backend_name=backend_name,
            backend_config_json_stream=backend_config_stream,
            app_dir=app_dir,
            state_factory=state_factory,
            f_stop=f_stop,
        )

    except Exception as ex:
        log(ERROR, "An exception occurred !! %s", ex)
        log(ERROR, traceback.format_exc())
        raise RuntimeError("An error was encountered. Ending simulation.") from ex

    finally:
        # Trigger stop event
        f_stop.set()

        event(EventType.RUN_SUPERLINK_LEAVE)
        if serverapp_th:
            serverapp_th.join()

    log(DEBUG, "Stopping Simulation Engine now.")


# pylint: disable=too-many-arguments,too-many-locals
def _run_simulation(
    num_supernodes: int,
    client_app: Optional[ClientApp] = None,
    server_app: Optional[ServerApp] = None,
    backend_name: str = "ray",
    backend_config: Optional[Dict[str, ConfigsRecordValues]] = None,
    client_app_attr: Optional[str] = None,
    server_app_attr: Optional[str] = None,
    app_dir: str = "",
    run_id: Optional[int] = None,
    enable_tf_gpu_growth: bool = False,
    verbose_logging: bool = False,
) -> None:
    r"""Launch the Simulation Engine.

    Parameters
    ----------
    num_supernodes : int
        Number of nodes that run a ClientApp. They can be sampled by a
        Driver in the ServerApp and receive a Message describing what the ClientApp
        should perform.

    client_app : Optional[ClientApp]
        The `ClientApp` to be executed by each of the `SuperNodes`. It will receive
        messages sent by the `ServerApp`.

    server_app : Optional[ServerApp]
        The `ServerApp` to be executed.

    backend_name : str (default: ray)
        A simulation backend that runs `ClientApp`s.

    backend_config : Optional[Dict[str, ConfigsRecordValues]]
        'A dictionary, e.g {"<keyA>":<value>, "<keyB>":<value>} to configure a
        backend. Values supported in <value> are those included by
        `flwr.common.typing.ConfigsRecordValues`.

    client_app_attr : str
        A path to a `ClientApp` module to be loaded: For example: `client:app` or
        `project.package.module:wrapper.app`."

    server_app_attr : str
        A path to a `ServerApp` module to be loaded: For example: `server:app` or
        `project.package.module:wrapper.app`."

    app_dir : str
        Add specified directory to the PYTHONPATH and load `ClientApp` from there.
        (Default: current working directory.)

    run_id : Optional[int]
        An integer specifying the ID of the run started when running this function.

    enable_tf_gpu_growth : bool (default: False)
        A boolean to indicate whether to enable GPU growth on the main thread. This is
        desirable if you make use of a TensorFlow model on your `ServerApp` while
        having your `ClientApp` running on the same GPU. Without enabling this, you
        might encounter an out-of-memory error becasue TensorFlow by default allocates
        all GPU memory. Read mor about how `tf.config.experimental.set_memory_growth()`
        works in the TensorFlow documentation: https://www.tensorflow.org/api/stable.

    verbose_logging : bool (default: False)
        When diabled, only INFO, WARNING and ERROR log messages will be shown. If
        enabled, DEBUG-level logs will be displayed.
    """
    if backend_config is None:
        backend_config = {}

    # Set logging level
    logger = logging.getLogger("flwr")
    if verbose_logging:
        update_console_handler(level=DEBUG, timestamps=True, colored=True)
    else:
        backend_config["silent"] = True

    if enable_tf_gpu_growth:
        # Check that Backend config has also enabled using GPU growth
        use_tf = backend_config.get("tensorflow", False)
        if not use_tf:
            log(WARNING, "Enabling GPU growth for your backend.")
            backend_config["tensorflow"] = True

    # Convert config to original JSON-stream format
    backend_config_stream = json.dumps(backend_config)

    simulation_engine_th = None
    args = (
        num_supernodes,
        backend_name,
        backend_config_stream,
        app_dir,
        enable_tf_gpu_growth,
        run_id,
        client_app,
        client_app_attr,
        server_app,
        server_app_attr,
    )
    # Detect if there is an Asyncio event loop already running.
    # If yes, run everything on a separate thread. In environmnets
    # like Jupyter/Colab notebooks, there is an event loop present.
    run_in_thread = False
    try:
        _ = (
            asyncio.get_running_loop()
        )  # Raises RuntimeError if no event loop is present
        log(DEBUG, "Asyncio event loop already running.")

        run_in_thread = True

    except RuntimeError:
        log(DEBUG, "No asyncio event loop runnig")

    finally:
        if run_in_thread:
            # Set logger propagation to False to prevent duplicated log output in Colab.
            logger = set_logger_propagation(logger, False)
            log(DEBUG, "Starting Simulation Engine on a new thread.")
            simulation_engine_th = threading.Thread(target=_main_loop, args=args)
            simulation_engine_th.start()
            simulation_engine_th.join()
        else:
            log(DEBUG, "Starting Simulation Engine on the main thread.")
            _main_loop(*args)


def _parse_args_run_simulation() -> argparse.ArgumentParser:
    """Parse flower-simulation command line arguments."""
    parser = argparse.ArgumentParser(
        description="Start a Flower simulation",
    )
    parser.add_argument(
        "--server-app",
        required=True,
        help="For example: `server:app` or `project.package.module:wrapper.app`",
    )
    parser.add_argument(
        "--client-app",
        required=True,
        help="For example: `client:app` or `project.package.module:wrapper.app`",
    )
    parser.add_argument(
        "--num-supernodes",
        type=int,
        required=True,
        help="Number of simulated SuperNodes.",
    )
    parser.add_argument(
        "--backend",
        default="ray",
        type=str,
        help="Simulation backend that executes the ClientApp.",
    )
    parser.add_argument(
        "--backend-config",
        type=str,
        default='{"client_resources": {"num_cpus":2, "num_gpus":0.0}, "tensorflow": 0}',
        help='A JSON formatted stream, e.g \'{"<keyA>":<value>, "<keyB>":<value>}\' to '
        "configure a backend. Values supported in <value> are those included by "
        "`flwr.common.typing.ConfigsRecordValues`. ",
    )
    parser.add_argument(
        "--enable-tf-gpu-growth",
        action="store_true",
        help="Enables GPU growth on the main thread. This is desirable if you make "
        "use of a TensorFlow model on your `ServerApp` while having your `ClientApp` "
        "running on the same GPU. Without enabling this, you might encounter an "
        "out-of-memory error because TensorFlow by default allocates all GPU memory."
        "Read more about how `tf.config.experimental.set_memory_growth()` works in "
        "the TensorFlow documentation: https://www.tensorflow.org/api/stable.",
    )
    parser.add_argument(
        "--verbose",
        action="store_true",
        help="When unset, only INFO, WARNING and ERROR log messages will be shown. "
        "If set, DEBUG-level logs will be displayed. ",
    )
    parser.add_argument(
        "--app-dir",
        default="",
        help="Add specified directory to the PYTHONPATH and load"
        "ClientApp and ServerApp from there."
        " Default: current working directory.",
    )
    parser.add_argument(
        "--run-id",
        type=int,
        help="Sets the ID of the run started by the Simulation Engine.",
    )

    return parser<|MERGE_RESOLUTION|>--- conflicted
+++ resolved
@@ -172,16 +172,11 @@
 def _override_run_id(state: StateFactory, run_id_to_replace: int, run_id: int) -> None:
     """Override the run_id of an existing Run."""
     log(DEBUG, "Pre-registering run with id %s", run_id)
-<<<<<<< HEAD
-    state.state().run_ids[run_id] = Run(run_id, "", "")  # type: ignore
-    driver._run_id = run_id  # pylint: disable=protected-access
-=======
     # Remove run
     run_info: Run = state.state().run_ids.pop(run_id_to_replace)  # type: ignore
     # Update with new run_id and insert back in state
     run_info.run_id = run_id
     state.state().run_ids[run_id] = run_info  # type: ignore
->>>>>>> 2f888007
 
 
 # pylint: disable=too-many-locals
@@ -210,14 +205,7 @@
     serverapp_th = None
     try:
         # Create run (with empty fab_id and fab_version)
-<<<<<<< HEAD
-        run_id = state_factory.state().create_run("", "")
-
-        # Initialize Driver
-        driver = InMemoryDriver(run_id=run_id, state_factory=state_factory)
-=======
         run_id_ = state_factory.state().create_run("", "")
->>>>>>> 2f888007
 
         if run_id:
             _override_run_id(state_factory, run_id_to_replace=run_id_, run_id=run_id)
