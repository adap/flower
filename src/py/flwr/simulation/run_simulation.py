# Copyright 2024 Flower Labs GmbH. All Rights Reserved.
#
# Licensed under the Apache License, Version 2.0 (the "License");
# you may not use this file except in compliance with the License.
# You may obtain a copy of the License at
#
#     http://www.apache.org/licenses/LICENSE-2.0
#
# Unless required by applicable law or agreed to in writing, software
# distributed under the License is distributed on an "AS IS" BASIS,
# WITHOUT WARRANTIES OR CONDITIONS OF ANY KIND, either express or implied.
# See the License for the specific language governing permissions and
# limitations under the License.
# ==============================================================================
"""Flower Simulation."""

import argparse
import asyncio
import json
import logging
import sys
import threading
import traceback
from argparse import Namespace
from logging import DEBUG, ERROR, INFO, WARNING
from pathlib import Path
from time import sleep
from typing import Any, Optional

from flwr.cli.config_utils import load_and_validate
from flwr.client import ClientApp
from flwr.common import EventType, event, log
from flwr.common.config import get_fused_config_from_dir, parse_config_args
from flwr.common.constant import RUN_ID_NUM_BYTES
from flwr.common.logger import (
    set_logger_propagation,
    update_console_handler,
    warn_deprecated_feature,
    warn_deprecated_feature_with_example,
)
from flwr.common.typing import Run, UserConfig
from flwr.server.driver import Driver, InMemoryDriver
from flwr.server.run_serverapp import run as run_server_app
from flwr.server.server_app import ServerApp
from flwr.server.superlink.fleet import vce
from flwr.server.superlink.fleet.vce.backend.backend import BackendConfig
from flwr.server.superlink.state import StateFactory
from flwr.server.superlink.state.utils import generate_rand_int_from_bytes
from flwr.simulation.ray_transport.utils import (
    enable_tf_gpu_growth as enable_gpu_growth,
)


def _check_args_do_not_interfere(args: Namespace) -> bool:
    """Ensure decoupling of flags for different ways to start the simulation."""
    mode_one_args = ["app", "run_config"]
    mode_two_args = ["client_app", "server_app"]

    def _resolve_message(conflict_keys: list[str]) -> str:
        return ",".join([f"`--{key}`".replace("_", "-") for key in conflict_keys])

    # When passing `--app`, `--app-dir` is ignored
    if args.app and args.app_dir:
        log(ERROR, "Either `--app` or `--app-dir` can be set, but not both.")
        return False

    if any(getattr(args, key) for key in mode_one_args):
        if any(getattr(args, key) for key in mode_two_args):
            log(
                ERROR,
                "Passing any of {%s} alongside with any of {%s}",
                _resolve_message(mode_one_args),
                _resolve_message(mode_two_args),
            )
            return False

        if not args.app:
            log(ERROR, "You need to pass --app")
            return False

        return True

    # Ensure all args are set (required for the non-FAB mode of execution)
    if not all(getattr(args, key) for key in mode_two_args):
        log(
            ERROR,
            "Passing all of %s keys are required.",
            _resolve_message(mode_two_args),
        )
        return False

    return True


def _replace_keys(d: Any, match: str, target: str) -> Any:
    if isinstance(d, dict):
        return {
            k.replace(match, target): _replace_keys(v, match, target)
            for k, v in d.items()
        }
    if isinstance(d, list):
        return [_replace_keys(i, match, target) for i in d]
    return d


# Entry point from CLI
# pylint: disable=too-many-locals
def run_simulation_from_cli() -> None:
    """Run Simulation Engine from the CLI."""
    args = _parse_args_run_simulation().parse_args()

    event(
        EventType.CLI_FLOWER_SIMULATION_ENTER,
        event_details={"backend": args.backend, "num-supernodes": args.num_supernodes},
    )

    # Add warnings for deprecated server_app and client_app arguments
    if args.server_app:
        warn_deprecated_feature(
            "The `--server-app` argument is deprecated. "
            "Please use the `--app` argument instead."
        )

    if args.client_app:
        warn_deprecated_feature(
            "The `--client-app` argument is deprecated. "
            "Use the `--app` argument instead."
        )

    if args.enable_tf_gpu_growth:
        warn_deprecated_feature_with_example(
            "Passing `--enable-tf-gpu-growth` is deprecated.",
            example_message="Instead, set the `TF_FORCE_GPU_ALLOW_GROWTH` environmnet "
            "variable to true.",
            code_example='TF_FORCE_GPU_ALLOW_GROWTH="true" flower-simulation <...>',
        )

    # Load JSON config
    backend_config_dict = json.loads(args.backend_config)

    if backend_config_dict:
        # Backend config internally operates with `_` not with `-`
        backend_config_dict = _replace_keys(backend_config_dict, match="-", target="_")
        log(DEBUG, "backend_config_dict: %s", backend_config_dict)

    # We are supporting two modes for the CLI entrypoint:
    # 1) Running an app dir containing a `pyproject.toml`
    # 2) Running any ClientApp and SeverApp w/o pyproject.toml being present
    # For 2), some CLI args are compulsory, but they are not required for 1)
    # We first do these checks
    args_check_pass = _check_args_do_not_interfere(args)
    if not args_check_pass:
        sys.exit("Simulation Engine cannot start.")

    run_id = (
        generate_rand_int_from_bytes(RUN_ID_NUM_BYTES)
        if args.run_id is None
        else args.run_id
    )
    if args.app:
        # Mode 1
        app_path = Path(args.app)
        if not app_path.is_dir():
            log(ERROR, "--app is not a directory")
            sys.exit("Simulation Engine cannot start.")

        # Load pyproject.toml
        config, errors, warnings = load_and_validate(
            app_path / "pyproject.toml", check_module=False
        )
        if errors:
            raise ValueError(errors)

        if warnings:
            log(WARNING, warnings)

        if config is None:
            raise ValueError("Config extracted from FAB's pyproject.toml is not valid")

        # Get ClientApp and SeverApp components
        app_components = config["tool"]["flwr"]["app"]["components"]
        client_app_attr = app_components["clientapp"]
        server_app_attr = app_components["serverapp"]

        override_config = parse_config_args(
            [args.run_config] if args.run_config else args.run_config
        )
        fused_config = get_fused_config_from_dir(app_path, override_config)
        app_dir = args.app
        is_app = True

    else:
        # Mode 2
        client_app_attr = args.client_app
        server_app_attr = args.server_app
        override_config = {}
        fused_config = None
        app_dir = args.app_dir
        is_app = False

    # Create run
    run = Run(
        run_id=run_id,
        fab_id="",
        fab_version="",
        fab_hash="",
        override_config=override_config,
    )

    _run_simulation(
        server_app_attr=server_app_attr,
        client_app_attr=client_app_attr,
        num_supernodes=args.num_supernodes,
        backend_name=args.backend,
        backend_config=backend_config_dict,
<<<<<<< HEAD
        app_dir=args.app_dir,
        run_id=args.run_id,
=======
        app_dir=app_dir,
        run=run,
>>>>>>> 52cb13b3
        enable_tf_gpu_growth=args.enable_tf_gpu_growth,
        delay_start=args.delay_start,
        verbose_logging=args.verbose,
        server_app_run_config=fused_config,
        is_app=is_app,
        exit_event=EventType.CLI_FLOWER_SIMULATION_LEAVE,
    )


# Entry point from Python session (script or notebook)
# pylint: disable=too-many-arguments
def run_simulation(
    server_app: ServerApp,
    client_app: ClientApp,
    num_supernodes: int,
    backend_name: str = "ray",
    backend_config: Optional[BackendConfig] = None,
    enable_tf_gpu_growth: bool = False,
    verbose_logging: bool = False,
) -> None:
    r"""Run a Flower App using the Simulation Engine.

    Parameters
    ----------
    server_app : ServerApp
        The `ServerApp` to be executed. It will send messages to different `ClientApp`
        instances running on different (virtual) SuperNodes.

    client_app : ClientApp
        The `ClientApp` to be executed by each of the SuperNodes. It will receive
        messages sent by the `ServerApp`.

    num_supernodes : int
        Number of nodes that run a ClientApp. They can be sampled by a Driver in the
        ServerApp and receive a Message describing what the ClientApp should perform.

    backend_name : str (default: ray)
        A simulation backend that runs `ClientApp`s.

    backend_config : Optional[BackendConfig]
        'A dictionary to configure a backend. Separate dictionaries to configure
        different elements of backend. Supported top-level keys are `init_args`
        for values parsed to initialisation of backend, `client_resources`
        to define the resources for clients, and `actor` to define the actor
        parameters. Values supported in <value> are those included by
        `flwr.common.typing.ConfigsRecordValues`.

    enable_tf_gpu_growth : bool (default: False)
        A boolean to indicate whether to enable GPU growth on the main thread. This is
        desirable if you make use of a TensorFlow model on your `ServerApp` while
        having your `ClientApp` running on the same GPU. Without enabling this, you
        might encounter an out-of-memory error because TensorFlow, by default, allocates
        all GPU memory. Read more about how `tf.config.experimental.set_memory_growth()`
        works in the TensorFlow documentation: https://www.tensorflow.org/api/stable.

    verbose_logging : bool (default: False)
        When disabled, only INFO, WARNING and ERROR log messages will be shown. If
        enabled, DEBUG-level logs will be displayed.
    """
    event(
        EventType.PYTHON_API_RUN_SIMULATION_ENTER,
        event_details={"backend": backend_name, "num-supernodes": num_supernodes},
    )

    if enable_tf_gpu_growth:
        warn_deprecated_feature_with_example(
            "Passing `enable_tf_gpu_growth=True` is deprecated.",
            example_message="Instead, set the `TF_FORCE_GPU_ALLOW_GROWTH` environment "
            "variable to true.",
            code_example='import os;os.environ["TF_FORCE_GPU_ALLOW_GROWTH"]="true"'
            "\n\tflwr.simulation.run_simulationt(...)",
        )

    _run_simulation(
        num_supernodes=num_supernodes,
        client_app=client_app,
        server_app=server_app,
        backend_name=backend_name,
        backend_config=backend_config,
        enable_tf_gpu_growth=enable_tf_gpu_growth,
        verbose_logging=verbose_logging,
        exit_event=EventType.PYTHON_API_RUN_SIMULATION_LEAVE,
    )


# pylint: disable=too-many-arguments
def run_serverapp_th(
    server_app_attr: Optional[str],
    server_app: Optional[ServerApp],
    server_app_run_config: UserConfig,
    driver: Driver,
    app_dir: str,
    f_stop: threading.Event,
    has_exception: threading.Event,
    enable_tf_gpu_growth: bool,
) -> threading.Thread:
    """Run SeverApp in a thread."""

    def server_th_with_start_checks(
        tf_gpu_growth: bool,
        stop_event: threading.Event,
        exception_event: threading.Event,
        _driver: Driver,
        _server_app_dir: str,
        _server_app_run_config: UserConfig,
        _server_app_attr: Optional[str],
        _server_app: Optional[ServerApp],
    ) -> None:
        """Run SeverApp, after check if GPU memory growth has to be set.

        Upon exception, trigger stop event for Simulation Engine.
        """
        try:
            if tf_gpu_growth:
                log(INFO, "Enabling GPU growth for Tensorflow on the server thread.")
                enable_gpu_growth()

            # Run ServerApp
            run_server_app(
                driver=_driver,
                server_app_dir=_server_app_dir,
                server_app_run_config=_server_app_run_config,
                server_app_attr=_server_app_attr,
                loaded_server_app=_server_app,
            )
        except Exception as ex:  # pylint: disable=broad-exception-caught
            log(ERROR, "ServerApp thread raised an exception: %s", ex)
            log(ERROR, traceback.format_exc())
            exception_event.set()
            raise
        finally:
            log(DEBUG, "ServerApp finished running.")
            # Upon completion, trigger stop event if one was passed
            if stop_event is not None:
                stop_event.set()
                log(DEBUG, "Triggered stop event for Simulation Engine.")

    serverapp_th = threading.Thread(
        target=server_th_with_start_checks,
        args=(
            enable_tf_gpu_growth,
            f_stop,
            has_exception,
            driver,
            app_dir,
            server_app_run_config,
            server_app_attr,
            server_app,
        ),
    )
    serverapp_th.start()
    return serverapp_th


def _init_run_id(driver: InMemoryDriver, state: StateFactory, run_id: int) -> None:
    """Create a run with a given `run_id`."""
    log(DEBUG, "Pre-registering run with id %s", run_id)
    state.state().run_ids[run_id] = ("", "")  # type: ignore
    driver.run_id = run_id


# pylint: disable=too-many-locals
def _main_loop(
    num_supernodes: int,
    backend_name: str,
    backend_config_stream: str,
    app_dir: str,
    is_app: bool,
    enable_tf_gpu_growth: bool,
<<<<<<< HEAD
    run_id: Optional[int] = None,
=======
    run: Run,
    exit_event: EventType,
    delay_start: int,
    flwr_dir: Optional[str] = None,
>>>>>>> 52cb13b3
    client_app: Optional[ClientApp] = None,
    client_app_attr: Optional[str] = None,
    server_app: Optional[ServerApp] = None,
    server_app_attr: Optional[str] = None,
    server_app_run_config: Optional[UserConfig] = None,
) -> None:
    """Start ServerApp on a separate thread, then launch Simulation Engine."""
    # Initialize StateFactory
    state_factory = StateFactory(":flwr-in-memory-state:")

    f_stop = threading.Event()
    # A Threading event to indicate if an exception was raised in the ServerApp thread
    server_app_thread_has_exception = threading.Event()
    serverapp_th = None
    success = True
    try:
        # Register run
        log(DEBUG, "Pre-registering run with id %s", run.run_id)
        state_factory.state().run_ids[run.run_id] = run  # type: ignore

        if server_app_run_config is None:
            server_app_run_config = {}

        # Initialize Driver
        driver = InMemoryDriver(run_id=run.run_id, state_factory=state_factory)

        if run_id:
            _init_run_id(driver, state_factory, run_id)

        # Get and run ServerApp thread
        serverapp_th = run_serverapp_th(
            server_app_attr=server_app_attr,
            server_app=server_app,
            server_app_run_config=server_app_run_config,
            driver=driver,
            app_dir=app_dir,
            f_stop=f_stop,
            has_exception=server_app_thread_has_exception,
            enable_tf_gpu_growth=enable_tf_gpu_growth,
        )

        # Buffer time so the `ServerApp` in separate thread is ready
        log(DEBUG, "Buffer time delay: %ds", delay_start)
        sleep(delay_start)
        # Start Simulation Engine
        vce.start_vce(
            num_supernodes=num_supernodes,
            client_app_attr=client_app_attr,
            client_app=client_app,
            backend_name=backend_name,
            backend_config_json_stream=backend_config_stream,
            app_dir=app_dir,
            is_app=is_app,
            state_factory=state_factory,
            f_stop=f_stop,
            run=run,
            flwr_dir=flwr_dir,
        )

    except Exception as ex:
        log(ERROR, "An exception occurred !! %s", ex)
        log(ERROR, traceback.format_exc())
        success = False
        raise RuntimeError("An error was encountered. Ending simulation.") from ex

    finally:
        # Trigger stop event
        f_stop.set()
        event(exit_event, event_details={"success": success})
        if serverapp_th:
            serverapp_th.join()
            if server_app_thread_has_exception.is_set():
                raise RuntimeError("Exception in ServerApp thread")

    log(DEBUG, "Stopping Simulation Engine now.")


# pylint: disable=too-many-arguments,too-many-locals
def _run_simulation(
    num_supernodes: int,
    exit_event: EventType,
    client_app: Optional[ClientApp] = None,
    server_app: Optional[ServerApp] = None,
    backend_name: str = "ray",
    backend_config: Optional[BackendConfig] = None,
    client_app_attr: Optional[str] = None,
    server_app_attr: Optional[str] = None,
    server_app_run_config: Optional[UserConfig] = None,
    app_dir: str = "",
<<<<<<< HEAD
    run_id: Optional[int] = None,
=======
    flwr_dir: Optional[str] = None,
    run: Optional[Run] = None,
>>>>>>> 52cb13b3
    enable_tf_gpu_growth: bool = False,
    delay_start: int = 5,
    verbose_logging: bool = False,
    is_app: bool = False,
) -> None:
    """Launch the Simulation Engine."""
    if backend_config is None:
        backend_config = {}

    if "init_args" not in backend_config:
        backend_config["init_args"] = {}

    # Set default client_resources if not passed
    if "client_resources" not in backend_config:
        backend_config["client_resources"] = {"num_cpus": 2, "num_gpus": 0}

<<<<<<< HEAD
    run_id : Optional[int]
        An integer specifying the ID of the run started when running this function.

    enable_tf_gpu_growth : bool (default: False)
        A boolean to indicate whether to enable GPU growth on the main thread. This is
        desirable if you make use of a TensorFlow model on your `ServerApp` while
        having your `ClientApp` running on the same GPU. Without enabling this, you
        might encounter an out-of-memory error becasue TensorFlow by default allocates
        all GPU memory. Read mor about how `tf.config.experimental.set_memory_growth()`
        works in the TensorFlow documentation: https://www.tensorflow.org/api/stable.

    verbose_logging : bool (default: False)
        When diabled, only INFO, WARNING and ERROR log messages will be shown. If
        enabled, DEBUG-level logs will be displayed.
    """
    if backend_config is None:
        backend_config = {}
=======
    # Initialization of backend config to enable GPU growth globally when set
    if "actor" not in backend_config:
        backend_config["actor"] = {"tensorflow": 0}
>>>>>>> 52cb13b3

    # Set logging level
    logger = logging.getLogger("flwr")
    if verbose_logging:
        update_console_handler(level=DEBUG, timestamps=True, colored=True)
    else:
        backend_config["init_args"]["logging_level"] = backend_config["init_args"].get(
            "logging_level", WARNING
        )
        backend_config["init_args"]["log_to_driver"] = backend_config["init_args"].get(
            "log_to_driver", True
        )

    if enable_tf_gpu_growth:
        # Check that Backend config has also enabled using GPU growth
        use_tf = backend_config.get("actor", {}).get("tensorflow", False)
        if not use_tf:
            log(WARNING, "Enabling GPU growth for your backend.")
            backend_config["actor"]["tensorflow"] = True

    # Convert config to original JSON-stream format
    backend_config_stream = json.dumps(backend_config)

    # If no `Run` object is set, create one
    if run is None:
        run_id = generate_rand_int_from_bytes(RUN_ID_NUM_BYTES)
        run = Run(
            run_id=run_id, fab_id="", fab_version="", fab_hash="", override_config={}
        )

    args = (
        num_supernodes,
        backend_name,
        backend_config_stream,
        app_dir,
        is_app,
        enable_tf_gpu_growth,
<<<<<<< HEAD
        run_id,
=======
        run,
        exit_event,
        delay_start,
        flwr_dir,
>>>>>>> 52cb13b3
        client_app,
        client_app_attr,
        server_app,
        server_app_attr,
        server_app_run_config,
    )
    # Detect if there is an Asyncio event loop already running.
    # If yes, disable logger propagation. In environmnets
    # like Jupyter/Colab notebooks, it's often better to do this.
    asyncio_loop_running = False
    try:
        _ = (
            asyncio.get_running_loop()
        )  # Raises RuntimeError if no event loop is present
        log(DEBUG, "Asyncio event loop already running.")

        asyncio_loop_running = True

    except RuntimeError:
        pass

    finally:
        if asyncio_loop_running:
            # Set logger propagation to False to prevent duplicated log output in Colab.
            logger = set_logger_propagation(logger, False)

        _main_loop(*args)


def _parse_args_run_simulation() -> argparse.ArgumentParser:
    """Parse flower-simulation command line arguments."""
    parser = argparse.ArgumentParser(
        description="Start a Flower simulation",
    )
    parser.add_argument(
        "--app",
        type=str,
        default=None,
        help="Path to a directory containing a FAB-like structure with a "
        "pyproject.toml.",
    )
    parser.add_argument(
        "--server-app",
        help="(DEPRECATED: use --app instead) For example: `server:app` or "
        "`project.package.module:wrapper.app`",
    )
    parser.add_argument(
        "--client-app",
        help="(DEPRECATED: use --app instead) For example: `client:app` or "
        "`project.package.module:wrapper.app`",
    )
    parser.add_argument(
        "--num-supernodes",
        type=int,
        required=True,
        help="Number of simulated SuperNodes.",
    )
    parser.add_argument(
        "--run-config",
        default=None,
        help="Override configuration key-value pairs.",
    )
    parser.add_argument(
        "--backend",
        default="ray",
        type=str,
        help="Simulation backend that executes the ClientApp.",
    )
    parser.add_argument(
        "--backend-config",
        type=str,
        default="{}",
        help='A JSON formatted stream, e.g \'{"<keyA>":<value>, "<keyB>":<value>}\' to '
        "configure a backend. Values supported in <value> are those included by "
        "`flwr.common.typing.ConfigsRecordValues`. ",
    )
    parser.add_argument(
        "--enable-tf-gpu-growth",
        action="store_true",
        help="Enables GPU growth on the main thread. This is desirable if you make "
        "use of a TensorFlow model on your `ServerApp` while having your `ClientApp` "
        "running on the same GPU. Without enabling this, you might encounter an "
        "out-of-memory error because TensorFlow by default allocates all GPU memory."
        "Read more about how `tf.config.experimental.set_memory_growth()` works in "
        "the TensorFlow documentation: https://www.tensorflow.org/api/stable.",
    )
    parser.add_argument(
        "--delay-start",
        type=int,
        default=3,
        help="Buffer time (in seconds) to delay the start the simulation engine after "
        "the `ServerApp`, which runs in a separate thread, has been launched.",
    )
    parser.add_argument(
        "--verbose",
        action="store_true",
        help="When unset, only INFO, WARNING and ERROR log messages will be shown. "
        "If set, DEBUG-level logs will be displayed. ",
    )
    parser.add_argument(
        "--app-dir",
        default="",
        help="Add specified directory to the PYTHONPATH and load"
        "ClientApp and ServerApp from there."
        " Default: current working directory.",
    )
    parser.add_argument(
<<<<<<< HEAD
=======
        "--flwr-dir",
        default=None,
        help="""The path containing installed Flower Apps.
    By default, this value is equal to:

        - `$FLWR_HOME/` if `$FLWR_HOME` is defined
        - `$XDG_DATA_HOME/.flwr/` if `$XDG_DATA_HOME` is defined
        - `$HOME/.flwr/` in all other cases
    """,
    )
    parser.add_argument(
>>>>>>> 52cb13b3
        "--run-id",
        type=int,
        help="Sets the ID of the run started by the Simulation Engine.",
    )

    return parser<|MERGE_RESOLUTION|>--- conflicted
+++ resolved
@@ -213,13 +213,8 @@
         num_supernodes=args.num_supernodes,
         backend_name=args.backend,
         backend_config=backend_config_dict,
-<<<<<<< HEAD
-        app_dir=args.app_dir,
-        run_id=args.run_id,
-=======
         app_dir=app_dir,
         run=run,
->>>>>>> 52cb13b3
         enable_tf_gpu_growth=args.enable_tf_gpu_growth,
         delay_start=args.delay_start,
         verbose_logging=args.verbose,
@@ -374,13 +369,6 @@
     return serverapp_th
 
 
-def _init_run_id(driver: InMemoryDriver, state: StateFactory, run_id: int) -> None:
-    """Create a run with a given `run_id`."""
-    log(DEBUG, "Pre-registering run with id %s", run_id)
-    state.state().run_ids[run_id] = ("", "")  # type: ignore
-    driver.run_id = run_id
-
-
 # pylint: disable=too-many-locals
 def _main_loop(
     num_supernodes: int,
@@ -389,14 +377,10 @@
     app_dir: str,
     is_app: bool,
     enable_tf_gpu_growth: bool,
-<<<<<<< HEAD
-    run_id: Optional[int] = None,
-=======
     run: Run,
     exit_event: EventType,
     delay_start: int,
     flwr_dir: Optional[str] = None,
->>>>>>> 52cb13b3
     client_app: Optional[ClientApp] = None,
     client_app_attr: Optional[str] = None,
     server_app: Optional[ServerApp] = None,
@@ -422,9 +406,6 @@
 
         # Initialize Driver
         driver = InMemoryDriver(run_id=run.run_id, state_factory=state_factory)
-
-        if run_id:
-            _init_run_id(driver, state_factory, run_id)
 
         # Get and run ServerApp thread
         serverapp_th = run_serverapp_th(
@@ -486,12 +467,8 @@
     server_app_attr: Optional[str] = None,
     server_app_run_config: Optional[UserConfig] = None,
     app_dir: str = "",
-<<<<<<< HEAD
-    run_id: Optional[int] = None,
-=======
     flwr_dir: Optional[str] = None,
     run: Optional[Run] = None,
->>>>>>> 52cb13b3
     enable_tf_gpu_growth: bool = False,
     delay_start: int = 5,
     verbose_logging: bool = False,
@@ -508,29 +485,9 @@
     if "client_resources" not in backend_config:
         backend_config["client_resources"] = {"num_cpus": 2, "num_gpus": 0}
 
-<<<<<<< HEAD
-    run_id : Optional[int]
-        An integer specifying the ID of the run started when running this function.
-
-    enable_tf_gpu_growth : bool (default: False)
-        A boolean to indicate whether to enable GPU growth on the main thread. This is
-        desirable if you make use of a TensorFlow model on your `ServerApp` while
-        having your `ClientApp` running on the same GPU. Without enabling this, you
-        might encounter an out-of-memory error becasue TensorFlow by default allocates
-        all GPU memory. Read mor about how `tf.config.experimental.set_memory_growth()`
-        works in the TensorFlow documentation: https://www.tensorflow.org/api/stable.
-
-    verbose_logging : bool (default: False)
-        When diabled, only INFO, WARNING and ERROR log messages will be shown. If
-        enabled, DEBUG-level logs will be displayed.
-    """
-    if backend_config is None:
-        backend_config = {}
-=======
     # Initialization of backend config to enable GPU growth globally when set
     if "actor" not in backend_config:
         backend_config["actor"] = {"tensorflow": 0}
->>>>>>> 52cb13b3
 
     # Set logging level
     logger = logging.getLogger("flwr")
@@ -568,14 +525,10 @@
         app_dir,
         is_app,
         enable_tf_gpu_growth,
-<<<<<<< HEAD
-        run_id,
-=======
         run,
         exit_event,
         delay_start,
         flwr_dir,
->>>>>>> 52cb13b3
         client_app,
         client_app_attr,
         server_app,
@@ -683,8 +636,6 @@
         " Default: current working directory.",
     )
     parser.add_argument(
-<<<<<<< HEAD
-=======
         "--flwr-dir",
         default=None,
         help="""The path containing installed Flower Apps.
@@ -696,7 +647,6 @@
     """,
     )
     parser.add_argument(
->>>>>>> 52cb13b3
         "--run-id",
         type=int,
         help="Sets the ID of the run started by the Simulation Engine.",
