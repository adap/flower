--- conflicted
+++ resolved
@@ -222,16 +222,10 @@
     server_app_thread_has_exception = threading.Event()
     serverapp_th = None
     try:
-<<<<<<< HEAD
-        # Create run (with empty fab_id and fab_version)
-        run_id_ = state_factory.state().create_run("", "", {})
-        server_app_run_config: UserConfig = {}
-=======
         # Register run
         log(DEBUG, "Pre-registering run with id %s", run.run_id)
         state_factory.state().run_ids[run.run_id] = run  # type: ignore
-        server_app_run_config: Dict[str, str] = {}
->>>>>>> 22bbc006
+        server_app_run_config: UserConfig = {}
 
         # Initialize Driver
         driver = InMemoryDriver(run_id=run.run_id, state_factory=state_factory)
