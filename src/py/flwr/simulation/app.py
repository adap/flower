# Copyright 2021 Flower Labs GmbH. All Rights Reserved.
#
# Licensed under the Apache License, Version 2.0 (the "License");
# you may not use this file except in compliance with the License.
# You may obtain a copy of the License at
#
#     http://www.apache.org/licenses/LICENSE-2.0
#
# Unless required by applicable law or agreed to in writing, software
# distributed under the License is distributed on an "AS IS" BASIS,
# WITHOUT WARRANTIES OR CONDITIONS OF ANY KIND, either express or implied.
# See the License for the specific language governing permissions and
# limitations under the License.
# ==============================================================================
"""Flower Simulation process."""

import argparse
import sys
from logging import DEBUG, ERROR, INFO
from queue import Queue
from time import sleep
from typing import Optional

from flwr.cli.config_utils import get_fab_metadata
from flwr.cli.install import install_from_fab
from flwr.common import EventType
from flwr.common.config import (
    get_flwr_dir,
    get_fused_config_from_dir,
    get_project_config,
    get_project_dir,
    unflatten_dict,
)
from flwr.common.constant import (
    SIMULATIONIO_API_DEFAULT_CLIENT_ADDRESS,
    Status,
    SubStatus,
)
from flwr.common.logger import (
    log,
    mirror_output_to_queue,
    restore_output,
    start_log_uploader,
    stop_log_uploader,
)
from flwr.common.serde import (
    configs_record_from_proto,
    context_from_proto,
    fab_from_proto,
    run_from_proto,
    run_status_to_proto,
)
from flwr.common.typing import RunStatus
from flwr.proto.run_pb2 import (  # pylint: disable=E0611
    GetFederationOptionsRequest,
    GetFederationOptionsResponse,
    UpdateRunStatusRequest,
)
from flwr.proto.simulationio_pb2 import (  # pylint: disable=E0611
    PullSimulationInputsRequest,
    PullSimulationInputsResponse,
    PushSimulationOutputsRequest,
)
from flwr.server.superlink.fleet.vce.backend.backend import BackendConfig
from flwr.simulation.run_simulation import _run_simulation
from flwr.simulation.simulationio_connection import SimulationIoConnection


def flwr_simulation() -> None:
    """Run process-isolated Flower Simulation."""
    # Capture stdout/stderr
    log_queue: Queue[Optional[str]] = Queue()
    mirror_output_to_queue(log_queue)

    parser = argparse.ArgumentParser(
        description="Run a Flower Simulation",
    )
    parser.add_argument(
        "--simulationio-api-address",
        default=SIMULATIONIO_API_DEFAULT_CLIENT_ADDRESS,
        type=str,
        help="Address of SuperLink's SimulationIO API (IPv4, IPv6, or a domain name)."
        f"By default, it is set to {SIMULATIONIO_API_DEFAULT_CLIENT_ADDRESS}.",
    )
    parser.add_argument(
        "--run-once",
        action="store_true",
        help="When set, this process will start a single simulation "
        "for a pending Run. If no pending run the process will exit. ",
    )
    parser.add_argument(
        "--flwr-dir",
        default=None,
        help="""The path containing installed Flower Apps.
    By default, this value is equal to:

        - `$FLWR_HOME/` if `$FLWR_HOME` is defined
        - `$XDG_DATA_HOME/.flwr/` if `$XDG_DATA_HOME` is defined
        - `$HOME/.flwr/` in all other cases
    """,
    )
    parser.add_argument(
        "--insecure",
        action="store_true",
        help="Run the server without HTTPS, regardless of whether certificate "
        "paths are provided. By default, the server runs with HTTPS enabled. "
        "Use this flag only if you understand the risks.",
    )
    parser.add_argument(
        "--root-certificates",
        metavar="ROOT_CERT",
        type=str,
        help="Specifies the path to the PEM-encoded root certificate file for "
        "establishing secure HTTPS connections.",
    )
    args = parser.parse_args()

    log(INFO, "Starting Flower Simulation")
<<<<<<< HEAD

    if not args.insecure:
        log(
            ERROR,
            "`flwr-simulation` does not support TLS yet. "
            "Please use the '--insecure' flag.",
        )
        sys.exit(1)

    log(
        DEBUG,
        "Starting isolated `Simulation` connected to SuperLink SimulationAppIo API at %s",
=======
    certificates = try_obtain_root_certificates(args, args.simulationio_api_address)

    log(
        DEBUG,
        "Staring isolated `Simulation` connected to SuperLink DriverAPI at %s",
>>>>>>> 7a02f7a1
        args.simulationio_api_address,
    )
    run_simulation_process(
        simulationio_api_address=args.simulationio_api_address,
        log_queue=log_queue,
        run_once=args.run_once,
        flwr_dir_=args.flwr_dir,
        certificates=None,
    )

    # Restore stdout/stderr
    restore_output()


def run_simulation_process(  # pylint: disable=R0914, disable=W0212, disable=R0915
    simulationio_api_address: str,
    log_queue: Queue[Optional[str]],
    run_once: bool,
    flwr_dir_: Optional[str] = None,
    certificates: Optional[bytes] = None,
) -> None:
    """Run Flower Simulation process."""
    conn = SimulationIoConnection(
        simulationio_service_address=simulationio_api_address,
        root_certificates=certificates,
    )

    # Resolve directory where FABs are installed
    flwr_dir = get_flwr_dir(flwr_dir_)
    log_uploader = None

    while True:

        try:
            # Pull SimulationInputs from LinkState
            req = PullSimulationInputsRequest()
            res: PullSimulationInputsResponse = conn._stub.PullSimulationInputs(req)
            if not res.HasField("run"):
                sleep(3)
                run_status = None
                continue

            context = context_from_proto(res.context)
            run = run_from_proto(res.run)
            fab = fab_from_proto(res.fab)

            # Start log uploader for this run
            log_uploader = start_log_uploader(
                log_queue=log_queue,
                node_id=context.node_id,
                run_id=run.run_id,
                stub=conn._stub,
            )

            log(DEBUG, "Simulation process starts FAB installation.")
            install_from_fab(fab.content, flwr_dir=flwr_dir, skip_prompt=True)

            fab_id, fab_version = get_fab_metadata(fab.content)

            app_path = get_project_dir(fab_id, fab_version, fab.hash_str, flwr_dir)
            config = get_project_config(app_path)

            # Get ClientApp and SeverApp components
            app_components = config["tool"]["flwr"]["app"]["components"]
            client_app_attr = app_components["clientapp"]
            server_app_attr = app_components["serverapp"]
            fused_config = get_fused_config_from_dir(app_path, run.override_config)

            # Update run_config in context
            context.run_config = fused_config

            log(
                DEBUG,
                "Flower will load ServerApp `%s` in %s",
                server_app_attr,
                app_path,
            )
            log(
                DEBUG,
                "Flower will load ClientApp `%s` in %s",
                client_app_attr,
                app_path,
            )

            # Change status to Running
            run_status_proto = run_status_to_proto(RunStatus(Status.RUNNING, "", ""))
            conn._stub.UpdateRunStatus(
                UpdateRunStatusRequest(run_id=run.run_id, run_status=run_status_proto)
            )

            # Pull Federation Options
            fed_opt_res: GetFederationOptionsResponse = conn._stub.GetFederationOptions(
                GetFederationOptionsRequest(run_id=run.run_id)
            )
            federation_options = configs_record_from_proto(
                fed_opt_res.federation_options
            )

            # Unflatten underlying dict
            fed_opt = unflatten_dict({**federation_options})

            # Extract configs values of interest
            num_supernodes = fed_opt.get("num-supernodes")
            if num_supernodes is None:
                raise ValueError(
                    "Federation options expects `num-supernodes` to be set."
                )
            backend_config: BackendConfig = fed_opt.get("backend", {})
            verbose: bool = fed_opt.get("verbose", False)
            enable_tf_gpu_growth: bool = fed_opt.get("enable_tf_gpu_growth", False)

            # Launch the simulation
            _run_simulation(
                server_app_attr=server_app_attr,
                client_app_attr=client_app_attr,
                num_supernodes=num_supernodes,
                backend_config=backend_config,
                app_dir=str(app_path),
                run=run,
                enable_tf_gpu_growth=enable_tf_gpu_growth,
                verbose_logging=verbose,
                server_app_run_config=fused_config,
                is_app=True,
                exit_event=EventType.CLI_FLOWER_SIMULATION_LEAVE,
            )

            # Send resulting context
            context_proto = None  # context_to_proto(updated_context)
            out_req = PushSimulationOutputsRequest(
                run_id=run.run_id, context=context_proto
            )
            _ = conn._stub.PushSimulationOutputs(out_req)

            run_status = RunStatus(Status.FINISHED, SubStatus.COMPLETED, "")

        except Exception as ex:  # pylint: disable=broad-exception-caught
            exc_entity = "Simulation"
            log(ERROR, "%s raised an exception", exc_entity, exc_info=ex)
            run_status = RunStatus(Status.FINISHED, SubStatus.FAILED, str(ex))

        finally:
            # Stop log uploader for this run and upload final logs
            if log_uploader:
                stop_log_uploader(log_queue, log_uploader)
                log_uploader = None

            # Update run status
            if run_status:
                run_status_proto = run_status_to_proto(run_status)
                conn._stub.UpdateRunStatus(
                    UpdateRunStatusRequest(
                        run_id=run.run_id, run_status=run_status_proto
                    )
                )

        # Stop the loop if `flwr-simulation` is expected to process a single run
        if run_once:
            break<|MERGE_RESOLUTION|>--- conflicted
+++ resolved
@@ -36,6 +36,11 @@
     Status,
     SubStatus,
 )
+from flwr.common.constant import (
+    SIMULATIONIO_API_DEFAULT_CLIENT_ADDRESS,
+    Status,
+    SubStatus,
+)
 from flwr.common.logger import (
     log,
     mirror_output_to_queue,
@@ -78,7 +83,11 @@
     parser.add_argument(
         "--simulationio-api-address",
         default=SIMULATIONIO_API_DEFAULT_CLIENT_ADDRESS,
+        "--simulationio-api-address",
+        default=SIMULATIONIO_API_DEFAULT_CLIENT_ADDRESS,
         type=str,
+        help="Address of SuperLink's SimulationIO API (IPv4, IPv6, or a domain name)."
+        f"By default, it is set to {SIMULATIONIO_API_DEFAULT_CLIENT_ADDRESS}.",
         help="Address of SuperLink's SimulationIO API (IPv4, IPv6, or a domain name)."
         f"By default, it is set to {SIMULATIONIO_API_DEFAULT_CLIENT_ADDRESS}.",
     )
@@ -116,7 +125,6 @@
     args = parser.parse_args()
 
     log(INFO, "Starting Flower Simulation")
-<<<<<<< HEAD
 
     if not args.insecure:
         log(
@@ -129,13 +137,6 @@
     log(
         DEBUG,
         "Starting isolated `Simulation` connected to SuperLink SimulationAppIo API at %s",
-=======
-    certificates = try_obtain_root_certificates(args, args.simulationio_api_address)
-
-    log(
-        DEBUG,
-        "Staring isolated `Simulation` connected to SuperLink DriverAPI at %s",
->>>>>>> 7a02f7a1
         args.simulationio_api_address,
     )
     run_simulation_process(
