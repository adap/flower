--- conflicted
+++ resolved
@@ -63,11 +63,7 @@
     client_fn: Callable[[str], Client],
     num_clients: Optional[int] = None,
     clients_ids: Optional[List[str]] = None,
-<<<<<<< HEAD
-    client_resources: Optional[Dict[str, Union[float, int]]] = None,
-=======
     client_resources: Optional[Dict[str, float]] = None,
->>>>>>> 2728140a
     server: Optional[Server] = None,
     config: Optional[ServerConfig] = None,
     strategy: Optional[Strategy] = None,
@@ -96,7 +92,7 @@
         List `client_id`s for each client. This is only required if
         `num_clients` is not set. Setting both `num_clients` and `clients_ids`
         with `len(clients_ids)` not equal to `num_clients` generates an error.
-    client_resources : Optional[Dict[str, float]] (default: None)
+    client_resources : Optional[Dict[str, int]] (default: None)
         CPU and GPU resources for a single client. Supported keys are
         `num_cpus` and `num_gpus`. Example: `{"num_cpus": 4, "num_gpus": 1}`.
         To understand the GPU utilization caused by `num_gpus`, consult the Ray
