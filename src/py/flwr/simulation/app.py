--- conflicted
+++ resolved
@@ -109,7 +109,6 @@
     args = parser.parse_args()
 
     log(INFO, "Starting Flower Simulation")
-<<<<<<< HEAD
 
     if not args.insecure:
         log(
@@ -121,16 +120,8 @@
 
     log(
         DEBUG,
-        "Staring isolated `Simulation` connected to SuperLink SimulationAppIo API at %s",
-        args.superlink,
-=======
-    certificates = try_obtain_root_certificates(args, args.simulationio_api_address)
-
-    log(
-        DEBUG,
-        "Staring isolated `Simulation` connected to SuperLink DriverAPI at %s",
+        "Starting isolated `Simulation` connected to SuperLink SimulationAppIo API at %s",
         args.simulationio_api_address,
->>>>>>> 6a00df24
     )
     run_simulation_process(
         simulationio_api_address=args.simulationio_api_address,
