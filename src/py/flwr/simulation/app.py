# Copyright 2020 Adap GmbH. All Rights Reserved.
#
# Licensed under the Apache License, Version 2.0 (the "License");
# you may not use this file except in compliance with the License.
# You may obtain a copy of the License at
#
#     http://www.apache.org/licenses/LICENSE-2.0
#
# Unless required by applicable law or agreed to in writing, software
# distributed under the License is distributed on an "AS IS" BASIS,
# WITHOUT WARRANTIES OR CONDITIONS OF ANY KIND, either express or implied.
# See the License for the specific language governing permissions and
# limitations under the License.
# ==============================================================================
"""Flower simulation app."""


import sys
import threading
from logging import ERROR, INFO
from typing import Any, Callable, Dict, List, Optional, Type, Union

import ray
from ray.util.scheduling_strategies import NodeAffinitySchedulingStrategy

from flwr.client import ClientLike
from flwr.common import EventType, event
from flwr.common.logger import log
from flwr.server import Server
from flwr.server.app import ServerConfig, init_defaults, run_fl
from flwr.server.client_manager import ClientManager
from flwr.server.history import History
from flwr.server.strategy import Strategy
from flwr.simulation.ray_transport.ray_actor import (
    DefaultActor,
    VirtualClientEngineActor,
    VirtualClientEngineActorPool,
    pool_size_from_resources,
)
from flwr.simulation.ray_transport.ray_client_proxy import RayActorClientProxy

INVALID_ARGUMENTS_START_SIMULATION = """
INVALID ARGUMENTS ERROR

Invalid Arguments in method:

`start_simulation(
    *,
    client_fn: Callable[[str], ClientLike],
    num_clients: Optional[int] = None,
    clients_ids: Optional[List[str]] = None,
    client_resources: Optional[Dict[str, float]] = None,
    server: Optional[Server] = None,
    config: ServerConfig = None,
    strategy: Optional[Strategy] = None,
    client_manager: Optional[ClientManager] = None,
    ray_init_args: Optional[Dict[str, Any]] = None,
) -> None:`

REASON:
    Method requires:
        - Either `num_clients`[int] or `clients_ids`[List[str]]
        to be set exclusively.
        OR
        - `len(clients_ids)` == `num_clients`

"""


def start_simulation(  # pylint: disable=too-many-arguments
    *,
    client_fn: Callable[[str], ClientLike],
    num_clients: Optional[int] = None,
    clients_ids: Optional[List[str]] = None,
    client_resources: Optional[Dict[str, float]] = None,
    server: Optional[Server] = None,
    config: Optional[ServerConfig] = None,
    strategy: Optional[Strategy] = None,
    client_manager: Optional[ClientManager] = None,
    ray_init_args: Optional[Dict[str, Any]] = None,
    keep_initialised: Optional[bool] = False,
    actor_type: Type[VirtualClientEngineActor] = DefaultActor,
    actor_kwargs: Optional[Dict[str, Any]] = None,
    actor_scheduling: Union[str, NodeAffinitySchedulingStrategy] = "DEFAULT",
) -> History:
    """Start a Ray-based Flower simulation server.

    Parameters
    ----------
    client_fn : Callable[[str], ClientLike]
        A function creating client instances. The function must take a single
        `str` argument called `cid`. It should return a single client instance
        of type ClientLike. Note that the created client instances are ephemeral
        and will often be destroyed after a single method invocation. Since client
        instances are not long-lived, they should not attempt to carry state over
        method invocations. Any state required by the instance (model, dataset,
        hyperparameters, ...) should be (re-)created in either the call to `client_fn`
        or the call to any of the client methods (e.g., load evaluation data in the
        `evaluate` method itself).
    num_clients : Optional[int]
        The total number of clients in this simulation. This must be set if
        `clients_ids` is not set and vice-versa.
    clients_ids : Optional[List[str]]
        List `client_id`s for each client. This is only required if
        `num_clients` is not set. Setting both `num_clients` and `clients_ids`
        with `len(clients_ids)` not equal to `num_clients` generates an error.
    client_resources : Optional[Dict[str, float]] (default: `{"num_cpus": 1,
        "num_gpus": 0.0}` CPU and GPU resources for a single client. Supported keys
        are `num_cpus` and `num_gpus`. To understand the GPU utilization caused by
        `num_gpus`, as well as using custom resources, please consult the Ray
        documentation.
    server : Optional[flwr.server.Server] (default: None).
        An implementation of the abstract base class `flwr.server.Server`. If no
        instance is provided, then `start_server` will create one.
    config: ServerConfig (default: None).
        Currently supported values are `num_rounds` (int, default: 1) and
        `round_timeout` in seconds (float, default: None).
    strategy : Optional[flwr.server.Strategy] (default: None)
        An implementation of the abstract base class `flwr.server.Strategy`. If
        no strategy is provided, then `start_server` will use
        `flwr.server.strategy.FedAvg`.
    client_manager : Optional[flwr.server.ClientManager] (default: None)
        An implementation of the abstract base class `flwr.server.ClientManager`.
        If no implementation is provided, then `start_simulation` will use
        `flwr.server.client_manager.SimpleClientManager`.
    ray_init_args : Optional[Dict[str, Any]] (default: None)
        Optional dictionary containing arguments for the call to `ray.init`.
        If ray_init_args is None (the default), Ray will be initialized with
        the following default args:

        { "ignore_reinit_error": True, "include_dashboard": False }

        An empty dictionary can be used (ray_init_args={}) to prevent any
        arguments from being passed to ray.init.
    keep_initialised: Optional[bool] (default: False)
        Set to True to prevent `ray.shutdown()` in case `ray.is_initialized()=True`.

    actor_type: VirtualClientEngineActor (default: DefaultActor)
        Optionally specify the type of actor to use. The actor object, which
        persists throughout the simulation, will be the process in charge of
        running the clients' jobs (i.e. their `fit()` method).

    actor_kwargs: Optional[Dict[str, Any]] (default: None)
        If you want to create your own Actor classes, you might need to pass
        some input argument. You can use this dictionary for such purpose.

    actor_scheduling: Optional[Union[str, NodeAffinitySchedulingStrategy]]
        (default: "DEFAULT")
        Optional string ("DEFAULT" or "SPREAD") for the VCE to choose in which
        node the actor is placed. If you are an advanced user needed more control
        you can use lower-level scheduling strategies to pin actors to specific
        compute nodes (e.g. via NodeAffinitySchedulingStrategy). Please note this
        is an advanced feature. For all details, please refer to the Ray documentation:
        https://docs.ray.io/en/latest/ray-core/scheduling/index.html

    Returns
    -------
    hist : flwr.server.history.History
        Object containing metrics from training.
    """
    # pylint: disable-msg=too-many-locals
    event(
        EventType.START_SIMULATION_ENTER,
        {"num_clients": len(clients_ids) if clients_ids is not None else num_clients},
    )

    # Initialize server and server config
    initialized_server, initialized_config = init_defaults(
        server=server,
        config=config,
        strategy=strategy,
        client_manager=client_manager,
    )

    log(
        INFO,
        "Starting Flower simulation, config: %s",
        initialized_config,
    )

    # clients_ids takes precedence
    cids: List[str]
    if clients_ids is not None:
        if (num_clients is not None) and (len(clients_ids) != num_clients):
            log(ERROR, INVALID_ARGUMENTS_START_SIMULATION)
            sys.exit()
        else:
            cids = clients_ids
    else:
        if num_clients is None:
            log(ERROR, INVALID_ARGUMENTS_START_SIMULATION)
            sys.exit()
        else:
            cids = [str(x) for x in range(num_clients)]

    # Default arguments for Ray initialization
    if not ray_init_args:
        ray_init_args = {
            "ignore_reinit_error": True,
            "include_dashboard": False,
        }

    # Shut down Ray if it has already been initialized (unless asked not to)
    if ray.is_initialized() and not keep_initialised:
        ray.shutdown()

    # Initialize Ray
    ray.init(**ray_init_args)
    cluster_resources = ray.cluster_resources()
    log(
        INFO,
        "Flower VCE: Ray initialized with resources: %s",
        cluster_resources,
    )

    # Log the resources that a single client will be able to use
    if client_resources is None:
        log(
            INFO,
            "No `client_resources` specified. Using minimal resources for clients.",
        )
        client_resources = {"num_cpus": 1, "num_gpus": 0.0}

    log(
        INFO,
        "Flower VCE: Resources for each Virtual Client: %s",
        client_resources,
    )

    actor_args = {} if actor_kwargs is None else actor_kwargs

    # An actor factory. This is called N times to add N actors
    # to the pool. If at some point the pool can accommodate more actors
    # this will be called again.
    def create_actor_fn() -> Type[VirtualClientEngineActor]:
        return actor_type.options(  # type: ignore
            **client_resources,
            scheduling_strategy=actor_scheduling,
        ).remote(**actor_args)

    # Instantiate ActorPool
    pool = VirtualClientEngineActorPool(
        create_actor_fn=create_actor_fn,
        client_resources=client_resources,
    )

    f_stop = threading.Event()

    # Periodically, check if the cluster has grown (i.e. a new
    # node has been added). If this happens, we likely want to grow
    # the actor pool by adding more Actors to it.
    def update_resources(f_stop: threading.Event) -> None:
        """Periodically check if more actors can be added to the pool.

        If so, extend the pool.
        """
        if not f_stop.is_set():
            num_max_actors = pool_size_from_resources(client_resources)
            if num_max_actors > pool.num_actors:
                num_new = num_max_actors - pool.num_actors
<<<<<<< HEAD
                log(INFO, "The cluster expanded. Adding %s actors to the pool.", num_new)
=======
                log(
                    INFO, "The cluster expanded. Adding %s actors to the pool.", num_new
                )
>>>>>>> 4ed211d4
                pool.add_actors_to_pool(num_actors=num_new)

            threading.Timer(10, update_resources, [f_stop]).start()

    update_resources(f_stop)

    log(
        INFO,
        "Flower VCE: Creating %s with %s actors",
        pool.__class__.__name__,
        pool.num_actors,
    )

    # Register one RayClientProxy object for each client with the ClientManager
    for cid in cids:
        client_proxy = RayActorClientProxy(
            client_fn=client_fn,
            cid=cid,
            actor_pool=pool,
        )
        initialized_server.client_manager().register(client=client_proxy)

    # pylint: disable=broad-except
    try:
        # Start training
        hist = run_fl(
            server=initialized_server,
            config=initialized_config,
        )
    except Exception as ex:
        log(ERROR, ex)
        log(
            ERROR,
            "Your simulation crashed :(. This could be because of several reasons."
            "The most common are: "
            "\n\t > Your system couldn't fit a single VirtualClient: try lowering "
            "`client_resources`."
            "\n\t > All the actors in your pool crashed. This could be because: "
            "\n\t\t - You clients hit an out-of-memory (OOM) error and actors couldn't "
            "recover from it. Try launching your simulation with more generous "
            "`client_resources` setting (i.e. it seems %s is "
            "not enough for your workload). Use fewer concurrent actors. "
            "\n\t\t - You were running a multi-node simulation and all worker nodes "
            "disconnected. The head node might still be alive but cannot accommodate "
            "any actor with resources: %s.",
            client_resources,
            client_resources,
        )
        hist = History()

    # Stop time monitoring resources in cluster
    f_stop.set()

    event(EventType.START_SIMULATION_LEAVE)

    return hist<|MERGE_RESOLUTION|>--- conflicted
+++ resolved
@@ -258,13 +258,9 @@
             num_max_actors = pool_size_from_resources(client_resources)
             if num_max_actors > pool.num_actors:
                 num_new = num_max_actors - pool.num_actors
-<<<<<<< HEAD
-                log(INFO, "The cluster expanded. Adding %s actors to the pool.", num_new)
-=======
                 log(
                     INFO, "The cluster expanded. Adding %s actors to the pool.", num_new
                 )
->>>>>>> 4ed211d4
                 pool.add_actors_to_pool(num_actors=num_new)
 
             threading.Timer(10, update_resources, [f_stop]).start()
