--- conflicted
+++ resolved
@@ -45,13 +45,9 @@
     def get_properties(
         self, ins: common.GetPropertiesIns, timeout: Optional[float]
     ) -> common.GetPropertiesRes:
-<<<<<<< HEAD
+
         """Return client's properties."""
-        future_get_properties_res = launch_and_get_properties.options(  # type: ignore
-=======
-        """Returns client's properties."""
         future_get_properties_res = launch_and_get_properties.options(
->>>>>>> 2ed0a92c
             **self.resources,
         ).remote(self.client_fn, self.cid, ins)
         try:
