# Copyright 2020 Adap GmbH. All Rights Reserved.
#
# Licensed under the Apache License, Version 2.0 (the "License");
# you may not use this file except in compliance with the License.
# You may obtain a copy of the License at
#
#     http://www.apache.org/licenses/LICENSE-2.0
#
# Unless required by applicable law or agreed to in writing, software
# distributed under the License is distributed on an "AS IS" BASIS,
# WITHOUT WARRANTIES OR CONDITIONS OF ANY KIND, either express or implied.
# See the License for the specific language governing permissions and
# limitations under the License.
# ==============================================================================
"""Ray-based Flower ClientProxy implementation."""


<<<<<<< HEAD
from typing import Any, Callable, Dict, Optional, cast
=======
from logging import DEBUG
from typing import Callable, Dict, Optional, cast
>>>>>>> e77d84d4

import ray

from flwr import common
from flwr.client import Client, ClientLike, to_client
from flwr.common.logger import log
from flwr.server.client_proxy import ClientProxy

ClientFn = Callable[[str], ClientLike]


class RayClientProxy(ClientProxy):
    """Flower client proxy which delegates work using Ray."""

    def __init__(self, client_fn: ClientFn, cid: str, resources: Dict[str, Union[float, int]]):
        super().__init__(cid)
        self.client_fn = client_fn
        self.resources = resources

    def get_properties(
        self, ins: common.GetPropertiesIns, timeout: Optional[float]
    ) -> common.GetPropertiesRes:
        """Returns client's properties."""
        future_get_properties_res = launch_and_get_properties.options(  # type: ignore
            **self.resources,
        ).remote(self.client_fn, self.cid, ins)
        try:
            res = ray.get(future_get_properties_res, timeout=timeout)
        except Exception as ex:
            log(DEBUG, ex)
            raise ex
        return cast(
            common.GetPropertiesRes,
            res,
        )

    def get_parameters(
        self, ins: common.GetParametersIns, timeout: Optional[float]
    ) -> common.GetParametersRes:
        """Return the current local model parameters."""
        future_paramseters_res = launch_and_get_parameters.options(  # type: ignore
            **self.resources,
        ).remote(self.client_fn, self.cid, ins)
        try:
            res = ray.get(future_paramseters_res, timeout=timeout)
        except Exception as ex:
            log(DEBUG, ex)
            raise ex
        return cast(
            common.GetParametersRes,
            res,
        )

    def fit(self, ins: common.FitIns, timeout: Optional[float]) -> common.FitRes:
        """Train model parameters on the locally held dataset."""
        future_fit_res = launch_and_fit.options(  # type: ignore
            **self.resources,
        ).remote(self.client_fn, self.cid, ins)
        try:
            res = ray.get(future_fit_res, timeout=timeout)
        except Exception as ex:
            log(DEBUG, ex)
            raise ex
        return cast(
            common.FitRes,
            res,
        )

    def evaluate(
        self, ins: common.EvaluateIns, timeout: Optional[float]
    ) -> common.EvaluateRes:
        """Evaluate model parameters on the locally held dataset."""
        future_evaluate_res = launch_and_evaluate.options(  # type: ignore
            **self.resources,
        ).remote(self.client_fn, self.cid, ins)
        try:
            res = ray.get(future_evaluate_res, timeout=timeout)
        except Exception as ex:
            log(DEBUG, ex)
            raise ex
        return cast(
            common.EvaluateRes,
            res,
        )

    def reconnect(
        self, ins: common.ReconnectIns, timeout: Optional[float]
    ) -> common.DisconnectRes:
        """Disconnect and (optionally) reconnect later."""
        return common.DisconnectRes(reason="")  # Nothing to do here (yet)


@ray.remote
def launch_and_get_properties(
    client_fn: ClientFn, cid: str, get_properties_ins: common.GetPropertiesIns
) -> common.GetPropertiesRes:
    """Exectue get_properties remotely."""
    client: Client = _create_client(client_fn, cid)
    return client.get_properties(get_properties_ins)


@ray.remote
def launch_and_get_parameters(
    client_fn: ClientFn, cid: str, get_parameters_ins: common.GetParametersIns
) -> common.GetParametersRes:
    """Exectue get_parameters remotely."""
    client: Client = _create_client(client_fn, cid)
    return client.get_parameters(get_parameters_ins)


@ray.remote
def launch_and_fit(
    client_fn: ClientFn, cid: str, fit_ins: common.FitIns
) -> common.FitRes:
    """Exectue fit remotely."""
    client: Client = _create_client(client_fn, cid)
    return client.fit(fit_ins)


@ray.remote
def launch_and_evaluate(
    client_fn: ClientFn, cid: str, evaluate_ins: common.EvaluateIns
) -> common.EvaluateRes:
    """Exectue evaluate remotely."""
    client: Client = _create_client(client_fn, cid)
    return client.evaluate(evaluate_ins)


def _create_client(client_fn: ClientFn, cid: str) -> Client:
    """Create a client instance."""
    client_like: ClientLike = client_fn(cid)
    return to_client(client_like=client_like)<|MERGE_RESOLUTION|>--- conflicted
+++ resolved
@@ -15,12 +15,8 @@
 """Ray-based Flower ClientProxy implementation."""
 
 
-<<<<<<< HEAD
-from typing import Any, Callable, Dict, Optional, cast
-=======
 from logging import DEBUG
 from typing import Callable, Dict, Optional, cast
->>>>>>> e77d84d4
 
 import ray
 
