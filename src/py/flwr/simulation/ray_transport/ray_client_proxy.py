# Copyright 2020 Adap GmbH. All Rights Reserved.
#
# Licensed under the Apache License, Version 2.0 (the "License");
# you may not use this file except in compliance with the License.
# You may obtain a copy of the License at
#
#     http://www.apache.org/licenses/LICENSE-2.0
#
# Unless required by applicable law or agreed to in writing, software
# distributed under the License is distributed on an "AS IS" BASIS,
# WITHOUT WARRANTIES OR CONDITIONS OF ANY KIND, either express or implied.
# See the License for the specific language governing permissions and
# limitations under the License.
# ==============================================================================
"""Ray-based Flower ClientProxy implementation."""


from typing import Callable, Dict, Union, cast

import ray

from flwr import common
from flwr.client import Client, NumPyClient
from flwr.client.numpy_client import NumPyClientWrapper
from flwr.server.client_proxy import ClientProxy

ClientFn = Callable[[str], Client]


class RayClientProxy(ClientProxy):
    """Flower client proxy which delegates work using Ray."""

    def __init__(self, client_fn: ClientFn, cid: str, resources: Dict[str, int]):
        super().__init__(cid)
        self.client_fn = client_fn
        self.resources = resources

    def get_parameters(self) -> common.ParametersRes:
        """Return the current local model parameters."""
        future_paramseters_res = launch_and_get_parameters.options(
            **self.resources
        ).remote(self.client_fn, self.cid)
        res = ray.worker.get(future_paramseters_res)
        return cast(
            common.ParametersRes,
            res,
        )

    def get_properties(self, ins: common.PropertiesIns) -> common.PropertiesRes:
        """Returns client's properties."""
        future_properties_res = launch_and_get_properties.options(
            **self.resources
        ).remote(self.client_fn, self.cid, ins)
<<<<<<< HEAD
        res = ray.worker.get(future_get_properties_res)
=======
        res = ray.worker.get(future_properties_res)
>>>>>>> cb66854d
        return cast(
            common.PropertiesRes,
            res,
        )

    def fit(self, ins: common.FitIns) -> common.FitRes:
        """Train model parameters on the locally held dataset."""
        future_fit_res = launch_and_fit.options(**self.resources).remote(
            self.client_fn, self.cid, ins
        )
        res = ray.worker.get(future_fit_res)
        return cast(
            common.FitRes,
            res,
        )

    def evaluate(self, ins: common.EvaluateIns) -> common.EvaluateRes:
        """Evaluate model parameters on the locally held dataset."""
        future_evaluate_res = launch_and_evaluate.options(**self.resources).remote(
            self.client_fn, self.cid, ins
        )
        res = ray.worker.get(future_evaluate_res)
        return cast(
            common.EvaluateRes,
            res,
        )

    def reconnect(self, reconnect: common.Reconnect) -> common.Disconnect:
        """Disconnect and (optionally) reconnect later."""
        return common.Disconnect(reason="")  # Nothing to do here (yet)


@ray.remote  # type: ignore
def launch_and_get_parameters(client_fn: ClientFn, cid: str) -> common.ParametersRes:
    """Exectue get_parameters remotely."""
    client: Client = _create_client(client_fn, cid)
    return client.get_parameters()


@ray.remote  # type: ignore
def launch_and_fit(
    client_fn: ClientFn, cid: str, fit_ins: common.FitIns
) -> common.FitRes:
    """Exectue fit remotely."""
    client: Client = _create_client(client_fn, cid)
    return client.fit(fit_ins)


@ray.remote  # type: ignore
def launch_and_get_properties(
    client_fn: ClientFn, cid: str, properties_ins: common.PropertiesIns
) -> common.PropertiesRes:
    """Exectue get_properties remotely."""
    client: Client = _create_client(client_fn, cid)
    return client.get_properties(properties_ins)


@ray.remote  # type: ignore
def launch_and_evaluate(
    client_fn: ClientFn, cid: str, evaluate_ins: common.EvaluateIns
) -> common.EvaluateRes:
    """Exectue evaluate remotely."""
    client: Client = _create_client(client_fn, cid)
    return client.evaluate(evaluate_ins)


def _create_client(client_fn: ClientFn, cid: str) -> Client:
    """Create a client instance."""
    client: Union[Client, NumPyClient] = client_fn(cid)
    if isinstance(client, NumPyClient):
        client = NumPyClientWrapper(numpy_client=client)
    return client<|MERGE_RESOLUTION|>--- conflicted
+++ resolved
@@ -51,11 +51,7 @@
         future_properties_res = launch_and_get_properties.options(
             **self.resources
         ).remote(self.client_fn, self.cid, ins)
-<<<<<<< HEAD
-        res = ray.worker.get(future_get_properties_res)
-=======
         res = ray.worker.get(future_properties_res)
->>>>>>> cb66854d
         return cast(
             common.PropertiesRes,
             res,
