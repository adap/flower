--- conflicted
+++ resolved
@@ -23,11 +23,7 @@
 from flwr.client import ClientFnExt
 from flwr.client.client_app import ClientApp
 from flwr.client.run_info_store import DeprecatedRunInfoStore
-<<<<<<< HEAD
-from flwr.common import DEFAULT_TTL, Message, Metadata, RecordSet, now
-=======
-from flwr.common import DEFAULT_TTL, Message, Metadata, RecordDict
->>>>>>> 78fa6399
+from flwr.common import DEFAULT_TTL, Message, Metadata, RecordDict, now
 from flwr.common.constant import (
     NUM_PARTITIONS_KEY,
     PARTITION_ID_KEY,
@@ -35,18 +31,7 @@
     MessageTypeLegacy,
 )
 from flwr.common.logger import log
-<<<<<<< HEAD
 from flwr.common.message import make_message
-from flwr.common.recordset_compat import (
-    evaluateins_to_recordset,
-    fitins_to_recordset,
-    getparametersins_to_recordset,
-    getpropertiesins_to_recordset,
-    recordset_to_evaluateres,
-    recordset_to_fitres,
-    recordset_to_getparametersres,
-    recordset_to_getpropertiesres,
-=======
 from flwr.common.recorddict_compat import (
     evaluateins_to_recorddict,
     fitins_to_recorddict,
@@ -56,7 +41,6 @@
     recorddict_to_fitres,
     recorddict_to_getparametersres,
     recorddict_to_getpropertiesres,
->>>>>>> 78fa6399
 )
 from flwr.server.client_proxy import ClientProxy
 from flwr.simulation.ray_transport.ray_actor import VirtualClientEngineActorPool
@@ -133,15 +117,9 @@
         timeout: Optional[float],
         group_id: Optional[int],
     ) -> Message:
-<<<<<<< HEAD
-        """Wrap a RecordSet inside a Message."""
+        """Wrap a RecordDict inside a Message."""
         return make_message(
-            content=recordset,
-=======
-        """Wrap a RecordDict inside a Message."""
-        return Message(
             content=recorddict,
->>>>>>> 78fa6399
             metadata=Metadata(
                 run_id=0,
                 message_id="",
