# Copyright 2023 Flower Labs GmbH. All Rights Reserved.
#
# Licensed under the Apache License, Version 2.0 (the "License");
# you may not use this file except in compliance with the License.
# You may obtain a copy of the License at
#
#     http://www.apache.org/licenses/LICENSE-2.0
#
# Unless required by applicable law or agreed to in writing, software
# distributed under the License is distributed on an "AS IS" BASIS,
# WITHOUT WARRANTIES OR CONDITIONS OF ANY KIND, either express or implied.
# See the License for the specific language governing permissions and
# limitations under the License.
# ==============================================================================
"""Ray-based Flower Actor and ActorPool implementation."""


import threading
from abc import ABC
from logging import DEBUG, ERROR, WARNING
from typing import Any, Callable, Optional, Union

import ray
from ray import ObjectRef
from ray.util.actor_pool import ActorPool

from flwr.client.client_app import ClientApp, ClientAppException, LoadClientAppError
from flwr.common import Context, Message
from flwr.common.logger import log

ClientAppFn = Callable[[], ClientApp]


class VirtualClientEngineActor(ABC):
    """Abstract base class for VirtualClientEngine Actors."""

    def terminate(self) -> None:
        """Manually terminate Actor object."""
        log(WARNING, "Manually terminating %s", self.__class__.__name__)
        ray.actor.exit_actor()

    def run(
        self,
        client_app_fn: ClientAppFn,
        message: Message,
        cid: str,
        context: Context,
    ) -> tuple[str, Message, Context]:
        """Run a client run."""
        # Pass message through ClientApp and return a message
        # return also cid which is needed to ensure results
        # from the pool are correctly assigned to each ClientProxy
        try:
            # Load app
            app: ClientApp = client_app_fn()

            # Handle task message
            out_message = app(message=message, context=context)

        except LoadClientAppError as load_ex:
            raise load_ex

        except Exception as ex:
            raise ClientAppException(str(ex)) from ex

        return cid, out_message, context


@ray.remote
class ClientAppActor(VirtualClientEngineActor):
    """A Ray Actor class that runs client runs.

    Parameters
    ----------
    on_actor_init_fn: Optional[Callable[[], None]] (default: None)
        A function to execute upon actor initialization.
    """

    def __init__(self, on_actor_init_fn: Optional[Callable[[], None]] = None) -> None:
        super().__init__()
        if on_actor_init_fn:
            on_actor_init_fn()


def pool_size_from_resources(client_resources: dict[str, Union[int, float]]) -> int:
    """Calculate number of Actors that fit in the cluster.

    For this we consider the resources available on each node and those required per
    client.
    """
    total_num_actors = 0

    # We calculate the number of actors that fit in a node per node basis. This is
    # the right way of doing it otherwise situations like the following arise: imagine
    # each client needs 3 CPUs and Ray has w nodes (one with 2 CPUs and another with 4)
    # if we don't follow a per-node estimation of actors, we'll be creating an actor
    # pool with 2 Actors. This, however, doesn't fit in the cluster since only one of
    # the nodes can fit one Actor.
    nodes = ray.nodes()
    for node in nodes:
        node_resources = node["Resources"]

        # If a node has detached, it is still in the list of nodes
        # however, its resources will be empty.
        if not node_resources:
            continue

        num_cpus = node_resources["CPU"]
        num_gpus = node_resources.get("GPU", 0)  # There might not be GPU
        num_actors = int(num_cpus / client_resources["num_cpus"])

        # If a GPU is present and client resources do require one
        if "num_gpus" in client_resources.keys() and client_resources["num_gpus"] > 0.0:
            if num_gpus:
                # If there are gpus in the cluster
                num_actors = min(
                    num_actors, int(num_gpus / client_resources["num_gpus"])
                )
            else:
                num_actors = 0
        total_num_actors += num_actors

    if total_num_actors == 0:
        log(
            WARNING,
            "The ActorPool is empty. The system (CPUs=%s, GPUs=%s) "
            "does not meet the criteria to host at least one client with resources:"
            " %s. Lowering these resources could help.",
            num_cpus,
            num_gpus,
            client_resources,
        )
        raise ValueError(
            "ActorPool is empty. Stopping Simulation. "
            "Check `num_cpus` and/or `num_gpus` passed to the simulation engine"
        )

    return total_num_actors


class VirtualClientEngineActorPool(ActorPool):
    """A pool of VirtualClientEngine Actors.

    Parameters
    ----------
    create_actor_fn : Callable[[], Type[VirtualClientEngineActor]]
        A function that returns an actor that can be added to the pool.

    client_resources : Dict[str, Union[int, float]]
        A dictionary specifying the system resources that each
        actor should have access. This will be used to calculate
        the number of actors that fit in your cluster. Supported keys
        are `num_cpus` and `num_gpus`. E.g. {`num_cpus`: 2, `num_gpus`: 0.5}
        would allocate two Actors per GPU in your system assuming you have
        enough CPUs. To understand the GPU utilization caused by `num_gpus`,
        as well as using custom resources, please consult the Ray documentation.

    actor_lists: List[VirtualClientEngineActor] (default: None)
        This argument should not be used. It's only needed for serialization purposes
        (see the `__reduce__` method). Each time it is executed, we want to retain
        the same list of actors.
    """

    def __init__(
        self,
        create_actor_fn: Callable[[], type[VirtualClientEngineActor]],
        client_resources: dict[str, Union[int, float]],
        actor_list: Optional[list[type[VirtualClientEngineActor]]] = None,
    ):
        self.client_resources = client_resources
        self.create_actor_fn = create_actor_fn

        if actor_list is None:
            # Figure out how many actors can be created given the cluster resources
            # and the resources the user indicates each VirtualClient will need
            num_actors = pool_size_from_resources(client_resources)
            actors = [create_actor_fn() for _ in range(num_actors)]
        else:
            # When __reduce__ is executed, we don't want to created
            # a new list of actors again.
            actors = actor_list

        super().__init__(actors)

        # A dict that maps cid to another dict containing: a reference to the remote job
        # and its status (i.e. whether it is ready or not)
        self._cid_to_future: dict[
            str, dict[str, Union[bool, Optional[ObjectRef[Any]]]]
        ] = {}
        self.actor_to_remove: set[str] = set()  # a set
        self.num_actors = len(actors)

        self.lock = threading.RLock()

    def __reduce__(self):  # type: ignore
        """Make this class serializable (needed due to lock)."""
        return VirtualClientEngineActorPool, (
            self.create_actor_fn,
            self.client_resources,
            self._idle_actors,  # Pass existing actors to avoid killing/re-creating
        )

    def add_actors_to_pool(self, num_actors: int) -> None:
        """Add actors to the pool.

        This expands the pool after it has been created iif new resources are added to
        your Ray cluster (e.g. you add a new node).
        """
        with self.lock:
            new_actors = [self.create_actor_fn() for _ in range(num_actors)]
            self._idle_actors.extend(new_actors)
            self.num_actors += num_actors

    def submit(self, fn: Any, value: tuple[ClientAppFn, Message, str, Context]) -> None:
        """Take an idle actor and assign it to run a client app and Message.

        Submit a job to an actor by first removing it from the list of idle actors, then
        check if this actor was flagged to be removed from the pool.
        """
        app_fn, mssg, cid, context = value
        actor = self._idle_actors.pop()
        if self._check_and_remove_actor_from_pool(actor):
            future = fn(actor, app_fn, mssg, cid, context)
            future_key = tuple(future) if isinstance(future, list) else future
            self._future_to_actor[future_key] = (self._next_task_index, actor, cid)
            self._next_task_index += 1

            # Update with future
            self._cid_to_future[cid]["future"] = future_key

    def submit_client_job(
        self, actor_fn: Any, job: tuple[ClientAppFn, Message, str, Context]
    ) -> None:
        """Submit a job while tracking client ids."""
        _, _, cid, _ = job

        # We need to put this behind a lock since .submit() involves
        # removing and adding elements from a dictionary. Which creates
        # issues in multi-threaded settings
        with self.lock:
            # Create cid to future mapping
            self._reset_cid_to_future_dict(cid)
            if self._idle_actors:
                # Submit job since there is an Actor that's available
                self.submit(actor_fn, job)
            else:
                # No actors are available, append to list of jobs to run later
                self._pending_submits.append((actor_fn, job))

    def _flag_future_as_ready(self, cid: str) -> None:
        """Flag future for VirtualClient with cid=cid as ready."""
        self._cid_to_future[cid]["ready"] = True

    def _reset_cid_to_future_dict(self, cid: str) -> None:
        """Reset cid:future mapping info."""
        if cid not in self._cid_to_future:
            self._cid_to_future[cid] = {}

        self._cid_to_future[cid]["future"] = None
        self._cid_to_future[cid]["ready"] = False

    def _is_future_ready(self, cid: str) -> bool:
        """Return status of future associated to the given client id (cid)."""
        if cid not in self._cid_to_future:
            # With the current ClientProxy<-->ActorPool interaction
            # we should never be hitting this condition.
            log(WARNING, "This shouldn't be happening")
            return False

        return self._cid_to_future[cid]["ready"]  # type: ignore

    def _fetch_future_result(self, cid: str) -> tuple[Message, Context]:
        """Fetch result and updated context for a VirtualClient from Object Store.

        The job submitted by the ClientProxy interfacing with client with cid=cid is
        ready. Here we fetch it from the object store and return.
        """
        try:
            future: ObjectRef[Any] = self._cid_to_future[cid]["future"]  # type: ignore
            res_cid, out_mssg, updated_context = ray.get(
                future
            )  # type: (str, Message, Context)
        except ray.exceptions.RayActorError as ex:
            log(ERROR, ex)
            if hasattr(ex, "actor_id"):
                # RayActorError only contains the actor_id attribute
                # if the actor won't be restarted again.
                self._flag_actor_for_removal(ex.actor_id)
            raise ex

        # Sanity check: was the result fetched generated by a client with cid=cid?
        assert res_cid == cid, log(
            ERROR, "The VirtualClient %s got result from client %s", cid, res_cid
        )

        # Reset mapping
        self._reset_cid_to_future_dict(cid)

        return out_mssg, updated_context

    def _flag_actor_for_removal(self, actor_id_hex: str) -> None:
        """Flag actor that should be removed from pool."""
        with self.lock:
            self.actor_to_remove.add(actor_id_hex)
            log(WARNING, "Actor(%s) will be remove from pool.", actor_id_hex)

    def _check_and_remove_actor_from_pool(
        self, actor: VirtualClientEngineActor
    ) -> bool:
        """Check if actor in set of those that should be removed.

        Remove the actor if so.
        """
        with self.lock:
            actor_id = (
                actor._actor_id.hex()  # type: ignore # pylint: disable=protected-access
            )

            if actor_id in self.actor_to_remove:
                # The actor should be removed
                self.actor_to_remove.remove(actor_id)
                self.num_actors -= 1
                log(WARNING, "REMOVED actor %s from pool", actor_id)
                log(WARNING, "Pool size: %s", self.num_actors)
                return False

            return True

    def _check_actor_fits_in_pool(self) -> bool:
        """Determine if available resources haven't changed.

        If true, allow the actor to be added back to the pool. Else don't allow it
        (effectively reducing the size of the pool).
        """
        num_actors_updated = pool_size_from_resources(self.client_resources)

        if num_actors_updated < self.num_actors:
            log(
                WARNING,
                "Cluster resources have changed. Number of actors in the pool should be"
                " reduced from %s down to %s. This"
                " might take several intermediate steps",
                self.num_actors,
                num_actors_updated,
            )
            # We are preventing one actor from being added back to the queue, so we just
            # decrease the number of actors by one. Eventually `self.num_actors`
            # should be equal to what `pool_size_from_resources(self.resources)` returns
            self.num_actors -= 1
            return False

        return True

    def process_unordered_future(self, timeout: Optional[float] = None) -> None:
        """Similar to parent's get_next_unordered() but without final ray.get()."""
        if not self.has_next():  # type: ignore
            raise StopIteration("No more results to get")

        # Block until one result is ready
        res, _ = ray.wait(list(self._future_to_actor), num_returns=1, timeout=timeout)

        if res:
            [future] = res
        else:
            raise TimeoutError("Timed out waiting for result")

        with self.lock:
            # Get actor that completed a job
            _, actor, cid = self._future_to_actor.pop(future, (None, None, -1))
            if actor is not None:
                # Still space in queue? (no if a node in the cluster died)
                if self._check_actor_fits_in_pool():
                    if self._check_and_remove_actor_from_pool(actor):
                        self._return_actor(actor)  # type: ignore
                    # Flag future as ready so ClientProxy with cid
                    # can break from the while loop (in `get_client_result()`)
                    # and fetch its result
                    self._flag_future_as_ready(cid)
                else:
                    # The actor doesn't fit in the pool anymore.
                    # Manually terminate the actor
                    actor.terminate.remote()

    def get_client_result(
        self, cid: str, timeout: Optional[float]
    ) -> tuple[Message, Context]:
        """Get result from VirtualClient with specific cid."""
        # Loop until all jobs submitted to the pool are completed. Break early
        # if the result for the ClientProxy calling this method is ready
        while self.has_next() and not self._is_future_ready(cid):  # type: ignore
            try:
                self.process_unordered_future(timeout=timeout)
            except StopIteration:
                # There are no pending jobs in the pool
                break

        # Fetch result belonging to the VirtualClient calling this method
        # Return both result from tasks and (potentially) updated run context
        return self._fetch_future_result(cid)


class BasicActorPool:
    """A basic actor pool."""

    def __init__(
        self,
        actor_type: type[VirtualClientEngineActor],
        client_resources: dict[str, Union[int, float]],
        actor_kwargs: dict[str, Any],
    ):
        self.client_resources = client_resources

        # Queue of idle actors
<<<<<<< HEAD
        self.pool = asyncio.Queue(maxsize=1024)
=======
        self.pool: list[VirtualClientEngineActor] = []
>>>>>>> c3f318e6
        self.num_actors = 0

        # Resolve arguments to pass during actor init
        actor_args = {} if actor_kwargs is None else actor_kwargs

        # A function that creates an actor
        self.create_actor_fn = lambda: actor_type.options(  # type: ignore
            **client_resources
        ).remote(**actor_args)

        # Figure out how many actors can be created given the cluster resources
        # and the resources the user indicates each VirtualClient will need
        self.actors_capacity = pool_size_from_resources(client_resources)
        self._future_to_actor: dict[Any, VirtualClientEngineActor] = {}

    def is_actor_available(self) -> bool:
        """Return true if there is an idle actor."""
        return len(self.pool) > 0

    def add_actors_to_pool(self, num_actors: int) -> None:
        """Add actors to the pool.

        This method may be executed also if new resources are added to your Ray cluster
        (e.g. you add a new node).
        """
        for _ in range(num_actors):
            self.pool.append(self.create_actor_fn())  # type: ignore
        self.num_actors += num_actors

    def terminate_all_actors(self) -> None:
        """Terminate actors in pool."""
        num_terminated = 0
        for actor in self.pool:
            actor.terminate.remote()  # type: ignore
            num_terminated += 1

        log(DEBUG, "Terminated %i actors", num_terminated)

    def submit(
        self, actor_fn: Any, job: tuple[ClientAppFn, Message, str, Context]
    ) -> Any:
        """On idle actor, submit job and return future."""
        # Remove idle actor from pool
        actor = self.pool.pop()
        # Submit job to actor
        app_fn, mssg, cid, context = job
        future = actor_fn(actor, app_fn, mssg, cid, context)
        # Keep track of future:actor (so we can fetch the actor upon job completion
        # and add it back to the pool)
        self._future_to_actor[future] = actor
        return future

    def add_actor_back_to_pool(self, future: Any) -> None:
        """Ad actor assigned to run future back into the pool."""
        actor = self._future_to_actor.pop(future)
        self.pool.append(actor)

    def fetch_result_and_return_actor_to_pool(
        self, future: Any
    ) -> tuple[Message, Context]:
        """Pull result given a future and add actor back to pool."""
        # Retrieve result for object store
        # Instead of doing ray.get(future) we await it
        _, out_mssg, updated_context = ray.get(future)
        # Get actor that ran job
        self.add_actor_back_to_pool(future)
        return out_mssg, updated_context<|MERGE_RESOLUTION|>--- conflicted
+++ resolved
@@ -411,11 +411,7 @@
         self.client_resources = client_resources
 
         # Queue of idle actors
-<<<<<<< HEAD
-        self.pool = asyncio.Queue(maxsize=1024)
-=======
         self.pool: list[VirtualClientEngineActor] = []
->>>>>>> c3f318e6
         self.num_actors = 0
 
         # Resolve arguments to pass during actor init
