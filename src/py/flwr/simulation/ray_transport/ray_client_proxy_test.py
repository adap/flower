--- conflicted
+++ resolved
@@ -29,12 +29,7 @@
     Context,
     Message,
     MessageTypeLegacy,
-<<<<<<< HEAD
-    RecordSet,
-=======
-    Metadata,
     RecordDict,
->>>>>>> 78fa6399
     Scalar,
 )
 from flwr.common.constant import NUM_PARTITIONS_KEY, PARTITION_ID_KEY
@@ -218,24 +213,10 @@
     run_id = 0
     for node_id in node_ids:
         message = Message(
-<<<<<<< HEAD
-            content=recordset,
+            content=recorddict,
             dst_node_id=node_id,
             message_type=MessageTypeLegacy.GET_PROPERTIES,
             group_id=str(0),
-=======
-            content=recorddict,
-            metadata=Metadata(
-                run_id=run_id,
-                message_id="",
-                group_id=str(0),
-                src_node_id=0,
-                dst_node_id=node_id,
-                reply_to_message="",
-                ttl=DEFAULT_TTL,
-                message_type=MessageTypeLegacy.GET_PROPERTIES,
-            ),
->>>>>>> 78fa6399
         )
         message.metadata.__dict__["_run_id"] = run_id
         # register and retrieve context
