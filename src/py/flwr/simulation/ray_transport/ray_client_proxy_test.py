--- conflicted
+++ resolved
@@ -22,20 +22,14 @@
 import ray
 
 from flwr.client import Client, NumPyClient
-<<<<<<< HEAD
-from flwr.common import Code, ConfigsRecord, GetPropertiesRes, RecordSet, Status
-from flwr.common.context import Context
-=======
 from flwr.client.clientapp import ClientApp
-from flwr.common import Config, Context, Message, Metadata, RecordSet, Scalar
-from flwr.common.configsrecord import ConfigsRecord
+from flwr.common import Config, Context, Message, Metadata, RecordSet, Scalar, ConfigsRecord
 from flwr.common.constant import MESSAGE_TYPE_GET_PROPERTIES
 from flwr.common.recordset_compat import (
     getpropertiesins_to_recordset,
     recordset_to_getpropertiesres,
 )
 from flwr.common.recordset_compat_test import _get_valid_getpropertiesins
->>>>>>> 1884222d
 from flwr.simulation.ray_transport.ray_actor import (
     ClientAppActor,
     VirtualClientEngineActor,
