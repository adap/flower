# Copyright 2023 Flower Labs GmbH. All Rights Reserved.
#
# Licensed under the Apache License, Version 2.0 (the "License");
# you may not use this file except in compliance with the License.
# You may obtain a copy of the License at
#
#     http://www.apache.org/licenses/LICENSE-2.0
#
# Unless required by applicable law or agreed to in writing, software
# distributed under the License is distributed on an "AS IS" BASIS,
# WITHOUT WARRANTIES OR CONDITIONS OF ANY KIND, either express or implied.
# See the License for the specific language governing permissions and
# limitations under the License.
# ==============================================================================
"""Flower simulation tests."""


from math import pi
from random import shuffle
from typing import Dict, List, Tuple, Type

import ray

from flwr.client import Client, NumPyClient
from flwr.client.clientapp import ClientApp
from flwr.common import Config, Context, Message, Metadata, RecordSet, Scalar
from flwr.common.configsrecord import ConfigsRecord
from flwr.common.constant import MESSAGE_TYPE_GET_PROPERTIES
from flwr.common.recordset_compat import (
    getpropertiesins_to_recordset,
    recordset_to_getpropertiesres,
)
from flwr.common.recordset_compat_test import _get_valid_getpropertiesins
from flwr.simulation.ray_transport.ray_actor import (
    ClientAppActor,
    VirtualClientEngineActor,
    VirtualClientEngineActorPool,
)
from flwr.simulation.ray_transport.ray_client_proxy import RayActorClientProxy


class DummyClient(NumPyClient):
    """A dummy NumPyClient for tests."""

    def __init__(self, cid: str) -> None:
        self.cid = int(cid)

    def get_properties(self, config: Config) -> Dict[str, Scalar]:
        """Return properties by doing a simple calculation."""
        result = int(self.cid) * pi

        # store something in context
        self.context.state.set_configs(
            "result", record=ConfigsRecord({"result": str(result)})
        )
        return {"result": result}


def get_dummy_client(cid: str) -> Client:
    """Return a DummyClient converted to Client type."""
    return DummyClient(cid).to_client()


def prep(
    actor_type: Type[VirtualClientEngineActor] = ClientAppActor,
) -> Tuple[List[RayActorClientProxy], VirtualClientEngineActorPool]:  # pragma: no cover
    """Prepare ClientProxies and pool for tests."""
    client_resources = {"num_cpus": 1, "num_gpus": 0.0}

    def create_actor_fn() -> Type[VirtualClientEngineActor]:
        return actor_type.options(**client_resources).remote()  # type: ignore

    # Create actor pool
    ray.init(include_dashboard=False)
    pool = VirtualClientEngineActorPool(
        create_actor_fn=create_actor_fn,
        client_resources=client_resources,
    )

    # Create 373 client proxies
    num_proxies = 373  # a prime number
    proxies = [
        RayActorClientProxy(
            client_fn=get_dummy_client,
            cid=str(cid),
            actor_pool=pool,
        )
        for cid in range(num_proxies)
    ]

    return proxies, pool


def test_cid_consistency_one_at_a_time() -> None:
    """Test that ClientProxies get the result of client job they submit.

    Submit one job and waits for completion. Then submits the next and so on
    """
    proxies, _ = prep()

    getproperties_ins = _get_valid_getpropertiesins()
    recordset = getpropertiesins_to_recordset(getproperties_ins)

    # submit jobs one at a time
    for prox in proxies:
        message = prox._wrap_recordset_in_message(  # pylint: disable=protected-access
            recordset,
            MESSAGE_TYPE_GET_PROPERTIES,
            timeout=None,
            group_id=0,
        )
        message_out = prox._submit_job(  # pylint: disable=protected-access
            message=message, timeout=None
        )

        res = recordset_to_getpropertiesres(message_out.content)

        assert int(prox.cid) * pi == res.properties["result"]

    ray.shutdown()


def test_cid_consistency_all_submit_first_run_consistency() -> None:
    """Test that ClientProxies get the result of client job they submit.

    All jobs are submitted at the same time. Then fetched one at a time. This also tests
    NodeState (at each Proxy) and RunState basic functionality.
    """
    proxies, _ = prep()
    run_id = 0

    getproperties_ins = _get_valid_getpropertiesins()
    recordset = getpropertiesins_to_recordset(getproperties_ins)

    # submit all jobs (collect later)
    shuffle(proxies)
    for prox in proxies:
        # Register state
        prox.proxy_state.register_context(run_id=run_id)
        # Retrieve state
        state = prox.proxy_state.retrieve_context(run_id=run_id)

        message = prox._wrap_recordset_in_message(  # pylint: disable=protected-access
            recordset,
            message_type=MESSAGE_TYPE_GET_PROPERTIES,
            timeout=None,
            group_id=0,
        )
        prox.actor_pool.submit_client_job(
            lambda a, a_fn, mssg, cid, state: a.run.remote(a_fn, mssg, cid, state),
            (prox.app_fn, message, prox.cid, state),
        )

    # fetch results one at a time
    shuffle(proxies)
    for prox in proxies:
        message_out, updated_context = prox.actor_pool.get_client_result(
            prox.cid, timeout=None
        )
        prox.proxy_state.update_context(run_id, context=updated_context)
        res = recordset_to_getpropertiesres(message_out.content)

        assert int(prox.cid) * pi == res.properties["result"]
        assert (
            str(int(prox.cid) * pi)
            == prox.proxy_state.retrieve_context(run_id).state.get_configs("result")[
                "result"
            ]
        )

    ray.shutdown()


def test_cid_consistency_without_proxies() -> None:
    """Test cid consistency of jobs submitted/retrieved to/from pool w/o ClientProxy."""
    proxies, pool = prep()
    num_clients = len(proxies)
    cids = [str(cid) for cid in range(num_clients)]

    getproperties_ins = _get_valid_getpropertiesins()
    recordset = getpropertiesins_to_recordset(getproperties_ins)

    def _load_app() -> ClientApp:
        return ClientApp(client_fn=get_dummy_client)

    # submit all jobs (collect later)
    shuffle(cids)
    for cid in cids:
        message = Message(
            content=recordset,
            metadata=Metadata(
                run_id=0,
                message_id="",
<<<<<<< HEAD
                group_id=str(0),
=======
                group_id="",
                src_node_id=0,
                dst_node_id=int(cid),
                reply_to_message="",
>>>>>>> da682a17
                ttl="",
                message_type=MESSAGE_TYPE_GET_PROPERTIES,
            ),
        )
        pool.submit_client_job(
            lambda a, c_fn, j_fn, cid_, state: a.run.remote(c_fn, j_fn, cid_, state),
            (_load_app, message, cid, Context(state=RecordSet())),
        )

    # fetch results one at a time
    shuffle(cids)
    for cid in cids:
        message_out, _ = pool.get_client_result(cid, timeout=None)
        res = recordset_to_getpropertiesres(message_out.content)
        assert int(cid) * pi == res.properties["result"]

    ray.shutdown()<|MERGE_RESOLUTION|>--- conflicted
+++ resolved
@@ -191,14 +191,10 @@
             metadata=Metadata(
                 run_id=0,
                 message_id="",
-<<<<<<< HEAD
                 group_id=str(0),
-=======
-                group_id="",
                 src_node_id=0,
                 dst_node_id=int(cid),
                 reply_to_message="",
->>>>>>> da682a17
                 ttl="",
                 message_type=MESSAGE_TYPE_GET_PROPERTIES,
             ),
