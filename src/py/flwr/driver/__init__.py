--- conflicted
+++ resolved
@@ -20,12 +20,8 @@
 from .grpc_driver import GrpcDriver
 
 __all__ = [
-<<<<<<< HEAD
+    "Driver",
     "DriverConfig",
-    "start_driver",
-=======
->>>>>>> f3d20048
-    "Driver",
     "GrpcDriver",
     "start_driver",
 ]