# Copyright 2020 Flower Labs GmbH. All Rights Reserved.
#
# Licensed under the Apache License, Version 2.0 (the "License");
# you may not use this file except in compliance with the License.
# You may obtain a copy of the License at
#
#     http://www.apache.org/licenses/LICENSE-2.0
#
# Unless required by applicable law or agreed to in writing, software
# distributed under the License is distributed on an "AS IS" BASIS,
# WITHOUT WARRANTIES OR CONDITIONS OF ANY KIND, either express or implied.
# See the License for the specific language governing permissions and
# limitations under the License.
# ==============================================================================
"""DriverClientProxy tests."""


import unittest
from unittest.mock import MagicMock

import numpy as np

import flwr
from flwr.common.typing import Config, GetParametersIns
from flwr.driver.driver_client_proxy import DriverClientProxy
from flwr.proto import driver_pb2, node_pb2, task_pb2
from flwr.proto.transport_pb2 import ClientMessage, Parameters, Scalar

MESSAGE_PARAMETERS = Parameters(tensors=[b"abc"], tensor_type="np")

CLIENT_PROPERTIES = {"tensor_type": Scalar(string="numpy.ndarray")}


class DriverClientProxyTestCase(unittest.TestCase):
    """Tests for DriverClientProxy."""

    def setUp(self) -> None:
        """Set up mocks for tests."""
        self.driver = MagicMock()
        self.driver.get_nodes.return_value = driver_pb2.GetNodesResponse(
            nodes=[node_pb2.Node(node_id=1, anonymous=False)]
        )

    def test_get_properties(self) -> None:
        """Test positive case."""
        # Prepare
        self.driver.push_task_ins.return_value = driver_pb2.PushTaskInsResponse(
            task_ids=["19341fd7-62e1-4eb4-beb4-9876d3acda32"]
        )
        self.driver.pull_task_res.return_value = driver_pb2.PullTaskResResponse(
            task_res_list=[
                task_pb2.TaskRes(
                    task_id="554bd3c8-8474-4b93-a7db-c7bec1bf0012",
                    group_id="",
                    run_id=0,
                    task=task_pb2.Task(
                        legacy_client_message=ClientMessage(
                            get_properties_res=ClientMessage.GetPropertiesRes(
                                properties=CLIENT_PROPERTIES
                            )
                        )
                    ),
                )
            ]
        )
        client = DriverClientProxy(
            node_id=1, driver=self.driver, anonymous=True, run_id=0
        )
        request_properties: Config = {"tensor_type": "str"}
        ins: flwr.common.GetPropertiesIns = flwr.common.GetPropertiesIns(
            config=request_properties
        )

        # Execute
        value: flwr.common.GetPropertiesRes = client.get_properties(
            ins, timeout=None, group_id=None
        )

        # Assert
        assert value.properties["tensor_type"] == "numpy.ndarray"

    def test_get_parameters(self) -> None:
        """Test positive case."""
        # Prepare
        self.driver.push_task_ins.return_value = driver_pb2.PushTaskInsResponse(
            task_ids=["19341fd7-62e1-4eb4-beb4-9876d3acda32"]
        )
        self.driver.pull_task_res.return_value = driver_pb2.PullTaskResResponse(
            task_res_list=[
                task_pb2.TaskRes(
                    task_id="554bd3c8-8474-4b93-a7db-c7bec1bf0012",
                    group_id="",
                    run_id=0,
                    task=task_pb2.Task(
                        legacy_client_message=ClientMessage(
                            get_parameters_res=ClientMessage.GetParametersRes(
                                parameters=MESSAGE_PARAMETERS,
                            )
                        )
                    ),
                )
            ]
        )
        client = DriverClientProxy(
            node_id=1, driver=self.driver, anonymous=True, run_id=0
        )
        get_parameters_ins = GetParametersIns(config={})

        # Execute
        value: flwr.common.GetParametersRes = client.get_parameters(
            ins=get_parameters_ins, timeout=None, group_id=None
        )

        # Assert
        assert value.parameters.tensors[0] == b"abc"

    def test_fit(self) -> None:
        """Test positive case."""
        # Prepare
        self.driver.push_task_ins.return_value = driver_pb2.PushTaskInsResponse(
            task_ids=["19341fd7-62e1-4eb4-beb4-9876d3acda32"]
        )
        self.driver.pull_task_res.return_value = driver_pb2.PullTaskResResponse(
            task_res_list=[
                task_pb2.TaskRes(
                    task_id="554bd3c8-8474-4b93-a7db-c7bec1bf0012",
<<<<<<< HEAD
                    workload_id=0,
                    group_id="1",
=======
                    group_id="",
                    run_id=0,
>>>>>>> 9dd52988
                    task=task_pb2.Task(
                        legacy_client_message=ClientMessage(
                            fit_res=ClientMessage.FitRes(
                                parameters=MESSAGE_PARAMETERS,
                                num_examples=10,
                            )
                        )
                    ),
                )
            ]
        )
        client = DriverClientProxy(
            node_id=1, driver=self.driver, anonymous=True, run_id=0
        )
        parameters = flwr.common.ndarrays_to_parameters([np.ones((2, 2))])
        ins: flwr.common.FitIns = flwr.common.FitIns(parameters, {})

        # Execute
        fit_res = client.fit(ins=ins, timeout=None, group_id=str(1))

        # Assert
        assert fit_res.parameters.tensor_type == "np"
        assert fit_res.parameters.tensors[0] == b"abc"
        assert fit_res.num_examples == 10

    def test_evaluate(self) -> None:
        """Test positive case."""
        # Prepare
        self.driver.push_task_ins.return_value = driver_pb2.PushTaskInsResponse(
            task_ids=["19341fd7-62e1-4eb4-beb4-9876d3acda32"]
        )
        self.driver.pull_task_res.return_value = driver_pb2.PullTaskResResponse(
            task_res_list=[
                task_pb2.TaskRes(
                    task_id="554bd3c8-8474-4b93-a7db-c7bec1bf0012",
<<<<<<< HEAD
                    workload_id=0,
                    group_id="1",
=======
                    group_id="",
                    run_id=0,
>>>>>>> 9dd52988
                    task=task_pb2.Task(
                        legacy_client_message=ClientMessage(
                            evaluate_res=ClientMessage.EvaluateRes(
                                loss=0.0, num_examples=0
                            )
                        )
                    ),
                )
            ]
        )
        client = DriverClientProxy(
            node_id=1, driver=self.driver, anonymous=True, run_id=0
        )
        parameters = flwr.common.Parameters(tensors=[], tensor_type="np")
        evaluate_ins: flwr.common.EvaluateIns = flwr.common.EvaluateIns(parameters, {})

        # Execute
        evaluate_res = client.evaluate(evaluate_ins, timeout=None, group_id=str(1))

        # Assert
        assert 0.0 == evaluate_res.loss
        assert 0 == evaluate_res.num_examples<|MERGE_RESOLUTION|>--- conflicted
+++ resolved
@@ -124,13 +124,8 @@
             task_res_list=[
                 task_pb2.TaskRes(
                     task_id="554bd3c8-8474-4b93-a7db-c7bec1bf0012",
-<<<<<<< HEAD
-                    workload_id=0,
                     group_id="1",
-=======
-                    group_id="",
                     run_id=0,
->>>>>>> 9dd52988
                     task=task_pb2.Task(
                         legacy_client_message=ClientMessage(
                             fit_res=ClientMessage.FitRes(
@@ -166,13 +161,9 @@
             task_res_list=[
                 task_pb2.TaskRes(
                     task_id="554bd3c8-8474-4b93-a7db-c7bec1bf0012",
-<<<<<<< HEAD
                     workload_id=0,
                     group_id="1",
-=======
-                    group_id="",
                     run_id=0,
->>>>>>> 9dd52988
                     task=task_pb2.Task(
                         legacy_client_message=ClientMessage(
                             evaluate_res=ClientMessage.EvaluateRes(
