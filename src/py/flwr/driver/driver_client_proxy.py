--- conflicted
+++ resolved
@@ -123,13 +123,8 @@
     ) -> transport_pb2.ClientMessage:
         task_ins = task_pb2.TaskIns(
             task_id="",
-<<<<<<< HEAD
-            workload_id=self.workload_id,
             group_id=group_id if group_id else "",
-=======
-            group_id="",
             run_id=self.run_id,
->>>>>>> 9dd52988
             task=task_pb2.Task(
                 producer=node_pb2.Node(
                     node_id=0,
