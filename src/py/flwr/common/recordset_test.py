# Copyright 2024 Flower Labs GmbH. All Rights Reserved.
#
# Licensed under the Apache License, Version 2.0 (the "License");
# you may not use this file except in compliance with the License.
# You may obtain a copy of the License at
#
#     http://www.apache.org/licenses/LICENSE-2.0
#
# Unless required by applicable law or agreed to in writing, software
# distributed under the License is distributed on an "AS IS" BASIS,
# WITHOUT WARRANTIES OR CONDITIONS OF ANY KIND, either express or implied.
# See the License for the specific language governing permissions and
# limitations under the License.
# ==============================================================================
"""RecordSet tests."""


from typing import Callable, Dict, List, OrderedDict, Type, Union

import numpy as np
import pytest

from .configsrecord import ConfigsRecord
from .metricsrecord import MetricsRecord
from .parameter import ndarrays_to_parameters, parameters_to_ndarrays
from .parametersrecord import Array, ParametersRecord
from .recordset_utils import (
    parameters_to_parametersrecord,
    parametersrecord_to_parameters,
)
<<<<<<< HEAD
from .typing import ConfigsScalar, ConfigsScalarList, NDArray, NDArrays, Parameters
=======
from .typing import MetricsRecordValues, NDArray, NDArrays, Parameters
>>>>>>> 12ed9204


def get_ndarrays() -> NDArrays:
    """Return list of NumPy arrays."""
    arr1 = np.array([[1.0, 2.0], [3.0, 4], [5.0, 6.0]])
    arr2 = np.eye(2, 7, 3)

    return [arr1, arr2]


def ndarray_to_array(ndarray: NDArray) -> Array:
    """Represent NumPy ndarray as Array."""
    return Array(
        data=ndarray.tobytes(),
        dtype=str(ndarray.dtype),
        stype="numpy.ndarray.tobytes",
        shape=list(ndarray.shape),
    )


def test_ndarray_to_array() -> None:
    """Test creation of Array object from NumPy ndarray."""
    shape = (2, 7, 9)
    arr = np.eye(*shape)

    array = ndarray_to_array(arr)

    arr_ = np.frombuffer(buffer=array.data, dtype=array.dtype).reshape(array.shape)

    assert np.array_equal(arr, arr_)


def test_parameters_to_array_and_back() -> None:
    """Test conversion between legacy Parameters and Array."""
    ndarrays = get_ndarrays()

    # Array represents a single array, unlike Paramters, which represent a
    # list of arrays
    ndarray = ndarrays[0]

    parameters = ndarrays_to_parameters([ndarray])

    array = Array(
        data=parameters.tensors[0], dtype="", stype=parameters.tensor_type, shape=[]
    )

    parameters = Parameters(tensors=[array.data], tensor_type=array.stype)

    ndarray_ = parameters_to_ndarrays(parameters=parameters)[0]

    assert np.array_equal(ndarray, ndarray_)


def test_parameters_to_parametersrecord_and_back() -> None:
    """Test conversion between legacy Parameters and ParametersRecords."""
    ndarrays = get_ndarrays()

    parameters = ndarrays_to_parameters(ndarrays)

    params_record = parameters_to_parametersrecord(parameters=parameters)

    parameters_ = parametersrecord_to_parameters(params_record)

    ndarrays_ = parameters_to_ndarrays(parameters=parameters_)

    for arr, arr_ in zip(ndarrays, ndarrays_):
        assert np.array_equal(arr, arr_)


def test_set_parameters_while_keeping_intputs() -> None:
    """Tests keep_input functionality in ParametersRecord."""
    # Adding parameters to a record that doesn't erase entries in the input `array_dict`
    p_record = ParametersRecord(keep_input=True)
    array_dict = OrderedDict(
        {str(i): ndarray_to_array(ndarray) for i, ndarray in enumerate(get_ndarrays())}
    )
    p_record.set_parameters(array_dict)

    # Creating a second parametersrecord passing the same `array_dict` (not erased)
    p_record_2 = ParametersRecord(array_dict)
    assert p_record.data == p_record_2.data

    # Now it should be empty (the second ParametersRecord wasn't flagged to keep it)
    assert len(array_dict) == 0


def test_set_parameters_with_correct_types() -> None:
    """Test adding dictionary of Arrays to ParametersRecord."""
    p_record = ParametersRecord()
    array_dict = OrderedDict(
        {str(i): ndarray_to_array(ndarray) for i, ndarray in enumerate(get_ndarrays())}
    )
    p_record.set_parameters(array_dict)


@pytest.mark.parametrize(
    "key_type, value_fn",
    [
        (str, lambda x: x),  # correct key, incorrect value
        (str, lambda x: x.tolist()),  # correct key, incorrect value
        (int, ndarray_to_array),  # incorrect key, correct value
        (int, lambda x: x),  # incorrect key, incorrect value
        (int, lambda x: x.tolist()),  # incorrect key, incorrect value
    ],
)
def test_set_parameters_with_incorrect_types(
    key_type: Type[Union[int, str]],
    value_fn: Callable[[NDArray], Union[NDArray, List[float]]],
) -> None:
    """Test adding dictionary of unsupported types to ParametersRecord."""
    p_record = ParametersRecord()

    array_dict = {
        key_type(i): value_fn(ndarray) for i, ndarray in enumerate(get_ndarrays())
    }

    with pytest.raises(TypeError):
        p_record.set_parameters(array_dict)  # type: ignore


@pytest.mark.parametrize(
    "key_type, value_fn",
    [
        (str, lambda x: int(x.flatten()[0])),  # str: int
        (str, lambda x: float(x.flatten()[0])),  # str: float
        (str, lambda x: x.flatten().astype("int").tolist()),  # str: List[int]
        (str, lambda x: x.flatten().astype("float").tolist()),  # str: List[float]
    ],
)
def test_set_metrics_to_metricsrecord_with_correct_types(
    key_type: Type[str],
    value_fn: Callable[[NDArray], MetricsRecordValues],
) -> None:
    """Test adding metrics of various types to a MetricsRecord."""
    m_record = MetricsRecord()

    labels = [1, 2.0]
    arrays = get_ndarrays()

    my_metrics = OrderedDict(
        {key_type(label): value_fn(arr) for label, arr in zip(labels, arrays)}
    )

    # Add metric
    m_record.set_metrics(my_metrics)

    # Check metrics are actually added
    assert list(my_metrics.keys()) == list(m_record.data.keys())


@pytest.mark.parametrize(
    "key_type, value_fn",
    [
        (str, lambda x: str(x.flatten()[0])),  # str: str  (supported: unsupported)
        (
            str,
            lambda x: x.flatten().astype("str").tolist(),
        ),  # str: List[str] (supported: unsupported)
        (str, lambda x: x),  # str: NDArray (supported: unsupported)
        (
            str,
            lambda x: {str(v): v for v in x.flatten()},
        ),  # str: dict[str: float] (supported: unsupported)
        (
            str,
            lambda x: [{str(v): v for v in x.flatten()}],
        ),  # str: List[dict[str: float]] (supported: unsupported)
        (
            int,
            lambda x: x.flatten().tolist(),
        ),  # int: List[str] (unsupported: supported)
        (
            float,
            lambda x: x.flatten().tolist(),
        ),  # float: List[int] (unsupported: supported)
    ],
)
def test_set_metrics_to_metricsrecord_with_incorrect_types(
    key_type: Type[Union[str, int, float]],
    value_fn: Callable[[NDArray], Union[NDArray, Dict[str, NDArray], List[float]]],
) -> None:
    """Test adding metrics of various unsupported types to a MetricsRecord."""
    m_record = MetricsRecord()

    labels = [1, 2.0]
    arrays = get_ndarrays()

    my_metrics = OrderedDict(
        {key_type(label): value_fn(arr) for label, arr in zip(labels, arrays)}
    )

    with pytest.raises(TypeError):
        m_record.set_metrics(my_metrics)  # type: ignore


@pytest.mark.parametrize(
<<<<<<< HEAD
    "key_type, value_fn",
    [
        (str, lambda x: str(x.flatten()[0])),  # str: str
        (str, lambda x: int(x.flatten()[0])),  # str: int
        (str, lambda x: float(x.flatten()[0])),  # str: float
        (str, lambda x: x.flatten().astype("int").tolist()),  # str: List[int]
        (str, lambda x: x.flatten().astype("float").tolist()),  # str: List[float]
    ],
)
def test_set_configs_to_configsrecord_with_correct_types(
    key_type: Type[str],
    value_fn: Callable[[NDArray], Union[ConfigsScalar, ConfigsScalarList]],
) -> None:
    """Test adding configs of various types to a ConfigsRecord."""
    labels = [1, 2.0]
    arrays = get_ndarrays()

    my_configs = OrderedDict(
        {key_type(label): value_fn(arr) for label, arr in zip(labels, arrays)}
    )

    _ = ConfigsRecord(my_configs)


@pytest.mark.parametrize(
    "key_type, value_fn",
    [
        (str, lambda x: x),  # str: NDArray (supported: unsupported)
        (
            str,
            lambda x: {str(v): v for v in x.flatten()},
        ),  # str: dict[str: float] (supported: unsupported)
        (
            str,
            lambda x: [{str(v): v for v in x.flatten()}],
        ),  # str: List[dict[str: float]] (supported: unsupported)
        (
            int,
            lambda x: x.flatten().tolist(),
        ),  # int: List[str] (unsupported: supported)
        (
            float,
            lambda x: x.flatten().tolist(),
        ),  # float: List[int] (unsupported: supported)
    ],
)
def test_set_configs_to_configsrecord_with_incorrect_types(
    key_type: Type[Union[str, int, float]],
    value_fn: Callable[[NDArray], Union[NDArray, Dict[str, NDArray], List[float]]],
) -> None:
    """Test adding configs of various unsupported types to a ConfigsRecord."""
    m_record = ConfigsRecord()

    labels = [1, 2.0]
    arrays = get_ndarrays()

    my_metrics = OrderedDict(
        {key_type(label): value_fn(arr) for label, arr in zip(labels, arrays)}
    )

    with pytest.raises(TypeError):
        m_record.set_configs(my_metrics)  # type: ignore
=======
    "keep_input",
    [
        (True),
        (False),
    ],
)
def test_set_metrics_to_metricsrecord_with_and_without_keeping_input(
    keep_input: bool,
) -> None:
    """Test keep_input functionality for MetricsRecord."""
    m_record = MetricsRecord(keep_input=keep_input)

    # constructing a valid input
    labels = [1, 2.0]
    arrays = get_ndarrays()
    my_metrics = OrderedDict(
        {str(label): arr.flatten().tolist() for label, arr in zip(labels, arrays)}
    )

    my_metrics_copy = my_metrics.copy()

    # Add metric
    m_record.set_metrics(my_metrics)

    # Check metrics are actually added
    # Check that input dict has been emptied when enabled such behaviour
    if keep_input:
        assert my_metrics == m_record.data
    else:
        assert my_metrics_copy == m_record.data
        assert len(my_metrics) == 0
>>>>>>> 12ed9204
<|MERGE_RESOLUTION|>--- conflicted
+++ resolved
@@ -28,11 +28,13 @@
     parameters_to_parametersrecord,
     parametersrecord_to_parameters,
 )
-<<<<<<< HEAD
-from .typing import ConfigsScalar, ConfigsScalarList, NDArray, NDArrays, Parameters
-=======
-from .typing import MetricsRecordValues, NDArray, NDArrays, Parameters
->>>>>>> 12ed9204
+from .typing import (
+    ConfigsRecordValues,
+    MetricsRecordValues,
+    NDArray,
+    NDArrays,
+    Parameters,
+)
 
 
 def get_ndarrays() -> NDArrays:
@@ -229,70 +231,6 @@
 
 
 @pytest.mark.parametrize(
-<<<<<<< HEAD
-    "key_type, value_fn",
-    [
-        (str, lambda x: str(x.flatten()[0])),  # str: str
-        (str, lambda x: int(x.flatten()[0])),  # str: int
-        (str, lambda x: float(x.flatten()[0])),  # str: float
-        (str, lambda x: x.flatten().astype("int").tolist()),  # str: List[int]
-        (str, lambda x: x.flatten().astype("float").tolist()),  # str: List[float]
-    ],
-)
-def test_set_configs_to_configsrecord_with_correct_types(
-    key_type: Type[str],
-    value_fn: Callable[[NDArray], Union[ConfigsScalar, ConfigsScalarList]],
-) -> None:
-    """Test adding configs of various types to a ConfigsRecord."""
-    labels = [1, 2.0]
-    arrays = get_ndarrays()
-
-    my_configs = OrderedDict(
-        {key_type(label): value_fn(arr) for label, arr in zip(labels, arrays)}
-    )
-
-    _ = ConfigsRecord(my_configs)
-
-
-@pytest.mark.parametrize(
-    "key_type, value_fn",
-    [
-        (str, lambda x: x),  # str: NDArray (supported: unsupported)
-        (
-            str,
-            lambda x: {str(v): v for v in x.flatten()},
-        ),  # str: dict[str: float] (supported: unsupported)
-        (
-            str,
-            lambda x: [{str(v): v for v in x.flatten()}],
-        ),  # str: List[dict[str: float]] (supported: unsupported)
-        (
-            int,
-            lambda x: x.flatten().tolist(),
-        ),  # int: List[str] (unsupported: supported)
-        (
-            float,
-            lambda x: x.flatten().tolist(),
-        ),  # float: List[int] (unsupported: supported)
-    ],
-)
-def test_set_configs_to_configsrecord_with_incorrect_types(
-    key_type: Type[Union[str, int, float]],
-    value_fn: Callable[[NDArray], Union[NDArray, Dict[str, NDArray], List[float]]],
-) -> None:
-    """Test adding configs of various unsupported types to a ConfigsRecord."""
-    m_record = ConfigsRecord()
-
-    labels = [1, 2.0]
-    arrays = get_ndarrays()
-
-    my_metrics = OrderedDict(
-        {key_type(label): value_fn(arr) for label, arr in zip(labels, arrays)}
-    )
-
-    with pytest.raises(TypeError):
-        m_record.set_configs(my_metrics)  # type: ignore
-=======
     "keep_input",
     [
         (True),
@@ -324,4 +262,73 @@
     else:
         assert my_metrics_copy == m_record.data
         assert len(my_metrics) == 0
->>>>>>> 12ed9204
+
+
+@pytest.mark.parametrize(
+    "key_type, value_fn",
+    [
+        (str, lambda x: str(x.flatten()[0])),  # str: str
+        (str, lambda x: int(x.flatten()[0])),  # str: int
+        (str, lambda x: float(x.flatten()[0])),  # str: float
+        (str, lambda x: x.flatten().tobytes()),  # str: bytes
+        (str, lambda x: x.flatten().astype("int").tolist()),  # str: List[int]
+        (str, lambda x: x.flatten().astype("float").tolist()),  # str: List[float]
+        (str, lambda x: [x.flatten().tobytes()]),  # str: List[bytes]
+    ],
+)
+def test_set_configs_to_configsrecord_with_correct_types(
+    key_type: Type[str],
+    value_fn: Callable[[NDArray], ConfigsRecordValues],
+) -> None:
+    """Test adding configs of various types to a ConfigsRecord."""
+    labels = [1, 2.0]
+    arrays = get_ndarrays()
+
+    my_configs = OrderedDict(
+        {key_type(label): value_fn(arr) for label, arr in zip(labels, arrays)}
+    )
+
+    c_record = ConfigsRecord(my_configs)
+
+    # check values are actually there
+    assert c_record.data == my_configs
+
+
+@pytest.mark.parametrize(
+    "key_type, value_fn",
+    [
+        (str, lambda x: x),  # str: NDArray (supported: unsupported)
+        (
+            str,
+            lambda x: {str(v): v for v in x.flatten()},
+        ),  # str: dict[str: float] (supported: unsupported)
+        (
+            str,
+            lambda x: [{str(v): v for v in x.flatten()}],
+        ),  # str: List[dict[str: float]] (supported: unsupported)
+        (
+            int,
+            lambda x: x.flatten().tolist(),
+        ),  # int: List[str] (unsupported: supported)
+        (
+            float,
+            lambda x: x.flatten().tolist(),
+        ),  # float: List[int] (unsupported: supported)
+    ],
+)
+def test_set_configs_to_configsrecord_with_incorrect_types(
+    key_type: Type[Union[str, int, float]],
+    value_fn: Callable[[NDArray], Union[NDArray, Dict[str, NDArray], List[float]]],
+) -> None:
+    """Test adding configs of various unsupported types to a ConfigsRecord."""
+    m_record = ConfigsRecord()
+
+    labels = [1, 2.0]
+    arrays = get_ndarrays()
+
+    my_metrics = OrderedDict(
+        {key_type(label): value_fn(arr) for label, arr in zip(labels, arrays)}
+    )
+
+    with pytest.raises(TypeError):
+        m_record.set_configs(my_metrics)  # type: ignore