# Copyright 2024 Flower Labs GmbH. All Rights Reserved.
#
# Licensed under the Apache License, Version 2.0 (the "License");
# you may not use this file except in compliance with the License.
# You may obtain a copy of the License at
#
#     http://www.apache.org/licenses/LICENSE-2.0
#
# Unless required by applicable law or agreed to in writing, software
# distributed under the License is distributed on an "AS IS" BASIS,
# WITHOUT WARRANTIES OR CONDITIONS OF ANY KIND, either express or implied.
# See the License for the specific language governing permissions and
# limitations under the License.
# ==============================================================================
"""Provide functions for managing global Flower config."""

import os
from pathlib import Path
from typing import Any, Dict, List, Optional, Tuple, Union, cast, get_args

import tomli

from flwr.cli.config_utils import validate_fields
from flwr.common.constant import APP_DIR, FAB_CONFIG_FILE, FLWR_HOME
<<<<<<< HEAD
=======
from flwr.common.typing import Run, UserConfig, UserConfigValue
>>>>>>> d24ebe5c


def get_flwr_dir(provided_path: Optional[str] = None) -> Path:
    """Return the Flower home directory based on env variables."""
    if provided_path is None or not Path(provided_path).is_dir():
        return Path(
            os.getenv(
                FLWR_HOME,
                Path(f"{os.getenv('XDG_DATA_HOME', os.getenv('HOME'))}") / ".flwr",
            )
        )
    return Path(provided_path).absolute()


def get_project_dir(
    fab_id: str, fab_version: str, flwr_dir: Optional[Union[str, Path]] = None
) -> Path:
    """Return the project directory based on the given fab_id and fab_version."""
    # Check the fab_id
    if fab_id.count("/") != 1:
        raise ValueError(
            f"Invalid FAB ID: {fab_id}",
        )
    publisher, project_name = fab_id.split("/")
    if flwr_dir is None:
        flwr_dir = get_flwr_dir()
    return Path(flwr_dir) / APP_DIR / publisher / project_name / fab_version


def get_project_config(project_dir: Union[str, Path]) -> Dict[str, Any]:
    """Return pyproject.toml in the given project directory."""
    # Load pyproject.toml file
    toml_path = Path(project_dir) / FAB_CONFIG_FILE
    if not toml_path.is_file():
        raise FileNotFoundError(
            f"Cannot find {FAB_CONFIG_FILE} in {project_dir}",
        )
    with toml_path.open(encoding="utf-8") as toml_file:
        config = tomli.loads(toml_file.read())

    # Validate pyproject.toml fields
    is_valid, errors, _ = validate_fields(config)
    if not is_valid:
        error_msg = "\n".join([f"  - {error}" for error in errors])
        raise ValueError(
            f"Invalid {FAB_CONFIG_FILE}:\n{error_msg}",
        )

    return config


<<<<<<< HEAD
def fuse_dicts(
    main_dict: Dict[str, str], override_dict: Dict[str, str]
) -> Dict[str, str]:
    """Merge a config with the overrides.

    Remove the nesting by adding the nested keys as prefixes separated by dots,
    and fuse it with the override dict.
    """
=======
def _fuse_dicts(
    main_dict: UserConfig,
    override_dict: UserConfig,
) -> UserConfig:
>>>>>>> d24ebe5c
    fused_dict = main_dict.copy()

    for key, value in override_dict.items():
        if key in main_dict:
            fused_dict[key] = value

    return fused_dict


def get_fused_config_from_dir(
    project_dir: Path, override_config: UserConfig
) -> UserConfig:
    """Merge the overrides from a given dict with the config from a Flower App."""
    default_config = get_project_config(project_dir)["tool"]["flwr"]["app"].get(
        "config", {}
    )
    flat_default_config = flatten_dict(default_config)

<<<<<<< HEAD
    return fuse_dicts(flat_default_config, override_config)
=======
    return _fuse_dicts(flat_default_config, override_config)


def get_fused_config(run: Run, flwr_dir: Optional[Path]) -> UserConfig:
    """Merge the overrides from a `Run` with the config from a FAB.

    Get the config using the fab_id and the fab_version, remove the nesting by adding
    the nested keys as prefixes separated by dots, and fuse it with the override dict.
    """
    if not run.fab_id or not run.fab_version:
        return {}

    project_dir = get_project_dir(run.fab_id, run.fab_version, flwr_dir)

    return get_fused_config_from_dir(project_dir, run.override_config)
>>>>>>> d24ebe5c


def flatten_dict(raw_dict: Dict[str, Any], parent_key: str = "") -> UserConfig:
    """Flatten dict by joining nested keys with a given separator."""
    items: List[Tuple[str, UserConfigValue]] = []
    separator: str = "."
    for k, v in raw_dict.items():
        new_key = f"{parent_key}{separator}{k}" if parent_key else k
        if isinstance(v, dict):
            items.extend(flatten_dict(v, parent_key=new_key).items())
        elif isinstance(v, get_args(UserConfigValue)):
            items.append((new_key, cast(UserConfigValue, v)))
        else:
            raise ValueError(
                f"The value for key {k} needs to be of type `int`, `float`, "
                "`bool, `str`, or  a `dict` of those.",
            )
    return dict(items)


def parse_config_args(
    config: Optional[List[str]],
    separator: str = ",",
) -> UserConfig:
    """Parse separator separated list of key-value pairs separated by '='."""
    overrides: UserConfig = {}

    if config is None:
        return overrides

    for config_line in config:
        if config_line:
            overrides_list = config_line.split(separator)
            if (
                len(overrides_list) == 1
                and "=" not in overrides_list
                and overrides_list[0].endswith(".toml")
            ):
                with Path(overrides_list[0]).open("rb") as config_file:
                    overrides = flatten_dict(tomli.load(config_file))
            else:
                toml_str = "\n".join(overrides_list)
                overrides.update(tomli.loads(toml_str))

    return overrides<|MERGE_RESOLUTION|>--- conflicted
+++ resolved
@@ -22,10 +22,7 @@
 
 from flwr.cli.config_utils import validate_fields
 from flwr.common.constant import APP_DIR, FAB_CONFIG_FILE, FLWR_HOME
-<<<<<<< HEAD
-=======
 from flwr.common.typing import Run, UserConfig, UserConfigValue
->>>>>>> d24ebe5c
 
 
 def get_flwr_dir(provided_path: Optional[str] = None) -> Path:
@@ -77,21 +74,15 @@
     return config
 
 
-<<<<<<< HEAD
 def fuse_dicts(
-    main_dict: Dict[str, str], override_dict: Dict[str, str]
-) -> Dict[str, str]:
+    main_dict: UserConfig,
+    override_dict: UserConfig,
+) -> UserConfig:
     """Merge a config with the overrides.
 
     Remove the nesting by adding the nested keys as prefixes separated by dots,
     and fuse it with the override dict.
     """
-=======
-def _fuse_dicts(
-    main_dict: UserConfig,
-    override_dict: UserConfig,
-) -> UserConfig:
->>>>>>> d24ebe5c
     fused_dict = main_dict.copy()
 
     for key, value in override_dict.items():
@@ -110,25 +101,7 @@
     )
     flat_default_config = flatten_dict(default_config)
 
-<<<<<<< HEAD
     return fuse_dicts(flat_default_config, override_config)
-=======
-    return _fuse_dicts(flat_default_config, override_config)
-
-
-def get_fused_config(run: Run, flwr_dir: Optional[Path]) -> UserConfig:
-    """Merge the overrides from a `Run` with the config from a FAB.
-
-    Get the config using the fab_id and the fab_version, remove the nesting by adding
-    the nested keys as prefixes separated by dots, and fuse it with the override dict.
-    """
-    if not run.fab_id or not run.fab_version:
-        return {}
-
-    project_dir = get_project_dir(run.fab_id, run.fab_version, flwr_dir)
-
-    return get_fused_config_from_dir(project_dir, run.override_config)
->>>>>>> d24ebe5c
 
 
 def flatten_dict(raw_dict: Dict[str, Any], parent_key: str = "") -> UserConfig:
