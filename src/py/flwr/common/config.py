# Copyright 2024 Flower Labs GmbH. All Rights Reserved.
#
# Licensed under the Apache License, Version 2.0 (the "License");
# you may not use this file except in compliance with the License.
# You may obtain a copy of the License at
#
#     http://www.apache.org/licenses/LICENSE-2.0
#
# Unless required by applicable law or agreed to in writing, software
# distributed under the License is distributed on an "AS IS" BASIS,
# WITHOUT WARRANTIES OR CONDITIONS OF ANY KIND, either express or implied.
# See the License for the specific language governing permissions and
# limitations under the License.
# ==============================================================================
"""Provide functions for managing global Flower config."""

import os
from logging import WARNING
from pathlib import Path
from typing import Any, Dict, List, Optional, Tuple, Union

import tomli

from flwr.cli.config_utils import validate_fields
from flwr.common import log
from flwr.common.constant import APP_DIR, FAB_CONFIG_FILE, FLWR_HOME
from flwr.common.typing import Run


def get_flwr_dir(provided_path: Optional[str] = None) -> Path:
    """Return the Flower home directory based on env variables."""
    if provided_path is None or not Path(provided_path).is_dir():
        return Path(
            os.getenv(
                FLWR_HOME,
                Path(f"{os.getenv('XDG_DATA_HOME', os.getenv('HOME'))}") / ".flwr",
            )
        )
    return Path(provided_path).absolute()


def get_project_dir(
    fab_id: str, fab_version: str, flwr_dir: Optional[Union[str, Path]] = None
) -> Path:
    """Return the project directory based on the given fab_id and fab_version."""
    # Check the fab_id
    if fab_id.count("/") != 1:
        raise ValueError(
            f"Invalid FAB ID: {fab_id}",
        )
    publisher, project_name = fab_id.split("/")
    if flwr_dir is None:
        flwr_dir = get_flwr_dir()
    return Path(flwr_dir) / APP_DIR / publisher / project_name / fab_version


def get_project_config(project_dir: Union[str, Path]) -> Dict[str, Any]:
    """Return pyproject.toml in the given project directory."""
    # Load pyproject.toml file
    toml_path = Path(project_dir) / FAB_CONFIG_FILE
    if not toml_path.is_file():
        raise FileNotFoundError(
            f"Cannot find {FAB_CONFIG_FILE} in {project_dir}",
        )
    with toml_path.open(encoding="utf-8") as toml_file:
        config = tomli.loads(toml_file.read())

    # Validate pyproject.toml fields
    is_valid, errors, _ = validate_fields(config)
    if not is_valid:
        error_msg = "\n".join([f"  - {error}" for error in errors])
        raise ValueError(
            f"Invalid {FAB_CONFIG_FILE}:\n{error_msg}",
        )

    return config


<<<<<<< HEAD
def get_fused_config(run: Run, flwr_dir: Optional[Path]) -> Dict[str, str]:
    """Get the config using the fab_id and the fab_version, remove the nesting by adding
    the nested keys as prefixes separated by dots, and fuse it with the override
    dict."""
    if not run.fab_id or not run.fab_version:
        return {}

    default_config = flatten_dict(
        get_project_config(get_project_dir(run.fab_id, run.fab_version, flwr_dir))[
            "flower"
        ]["config"]
    )
    final_config = default_config.copy()

    for key, value in run.override_config.items():
        if key in default_config:
            final_config[key] = value
        else:
            if key[0] == "+":
                final_config[key[1:]] = value
            else:
                log(
                    WARNING,
                    "The following override key: '%s' doesn't exist in the "
                    "original config and thus it will be ignored, if this wasn't "
                    "and mistake and you want to add a new key to the config, "
                    "you must prepend the key with '+'. For example: "
                    "`flwr run --config +newkey=1` will add a new key "
                    "named 'newkey' to the config.",
                    key,
                )

    return final_config
=======
def _fuse_dicts(
    main_dict: Dict[str, str], override_dict: Dict[str, str]
) -> Dict[str, str]:
    fused_dict = main_dict.copy()

    for key, value in override_dict.items():
        if key in main_dict:
            fused_dict[key] = value

    return fused_dict


def get_fused_config(run: Run, flwr_dir: Optional[Path]) -> Dict[str, str]:
    """Merge the overrides from a `Run` with the config from a FAB.

    Get the config using the fab_id and the fab_version, remove the nesting by adding
    the nested keys as prefixes separated by dots, and fuse it with the override dict.
    """
    if not run.fab_id or not run.fab_version:
        return {}

    project_dir = get_project_dir(run.fab_id, run.fab_version, flwr_dir)

    default_config = get_project_config(project_dir)["flower"].get("config", {})
    flat_default_config = flatten_dict(default_config)

    return _fuse_dicts(flat_default_config, run.override_config)
>>>>>>> d1848e7b


def flatten_dict(raw_dict: Dict[str, Any], parent_key: str = "") -> Dict[str, str]:
    """Flatten dict by joining nested keys with a given separator."""
    items: List[Tuple[str, str]] = []
    separator: str = "."
    for k, v in raw_dict.items():
        new_key = f"{parent_key}{separator}{k}" if parent_key else k
        if isinstance(v, dict):
            items.extend(flatten_dict(v, parent_key=new_key).items())
        elif isinstance(v, str):
            items.append((new_key, v))
        else:
            raise ValueError(
                f"The value for key {k} needs to be a `str` or a `dict`.",
            )
    return dict(items)


def parse_config_args(
    config_overrides: Optional[str],
    separator: str = ",",
) -> Dict[str, str]:
    """Parse separator separated list of key-value pairs separated by '='."""
    overrides: Dict[str, str] = {}

    if config_overrides is None:
        return overrides

    overrides_list = config_overrides.split(separator)
    if (
        len(overrides_list) == 1
        and "=" not in overrides_list
        and overrides_list[0].endswith(".toml")
    ):
        with Path(overrides_list[0]).open("rb") as config_file:
            overrides = flatten_dict(tomli.load(config_file))
    else:
        for kv_pair in overrides_list:
            key, value = kv_pair.split("=")
            overrides[key] = value

    return overrides<|MERGE_RESOLUTION|>--- conflicted
+++ resolved
@@ -15,14 +15,12 @@
 """Provide functions for managing global Flower config."""
 
 import os
-from logging import WARNING
 from pathlib import Path
 from typing import Any, Dict, List, Optional, Tuple, Union
 
 import tomli
 
 from flwr.cli.config_utils import validate_fields
-from flwr.common import log
 from flwr.common.constant import APP_DIR, FAB_CONFIG_FILE, FLWR_HOME
 from flwr.common.typing import Run
 
@@ -76,41 +74,6 @@
     return config
 
 
-<<<<<<< HEAD
-def get_fused_config(run: Run, flwr_dir: Optional[Path]) -> Dict[str, str]:
-    """Get the config using the fab_id and the fab_version, remove the nesting by adding
-    the nested keys as prefixes separated by dots, and fuse it with the override
-    dict."""
-    if not run.fab_id or not run.fab_version:
-        return {}
-
-    default_config = flatten_dict(
-        get_project_config(get_project_dir(run.fab_id, run.fab_version, flwr_dir))[
-            "flower"
-        ]["config"]
-    )
-    final_config = default_config.copy()
-
-    for key, value in run.override_config.items():
-        if key in default_config:
-            final_config[key] = value
-        else:
-            if key[0] == "+":
-                final_config[key[1:]] = value
-            else:
-                log(
-                    WARNING,
-                    "The following override key: '%s' doesn't exist in the "
-                    "original config and thus it will be ignored, if this wasn't "
-                    "and mistake and you want to add a new key to the config, "
-                    "you must prepend the key with '+'. For example: "
-                    "`flwr run --config +newkey=1` will add a new key "
-                    "named 'newkey' to the config.",
-                    key,
-                )
-
-    return final_config
-=======
 def _fuse_dicts(
     main_dict: Dict[str, str], override_dict: Dict[str, str]
 ) -> Dict[str, str]:
@@ -138,7 +101,6 @@
     flat_default_config = flatten_dict(default_config)
 
     return _fuse_dicts(flat_default_config, run.override_config)
->>>>>>> d1848e7b
 
 
 def flatten_dict(raw_dict: Dict[str, Any], parent_key: str = "") -> Dict[str, str]:
