# Copyright 2024 Flower Labs GmbH. All Rights Reserved.
#
# Licensed under the Apache License, Version 2.0 (the "License");
# you may not use this file except in compliance with the License.
# You may obtain a copy of the License at
#
#     http://www.apache.org/licenses/LICENSE-2.0
#
# Unless required by applicable law or agreed to in writing, software
# distributed under the License is distributed on an "AS IS" BASIS,
# WITHOUT WARRANTIES OR CONDITIONS OF ANY KIND, either express or implied.
# See the License for the specific language governing permissions and
# limitations under the License.
# ==============================================================================
"""Provide functions for managing global Flower config."""

import os
from pathlib import Path
from typing import Any, Dict, List, Optional, Tuple, Union, cast, get_args

import tomli

from flwr.cli.config_utils import validate_fields
from flwr.common.constant import APP_DIR, FAB_CONFIG_FILE, FLWR_HOME
from flwr.common.typing import Run, UserConfig, UserConfigValue


def get_flwr_dir(provided_path: Optional[str] = None) -> Path:
    """Return the Flower home directory based on env variables."""
    if provided_path is None or not Path(provided_path).is_dir():
        return Path(
            os.getenv(
                FLWR_HOME,
                Path(f"{os.getenv('XDG_DATA_HOME', os.getenv('HOME'))}") / ".flwr",
            )
        )
    return Path(provided_path).absolute()


def get_project_dir(
    fab_id: str, fab_version: str, flwr_dir: Optional[Union[str, Path]] = None
) -> Path:
    """Return the project directory based on the given fab_id and fab_version."""
    # Check the fab_id
    if fab_id.count("/") != 1:
        raise ValueError(
            f"Invalid FAB ID: {fab_id}",
        )
    publisher, project_name = fab_id.split("/")
    if flwr_dir is None:
        flwr_dir = get_flwr_dir()
    return Path(flwr_dir) / APP_DIR / publisher / project_name / fab_version


def get_project_config(project_dir: Union[str, Path]) -> Dict[str, Any]:
    """Return pyproject.toml in the given project directory."""
    # Load pyproject.toml file
    toml_path = Path(project_dir) / FAB_CONFIG_FILE
    if not toml_path.is_file():
        raise FileNotFoundError(
            f"Cannot find {FAB_CONFIG_FILE} in {project_dir}",
        )
    with toml_path.open(encoding="utf-8") as toml_file:
        config = tomli.loads(toml_file.read())

    # Validate pyproject.toml fields
    is_valid, errors, _ = validate_fields(config)
    if not is_valid:
        error_msg = "\n".join([f"  - {error}" for error in errors])
        raise ValueError(
            f"Invalid {FAB_CONFIG_FILE}:\n{error_msg}",
        )

    return config


def _fuse_dicts(
    main_dict: UserConfig,
    override_dict: UserConfig,
) -> UserConfig:
    fused_dict = main_dict.copy()

    for key, value in override_dict.items():
        if key in main_dict:
            fused_dict[key] = value

    return fused_dict


def get_fused_config_from_dir(
    project_dir: Path, override_config: UserConfig
) -> UserConfig:
    """Merge the overrides from a given dict with the config from a Flower App."""
    default_config = get_project_config(project_dir)["tool"]["flwr"]["app"].get(
        "config", {}
    )
    flat_default_config = flatten_dict(default_config)

    return _fuse_dicts(flat_default_config, override_config)


def get_fused_config(run: Run, flwr_dir: Optional[Path]) -> UserConfig:
    """Merge the overrides from a `Run` with the config from a FAB.

    Get the config using the fab_id and the fab_version, remove the nesting by adding
    the nested keys as prefixes separated by dots, and fuse it with the override dict.
    """
    if not run.fab_id or not run.fab_version:
        return {}

    project_dir = get_project_dir(run.fab_id, run.fab_version, flwr_dir)

    return get_fused_config_from_dir(project_dir, run.override_config)


<<<<<<< HEAD
def flatten_dict(
    raw_dict: Optional[Dict[str, Any]], parent_key: str = ""
) -> Dict[str, str]:
    """Flatten dict by joining nested keys with a given separator."""
    if raw_dict is None:
        return {}

    items: List[Tuple[str, str]] = []
=======
def flatten_dict(raw_dict: Dict[str, Any], parent_key: str = "") -> UserConfig:
    """Flatten dict by joining nested keys with a given separator."""
    items: List[Tuple[str, UserConfigValue]] = []
>>>>>>> d24ebe5c
    separator: str = "."
    for k, v in raw_dict.items():
        new_key = f"{parent_key}{separator}{k}" if parent_key else k
        if isinstance(v, dict):
            items.extend(flatten_dict(v, parent_key=new_key).items())
        elif isinstance(v, get_args(UserConfigValue)):
            items.append((new_key, cast(UserConfigValue, v)))
        else:
            raise ValueError(
                f"The value for key {k} needs to be of type `int`, `float`, "
                "`bool, `str`, or  a `dict` of those.",
            )
    return dict(items)


def parse_config_args(
    config: Optional[List[str]],
    separator: str = ",",
) -> UserConfig:
    """Parse separator separated list of key-value pairs separated by '='."""
    overrides: UserConfig = {}

    if config is None:
        return overrides

    for config_line in config:
        if config_line:
            overrides_list = config_line.split(separator)
            if (
                len(overrides_list) == 1
                and "=" not in overrides_list
                and overrides_list[0].endswith(".toml")
            ):
                with Path(overrides_list[0]).open("rb") as config_file:
                    overrides = flatten_dict(tomli.load(config_file))
            else:
                toml_str = "\n".join(overrides_list)
                overrides.update(tomli.loads(toml_str))

    return overrides<|MERGE_RESOLUTION|>--- conflicted
+++ resolved
@@ -113,20 +113,12 @@
     return get_fused_config_from_dir(project_dir, run.override_config)
 
 
-<<<<<<< HEAD
-def flatten_dict(
-    raw_dict: Optional[Dict[str, Any]], parent_key: str = ""
-) -> Dict[str, str]:
+def flatten_dict(raw_dict: Dict[str, Any], parent_key: str = "") -> UserConfig:
     """Flatten dict by joining nested keys with a given separator."""
     if raw_dict is None:
         return {}
 
-    items: List[Tuple[str, str]] = []
-=======
-def flatten_dict(raw_dict: Dict[str, Any], parent_key: str = "") -> UserConfig:
-    """Flatten dict by joining nested keys with a given separator."""
     items: List[Tuple[str, UserConfigValue]] = []
->>>>>>> d24ebe5c
     separator: str = "."
     for k, v in raw_dict.items():
         new_key = f"{parent_key}{separator}{k}" if parent_key else k
