--- conflicted
+++ resolved
@@ -321,11 +321,7 @@
             )
             message.metadata.ttl = ttl
 
-<<<<<<< HEAD
-        self._limit_reply_ttl(message)
-=======
         self._limit_message_res_ttl(message)
->>>>>>> 5a928082
 
         return message
 
@@ -368,11 +364,7 @@
             )
             message.metadata.ttl = ttl
 
-<<<<<<< HEAD
-        self._limit_reply_ttl(message)
-=======
         self._limit_message_res_ttl(message)
->>>>>>> 5a928082
 
         return message
 
@@ -387,24 +379,14 @@
         )
         return f"{self.__class__.__qualname__}({view})"
 
-<<<<<<< HEAD
-    def _limit_reply_ttl(self, message: Message) -> None:
+    def _limit_message_res_ttl(self, message: Message) -> None:
         """Limit the TTL of the provided Message to not exceed the expiration time of
         this Message it replies to.
-=======
-    def _limit_message_res_ttl(self, message: Message) -> None:
-        """Limit the message relpy TTL to not exceed the expiration time of the Message
-        it replies to.
->>>>>>> 5a928082
 
         Parameters
         ----------
         message : Message
-<<<<<<< HEAD
             The reply Message to limit the TTL for.
-=======
-            The reply Message.
->>>>>>> 5a928082
         """
         # Calculate the maximum allowed TTL
         max_allowed_ttl = (
