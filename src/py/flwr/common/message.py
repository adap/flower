# Copyright 2024 Flower Labs GmbH. All Rights Reserved.
#
# Licensed under the Apache License, Version 2.0 (the "License");
# you may not use this file except in compliance with the License.
# You may obtain a copy of the License at
#
#     http://www.apache.org/licenses/LICENSE-2.0
#
# Unless required by applicable law or agreed to in writing, software
# distributed under the License is distributed on an "AS IS" BASIS,
# WITHOUT WARRANTIES OR CONDITIONS OF ANY KIND, either express or implied.
# See the License for the specific language governing permissions and
# limitations under the License.
# ==============================================================================
"""Message."""

from __future__ import annotations

import time
import warnings
from dataclasses import dataclass
<<<<<<< HEAD
from typing import cast
=======
from typing import Optional, cast
>>>>>>> 1418b818

from .record import RecordSet

DEFAULT_TTL = 3600


@dataclass
class Metadata:  # pylint: disable=too-many-instance-attributes
    """A dataclass holding metadata associated with the current message.

    Parameters
    ----------
    run_id : int
        An identifier for the current run.
    message_id : str
        An identifier for the current message.
    src_node_id : int
        An identifier for the node sending this message.
    dst_node_id : int
        An identifier for the node receiving this message.
    reply_to_message : str
        An identifier for the message this message replies to.
    group_id : str
        An identifier for grouping messages. In some settings,
        this is used as the FL round.
    ttl : float
        Time-to-live for this message in seconds.
    message_type : str
        A string that encodes the action to be executed on
        the receiving end.
    partition_id : Optional[int]
        An identifier that can be used when loading a particular
        data partition for a ClientApp. Making use of this identifier
        is more relevant when conducting simulations.
    """

    def __init__(  # pylint: disable=too-many-arguments
        self,
        run_id: int,
        message_id: str,
        src_node_id: int,
        dst_node_id: int,
        reply_to_message: str,
        group_id: str,
        ttl: float,
        message_type: str,
        partition_id: int | None = None,
    ) -> None:
        var_dict = {
            "_run_id": run_id,
            "_message_id": message_id,
            "_src_node_id": src_node_id,
            "_dst_node_id": dst_node_id,
            "_reply_to_message": reply_to_message,
            "_group_id": group_id,
            "_ttl": ttl,
            "_message_type": message_type,
            "_partition_id": partition_id,
        }
        self.__dict__.update(var_dict)

    @property
    def run_id(self) -> int:
        """An identifier for the current run."""
        return cast(int, self.__dict__["_run_id"])

    @property
    def message_id(self) -> str:
        """An identifier for the current message."""
        return cast(str, self.__dict__["_message_id"])

    @property
    def src_node_id(self) -> int:
        """An identifier for the node sending this message."""
        return cast(int, self.__dict__["_src_node_id"])

    @property
    def reply_to_message(self) -> str:
        """An identifier for the message this message replies to."""
        return cast(str, self.__dict__["_reply_to_message"])

    @property
    def dst_node_id(self) -> int:
        """An identifier for the node receiving this message."""
        return cast(int, self.__dict__["_dst_node_id"])

    @dst_node_id.setter
    def dst_node_id(self, value: int) -> None:
        """Set dst_node_id."""
        self.__dict__["_dst_node_id"] = value

    @property
    def group_id(self) -> str:
        """An identifier for grouping messages."""
        return cast(str, self.__dict__["_group_id"])

    @group_id.setter
    def group_id(self, value: str) -> None:
        """Set group_id."""
        self.__dict__["_group_id"] = value

    @property
    def created_at(self) -> float:
        """Unix timestamp when the message was created."""
        return cast(float, self.__dict__["_created_at"])

    @created_at.setter
    def created_at(self, value: float) -> None:
        """Set creation timestamp for this message."""
        self.__dict__["_created_at"] = value

    @property
    def ttl(self) -> float:
        """Time-to-live for this message."""
        return cast(float, self.__dict__["_ttl"])

    @ttl.setter
    def ttl(self, value: float) -> None:
        """Set ttl."""
        self.__dict__["_ttl"] = value

    @property
    def message_type(self) -> str:
        """A string that encodes the action to be executed on the receiving end."""
        return cast(str, self.__dict__["_message_type"])

    @message_type.setter
    def message_type(self, value: str) -> None:
        """Set message_type."""
        self.__dict__["_message_type"] = value

    @property
    def partition_id(self) -> int | None:
        """An identifier telling which data partition a ClientApp should use."""
        return cast(int, self.__dict__["_partition_id"])

    @partition_id.setter
    def partition_id(self, value: int) -> None:
        """Set partition_id."""
        self.__dict__["_partition_id"] = value


@dataclass
class Error:
    """A dataclass that stores information about an error that occurred.

    Parameters
    ----------
    code : int
        An identifier for the error.
    reason : Optional[str]
        A reason for why the error arose (e.g. an exception stack-trace)
    """

    def __init__(self, code: int, reason: str | None = None) -> None:
        var_dict = {
            "_code": code,
            "_reason": reason,
        }
        self.__dict__.update(var_dict)

    @property
    def code(self) -> int:
        """Error code."""
        return cast(int, self.__dict__["_code"])

    @property
    def reason(self) -> str | None:
        """Reason reported about the error."""
        return cast(Optional[str], self.__dict__["_reason"])


@dataclass
class Message:
    """State of your application from the viewpoint of the entity using it.

    Parameters
    ----------
    metadata : Metadata
        A dataclass including information about the message to be executed.
    content : Optional[RecordSet]
        Holds records either sent by another entity (e.g. sent by the server-side
        logic to a client, or vice-versa) or that will be sent to it.
    error : Optional[Error]
        A dataclass that captures information about an error that took place
        when processing another message.
    """

    _metadata: Metadata
    _content: RecordSet | None = None
    _error: Error | None = None

    def __init__(
        self,
        metadata: Metadata,
        content: RecordSet | None = None,
        error: Error | None = None,
    ) -> None:
        self._metadata = metadata

        # Set message creation timestamp
        self._metadata.created_at = time.time()

        if not (content is None) ^ (error is None):
            raise ValueError("Either `content` or `error` must be set, but not both.")

        self._content = content
        self._error = error

    @property
    def metadata(self) -> Metadata:
        """A dataclass including information about the message to be executed."""
        return self._metadata

    @property
    def content(self) -> RecordSet:
        """The content of this message."""
        if self._content is None:
            raise ValueError(
                "Message content is None. Use <message>.has_content() "
                "to check if a message has content."
            )
        return self._content

    @content.setter
    def content(self, value: RecordSet) -> None:
        """Set content."""
        if self._error is None:
            self._content = value
        else:
            raise ValueError("A message with an error set cannot have content.")

    @property
    def error(self) -> Error:
        """Error captured by this message."""
        if self._error is None:
            raise ValueError(
                "Message error is None. Use <message>.has_error() "
                "to check first if a message carries an error."
            )
        return self._error

    @error.setter
    def error(self, value: Error) -> None:
        """Set error."""
        if self.has_content():
            raise ValueError("A message with content set cannot carry an error.")
        self._error = value

    def has_content(self) -> bool:
        """Return True if message has content, else False."""
        return self._content is not None

    def has_error(self) -> bool:
        """Return True if message has an error, else False."""
        return self._error is not None

    def _create_reply_metadata(self, ttl: float) -> Metadata:
        """Construct metadata for a reply message."""
        return Metadata(
            run_id=self.metadata.run_id,
            message_id="",
            src_node_id=self.metadata.dst_node_id,
            dst_node_id=self.metadata.src_node_id,
            reply_to_message=self.metadata.message_id,
            group_id=self.metadata.group_id,
            ttl=ttl,
            message_type=self.metadata.message_type,
            partition_id=self.metadata.partition_id,
        )

    def create_error_reply(self, error: Error, ttl: float | None = None) -> Message:
        """Construct a reply message indicating an error happened.

        Parameters
        ----------
        error : Error
            The error that was encountered.
        ttl : Optional[float] (default: None)
            Time-to-live for this message in seconds. If unset, it will be set based
            on the remaining time for the received message before it expires. This
            follows the equation:

            ttl = msg.meta.ttl - (reply.meta.created_at - msg.meta.created_at)
        """
        if ttl:
            warnings.warn(
                "A custom TTL was set, but note that the SuperLink does not enforce "
                "the TTL yet. The SuperLink will start enforcing the TTL in a future "
                "version of Flower.",
                stacklevel=2,
            )
        # If no TTL passed, use default for message creation (will update after
        # message creation)
        ttl_ = DEFAULT_TTL if ttl is None else ttl
        # Create reply with error
        message = Message(metadata=self._create_reply_metadata(ttl_), error=error)

        if ttl is None:
            # Set TTL equal to the remaining time for the received message to expire
            ttl = self.metadata.ttl - (
                message.metadata.created_at - self.metadata.created_at
            )
            message.metadata.ttl = ttl

        return message

    def create_reply(self, content: RecordSet, ttl: float | None = None) -> Message:
        """Create a reply to this message with specified content and TTL.

        The method generates a new `Message` as a reply to this message.
        It inherits 'run_id', 'src_node_id', 'dst_node_id', and 'message_type' from
        this message and sets 'reply_to_message' to the ID of this message.

        Parameters
        ----------
        content : RecordSet
            The content for the reply message.
        ttl : Optional[float] (default: None)
            Time-to-live for this message in seconds. If unset, it will be set based
            on the remaining time for the received message before it expires. This
            follows the equation:

            ttl = msg.meta.ttl - (reply.meta.created_at - msg.meta.created_at)

        Returns
        -------
        Message
            A new `Message` instance representing the reply.
        """
        if ttl:
            warnings.warn(
                "A custom TTL was set, but note that the SuperLink does not enforce "
                "the TTL yet. The SuperLink will start enforcing the TTL in a future "
                "version of Flower.",
                stacklevel=2,
            )
        # If no TTL passed, use default for message creation (will update after
        # message creation)
        ttl_ = DEFAULT_TTL if ttl is None else ttl

        message = Message(
            metadata=self._create_reply_metadata(ttl_),
            content=content,
        )

        if ttl is None:
            # Set TTL equal to the remaining time for the received message to expire
            ttl = self.metadata.ttl - (
                message.metadata.created_at - self.metadata.created_at
            )
            message.metadata.ttl = ttl

        return message<|MERGE_RESOLUTION|>--- conflicted
+++ resolved
@@ -19,11 +19,7 @@
 import time
 import warnings
 from dataclasses import dataclass
-<<<<<<< HEAD
-from typing import cast
-=======
 from typing import Optional, cast
->>>>>>> 1418b818
 
 from .record import RecordSet
 
