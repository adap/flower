# Copyright 2024 Flower Labs GmbH. All Rights Reserved.
#
# Licensed under the Apache License, Version 2.0 (the "License");
# you may not use this file except in compliance with the License.
# You may obtain a copy of the License at
#
#     http://www.apache.org/licenses/LICENSE-2.0
#
# Unless required by applicable law or agreed to in writing, software
# distributed under the License is distributed on an "AS IS" BASIS,
# WITHOUT WARRANTIES OR CONDITIONS OF ANY KIND, either express or implied.
# See the License for the specific language governing permissions and
# limitations under the License.
# ==============================================================================
"""Message."""


from __future__ import annotations

from logging import WARNING
from typing import Any, Optional, cast, overload

from flwr.common.date import now
from flwr.common.logger import warn_deprecated_feature

from .constant import MESSAGE_TTL_TOLERANCE, MessageType, MessageTypeLegacy
from .logger import log
from .record import RecordSet

DEFAULT_TTL = 43200  # This is 12 hours
MESSAGE_INIT_ERROR_MESSAGE = (
    "Invalid arguments for Message. Expected one of the documented "
    "signatures: Message(content: RecordSet, dst_node_id: int, message_type: str,"
    " *, [ttl: float, group_id: str]) or Message(content: RecordSet | error: Error,"
    " *, reply_to: Message, [ttl: float])."
)


class Metadata:  # pylint: disable=too-many-instance-attributes
    """The class representing metadata associated with the current message.

    Parameters
    ----------
    run_id : int
        An identifier for the current run.
    message_id : str
        An identifier for the current message.
    src_node_id : int
        An identifier for the node sending this message.
    dst_node_id : int
        An identifier for the node receiving this message.
    reply_to_message : str
        An identifier for the message this message replies to.
    group_id : str
        An identifier for grouping messages. In some settings,
        this is used as the FL round.
    created_at : float
        Unix timestamp when the message was created.
    ttl : float
        Time-to-live for this message in seconds.
    message_type : str
        A string that encodes the action to be executed on
        the receiving end.
    """

    def __init__(  # pylint: disable=too-many-arguments,too-many-positional-arguments
        self,
        run_id: int,
        message_id: str,
        src_node_id: int,
        dst_node_id: int,
        reply_to_message: str,
        group_id: str,
        created_at: float,
        ttl: float,
        message_type: str,
    ) -> None:
        var_dict = {
            "_run_id": run_id,
            "_message_id": message_id,
            "_src_node_id": src_node_id,
            "_dst_node_id": dst_node_id,
            "_reply_to_message": reply_to_message,
            "_group_id": group_id,
            "_created_at": created_at,
            "_ttl": ttl,
            "_message_type": message_type,
        }
        self.__dict__.update(var_dict)
        self.message_type = message_type  # Trigger validation

    @property
    def run_id(self) -> int:
        """An identifier for the current run."""
        return cast(int, self.__dict__["_run_id"])

    @property
    def message_id(self) -> str:
        """An identifier for the current message."""
        return cast(str, self.__dict__["_message_id"])

    @property
    def src_node_id(self) -> int:
        """An identifier for the node sending this message."""
        return cast(int, self.__dict__["_src_node_id"])

    @property
    def reply_to_message(self) -> str:
        """An identifier for the message this message replies to."""
        return cast(str, self.__dict__["_reply_to_message"])

    @property
    def dst_node_id(self) -> int:
        """An identifier for the node receiving this message."""
        return cast(int, self.__dict__["_dst_node_id"])

    @dst_node_id.setter
    def dst_node_id(self, value: int) -> None:
        """Set dst_node_id."""
        self.__dict__["_dst_node_id"] = value

    @property
    def group_id(self) -> str:
        """An identifier for grouping messages."""
        return cast(str, self.__dict__["_group_id"])

    @group_id.setter
    def group_id(self, value: str) -> None:
        """Set group_id."""
        self.__dict__["_group_id"] = value

    @property
    def created_at(self) -> float:
        """Unix timestamp when the message was created."""
        return cast(float, self.__dict__["_created_at"])

    @property
    def delivered_at(self) -> str:
        """Unix timestamp when the message was delivered."""
        return cast(str, self.__dict__["_delivered_at"])

    @delivered_at.setter
    def delivered_at(self, value: str) -> None:
        """Set delivery timestamp of this message."""
        self.__dict__["_delivered_at"] = value

    @property
    def ttl(self) -> float:
        """Time-to-live for this message."""
        return cast(float, self.__dict__["_ttl"])

    @ttl.setter
    def ttl(self, value: float) -> None:
        """Set ttl."""
        self.__dict__["_ttl"] = value

    @property
    def message_type(self) -> str:
        """A string that encodes the action to be executed on the receiving end."""
        return cast(str, self.__dict__["_message_type"])

    @message_type.setter
    def message_type(self, value: str) -> None:
        """Set message_type."""
        # Validate message type
        if validate_legacy_message_type(value):
            pass  # Backward compatibility for legacy message types
        elif not validate_message_type(value):
            raise ValueError(
                f"Invalid message type: '{value}'. "
                "Expected format: '<category>' or '<category>.<action>', "
                "where <category> must be 'train', 'evaluate', or 'query', "
                "and <action> must be a valid Python identifier."
            )

        self.__dict__["_message_type"] = value

    def __repr__(self) -> str:
        """Return a string representation of this instance."""
        view = ", ".join([f"{k.lstrip('_')}={v!r}" for k, v in self.__dict__.items()])
        return f"{self.__class__.__qualname__}({view})"

    def __eq__(self, other: object) -> bool:
        """Compare two instances of the class."""
        if not isinstance(other, self.__class__):
            raise NotImplementedError
        return self.__dict__ == other.__dict__


class Error:
    """The class storing information about an error that occurred.

    Parameters
    ----------
    code : int
        An identifier for the error.
    reason : Optional[str]
        A reason for why the error arose (e.g. an exception stack-trace)
    """

    def __init__(self, code: int, reason: str | None = None) -> None:
        var_dict = {
            "_code": code,
            "_reason": reason,
        }
        self.__dict__.update(var_dict)

    @property
    def code(self) -> int:
        """Error code."""
        return cast(int, self.__dict__["_code"])

    @property
    def reason(self) -> str | None:
        """Reason reported about the error."""
        return cast(Optional[str], self.__dict__["_reason"])

    def __repr__(self) -> str:
        """Return a string representation of this instance."""
        view = ", ".join([f"{k.lstrip('_')}={v!r}" for k, v in self.__dict__.items()])
        return f"{self.__class__.__qualname__}({view})"

    def __eq__(self, other: object) -> bool:
        """Compare two instances of the class."""
        if not isinstance(other, self.__class__):
            raise NotImplementedError
        return self.__dict__ == other.__dict__


class Message:
    """Represents a message exchanged between ClientApp and ServerApp.

    This class encapsulates the payload and metadata necessary for communication
    between a ClientApp and a ServerApp.

    Parameters
    ----------
    content : Optional[RecordSet] (default: None)
        Holds records either sent by another entity (e.g. sent by the server-side
        logic to a client, or vice-versa) or that will be sent to it.
    error : Optional[Error] (default: None)
        A dataclass that captures information about an error that took place
        when processing another message.
    dst_node_id : Optional[int] (default: None)
        An identifier for the node receiving this message.
    message_type : Optional[str] (default: None)
        A string that encodes the action to be executed on
        the receiving end.
    ttl : Optional[float] (default: None)
        Time-to-live for this message in seconds.
    group_id : Optional[str] (default: None)
        An identifier for grouping messages. In some settings, this is used as
        the FL round.
    reply_to : Optional[Message] (default: None)
        The message to which this message is a reply. This message does not retain
        the original message's content but derives its metadata from it.
    """

    @overload
    def __init__(  # noqa: E704
        self, content: RecordSet, dst_node_id: int, message_type: str
    ) -> None: ...

    @overload
    def __init__(  # noqa: E704
        self, content: RecordSet, dst_node_id: int, message_type: str, *, ttl: float
    ) -> None: ...

    @overload
    def __init__(  # pylint: disable=too-many-arguments  # noqa: E704
        self,
        content: RecordSet,
        dst_node_id: int,
        message_type: str,
        *,
        ttl: float,
        group_id: str,
    ) -> None: ...

    @overload
    def __init__(  # noqa: E704
        self, content: RecordSet, *, reply_to: Message
    ) -> None: ...

    @overload
    def __init__(  # noqa: E704
        self, content: RecordSet, *, reply_to: Message, ttl: float
    ) -> None: ...

    @overload
    def __init__(self, error: Error, *, reply_to: Message) -> None: ...  # noqa: E704

    @overload
    def __init__(  # noqa: E704
        self, error: Error, *, reply_to: Message, ttl: float
    ) -> None: ...

    def __init__(  # pylint: disable=too-many-arguments
        self,
        *args: Any,
        dst_node_id: int | None = None,
        message_type: str | None = None,
        content: RecordSet | None = None,
        error: Error | None = None,
        ttl: float | None = None,
        group_id: str | None = None,
        reply_to: Message | None = None,
        metadata: Metadata | None = None,
    ) -> None:
        # Set positional arguments
        content, error, dst_node_id, message_type = _extract_positional_args(
            *args,
            content=content,
            error=error,
            dst_node_id=dst_node_id,
            message_type=message_type,
        )

        # Set metadata directly (This is for internal use only)
        if metadata is not None:
            # When metadata is set, all other arguments must be None,
            # except `content`, `error`, or `content_or_error`
            if any(
                x is not None
                for x in [dst_node_id, message_type, ttl, group_id, reply_to]
            ):
                raise MessageInitializationError(
                    f"Invalid arguments for {Message.__qualname__}. "
                    "Expected only `metadata` to be set when creating a message "
                    "with provided metadata."
                )

        # Create metadata for an instruction message
        elif reply_to is None:
            # Check arguments
            # `content`, `dst_node_id` and `message_type` must be set
            if not (
                isinstance(content, RecordSet)
                and isinstance(dst_node_id, int)
                and isinstance(message_type, str)
            ):
                raise MessageInitializationError()

            # Set metadata
            metadata = Metadata(
                run_id=0,  # Will be set before pushed
                message_id="",  # Will be set by the SuperLink
                src_node_id=0,  # Will be set before pushed
                dst_node_id=dst_node_id,
                reply_to_message="",  # Instruction messages do not reply to any message
                group_id=group_id or "",
                created_at=now().timestamp(),
                ttl=ttl or DEFAULT_TTL,
                message_type=message_type,
            )
            metadata.delivered_at = ""  # Backward compatibility

        # Create metadata for a reply message
        else:
            # Check arguments
            # `dst_node_id`, `message_type` and `group_id` must not be set
            if any(x is not None for x in [dst_node_id, message_type, group_id]):
                raise MessageInitializationError()

            # Set metadata
            current = now().timestamp()
            metadata = metadata or Metadata(
                run_id=reply_to.metadata.run_id,
                message_id="",
                src_node_id=reply_to.metadata.dst_node_id,
                dst_node_id=reply_to.metadata.src_node_id,
                reply_to_message=reply_to.metadata.message_id,
                group_id=reply_to.metadata.group_id,
                created_at=current,
                ttl=_limit_reply_ttl(current, ttl, reply_to),
                message_type=reply_to.metadata.message_type,
            )
            metadata.delivered_at = ""

        var_dict = {
            "_metadata": metadata,
            "_content": content,
            "_error": error,
        }
        self.__dict__.update(var_dict)

    @property
    def metadata(self) -> Metadata:
        """A dataclass including information about the message to be executed."""
        return cast(Metadata, self.__dict__["_metadata"])

    @property
    def content(self) -> RecordSet:
        """The content of this message."""
        if self.__dict__["_content"] is None:
            raise ValueError(
                "Message content is None. Use <message>.has_content() "
                "to check if a message has content."
            )
        return cast(RecordSet, self.__dict__["_content"])

    @content.setter
    def content(self, value: RecordSet) -> None:
        """Set content."""
        if self.__dict__["_error"] is None:
            self.__dict__["_content"] = value
        else:
            raise ValueError("A message with an error set cannot have content.")

    @property
    def error(self) -> Error:
        """Error captured by this message."""
        if self.__dict__["_error"] is None:
            raise ValueError(
                "Message error is None. Use <message>.has_error() "
                "to check first if a message carries an error."
            )
        return cast(Error, self.__dict__["_error"])

    @error.setter
    def error(self, value: Error) -> None:
        """Set error."""
        if self.has_content():
            raise ValueError("A message with content set cannot carry an error.")
        self.__dict__["_error"] = value

    def has_content(self) -> bool:
        """Return True if message has content, else False."""
        return self.__dict__["_content"] is not None

    def has_error(self) -> bool:
        """Return True if message has an error, else False."""
        return self.__dict__["_error"] is not None

    def create_error_reply(self, error: Error, ttl: float | None = None) -> Message:
        """Construct a reply message indicating an error happened.

        Parameters
        ----------
        error : Error
            The error that was encountered.
        ttl : Optional[float] (default: None)
            Time-to-live for this message in seconds. If unset, it will be set based
            on the remaining time for the received message before it expires. This
            follows the equation:

            ttl = msg.meta.ttl - (reply.meta.created_at - msg.meta.created_at)

        Returns
        -------
        message : Message
            A Message containing only the relevant error and metadata.
        """
        warn_deprecated_feature(
            "`Message.create_error_reply` is deprecated. "
            "Instead of calling `some_message.create_error_reply(some_error, ttl=...)`"
            ", use `Message(some_error, reply_to=some_message, ttl=...)`."
        )
        if ttl is not None:
            return Message(error, reply_to=self, ttl=ttl)
        return Message(error, reply_to=self)

    def create_reply(self, content: RecordSet, ttl: float | None = None) -> Message:
        """Create a reply to this message with specified content and TTL.

        The method generates a new `Message` as a reply to this message.
        It inherits 'run_id', 'src_node_id', 'dst_node_id', and 'message_type' from
        this message and sets 'reply_to_message' to the ID of this message.

        Parameters
        ----------
        content : RecordSet
            The content for the reply message.
        ttl : Optional[float] (default: None)
            Time-to-live for this message in seconds. If unset, it will be set based
            on the remaining time for the received message before it expires. This
            follows the equation:

            ttl = msg.meta.ttl - (reply.meta.created_at - msg.meta.created_at)

        Returns
        -------
        Message
            A new `Message` instance representing the reply.
        """
        warn_deprecated_feature(
            "`Message.create_reply` is deprecated. "
            "Instead of calling `some_message.create_reply(some_content, ttl=...)`"
            ", use `Message(some_content, reply_to=some_message, ttl=...)`."
        )
        if ttl is not None:
            return Message(content, reply_to=self, ttl=ttl)
        return Message(content, reply_to=self)

    def __repr__(self) -> str:
        """Return a string representation of this instance."""
        view = ", ".join(
            [
                f"{k.lstrip('_')}={v!r}"
                for k, v in self.__dict__.items()
                if v is not None
            ]
        )
        return f"{self.__class__.__qualname__}({view})"


def make_message(
    metadata: Metadata, content: RecordSet | None = None, error: Error | None = None
) -> Message:
    """Create a message with the provided metadata, content, and error."""
    return Message(metadata=metadata, content=content, error=error)  # type: ignore


def _limit_reply_ttl(
    current: float, reply_ttl: float | None, reply_to: Message
) -> float:
    """Limit the TTL of a reply message to not exceed the expiration time of the message
    it replies to."""
    # Calculate the maximum allowed TTL
    max_allowed_ttl = reply_to.metadata.created_at + reply_to.metadata.ttl - current

    if reply_ttl is not None and reply_ttl - max_allowed_ttl > MESSAGE_TTL_TOLERANCE:
        log(
            WARNING,
            "The reply TTL of %.2f seconds exceeded the "
            "allowed maximum of %.2f seconds. "
            "The TTL has been updated to the allowed maximum.",
            reply_ttl,
            max_allowed_ttl,
        )
        return max_allowed_ttl

    return reply_ttl or max_allowed_ttl


def _extract_positional_args(
    *args: Any,
    content: RecordSet | None,
    error: Error | None,
    dst_node_id: int | None,
    message_type: str | None,
) -> tuple[RecordSet | None, Error | None, int | None, str | None]:
    """Extract positional arguments for the `Message` constructor."""
    content_or_error = args[0] if args else None
    if len(args) > 1:
        if dst_node_id is not None:
            raise MessageInitializationError()
        dst_node_id = args[1]
    if len(args) > 2:
        if message_type is not None:
            raise MessageInitializationError()
        message_type = args[2]

    # One and only one of `content_or_error`, `content` and `error` must be set
    if sum(x is not None for x in [content_or_error, content, error]) != 1:
        raise MessageInitializationError()

    # Set `content` or `error` based on `content_or_error`
    if content_or_error is not None:  # This means `content` and `error` are None
        if isinstance(content_or_error, RecordSet):
            content = content_or_error
        elif isinstance(content_or_error, Error):
            error = content_or_error
        else:
            raise MessageInitializationError()
    return content, error, dst_node_id, message_type

<<<<<<< HEAD

class MessageInitializationError(TypeError):
    """Error raised when initializing a message with invalid arguments."""

    def __init__(self, message: str | None = None) -> None:
        super().__init__(message or MESSAGE_INIT_ERROR_MESSAGE)
=======
        if message.metadata.ttl - max_allowed_ttl > MESSAGE_TTL_TOLERANCE:
            log(
                WARNING,
                "The reply TTL of %.2f seconds exceeded the "
                "allowed maximum of %.2f seconds. "
                "The TTL has been updated to the allowed maximum.",
                message.metadata.ttl,
                max_allowed_ttl,
            )
            message.metadata.ttl = max_allowed_ttl


def _create_reply_metadata(msg: Message, ttl: float) -> Metadata:
    """Construct metadata for a reply message."""
    return Metadata(
        run_id=msg.metadata.run_id,
        message_id="",
        src_node_id=msg.metadata.dst_node_id,
        dst_node_id=msg.metadata.src_node_id,
        reply_to_message=msg.metadata.message_id,
        group_id=msg.metadata.group_id,
        ttl=ttl,
        message_type=msg.metadata.message_type,
    )


def validate_message_type(message_type: str) -> bool:
    """Validate if the message type is valid.

    A valid message type format must be one of the following:

    - "<category>"
    - "<category>.<action>"

    where `category` must be one of "train", "evaluate", or "query",
    and `action` must be a valid Python identifier.
    """
    # Check if conforming to the format "<category>"
    valid_types = {
        MessageType.TRAIN,
        MessageType.EVALUATE,
        MessageType.QUERY,
        MessageType.SYSTEM,
    }
    if message_type in valid_types:
        return True

    # Check if conforming to the format "<category>.<action>"
    if message_type.count(".") != 1:
        return False

    category, action = message_type.split(".")
    if category in valid_types and action.isidentifier():
        return True

    return False


def validate_legacy_message_type(message_type: str) -> bool:
    """Validate if the legacy message type is valid."""
    # Backward compatibility for legacy message types
    if message_type in (
        MessageTypeLegacy.GET_PARAMETERS,
        MessageTypeLegacy.GET_PROPERTIES,
        "reconnect",
    ):
        return True

    return False
>>>>>>> 745a61db
<|MERGE_RESOLUTION|>--- conflicted
+++ resolved
@@ -565,38 +565,12 @@
             raise MessageInitializationError()
     return content, error, dst_node_id, message_type
 
-<<<<<<< HEAD
 
 class MessageInitializationError(TypeError):
     """Error raised when initializing a message with invalid arguments."""
 
     def __init__(self, message: str | None = None) -> None:
         super().__init__(message or MESSAGE_INIT_ERROR_MESSAGE)
-=======
-        if message.metadata.ttl - max_allowed_ttl > MESSAGE_TTL_TOLERANCE:
-            log(
-                WARNING,
-                "The reply TTL of %.2f seconds exceeded the "
-                "allowed maximum of %.2f seconds. "
-                "The TTL has been updated to the allowed maximum.",
-                message.metadata.ttl,
-                max_allowed_ttl,
-            )
-            message.metadata.ttl = max_allowed_ttl
-
-
-def _create_reply_metadata(msg: Message, ttl: float) -> Metadata:
-    """Construct metadata for a reply message."""
-    return Metadata(
-        run_id=msg.metadata.run_id,
-        message_id="",
-        src_node_id=msg.metadata.dst_node_id,
-        dst_node_id=msg.metadata.src_node_id,
-        reply_to_message=msg.metadata.message_id,
-        group_id=msg.metadata.group_id,
-        ttl=ttl,
-        message_type=msg.metadata.message_type,
-    )
 
 
 def validate_message_type(message_type: str) -> bool:
@@ -641,5 +615,4 @@
     ):
         return True
 
-    return False
->>>>>>> 745a61db
+    return False