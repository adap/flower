--- conflicted
+++ resolved
@@ -31,13 +31,9 @@
 from .parameter import ndarrays_to_parameters as ndarrays_to_parameters
 from .parameter import parameters_to_ndarrays as parameters_to_ndarrays
 from .record import Array as Array
-<<<<<<< HEAD
+from .record import ArrayRecord as ArrayRecord
 from .record import ConfigRecord as ConfigRecord
-=======
-from .record import ArrayRecord as ArrayRecord
-from .record import ConfigsRecord as ConfigsRecord
 from .record import MetricRecord as MetricRecord
->>>>>>> fba74633
 from .record import MetricsRecord as MetricsRecord
 from .record import ParametersRecord as ParametersRecord
 from .record import RecordDict as RecordDict
