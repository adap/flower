--- conflicted
+++ resolved
@@ -19,11 +19,7 @@
 from collections.abc import Mapping
 from typing import Union, cast, get_args
 
-<<<<<<< HEAD
-from . import Array, ConfigRecord, MetricsRecord, ParametersRecord, RecordDict
-=======
-from . import Array, ArrayRecord, ConfigsRecord, MetricRecord, RecordDict
->>>>>>> fba74633
+from . import Array, ArrayRecord, ConfigRecord, MetricRecord, RecordDict
 from .typing import (
     Code,
     ConfigRecordValues,
@@ -126,11 +122,7 @@
 
 
 def _check_mapping_from_recordscalartype_to_scalar(
-<<<<<<< HEAD
-    record_data: Mapping[str, Union[ConfigRecordValues, MetricsRecordValues]]
-=======
-    record_data: Mapping[str, Union[ConfigsRecordValues, MetricRecordValues]]
->>>>>>> fba74633
+    record_data: Mapping[str, Union[ConfigRecordValues, MetricRecordValues]]
 ) -> dict[str, Scalar]:
     """Check mapping `common.*RecordValues` into `common.Scalar` is possible."""
     for value in record_data.values():
@@ -187,15 +179,9 @@
         "code": int(status.code.value),
         "message": status.message,
     }
-<<<<<<< HEAD
     # we add it to a `ConfigRecord` because the `status.message` is a string
-    # and `str` values aren't supported in `MetricsRecords`
+    # and `str` values aren't supported in `MetricRecords`
     recorddict.config_records[f"{res_str}.status"] = ConfigRecord(status_dict)
-=======
-    # we add it to a `ConfigsRecord`` because the `status.message`` is a string
-    # and `str` values aren't supported in `MetricRecords`
-    recorddict.configs_records[f"{res_str}.status"] = ConfigsRecord(status_dict)
->>>>>>> fba74633
     return recorddict
 
 
