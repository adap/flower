--- conflicted
+++ resolved
@@ -206,8 +206,4 @@
     run_id: int
     fab_id: str
     fab_version: str
-<<<<<<< HEAD
-    override_config: Dict[str, str]
-=======
-    override_config: Dict[str, ConfigsRecordValues]
->>>>>>> d933ba3c
+    override_config: Dict[str, ConfigsRecordValues]