--- conflicted
+++ resolved
@@ -219,21 +219,12 @@
 
 
 @dataclass
-<<<<<<< HEAD
-class StatusInfo:
-    """Run status details."""
-
-    status: str
-    sub_status: str
-    reason: str
-=======
 class RunStatus:
     """Run status information."""
 
     status: str
     sub_status: str
     details: str
->>>>>>> e2196627
 
 
 @dataclass
