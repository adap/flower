--- conflicted
+++ resolved
@@ -260,13 +260,8 @@
     """Raised when a run is not running."""
 
 
-<<<<<<< HEAD
-class AbortRunException(BaseException):
-    """Raised when a run is aborted."""
-=======
 class InvalidRunStatusException(BaseException):
     """Raised when an RPC is invalidated by the RunStatus."""
->>>>>>> 90a12e96
 
     def __init__(self, message: str) -> None:
         super().__init__(message)
