# Copyright 2020 Adap GmbH. All Rights Reserved.
#
# Licensed under the Apache License, Version 2.0 (the "License");
# you may not use this file except in compliance with the License.
# You may obtain a copy of the License at
#
#     http://www.apache.org/licenses/LICENSE-2.0
#
# Unless required by applicable law or agreed to in writing, software
# distributed under the License is distributed on an "AS IS" BASIS,
# WITHOUT WARRANTIES OR CONDITIONS OF ANY KIND, either express or implied.
# See the License for the specific language governing permissions and
# limitations under the License.
# ==============================================================================
"""Flower type definitions."""


from dataclasses import dataclass
from typing import Dict, List, Optional, Union

import numpy as np

Weights = List[np.ndarray]

# The following union type contains Python types corresponding to ProtoBuf types that
# ProtoBuf considers to be "Scalar Value Types", even though some of them arguably do
# not conform to other definitions of what a scalar is. Source:
# https://developers.google.com/protocol-buffers/docs/overview#scalar
Scalar = Union[bool, bytes, float, int, str]

Metrics = Dict[str, Scalar]

<<<<<<< HEAD
=======
Config = Dict[str, Scalar]
>>>>>>> cb66854d
Properties = Dict[str, Scalar]


@dataclass
class Parameters:
    """Model parameters."""

    tensors: List[bytes]
    tensor_type: str


@dataclass
class ParametersRes:
    """Response when asked to return parameters."""

    parameters: Parameters


@dataclass
class FitIns:
    """Fit instructions for a client."""

    parameters: Parameters
    config: Dict[str, Scalar]


@dataclass
class FitRes:
    """Fit response from a client."""

    parameters: Parameters
    num_examples: int
    num_examples_ceil: Optional[int] = None  # Deprecated
    fit_duration: Optional[float] = None  # Deprecated
    metrics: Optional[Metrics] = None


@dataclass
class EvaluateIns:
    """Evaluate instructions for a client."""

    parameters: Parameters
    config: Dict[str, Scalar]


@dataclass
class EvaluateRes:
    """Evaluate response from a client."""

    loss: float
    num_examples: int
    accuracy: Optional[float] = None  # Deprecated
    metrics: Optional[Metrics] = None


@dataclass
class PropertiesIns:
    """Properties requests for a client."""

<<<<<<< HEAD
    config: Properties
=======
    config: Config
>>>>>>> cb66854d


@dataclass
class PropertiesRes:
    """Properties response from a client."""

    properties: Properties


@dataclass
class Reconnect:
    """Reconnect message from server to client."""

    seconds: Optional[int]


@dataclass
class Disconnect:
    """Disconnect message from client to server."""

    reason: str<|MERGE_RESOLUTION|>--- conflicted
+++ resolved
@@ -30,10 +30,7 @@
 
 Metrics = Dict[str, Scalar]
 
-<<<<<<< HEAD
-=======
 Config = Dict[str, Scalar]
->>>>>>> cb66854d
 Properties = Dict[str, Scalar]
 
 
@@ -93,11 +90,7 @@
 class PropertiesIns:
     """Properties requests for a client."""
 
-<<<<<<< HEAD
-    config: Properties
-=======
     config: Config
->>>>>>> cb66854d
 
 
 @dataclass
