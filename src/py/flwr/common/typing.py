# Copyright 2020 Flower Labs GmbH. All Rights Reserved.
#
# Licensed under the Apache License, Version 2.0 (the "License");
# you may not use this file except in compliance with the License.
# You may obtain a copy of the License at
#
#     http://www.apache.org/licenses/LICENSE-2.0
#
# Unless required by applicable law or agreed to in writing, software
# distributed under the License is distributed on an "AS IS" BASIS,
# WITHOUT WARRANTIES OR CONDITIONS OF ANY KIND, either express or implied.
# See the License for the specific language governing permissions and
# limitations under the License.
# ==============================================================================
"""Flower type definitions."""


from dataclasses import dataclass
from enum import Enum
from typing import Any, Callable, Dict, List, Optional, Tuple, Union

import numpy as np
import numpy.typing as npt

NDArray = npt.NDArray[Any]
NDArrayInt = npt.NDArray[np.int_]
NDArrayFloat = npt.NDArray[np.float_]
NDArrays = List[NDArray]

# The following union type contains Python types corresponding to ProtoBuf types that
# ProtoBuf considers to be "Scalar Value Types", even though some of them arguably do
# not conform to other definitions of what a scalar is. Source:
# https://developers.google.com/protocol-buffers/docs/overview#scalar
Scalar = Union[bool, bytes, float, int, str]
Value = Union[
    bool,
    bytes,
    float,
    int,
    str,
    List[bool],
    List[bytes],
    List[float],
    List[int],
    List[str],
]

# Value types for common.MetricsRecord
MetricsScalar = Union[int, float]
MetricsScalarList = Union[List[int], List[float]]
MetricsRecordValues = Union[MetricsScalar, MetricsScalarList]
# Value types for common.ConfigsRecord
ConfigsScalar = Union[MetricsScalar, str, bytes, bool]
ConfigsScalarList = Union[MetricsScalarList, List[str], List[bytes], List[bool]]
ConfigsRecordValues = Union[ConfigsScalar, ConfigsScalarList]

Metrics = Dict[str, Scalar]
MetricsAggregationFn = Callable[[List[Tuple[int, Metrics]]], Metrics]

Config = Dict[str, Scalar]
Properties = Dict[str, Scalar]

# Value type for user configs
UserConfigValue = Union[bool, float, int, str]
UserConfig = Dict[str, UserConfigValue]


class Code(Enum):
    """Client status codes."""

    OK = 0
    GET_PROPERTIES_NOT_IMPLEMENTED = 1
    GET_PARAMETERS_NOT_IMPLEMENTED = 2
    FIT_NOT_IMPLEMENTED = 3
    EVALUATE_NOT_IMPLEMENTED = 4


@dataclass
class Status:
    """Client status."""

    code: Code
    message: str


@dataclass
class Parameters:
    """Model parameters."""

    tensors: List[bytes]
    tensor_type: str


@dataclass
class GetParametersIns:
    """Parameters request for a client."""

    config: Config


@dataclass
class GetParametersRes:
    """Response when asked to return parameters."""

    status: Status
    parameters: Parameters


@dataclass
class FitIns:
    """Fit instructions for a client."""

    parameters: Parameters
    config: Dict[str, Scalar]


@dataclass
class FitRes:
    """Fit response from a client."""

    status: Status
    parameters: Parameters
    num_examples: int
    metrics: Dict[str, Scalar]


@dataclass
class EvaluateIns:
    """Evaluate instructions for a client."""

    parameters: Parameters
    config: Dict[str, Scalar]


@dataclass
class EvaluateRes:
    """Evaluate response from a client."""

    status: Status
    loss: float
    num_examples: int
    metrics: Dict[str, Scalar]


@dataclass
class GetPropertiesIns:
    """Properties request for a client."""

    config: Config


@dataclass
class GetPropertiesRes:
    """Properties response from a client."""

    status: Status
    properties: Properties


@dataclass
class ReconnectIns:
    """ReconnectIns message from server to client."""

    seconds: Optional[int]


@dataclass
class DisconnectRes:
    """DisconnectRes message from client to server."""

    reason: str


@dataclass
class ServerMessage:
    """ServerMessage is a container used to hold one instruction message."""

    get_properties_ins: Optional[GetPropertiesIns] = None
    get_parameters_ins: Optional[GetParametersIns] = None
    fit_ins: Optional[FitIns] = None
    evaluate_ins: Optional[EvaluateIns] = None


@dataclass
class ClientMessage:
    """ClientMessage is a container used to hold one result message."""

    get_properties_res: Optional[GetPropertiesRes] = None
    get_parameters_res: Optional[GetParametersRes] = None
    fit_res: Optional[FitRes] = None
    evaluate_res: Optional[EvaluateRes] = None


@dataclass
class Run:
    """Run details."""

    run_id: int
    fab_id: str
    fab_version: str
    override_config: UserConfig


@dataclass
class Fab:
    """Fab file representation."""

    hash_str: str
<<<<<<< HEAD
    data_bytes: bytes
=======
    content: bytes
>>>>>>> 6620182a
<|MERGE_RESOLUTION|>--- conflicted
+++ resolved
@@ -206,8 +206,4 @@
     """Fab file representation."""
 
     hash_str: str
-<<<<<<< HEAD
-    data_bytes: bytes
-=======
-    content: bytes
->>>>>>> 6620182a
+    content: bytes