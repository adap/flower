# Copyright 2020 Flower Labs GmbH. All Rights Reserved.
#
# Licensed under the Apache License, Version 2.0 (the "License");
# you may not use this file except in compliance with the License.
# You may obtain a copy of the License at
#
#     http://www.apache.org/licenses/LICENSE-2.0
#
# Unless required by applicable law or agreed to in writing, software
# distributed under the License is distributed on an "AS IS" BASIS,
# WITHOUT WARRANTIES OR CONDITIONS OF ANY KIND, either express or implied.
# See the License for the specific language governing permissions and
# limitations under the License.
# ==============================================================================
"""Flower Logger."""


<<<<<<< HEAD
import json
=======
import json as _json
>>>>>>> e016c93b
import logging
import re
import sys
import threading
import time
from io import StringIO
from logging import WARN, LogRecord
from logging.handlers import HTTPHandler
from queue import Empty, Queue
from typing import TYPE_CHECKING, Any, Optional, TextIO, Union

import grpc
import typer
from rich.console import Console

from flwr.proto.log_pb2 import PushLogsRequest  # pylint: disable=E0611
from flwr.proto.node_pb2 import Node  # pylint: disable=E0611
from flwr.proto.serverappio_pb2_grpc import ServerAppIoStub  # pylint: disable=E0611
from flwr.proto.simulationio_pb2_grpc import SimulationIoStub  # pylint: disable=E0611

from .constant import LOG_UPLOAD_INTERVAL

# Create logger
LOGGER_NAME = "flwr"
FLOWER_LOGGER = logging.getLogger(LOGGER_NAME)
FLOWER_LOGGER.setLevel(logging.DEBUG)

LOG_COLORS = {
    "DEBUG": "\033[94m",  # Blue
    "INFO": "\033[92m",  # Green
    "WARNING": "\033[93m",  # Yellow
    "ERROR": "\033[91m",  # Red
    "CRITICAL": "\033[95m",  # Magenta
    "RESET": "\033[0m",  # Reset to default
}

if TYPE_CHECKING:
    StreamHandler = logging.StreamHandler[Any]
else:
    StreamHandler = logging.StreamHandler


class ConsoleHandler(StreamHandler):
    """Console handler that allows configurable formatting."""

    def __init__(
        self,
        timestamps: bool = False,
        json: bool = False,
        colored: bool = True,
        stream: Optional[TextIO] = None,
    ) -> None:
        super().__init__(stream)
        self.timestamps = timestamps
        self.json = json
        self.colored = colored

    def emit(self, record: LogRecord) -> None:
        """Emit a record."""
        if self.json:
            record.message = record.getMessage().replace("\t", "").strip()

            # Check if the message is empty
            if not record.message:
                return

        super().emit(record)

    def format(self, record: LogRecord) -> str:
        """Format function that adds colors to log level."""
        seperator = " " * (8 - len(record.levelname))
        if self.json:
            log_fmt = "{lvl='%(levelname)s', time='%(asctime)s', msg='%(message)s'}"
        else:
            log_fmt = (
                f"{LOG_COLORS[record.levelname] if self.colored else ''}"
                f"%(levelname)s {'%(asctime)s' if self.timestamps else ''}"
                f"{LOG_COLORS['RESET'] if self.colored else ''}"
                f": {seperator} %(message)s"
            )
        formatter = logging.Formatter(log_fmt)
        return formatter.format(record)


def update_console_handler(
    level: Optional[int] = None,
    timestamps: Optional[bool] = None,
    colored: Optional[bool] = None,
) -> None:
    """Update the logging handler."""
    for handler in logging.getLogger(LOGGER_NAME).handlers:
        if isinstance(handler, ConsoleHandler):
            if level is not None:
                handler.setLevel(level)
            if timestamps is not None:
                handler.timestamps = timestamps
            if colored is not None:
                handler.colored = colored


# Configure console logger
console_handler = ConsoleHandler(
    timestamps=False,
    json=False,
    colored=True,
)
console_handler.setLevel(logging.INFO)
FLOWER_LOGGER.addHandler(console_handler)


class CustomHTTPHandler(HTTPHandler):
    """Custom HTTPHandler which overrides the mapLogRecords method."""

    # pylint: disable=too-many-arguments,bad-option-value,R1725,R0917
    def __init__(
        self,
        identifier: str,
        host: str,
        url: str,
        method: str = "GET",
        secure: bool = False,
        credentials: Optional[tuple[str, str]] = None,
    ) -> None:
        super().__init__(host, url, method, secure, credentials)
        self.identifier = identifier

    def mapLogRecord(self, record: LogRecord) -> dict[str, Any]:
        """Filter for the properties to be send to the logserver."""
        record_dict = record.__dict__
        return {
            "identifier": self.identifier,
            "levelname": record_dict["levelname"],
            "name": record_dict["name"],
            "asctime": record_dict["asctime"],
            "filename": record_dict["filename"],
            "lineno": record_dict["lineno"],
            "message": record_dict["message"],
        }


def configure(
    identifier: str, filename: Optional[str] = None, host: Optional[str] = None
) -> None:
    """Configure logging to file and/or remote log server."""
    # Create formatter
    string_to_input = f"{identifier} | %(levelname)s %(name)s %(asctime)s "
    string_to_input += "| %(filename)s:%(lineno)d | %(message)s"
    formatter = logging.Formatter(string_to_input)

    if filename:
        # Create file handler and log to disk
        file_handler = logging.FileHandler(filename)
        file_handler.setLevel(logging.DEBUG)
        file_handler.setFormatter(formatter)
        FLOWER_LOGGER.addHandler(file_handler)

    if host:
        # Create http handler which logs even debug messages
        http_handler = CustomHTTPHandler(
            identifier,
            host,
            "/log",
            method="POST",
        )
        http_handler.setLevel(logging.DEBUG)
        # Override mapLogRecords as setFormatter has no effect on what is send via http
        FLOWER_LOGGER.addHandler(http_handler)


logger = logging.getLogger(LOGGER_NAME)  # pylint: disable=invalid-name
log = logger.log  # pylint: disable=invalid-name


def warn_preview_feature(name: str) -> None:
    """Warn the user when they use a preview feature."""
    log(
        WARN,
        """PREVIEW FEATURE: %s

            This is a preview feature. It could change significantly or be removed
            entirely in future versions of Flower.
        """,
        name,
    )


def warn_deprecated_feature(name: str) -> None:
    """Warn the user when they use a deprecated feature."""
    log(
        WARN,
        """DEPRECATED FEATURE: %s

            This is a deprecated feature. It will be removed
            entirely in future versions of Flower.
        """,
        name,
    )


def warn_deprecated_feature_with_example(
    deprecation_message: str, example_message: str, code_example: str
) -> None:
    """Warn if a feature is deprecated and show code example."""
    log(
        WARN,
        """DEPRECATED FEATURE: %s

            Check the following `FEATURE UPDATE` warning message for the preferred
            new mechanism to use this feature in Flower.
        """,
        deprecation_message,
    )
    log(
        WARN,
        """FEATURE UPDATE: %s
        ------------------------------------------------------------
        %s
        ------------------------------------------------------------
        """,
        example_message,
        code_example,
    )


def warn_unsupported_feature(name: str) -> None:
    """Warn the user when they use an unsupported feature."""
    log(
        WARN,
        """UNSUPPORTED FEATURE: %s

            This is an unsupported feature. It will be removed
            entirely in future versions of Flower.
        """,
        name,
    )


def set_logger_propagation(
    child_logger: logging.Logger, value: bool = True
) -> logging.Logger:
    """Set the logger propagation attribute.

    Parameters
    ----------
    child_logger : logging.Logger
        Child logger object
    value : bool
        Boolean setting for propagation. If True, both parent and child logger
        display messages. Otherwise, only the child logger displays a message.
        This False setting prevents duplicate logs in Colab notebooks.
        Reference: https://stackoverflow.com/a/19561320

    Returns
    -------
    logging.Logger
        Child logger object with updated propagation setting
    """
    child_logger.propagate = value
    if not child_logger.propagate:
        child_logger.log(logging.DEBUG, "Logger propagate set to False")
    return child_logger


def mirror_output_to_queue(log_queue: Queue[Optional[str]]) -> None:
    """Mirror stdout and stderr output to the provided queue."""

    def get_write_fn(stream: TextIO) -> Any:
        original_write = stream.write

        def fn(s: str) -> int:
            ret = original_write(s)
            stream.flush()
            log_queue.put(s)
            return ret

        return fn

    sys.stdout.write = get_write_fn(sys.stdout)  # type: ignore[method-assign]
    sys.stderr.write = get_write_fn(sys.stderr)  # type: ignore[method-assign]
    console_handler.stream = sys.stdout


def restore_output() -> None:
    """Restore stdout and stderr.

    This will stop mirroring output to queues.
    """
    sys.stdout = sys.__stdout__
    sys.stderr = sys.__stderr__
    console_handler.stream = sys.stdout


def redirect_output(output_buffer: StringIO) -> None:
    """Redirect stdout and stderr to text I/O buffer."""
    sys.stdout = output_buffer
    sys.stderr = output_buffer
    console_handler.stream = sys.stdout


def _log_uploader(
    log_queue: Queue[Optional[str]], node_id: int, run_id: int, stub: ServerAppIoStub
) -> None:
    """Upload logs to the SuperLink."""
    exit_flag = False
    node = Node(node_id=node_id, anonymous=False)
    msgs: list[str] = []
    while True:
        # Fetch all messages from the queue
        try:
            while True:
                msg = log_queue.get_nowait()
                # Quit the loops if the returned message is `None`
                # This is a signal that the run has finished
                if msg is None:
                    exit_flag = True
                    break
                msgs.append(msg)
        except Empty:
            pass

        # Upload if any logs
        if msgs:
            req = PushLogsRequest(
                node=node,
                run_id=run_id,
                logs=msgs,
            )
            try:
                stub.PushLogs(req)
                msgs.clear()
            except grpc.RpcError as e:
                # Ignore minor network errors
                # pylint: disable-next=no-member
                if e.code() != grpc.StatusCode.UNAVAILABLE:
                    raise e

        if exit_flag:
            break

        time.sleep(LOG_UPLOAD_INTERVAL)


def start_log_uploader(
    log_queue: Queue[Optional[str]],
    node_id: int,
    run_id: int,
    stub: Union[ServerAppIoStub, SimulationIoStub],
) -> threading.Thread:
    """Start the log uploader thread and return it."""
    thread = threading.Thread(
        target=_log_uploader, args=(log_queue, node_id, run_id, stub)
    )
    thread.start()
    return thread


def stop_log_uploader(
    log_queue: Queue[Optional[str]], log_uploader: threading.Thread
) -> None:
    """Stop the log uploader thread."""
    log_queue.put(None)
    log_uploader.join()


def _remove_emojis(text: str) -> str:
    """Remove emojis from the provided text."""
    emoji_pattern = re.compile(
        "["
        "\U0001F600-\U0001F64F"  # Emoticons
        "\U0001F300-\U0001F5FF"  # Symbols & Pictographs
        "\U0001F680-\U0001F6FF"  # Transport & Map Symbols
        "\U0001F1E0-\U0001F1FF"  # Flags
        "\U00002702-\U000027B0"  # Dingbats
        "\U000024C2-\U0001F251"
        "]+",
        flags=re.UNICODE,
    )
    return emoji_pattern.sub(r"", text)


def print_json_error(msg: str, e: Union[typer.Exit, Exception]) -> None:
    """Print error message as JSON."""
    Console().print_json(
<<<<<<< HEAD
        json.dumps(
            {
                "success": False,
                "error-message": remove_emojis(str(msg) + "\n" + str(e)),
=======
        _json.dumps(
            {
                "success": False,
                "error-message": _remove_emojis(str(msg) + "\n" + str(e)),
>>>>>>> e016c93b
            }
        )
    )<|MERGE_RESOLUTION|>--- conflicted
+++ resolved
@@ -15,11 +15,7 @@
 """Flower Logger."""
 
 
-<<<<<<< HEAD
-import json
-=======
 import json as _json
->>>>>>> e016c93b
 import logging
 import re
 import sys
@@ -403,17 +399,10 @@
 def print_json_error(msg: str, e: Union[typer.Exit, Exception]) -> None:
     """Print error message as JSON."""
     Console().print_json(
-<<<<<<< HEAD
-        json.dumps(
-            {
-                "success": False,
-                "error-message": remove_emojis(str(msg) + "\n" + str(e)),
-=======
         _json.dumps(
             {
                 "success": False,
                 "error-message": _remove_emojis(str(msg) + "\n" + str(e)),
->>>>>>> e016c93b
             }
         )
     )