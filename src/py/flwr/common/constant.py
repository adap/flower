# Copyright 2023 Flower Labs GmbH. All Rights Reserved.
#
# Licensed under the Apache License, Version 2.0 (the "License");
# you may not use this file except in compliance with the License.
# You may obtain a copy of the License at
#
#     http://www.apache.org/licenses/LICENSE-2.0
#
# Unless required by applicable law or agreed to in writing, software
# distributed under the License is distributed on an "AS IS" BASIS,
# WITHOUT WARRANTIES OR CONDITIONS OF ANY KIND, either express or implied.
# See the License for the specific language governing permissions and
# limitations under the License.
# ==============================================================================
"""Flower constants."""


from __future__ import annotations

from flwr.common.typing import RunStatus

MISSING_EXTRA_REST = """
Extra dependencies required for using the REST-based Fleet API are missing.

To use the REST API, install `flwr` with the `rest` extra:

    `pip install flwr[rest]`.
"""

TRANSPORT_TYPE_GRPC_BIDI = "grpc-bidi"
TRANSPORT_TYPE_GRPC_RERE = "grpc-rere"
TRANSPORT_TYPE_GRPC_ADAPTER = "grpc-adapter"
TRANSPORT_TYPE_REST = "rest"
TRANSPORT_TYPE_VCE = "vce"
TRANSPORT_TYPES = [
    TRANSPORT_TYPE_GRPC_BIDI,
    TRANSPORT_TYPE_GRPC_RERE,
    TRANSPORT_TYPE_REST,
    TRANSPORT_TYPE_VCE,
]

# Addresses
# Ports
CLIENTAPPIO_PORT = "9094"
SERVERAPPIO_PORT = "9091"
FLEETAPI_GRPC_RERE_PORT = "9092"
FLEETAPI_PORT = "9095"
EXEC_API_PORT = "9093"
SIMULATIONIO_PORT = "9096"
# Octets
SERVER_OCTET = "0.0.0.0"
CLIENT_OCTET = "127.0.0.1"
# SuperNode
CLIENTAPPIO_API_DEFAULT_SERVER_ADDRESS = f"{SERVER_OCTET}:{CLIENTAPPIO_PORT}"
CLIENTAPPIO_API_DEFAULT_CLIENT_ADDRESS = f"{CLIENT_OCTET}:{CLIENTAPPIO_PORT}"
# SuperLink
SERVERAPPIO_API_DEFAULT_SERVER_ADDRESS = f"{SERVER_OCTET}:{SERVERAPPIO_PORT}"
SERVERAPPIO_API_DEFAULT_CLIENT_ADDRESS = f"{CLIENT_OCTET}:{SERVERAPPIO_PORT}"
FLEET_API_GRPC_RERE_DEFAULT_ADDRESS = f"{SERVER_OCTET}:{FLEETAPI_GRPC_RERE_PORT}"
FLEET_API_GRPC_BIDI_DEFAULT_ADDRESS = (
    "[::]:8080"  # IPv6 to keep start_server compatible
)
FLEET_API_REST_DEFAULT_ADDRESS = f"{SERVER_OCTET}:{FLEETAPI_PORT}"
EXEC_API_DEFAULT_SERVER_ADDRESS = f"{SERVER_OCTET}:{EXEC_API_PORT}"
SIMULATIONIO_API_DEFAULT_SERVER_ADDRESS = f"{SERVER_OCTET}:{SIMULATIONIO_PORT}"
SIMULATIONIO_API_DEFAULT_CLIENT_ADDRESS = f"{CLIENT_OCTET}:{SIMULATIONIO_PORT}"

# Constants for ping
PING_DEFAULT_INTERVAL = 30
PING_CALL_TIMEOUT = 5
PING_BASE_MULTIPLIER = 0.8
PING_RANDOM_RANGE = (-0.1, 0.1)
PING_MAX_INTERVAL = 1e300

# IDs
RUN_ID_NUM_BYTES = 8
NODE_ID_NUM_BYTES = 8

# Constants for FAB
APP_DIR = "apps"
FAB_ALLOWED_EXTENSIONS = {".py", ".toml", ".md"}
FAB_CONFIG_FILE = "pyproject.toml"
FAB_DATE = (2024, 10, 1, 0, 0, 0)
FAB_HASH_TRUNCATION = 8
FLWR_HOME = "FLWR_HOME"

# Constants entries in Node config for Simulation
PARTITION_ID_KEY = "partition-id"
NUM_PARTITIONS_KEY = "num-partitions"

# Constants for keys in `metadata` of `MessageContainer` in `grpc-adapter`
GRPC_ADAPTER_METADATA_FLOWER_PACKAGE_NAME_KEY = "flower-package-name"
GRPC_ADAPTER_METADATA_FLOWER_PACKAGE_VERSION_KEY = "flower-package-version"
GRPC_ADAPTER_METADATA_FLOWER_VERSION_KEY = "flower-version"  # Deprecated
GRPC_ADAPTER_METADATA_SHOULD_EXIT_KEY = "should-exit"
GRPC_ADAPTER_METADATA_MESSAGE_MODULE_KEY = "grpc-message-module"
GRPC_ADAPTER_METADATA_MESSAGE_QUALNAME_KEY = "grpc-message-qualname"

# Message TTL
MESSAGE_TTL_TOLERANCE = 1e-1

# Isolation modes
ISOLATION_MODE_SUBPROCESS = "subprocess"
ISOLATION_MODE_PROCESS = "process"

# Log streaming configurations
CONN_REFRESH_PERIOD = 60  # Stream connection refresh period
CONN_RECONNECT_INTERVAL = 0.5  # Reconnect interval between two stream connections
LOG_STREAM_INTERVAL = 0.5  # Log stream interval for `ExecServicer.StreamLogs`
LOG_UPLOAD_INTERVAL = 0.2  # Minimum interval between two log uploads

# Retry configurations
MAX_RETRY_DELAY = 20  # Maximum delay duration between two consecutive retries.


class MessageType:
    """Message type."""

    TRAIN = "train"
    EVALUATE = "evaluate"
    QUERY = "query"

    def __new__(cls) -> MessageType:
        """Prevent instantiation."""
        raise TypeError(f"{cls.__name__} cannot be instantiated.")


class MessageTypeLegacy:
    """Legacy message type."""

    GET_PROPERTIES = "get_properties"
    GET_PARAMETERS = "get_parameters"

    def __new__(cls) -> MessageTypeLegacy:
        """Prevent instantiation."""
        raise TypeError(f"{cls.__name__} cannot be instantiated.")


class SType:
    """Serialisation type."""

    NUMPY = "numpy.ndarray"

    def __new__(cls) -> SType:
        """Prevent instantiation."""
        raise TypeError(f"{cls.__name__} cannot be instantiated.")


class ErrorCode:
    """Error codes for Message's Error."""

    UNKNOWN = 0
    LOAD_CLIENT_APP_EXCEPTION = 1
    CLIENT_APP_RAISED_EXCEPTION = 2
    MESSAGE_UNAVAILABLE = 3
    REPLY_MESSAGE_UNAVAILABLE = 4

    def __new__(cls) -> ErrorCode:
        """Prevent instantiation."""
        raise TypeError(f"{cls.__name__} cannot be instantiated.")


class Status:
    """Run status."""

    PENDING = "pending"
    STARTING = "starting"
    RUNNING = "running"
    FINISHED = "finished"

    def __new__(cls) -> Status:
        """Prevent instantiation."""
        raise TypeError(f"{cls.__name__} cannot be instantiated.")


class SubStatus:
    """Run sub-status."""

    COMPLETED = "completed"
    FAILED = "failed"
    STOPPED = "stopped"

    def __new__(cls) -> SubStatus:
        """Prevent instantiation."""
        raise TypeError(f"{cls.__name__} cannot be instantiated.")


<<<<<<< HEAD
# Stopped run status
STOPPED_RUN_STATUS = RunStatus(Status.FINISHED, SubStatus.STOPPED, "")
=======
class CliOutputFormat:
    """Define output format for `flwr` CLI commands."""

    DEFAULT = "default"
    JSON = "json"

    def __new__(cls) -> CliOutputFormat:
        """Prevent instantiation."""
        raise TypeError(f"{cls.__name__} cannot be instantiated.")
>>>>>>> 968fc774
<|MERGE_RESOLUTION|>--- conflicted
+++ resolved
@@ -185,10 +185,6 @@
         raise TypeError(f"{cls.__name__} cannot be instantiated.")
 
 
-<<<<<<< HEAD
-# Stopped run status
-STOPPED_RUN_STATUS = RunStatus(Status.FINISHED, SubStatus.STOPPED, "")
-=======
 class CliOutputFormat:
     """Define output format for `flwr` CLI commands."""
 
@@ -198,4 +194,7 @@
     def __new__(cls) -> CliOutputFormat:
         """Prevent instantiation."""
         raise TypeError(f"{cls.__name__} cannot be instantiated.")
->>>>>>> 968fc774
+
+
+# Stopped run status
+STOPPED_RUN_STATUS = RunStatus(Status.FINISHED, SubStatus.STOPPED, "")