--- conflicted
+++ resolved
@@ -113,18 +113,11 @@
 REFRESH_TOKEN_KEY = "flwr-oidc-refresh-token"
 
 # Constants for node authentication
-<<<<<<< HEAD
 PUBLIC_KEY_HEADER = "flwr-public-key-bin"  # Must end with "-bin" for binary data
 SIGNATURE_HEADER = "flwr-signature-bin"  # Must end with "-bin" for binary data
 TIMESTAMP_HEADER = "flwr-timestamp"
-TIMESTAMP_TOLERANCE = 10  # Tolerance for timestamp verification
-=======
-PUBLIC_KEY_HEADER = "public-key-bin"  # Must end with "-bin" for binary data
-SIGNATURE_HEADER = "signature-bin"  # Must end with "-bin" for binary data
-TIMESTAMP_HEADER = "timestamp"
 TIMESTAMP_TOLERANCE = 10  # General tolerance for timestamp verification
 SYSTEM_TIME_TOLERANCE = 5  # Allowance for system time drift
->>>>>>> 42e2e7cf
 
 
 class MessageType:
