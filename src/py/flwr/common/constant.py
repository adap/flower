--- conflicted
+++ resolved
@@ -80,12 +80,7 @@
     """Error codes for Message's Error."""
 
     UNKNOWN = 0
-<<<<<<< HEAD
-    CLIENT_APP_FAILED_TO_LOAD = 1
-    CLIENT_APP_RAISED_EXCEPTION = 2
-=======
     CLIENT_APP_RAISED_EXCEPTION = 1
->>>>>>> 01735671
 
     def __new__(cls) -> ErrorCode:
         """Prevent instantiation."""
