# Copyright 2023 Flower Labs GmbH. All Rights Reserved.
#
# Licensed under the Apache License, Version 2.0 (the "License");
# you may not use this file except in compliance with the License.
# You may obtain a copy of the License at
#
#     http://www.apache.org/licenses/LICENSE-2.0
#
# Unless required by applicable law or agreed to in writing, software
# distributed under the License is distributed on an "AS IS" BASIS,
# WITHOUT WARRANTIES OR CONDITIONS OF ANY KIND, either express or implied.
# See the License for the specific language governing permissions and
# limitations under the License.
# ==============================================================================
"""Flower IP address utils."""


import pytest
<<<<<<< HEAD

from .address import get_ip_address_from_servicer_context, parse_address
=======
>>>>>>> be663c70

from .address import get_ip_address_from_servicer_context, parse_address


@pytest.mark.parametrize(
    "address, expected",
    [
        ("127.0.0.1:8080", ("127.0.0.1", 8080, False)),
        ("0.0.0.0:12", ("0.0.0.0", 12, False)),
        ("0.0.0.0:65535", ("0.0.0.0", 65535, False)),
    ],
)
def test_ipv4_correct(address: str, expected: tuple[str, int, bool]) -> None:
    """Test if a correct IPv4 address is correctly parsed."""
    # Execute
    actual = parse_address(address)

    # Assert
    assert actual == expected


@pytest.mark.parametrize(
    "address",
    [
        "127.0.0.1",  # Missing port
        "42.1.1.0:9988898",  # Port number out of range
        "0.0.0.0:-999999",  # Negative port number
        "0.0.0.0:-1",  # Negative port number
        "0.0.0.0:0",  # Port number zero
        "0.0.0.0:65536",  # Port number out of range
    ],
)
def test_ipv4_incorrect(address: str) -> None:
    """Test if an incorrect IPv4 address returns None."""
    # Execute
    actual = parse_address(address)

    # Assert
    assert actual is None


@pytest.mark.parametrize(
    "address, expected",
    [
        ("[::1]:8080", ("::1", 8080, True)),
        ("[::]:12", ("::", 12, True)),
        (
            "2001:db8:3333:4444:5555:6666:7777:8888:12",
            ("2001:db8:3333:4444:5555:6666:7777:8888", 12, True),
        ),
        (
            "2001:db8:3333:4444:5555:6666:7777:8888:65535",
            ("2001:db8:3333:4444:5555:6666:7777:8888", 65535, True),
        ),
        (
            "[0000:0000:0000:0000:0000:0000:0000:0001]:443",
            ("0000:0000:0000:0000:0000:0000:0000:0001", 443, True),
        ),
        ("[::]:123", ("::", 123, True)),
        ("[0:0:0:0:0:0:0:1]:80", ("0:0:0:0:0:0:0:1", 80, True)),
        ("[::1]:80", ("::1", 80, True)),
    ],
)
def test_ipv6_correct(address: str, expected: tuple[str, int, bool]) -> None:
    """Test if a correct IPv6 address is correctly parsed."""
    # Execute
    actual = parse_address(address)

    # Assert
    assert actual == expected


@pytest.mark.parametrize(
    "address",
    [
        "[2001:db8:3333:4444:5555:6666:7777:8888]:9988898",  # Port number out of range
        "[2001:db8:3333:4444:5555:6666:7777:8888]:-9988898",  # Negative port number
        "[2001:db8:3333:4444:5555:6666:7777:8888]:-1",  # Negative port number
        "[2001:db8:3333:4444:5555:6666:7777:8888]:0",  # Port number zero
        "[2001:db8:3333:4444:5555:6666:7777:8888]:65536",  # Port number out of range
    ],
)
def test_ipv6_incorrect(address: str) -> None:
    """Test if an incorrect IPv6 address returns None."""
    # Execute
    actual = parse_address(address)

    # Assert
    assert actual is None


@pytest.mark.parametrize(
    "address, expected",
    [
        ("flower.ai:123", ("flower.ai", 123, None)),
        ("sub.flower.ai:123", ("sub.flower.ai", 123, None)),
        ("sub2.sub1.flower.ai:123", ("sub2.sub1.flower.ai", 123, None)),
        ("s5.s4.s3.s2.s1.flower.ai:123", ("s5.s4.s3.s2.s1.flower.ai", 123, None)),
        ("localhost:123", ("localhost", 123, None)),
        ("https://localhost:123", ("https://localhost", 123, None)),
        ("http://localhost:123", ("http://localhost", 123, None)),
    ],
)
def test_domain_correct(address: str, expected: tuple[str, int, bool]) -> None:
    """Test if a correct domain address is correctly parsed."""
    # Execute
    actual = parse_address(address)

    # Assert
    assert actual == expected


@pytest.mark.parametrize(
    "address",
    [
        "flower.ai",  # Missing port
        "flower.ai:65536",  # Port number out of range
    ],
)
def test_domain_incorrect(address: str) -> None:
    """Test if an incorrect domain address returns None."""
<<<<<<< HEAD
    # Prepare
    addresses = [
        "flower.ai",
        "flower.ai:65536",
    ]

    for address in addresses:
        # Execute
        actual = parse_address(address)

        # Assert
        assert actual is None
=======
    # Execute
    actual = parse_address(address)

    # Assert
    assert actual is None
>>>>>>> be663c70


class DummyContext:
    """Dummy context to mimic grpc.ServicerContext for testing purposes."""

    def __init__(self, peer_str: str) -> None:
        self._peer = peer_str

    def peer(self) -> str:
        """."""
        return self._peer


<<<<<<< HEAD
def test_servicer_ipv4_correct() -> None:
    """Test if a correct IPv4 address is correctly parsed from grpc.ServicerContext."""
    # Prepare
    addresses = [
        ("ipv4:127.0.0.1:56789", "127.0.0.1"),
        ("ipv4:0.0.0.0:8080", "0.0.0.0"),
        ("ipv4:192.168.1.1:12345", "192.168.1.1"),
    ]

    for peer_str, expected in addresses:
        # Prepare dummy context with the given peer string.
        context = DummyContext(peer_str)

        # Execute
        actual = get_ip_address_from_servicer_context(context)

        # Assert
        assert actual == expected


def test_servicer_ipv6_correct() -> None:
    """Test if a correct IPv6 address is correctly parsed from grpc.ServicerContext."""
    # Prepare
    addresses = [
        ("ipv6:[2001:db8::1]:54321", "2001:db8::1"),
        ("ipv6:[::1]:8080", "::1"),
        ("ipv6:[fe80::1ff:fe23:4567:890a]:9999", "fe80::1ff:fe23:4567:890a"),
    ]

    for peer_str, expected in addresses:
        # Prepare dummy context with the given peer string.
        context = DummyContext(peer_str)

        # Execute
        actual = get_ip_address_from_servicer_context(context)

        # Assert
        assert actual == expected


def test_servicer_incorrect_format() -> None:
    """Test if an invalid grpc.ServicerContext.peer() string returns an empty string."""
    # Prepare
    addresses = [
=======
@pytest.mark.parametrize(
    "peer_str, expected",
    [
        ("ipv4:127.0.0.1:56789", "127.0.0.1"),
        ("ipv4:0.0.0.0:8080", "0.0.0.0"),
        ("ipv4:192.168.1.1:12345", "192.168.1.1"),
    ],
)
def test_servicer_ipv4_correct(peer_str: str, expected: str) -> None:
    """Test if a correct IPv4 address is correctly parsed from grpc.ServicerContext."""
    # Prepare dummy context with the given peer string.
    context = DummyContext(peer_str)

    # Execute
    actual = get_ip_address_from_servicer_context(context)

    # Assert
    assert actual == expected


@pytest.mark.parametrize(
    "peer_str, expected",
    [
        ("ipv6:[2001:db8::1]:54321", "2001:db8::1"),
        ("ipv6:[::1]:8080", "::1"),
        ("ipv6:[fe80::1ff:fe23:4567:890a]:9999", "fe80::1ff:fe23:4567:890a"),
    ],
)
def test_servicer_ipv6_correct(peer_str: str, expected: str) -> None:
    """Test if a correct IPv6 address is correctly parsed from grpc.ServicerContext."""
    # Prepare dummy context with the given peer string.
    context = DummyContext(peer_str)

    # Execute
    actual = get_ip_address_from_servicer_context(context)

    # Assert
    assert actual == expected


@pytest.mark.parametrize(
    "peer_str",
    [
>>>>>>> be663c70
        "invalid_string",
        "ipv4:127.0.0.1",  # missing port
        "ipv6:2001:db8::1",  # missing brackets and port
        "ipv6:[2001:db8::1]56789",  # missing colon after the bracket
        "ipv6:2001:db8::1:54321",  # missing brackets
        "unix:/tmp/grpc.sock",  # unix domain socket
        "",
<<<<<<< HEAD
    ]

    for peer_str in addresses:
        # Prepare dummy context with the given peer string.
        context = DummyContext(peer_str)

        # Execute and assert
        # Execute and Assert
        with pytest.raises(ValueError):
            get_ip_address_from_servicer_context(context)
=======
    ],
)
def test_servicer_incorrect_format(peer_str: str) -> None:
    """Test if an invalid grpc.ServicerContext.peer() string returns a ValueError."""
    # Prepare dummy context with the given peer string.
    context = DummyContext(peer_str)

    # Execute and Assert
    with pytest.raises(ValueError):
        get_ip_address_from_servicer_context(context)
>>>>>>> be663c70
<|MERGE_RESOLUTION|>--- conflicted
+++ resolved
@@ -16,11 +16,6 @@
 
 
 import pytest
-<<<<<<< HEAD
-
-from .address import get_ip_address_from_servicer_context, parse_address
-=======
->>>>>>> be663c70
 
 from .address import get_ip_address_from_servicer_context, parse_address
 
@@ -142,26 +137,11 @@
 )
 def test_domain_incorrect(address: str) -> None:
     """Test if an incorrect domain address returns None."""
-<<<<<<< HEAD
-    # Prepare
-    addresses = [
-        "flower.ai",
-        "flower.ai:65536",
-    ]
-
-    for address in addresses:
-        # Execute
-        actual = parse_address(address)
-
-        # Assert
-        assert actual is None
-=======
     # Execute
     actual = parse_address(address)
 
     # Assert
     assert actual is None
->>>>>>> be663c70
 
 
 class DummyContext:
@@ -175,52 +155,6 @@
         return self._peer
 
 
-<<<<<<< HEAD
-def test_servicer_ipv4_correct() -> None:
-    """Test if a correct IPv4 address is correctly parsed from grpc.ServicerContext."""
-    # Prepare
-    addresses = [
-        ("ipv4:127.0.0.1:56789", "127.0.0.1"),
-        ("ipv4:0.0.0.0:8080", "0.0.0.0"),
-        ("ipv4:192.168.1.1:12345", "192.168.1.1"),
-    ]
-
-    for peer_str, expected in addresses:
-        # Prepare dummy context with the given peer string.
-        context = DummyContext(peer_str)
-
-        # Execute
-        actual = get_ip_address_from_servicer_context(context)
-
-        # Assert
-        assert actual == expected
-
-
-def test_servicer_ipv6_correct() -> None:
-    """Test if a correct IPv6 address is correctly parsed from grpc.ServicerContext."""
-    # Prepare
-    addresses = [
-        ("ipv6:[2001:db8::1]:54321", "2001:db8::1"),
-        ("ipv6:[::1]:8080", "::1"),
-        ("ipv6:[fe80::1ff:fe23:4567:890a]:9999", "fe80::1ff:fe23:4567:890a"),
-    ]
-
-    for peer_str, expected in addresses:
-        # Prepare dummy context with the given peer string.
-        context = DummyContext(peer_str)
-
-        # Execute
-        actual = get_ip_address_from_servicer_context(context)
-
-        # Assert
-        assert actual == expected
-
-
-def test_servicer_incorrect_format() -> None:
-    """Test if an invalid grpc.ServicerContext.peer() string returns an empty string."""
-    # Prepare
-    addresses = [
-=======
 @pytest.mark.parametrize(
     "peer_str, expected",
     [
@@ -264,7 +198,6 @@
 @pytest.mark.parametrize(
     "peer_str",
     [
->>>>>>> be663c70
         "invalid_string",
         "ipv4:127.0.0.1",  # missing port
         "ipv6:2001:db8::1",  # missing brackets and port
@@ -272,18 +205,6 @@
         "ipv6:2001:db8::1:54321",  # missing brackets
         "unix:/tmp/grpc.sock",  # unix domain socket
         "",
-<<<<<<< HEAD
-    ]
-
-    for peer_str in addresses:
-        # Prepare dummy context with the given peer string.
-        context = DummyContext(peer_str)
-
-        # Execute and assert
-        # Execute and Assert
-        with pytest.raises(ValueError):
-            get_ip_address_from_servicer_context(context)
-=======
     ],
 )
 def test_servicer_incorrect_format(peer_str: str) -> None:
@@ -293,5 +214,4 @@
 
     # Execute and Assert
     with pytest.raises(ValueError):
-        get_ip_address_from_servicer_context(context)
->>>>>>> be663c70
+        get_ip_address_from_servicer_context(context)