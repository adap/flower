# Copyright 2021 Flower Labs GmbH. All Rights Reserved.
#
# Licensed under the Apache License, Version 2.0 (the "License");
# you may not use this file except in compliance with the License.
# You may obtain a copy of the License at
#
#     http://www.apache.org/licenses/LICENSE-2.0
#
# Unless required by applicable law or agreed to in writing, software
# distributed under the License is distributed on an "AS IS" BASIS,
# WITHOUT WARRANTIES OR CONDITIONS OF ANY KIND, either express or implied.
# See the License for the specific language governing permissions and
# limitations under the License.
# ==============================================================================
"""(De-)serialization tests."""

import random
import string
from typing import Any, Callable, Optional, OrderedDict, Type, TypeVar, Union, cast

import pytest

# pylint: disable=E0611
from flwr.proto import clientappio_pb2
from flwr.proto import transport_pb2 as pb2
<<<<<<< HEAD
from flwr.proto.fab_pb2 import Fab as ProtoFab
=======
from flwr.proto.message_pb2 import Context as ProtoContext
from flwr.proto.message_pb2 import Message as ProtoMessage
>>>>>>> 747959a5
from flwr.proto.recordset_pb2 import Array as ProtoArray
from flwr.proto.recordset_pb2 import ConfigsRecord as ProtoConfigsRecord
from flwr.proto.recordset_pb2 import MetricsRecord as ProtoMetricsRecord
from flwr.proto.recordset_pb2 import ParametersRecord as ProtoParametersRecord
from flwr.proto.recordset_pb2 import RecordSet as ProtoRecordSet
from flwr.proto.run_pb2 import Run as ProtoRun

# pylint: enable=E0611
from . import (
    Array,
    ConfigsRecord,
    Context,
    MetricsRecord,
    ParametersRecord,
    RecordSet,
    typing,
)
from .message import Error, Message, Metadata
from .serde import (
    array_from_proto,
    array_to_proto,
    clientappstatus_from_proto,
    clientappstatus_to_proto,
    configs_record_from_proto,
    configs_record_to_proto,
<<<<<<< HEAD
    fab_from_proto,
    fab_to_proto,
=======
    context_from_proto,
    context_to_proto,
    message_from_proto,
>>>>>>> 747959a5
    message_from_taskins,
    message_from_taskres,
    message_to_proto,
    message_to_taskins,
    message_to_taskres,
    metrics_record_from_proto,
    metrics_record_to_proto,
    parameters_record_from_proto,
    parameters_record_to_proto,
    recordset_from_proto,
    recordset_to_proto,
    run_from_proto,
    run_to_proto,
    scalar_from_proto,
    scalar_to_proto,
    status_from_proto,
    status_to_proto,
)


def test_serialisation_deserialisation() -> None:
    """Test if the np.ndarray is identical after (de-)serialization."""
    # Prepare
    scalars = [True, b"bytestr", 3.14, 9000, "Hello"]

    for scalar in scalars:
        # Execute
        scalar = cast(Union[bool, bytes, float, int, str], scalar)
        serialized = scalar_to_proto(scalar)
        actual = scalar_from_proto(serialized)

        # Assert
        assert actual == scalar


def test_status_to_proto() -> None:
    """Test status message (de-)serialization."""
    # Prepare
    code_msg = pb2.Code.OK  # pylint: disable=E1101
    status_msg = pb2.Status(code=code_msg, message="Success")  # pylint: disable=E1101

    code = typing.Code.OK
    status = typing.Status(code=code, message="Success")

    # Execute
    actual_status_msg = status_to_proto(status=status)

    # Assert
    assert actual_status_msg == status_msg


def test_status_from_proto() -> None:
    """Test status message (de-)serialization."""
    # Prepare
    code_msg = pb2.Code.OK  # pylint: disable=E1101
    status_msg = pb2.Status(code=code_msg, message="Success")  # pylint: disable=E1101

    code = typing.Code.OK
    status = typing.Status(code=code, message="Success")

    # Execute
    actual_status = status_from_proto(msg=status_msg)

    # Assert
    assert actual_status == status


def test_fab_to_proto() -> None:
    """Test Fab serialization."""
    proto_fab = ProtoFab(hash_str="fab_test_hash", content=b"fab_test_content")

    py_fab = typing.Fab(hash_str="fab_test_hash", content=b"fab_test_content")

    converted_fab = fab_to_proto(py_fab)

    # Assert
    assert converted_fab == proto_fab


def test_fab_from_proto() -> None:
    """Test Fab deserialization."""
    proto_fab = ProtoFab(hash_str="fab_test_hash", content=b"fab_test_content")

    py_fab = typing.Fab(hash_str="fab_test_hash", content=b"fab_test_content")

    converted_fab = fab_from_proto(proto_fab)

    # Assert
    assert converted_fab == py_fab


T = TypeVar("T")


class RecordMaker:
    """A record maker based on a seeded random number generator."""

    def __init__(self, state: int = 42) -> None:
        self.rng = random.Random(state)

    def randbytes(self, n: int) -> bytes:
        """Create a bytes."""
        return self.rng.getrandbits(n * 8).to_bytes(n, "little")

    def get_str(self, length: Optional[int] = None) -> str:
        """Create a string."""
        char_pool = (
            string.ascii_letters + string.digits + " !@#$%^&*()_-+=[]|;':,./<>?{}"
        )
        if length is None:
            length = self.rng.randint(1, 10)
        return "".join(self.rng.choices(char_pool, k=length))

    def get_value(self, dtype: Type[T]) -> T:
        """Create a value of a given type."""
        ret: Any = None
        if dtype == bool:
            ret = self.rng.random() < 0.5
        elif dtype == str:
            ret = self.get_str(self.rng.randint(10, 100))
        elif dtype == int:
            ret = self.rng.randint(-1 << 30, 1 << 30)
        elif dtype == float:
            ret = (self.rng.random() - 0.5) * (2.0 ** self.rng.randint(0, 50))
        elif dtype == bytes:
            ret = self.randbytes(self.rng.randint(10, 100))
        else:
            raise NotImplementedError(f"Unsupported dtype: {dtype}")
        return cast(T, ret)

    def array(self) -> Array:
        """Create a Array."""
        dtypes = ("float", "int")
        stypes = ("torch", "tf", "numpy")
        max_shape_size = 100
        max_shape_dim = 10
        min_max_bytes_size = (10, 1000)

        dtype = self.rng.choice(dtypes)
        shape = [
            self.rng.randint(1, max_shape_size)
            for _ in range(self.rng.randint(1, max_shape_dim))
        ]
        stype = self.rng.choice(stypes)
        data = self.randbytes(self.rng.randint(*min_max_bytes_size))
        return Array(dtype=dtype, shape=shape, stype=stype, data=data)

    def parameters_record(self) -> ParametersRecord:
        """Create a ParametersRecord."""
        num_arrays = self.rng.randint(1, 5)
        arrays = OrderedDict(
            [(self.get_str(), self.array()) for i in range(num_arrays)]
        )
        return ParametersRecord(arrays, keep_input=False)

    def metrics_record(self) -> MetricsRecord:
        """Create a MetricsRecord."""
        num_entries = self.rng.randint(1, 5)
        types = (float, int)
        return MetricsRecord(
            metrics_dict={
                self.get_str(): self.get_value(self.rng.choice(types))
                for _ in range(num_entries)
            },
            keep_input=False,
        )

    def configs_record(self) -> ConfigsRecord:
        """Create a ConfigsRecord."""
        num_entries = self.rng.randint(1, 5)
        types = (str, int, float, bytes, bool)
        return ConfigsRecord(
            configs_dict={
                self.get_str(): self.get_value(self.rng.choice(types))
                for _ in range(num_entries)
            },
            keep_input=False,
        )

    def recordset(
        self,
        num_params_records: int,
        num_metrics_records: int,
        num_configs_records: int,
    ) -> RecordSet:
        """Create a RecordSet."""
        return RecordSet(
            parameters_records={
                self.get_str(): self.parameters_record()
                for _ in range(num_params_records)
            },
            metrics_records={
                self.get_str(): self.metrics_record()
                for _ in range(num_metrics_records)
            },
            configs_records={
                self.get_str(): self.configs_record()
                for _ in range(num_configs_records)
            },
        )

    def metadata(self) -> Metadata:
        """Create a Metadata."""
        return Metadata(
            run_id=self.rng.randint(0, 1 << 30),
            message_id=self.get_str(64),
            group_id=self.get_str(30),
            src_node_id=self.rng.randint(0, 1 << 63),
            dst_node_id=self.rng.randint(0, 1 << 63),
            reply_to_message=self.get_str(64),
            ttl=self.rng.randint(1, 1 << 30),
            message_type=self.get_str(10),
        )

    def user_config(self) -> typing.UserConfig:
        """Create a UserConfig."""
        return {
            "key1": self.rng.randint(0, 1 << 30),
            "key2": self.get_str(10),
            "key3": self.rng.random(),
            "key4": bool(self.rng.getrandbits(1)),
        }


def test_array_serialization_deserialization() -> None:
    """Test serialization and deserialization of Array."""
    # Prepare
    maker = RecordMaker()
    original = maker.array()

    # Execute
    proto = array_to_proto(original)
    deserialized = array_from_proto(proto)

    # Assert
    assert isinstance(proto, ProtoArray)
    assert original == deserialized


def test_parameters_record_serialization_deserialization() -> None:
    """Test serialization and deserialization of ParametersRecord."""
    # Prepare
    maker = RecordMaker()
    original = maker.parameters_record()

    # Execute
    proto = parameters_record_to_proto(original)
    deserialized = parameters_record_from_proto(proto)

    # Assert
    assert isinstance(proto, ProtoParametersRecord)
    assert original == deserialized


def test_metrics_record_serialization_deserialization() -> None:
    """Test serialization and deserialization of MetricsRecord."""
    # Prepare
    maker = RecordMaker()
    original = maker.metrics_record()

    # Execute
    proto = metrics_record_to_proto(original)
    deserialized = metrics_record_from_proto(proto)

    # Assert
    assert isinstance(proto, ProtoMetricsRecord)
    assert original == deserialized


def test_configs_record_serialization_deserialization() -> None:
    """Test serialization and deserialization of ConfigsRecord."""
    # Prepare
    maker = RecordMaker()
    original = maker.configs_record()

    # Execute
    proto = configs_record_to_proto(original)
    deserialized = configs_record_from_proto(proto)

    # Assert
    assert isinstance(proto, ProtoConfigsRecord)
    assert original == deserialized


def test_recordset_serialization_deserialization() -> None:
    """Test serialization and deserialization of RecordSet."""
    # Prepare
    maker = RecordMaker(state=0)
    original = maker.recordset(2, 2, 1)

    # Execute
    proto = recordset_to_proto(original)
    deserialized = recordset_from_proto(proto)

    # Assert
    assert isinstance(proto, ProtoRecordSet)
    assert original == deserialized


@pytest.mark.parametrize(
    "content_fn, error_fn",
    [
        (
            lambda maker: maker.recordset(1, 1, 1),
            None,
        ),  # check when only content is set
        (None, lambda code: Error(code=code)),  # check when only error is set
    ],
)
def test_message_to_and_from_taskins(
    content_fn: Callable[
        [
            RecordMaker,
        ],
        RecordSet,
    ],
    error_fn: Callable[[int], Error],
) -> None:
    """Test Message to and from TaskIns."""
    # Prepare

    maker = RecordMaker(state=1)
    metadata = maker.metadata()
    # pylint: disable-next=protected-access
    metadata.__dict__["_src_node_id"] = 0  # Assume driver node

    original = Message(
        metadata=metadata,
        content=None if content_fn is None else content_fn(maker),
        error=None if error_fn is None else error_fn(0),
    )

    # Execute
    taskins = message_to_taskins(original)
    taskins.task_id = metadata.message_id
    deserialized = message_from_taskins(taskins)

    # Assert
    if original.has_content():
        assert original.content == deserialized.content
    if original.has_error():
        assert original.error == deserialized.error
    assert metadata == deserialized.metadata


@pytest.mark.parametrize(
    "content_fn, error_fn",
    [
        (
            lambda maker: maker.recordset(1, 1, 1),
            None,
        ),  # check when only content is set
        (None, lambda code: Error(code=code)),  # check when only error is set
    ],
)
def test_message_to_and_from_taskres(
    content_fn: Callable[
        [
            RecordMaker,
        ],
        RecordSet,
    ],
    error_fn: Callable[[int], Error],
) -> None:
    """Test Message to and from TaskRes."""
    # Prepare
    maker = RecordMaker(state=2)
    metadata = maker.metadata()
    metadata.dst_node_id = 0  # Assume driver node

    original = Message(
        metadata=metadata,
        content=None if content_fn is None else content_fn(maker),
        error=None if error_fn is None else error_fn(0),
    )

    # Execute
    taskres = message_to_taskres(original)
    taskres.task_id = metadata.message_id
    deserialized = message_from_taskres(taskres)

    # Assert
    if original.has_content():
        assert original.content == deserialized.content
    if original.has_error():
        assert original.error == deserialized.error
    assert metadata == deserialized.metadata


@pytest.mark.parametrize(
    "content_fn, error_fn",
    [
        (
            lambda maker: maker.recordset(1, 1, 1),
            None,
        ),  # check when only content is set
        (None, lambda code: Error(code=code)),  # check when only error is set
    ],
)
def test_message_serialization_deserialization(
    content_fn: Callable[
        [
            RecordMaker,
        ],
        RecordSet,
    ],
    error_fn: Callable[[int], Error],
) -> None:
    """Test serialization and deserialization of Message."""
    # Prepare
    maker = RecordMaker(state=2)
    metadata = maker.metadata()
    metadata.dst_node_id = 0  # Assume driver node

    original = Message(
        metadata=metadata,
        content=None if content_fn is None else content_fn(maker),
        error=None if error_fn is None else error_fn(0),
    )

    # Execute
    proto = message_to_proto(original)
    deserialized = message_from_proto(proto)

    # Assert
    assert isinstance(proto, ProtoMessage)

    if original.has_content():
        assert original.content == deserialized.content
    if original.has_error():
        assert original.error == deserialized.error

    assert original.metadata == deserialized.metadata


def test_context_serialization_deserialization() -> None:
    """Test serialization and deserialization of Context."""
    # Prepare
    maker = RecordMaker()
    original = Context(
        node_id=1,
        node_config=maker.user_config(),
        state=maker.recordset(1, 1, 1),
        run_config=maker.user_config(),
    )

    # Execute
    proto = context_to_proto(original)
    deserialized = context_from_proto(proto)

    # Assert
    assert isinstance(proto, ProtoContext)
    assert original == deserialized


def test_run_serialization_deserialization() -> None:
    """Test serialization and deserialization of Run."""
    # Prepare
    maker = RecordMaker()
    original = typing.Run(
        run_id=1,
        fab_id="lorem",
        fab_version="ipsum",
        override_config=maker.user_config(),
    )

    # Execute
    proto = run_to_proto(original)
    deserialized = run_from_proto(proto)

    # Assert
    assert isinstance(proto, ProtoRun)
    assert original == deserialized


def test_clientappstatus_to_proto() -> None:
    """Test ClientApp status message (de-)serialization."""
    # Prepare
    # pylint: disable=E1101
    code_msg = clientappio_pb2.ClientAppOutputCode.SUCCESS
    status_msg = clientappio_pb2.ClientAppOutputStatus(code=code_msg, message="Success")

    code = typing.ClientAppOutputCode.SUCCESS
    status = typing.ClientAppOutputStatus(code=code, message="Success")

    # Execute
    actual_status_msg = clientappstatus_to_proto(status=status)

    # Assert
    assert actual_status_msg == status_msg


def test_clientappstatus_from_proto() -> None:
    """Test ClientApp status message (de-)serialization."""
    # Prepare
    # pylint: disable=E1101
    code_msg = clientappio_pb2.ClientAppOutputCode.SUCCESS
    status_msg = clientappio_pb2.ClientAppOutputStatus(code=code_msg, message="Success")

    code = typing.ClientAppOutputCode.SUCCESS
    status = typing.ClientAppOutputStatus(code=code, message="Success")

    # Execute
    actual_status = clientappstatus_from_proto(msg=status_msg)

    # Assert
    assert actual_status == status<|MERGE_RESOLUTION|>--- conflicted
+++ resolved
@@ -23,12 +23,9 @@
 # pylint: disable=E0611
 from flwr.proto import clientappio_pb2
 from flwr.proto import transport_pb2 as pb2
-<<<<<<< HEAD
 from flwr.proto.fab_pb2 import Fab as ProtoFab
-=======
 from flwr.proto.message_pb2 import Context as ProtoContext
 from flwr.proto.message_pb2 import Message as ProtoMessage
->>>>>>> 747959a5
 from flwr.proto.recordset_pb2 import Array as ProtoArray
 from flwr.proto.recordset_pb2 import ConfigsRecord as ProtoConfigsRecord
 from flwr.proto.recordset_pb2 import MetricsRecord as ProtoMetricsRecord
@@ -54,14 +51,11 @@
     clientappstatus_to_proto,
     configs_record_from_proto,
     configs_record_to_proto,
-<<<<<<< HEAD
+    context_from_proto,
+    context_to_proto,
     fab_from_proto,
     fab_to_proto,
-=======
-    context_from_proto,
-    context_to_proto,
     message_from_proto,
->>>>>>> 747959a5
     message_from_taskins,
     message_from_taskres,
     message_to_proto,
