--- conflicted
+++ resolved
@@ -33,27 +33,17 @@
 from flwr.proto.message_pb2 import Context as ProtoContext
 from flwr.proto.message_pb2 import Message as ProtoMessage
 from flwr.proto.recorddict_pb2 import Array as ProtoArray
-<<<<<<< HEAD
+from flwr.proto.recorddict_pb2 import ArrayRecord as ProtoArrayRecord
 from flwr.proto.recorddict_pb2 import ConfigRecord as ProtoConfigRecord
-from flwr.proto.recorddict_pb2 import MetricsRecord as ProtoMetricsRecord
-from flwr.proto.recorddict_pb2 import ParametersRecord as ProtoParametersRecord
-=======
-from flwr.proto.recorddict_pb2 import ArrayRecord as ProtoArrayRecord
-from flwr.proto.recorddict_pb2 import ConfigsRecord as ProtoConfigsRecord
 from flwr.proto.recorddict_pb2 import MetricRecord as ProtoMetricRecord
->>>>>>> fba74633
 from flwr.proto.recorddict_pb2 import RecordDict as ProtoRecordDict
 from flwr.proto.run_pb2 import Run as ProtoRun
 
 # pylint: enable=E0611
 from . import (
     Array,
-<<<<<<< HEAD
+    ArrayRecord,
     ConfigRecord,
-=======
-    ArrayRecord,
-    ConfigsRecord,
->>>>>>> fba74633
     Context,
     MetricRecord,
     RecordDict,
@@ -262,23 +252,9 @@
 
     def recorddict(
         self,
-<<<<<<< HEAD
-        num_params_records: int,
-        num_metrics_records: int,
-        num_config_records: int,
-    ) -> RecordDict:
-        """Create a RecordDict."""
-        ret = RecordDict()
-        for _ in range(num_params_records):
-            ret[self.get_str()] = self.parameters_record()
-        for _ in range(num_metrics_records):
-            ret[self.get_str()] = self.metrics_record()
-        for _ in range(num_config_records):
-            ret[self.get_str()] = self.config_record()
-=======
         num_array_records: int,
         num_metric_records: int,
-        num_configs_records: int,
+        num_config_records: int,
     ) -> RecordDict:
         """Create a RecordDict."""
         ret = RecordDict()
@@ -286,9 +262,8 @@
             ret[self.get_str()] = self.array_record()
         for _ in range(num_metric_records):
             ret[self.get_str()] = self.metric_record()
-        for _ in range(num_configs_records):
-            ret[self.get_str()] = self.configs_record()
->>>>>>> fba74633
+        for _ in range(num_config_records):
+            ret[self.get_str()] = self.config_record()
         return ret
 
     def metadata(self) -> Metadata:
