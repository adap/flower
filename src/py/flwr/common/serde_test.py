--- conflicted
+++ resolved
@@ -22,12 +22,10 @@
 
 import pytest
 
-<<<<<<< HEAD
+from flwr.common.constant import SUPERLINK_NODE_ID
+
 from flwr.common.date import now
 from flwr.common.message import make_message
-=======
-from flwr.common.constant import SUPERLINK_NODE_ID
->>>>>>> 420f3a61
 
 # pylint: disable=E0611
 from flwr.proto import clientappio_pb2
