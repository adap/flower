# Copyright 2020 Flower Labs GmbH. All Rights Reserved.
#
# Licensed under the Apache License, Version 2.0 (the "License");
# you may not use this file except in compliance with the License.
# You may obtain a copy of the License at
#
#     http://www.apache.org/licenses/LICENSE-2.0
#
# Unless required by applicable law or agreed to in writing, software
# distributed under the License is distributed on an "AS IS" BASIS,
# WITHOUT WARRANTIES OR CONDITIONS OF ANY KIND, either express or implied.
# See the License for the specific language governing permissions and
# limitations under the License.
# ==============================================================================
"""(De-)serialization tests."""


import random
import string
from typing import Any, Optional, OrderedDict, Type, TypeVar, Union, cast

# pylint: disable=E0611
from flwr.proto import transport_pb2 as pb2
from flwr.proto.recordset_pb2 import Array as ProtoArray
from flwr.proto.recordset_pb2 import ConfigsRecord as ProtoConfigsRecord
from flwr.proto.recordset_pb2 import MetricsRecord as ProtoMetricsRecord
from flwr.proto.recordset_pb2 import ParametersRecord as ProtoParametersRecord
from flwr.proto.recordset_pb2 import RecordSet as ProtoRecordSet

# pylint: enable=E0611
from . import typing
from .configsrecord import ConfigsRecord
from .message import Message, Metadata
from .metricsrecord import MetricsRecord
from .parametersrecord import Array, ParametersRecord
from .recordset import RecordSet
from .serde import (
    array_from_proto,
    array_to_proto,
    configs_record_from_proto,
    configs_record_to_proto,
    message_from_taskins,
    message_from_taskres,
    message_to_taskins,
    message_to_taskres,
    metrics_record_from_proto,
    metrics_record_to_proto,
    parameters_record_from_proto,
    parameters_record_to_proto,
    recordset_from_proto,
    recordset_to_proto,
    scalar_from_proto,
    scalar_to_proto,
    status_from_proto,
    status_to_proto,
)


def test_serialisation_deserialisation() -> None:
    """Test if the np.ndarray is identical after (de-)serialization."""
    # Prepare
    scalars = [True, b"bytestr", 3.14, 9000, "Hello"]

    for scalar in scalars:
        # Execute
        scalar = cast(Union[bool, bytes, float, int, str], scalar)
        serialized = scalar_to_proto(scalar)
        actual = scalar_from_proto(serialized)

        # Assert
        assert actual == scalar


def test_status_to_proto() -> None:
    """Test status message (de-)serialization."""
    # Prepare
    code_msg = pb2.Code.OK  # pylint: disable=E1101
    status_msg = pb2.Status(code=code_msg, message="Success")  # pylint: disable=E1101

    code = typing.Code.OK
    status = typing.Status(code=code, message="Success")

    # Execute
    actual_status_msg = status_to_proto(status=status)

    # Assert
    assert actual_status_msg == status_msg


def test_status_from_proto() -> None:
    """Test status message (de-)serialization."""
    # Prepare
    code_msg = pb2.Code.OK  # pylint: disable=E1101
    status_msg = pb2.Status(code=code_msg, message="Success")  # pylint: disable=E1101

    code = typing.Code.OK
    status = typing.Status(code=code, message="Success")

    # Execute
    actual_status = status_from_proto(msg=status_msg)

    # Assert
    assert actual_status == status


T = TypeVar("T")


class RecordMaker:
    """A record maker based on a seeded random number generator."""

    def __init__(self, state: int = 42) -> None:
        self.rng = random.Random(state)

    def randbytes(self, n: int) -> bytes:
        """Create a bytes."""
        return self.rng.getrandbits(n * 8).to_bytes(n, "little")

    def get_str(self, length: Optional[int] = None) -> str:
        """Create a string."""
        char_pool = (
            string.ascii_letters + string.digits + " !@#$%^&*()_-+=[]|;':,./<>?{}"
        )
        if length is None:
            length = self.rng.randint(1, 10)
        return "".join(self.rng.choices(char_pool, k=length))

    def get_value(self, dtype: Type[T]) -> T:
        """Create a value of a given type."""
        ret: Any = None
        if dtype == bool:
            ret = self.rng.random() < 0.5
        elif dtype == str:
            ret = self.get_str(self.rng.randint(10, 100))
        elif dtype == int:
            ret = self.rng.randint(-1 << 30, 1 << 30)
        elif dtype == float:
            ret = (self.rng.random() - 0.5) * (2.0 ** self.rng.randint(0, 50))
        elif dtype == bytes:
            ret = self.randbytes(self.rng.randint(10, 100))
        else:
            raise NotImplementedError(f"Unsupported dtype: {dtype}")
        return cast(T, ret)

    def array(self) -> Array:
        """Create a Array."""
        dtypes = ("float", "int")
        stypes = ("torch", "tf", "numpy")
        max_shape_size = 100
        max_shape_dim = 10
        min_max_bytes_size = (10, 1000)

        dtype = self.rng.choice(dtypes)
        shape = [
            self.rng.randint(1, max_shape_size)
            for _ in range(self.rng.randint(1, max_shape_dim))
        ]
        stype = self.rng.choice(stypes)
        data = self.randbytes(self.rng.randint(*min_max_bytes_size))
        return Array(dtype=dtype, shape=shape, stype=stype, data=data)

    def parameters_record(self) -> ParametersRecord:
        """Create a ParametersRecord."""
        num_arrays = self.rng.randint(1, 5)
        arrays = OrderedDict(
            [(self.get_str(), self.array()) for i in range(num_arrays)]
        )
        return ParametersRecord(arrays, keep_input=False)

    def metrics_record(self) -> MetricsRecord:
        """Create a MetricsRecord."""
        num_entries = self.rng.randint(1, 5)
        types = (float, int)
        return MetricsRecord(
            metrics_dict={
                self.get_str(): self.get_value(self.rng.choice(types))
                for _ in range(num_entries)
            },
            keep_input=False,
        )

    def configs_record(self) -> ConfigsRecord:
        """Create a ConfigsRecord."""
        num_entries = self.rng.randint(1, 5)
        types = (str, int, float, bytes, bool)
        return ConfigsRecord(
            configs_dict={
                self.get_str(): self.get_value(self.rng.choice(types))
                for _ in range(num_entries)
            },
            keep_input=False,
        )

    def recordset(
        self,
        num_params_records: int,
        num_metrics_records: int,
        num_configs_records: int,
    ) -> RecordSet:
        """Create a RecordSet."""
        return RecordSet(
            parameters={
                self.get_str(): self.parameters_record()
                for _ in range(num_params_records)
            },
            metrics={
                self.get_str(): self.metrics_record()
                for _ in range(num_metrics_records)
            },
            configs={
                self.get_str(): self.configs_record()
                for _ in range(num_configs_records)
            },
        )

    def metadata(self) -> Metadata:
        """Create a Metadata."""
        return Metadata(
            run_id=self.rng.randint(0, 1 << 30),
            task_id=self.get_str(64),
            group_id=self.get_str(30),
            node_id=self.rng.randint(0, 1 << 63),
            ttl=self.get_str(10),
            task_type=self.get_str(10),
        )


def test_array_serialization_deserialization() -> None:
    """Test serialization and deserialization of Array."""
    # Prepare
    maker = RecordMaker()
    original = maker.array()

    # Execute
    proto = array_to_proto(original)
    deserialized = array_from_proto(proto)

    # Assert
    assert isinstance(proto, ProtoArray)
    assert original == deserialized


def test_parameters_record_serialization_deserialization() -> None:
    """Test serialization and deserialization of ParametersRecord."""
    # Prepare
    maker = RecordMaker()
    original = maker.parameters_record()

    # Execute
    proto = parameters_record_to_proto(original)
    deserialized = parameters_record_from_proto(proto)

    # Assert
    assert isinstance(proto, ProtoParametersRecord)
    assert original.data == deserialized.data


def test_metrics_record_serialization_deserialization() -> None:
    """Test serialization and deserialization of MetricsRecord."""
    # Prepare
    maker = RecordMaker()
    original = maker.metrics_record()

    # Execute
    proto = metrics_record_to_proto(original)
    deserialized = metrics_record_from_proto(proto)

    # Assert
    assert isinstance(proto, ProtoMetricsRecord)
    assert original.data == deserialized.data


def test_configs_record_serialization_deserialization() -> None:
    """Test serialization and deserialization of ConfigsRecord."""
    # Prepare
    maker = RecordMaker()
    original = maker.configs_record()

    # Execute
    proto = configs_record_to_proto(original)
    deserialized = configs_record_from_proto(proto)

    # Assert
    assert isinstance(proto, ProtoConfigsRecord)
    assert original.data == deserialized.data


def test_recordset_serialization_deserialization() -> None:
    """Test serialization and deserialization of RecordSet."""
    # Prepare
    maker = RecordMaker(state=0)
    original = maker.recordset(2, 2, 1)

    # Execute
    proto = recordset_to_proto(original)
    deserialized = recordset_from_proto(proto)

    # Assert
    assert isinstance(proto, ProtoRecordSet)
    assert original == deserialized


def test_message_to_and_from_taskins() -> None:
    """Test Message to and from TaskIns."""
    # Prepare
    maker = RecordMaker(state=1)
    metadata = maker.metadata()
    original = Message(
        metadata=Metadata(
<<<<<<< HEAD
=======
            run_id=0,
            task_id="",
            group_id="",
>>>>>>> d1c0481e
            node_id=metadata.node_id,
            ttl=metadata.ttl,
            task_type=metadata.task_type,
        ),
        content=maker.recordset(1, 1, 1),
    )

    # Execute
    taskins = message_to_taskins(original)
    taskins.run_id = metadata.run_id
    taskins.task_id = metadata.task_id
    taskins.group_id = metadata.group_id
<<<<<<< HEAD
    taskins.task.consumer.node_id = cast(int, metadata.node_id)
=======
    taskins.task.consumer.node_id = metadata.node_id
>>>>>>> d1c0481e
    deserialized = message_from_taskins(taskins)

    # Assert
    assert original.content == deserialized.content
    assert metadata == deserialized.metadata


def test_message_to_and_from_taskres() -> None:
    """Test Message to and from TaskRes."""
    # Prepare
    maker = RecordMaker(state=2)
    metadata = maker.metadata()
    original = Message(
        metadata=Metadata(
<<<<<<< HEAD
=======
            run_id=0,
            task_id="",
            group_id="",
>>>>>>> d1c0481e
            node_id=metadata.node_id,
            ttl=metadata.ttl,
            task_type=metadata.task_type,
        ),
        content=maker.recordset(1, 1, 1),
    )

    # Execute
    taskres = message_to_taskres(original)
    taskres.run_id = metadata.run_id
    taskres.task_id = metadata.task_id
    taskres.group_id = metadata.group_id
<<<<<<< HEAD
    taskres.task.consumer.node_id = cast(int, metadata.node_id)
=======
    taskres.task.consumer.node_id = metadata.node_id
>>>>>>> d1c0481e
    deserialized = message_from_taskres(taskres)

    # Assert
    assert original.content == deserialized.content
    assert metadata == deserialized.metadata<|MERGE_RESOLUTION|>--- conflicted
+++ resolved
@@ -307,12 +307,9 @@
     metadata = maker.metadata()
     original = Message(
         metadata=Metadata(
-<<<<<<< HEAD
-=======
             run_id=0,
             task_id="",
             group_id="",
->>>>>>> d1c0481e
             node_id=metadata.node_id,
             ttl=metadata.ttl,
             task_type=metadata.task_type,
@@ -325,11 +322,7 @@
     taskins.run_id = metadata.run_id
     taskins.task_id = metadata.task_id
     taskins.group_id = metadata.group_id
-<<<<<<< HEAD
-    taskins.task.consumer.node_id = cast(int, metadata.node_id)
-=======
     taskins.task.consumer.node_id = metadata.node_id
->>>>>>> d1c0481e
     deserialized = message_from_taskins(taskins)
 
     # Assert
@@ -344,12 +337,9 @@
     metadata = maker.metadata()
     original = Message(
         metadata=Metadata(
-<<<<<<< HEAD
-=======
             run_id=0,
             task_id="",
             group_id="",
->>>>>>> d1c0481e
             node_id=metadata.node_id,
             ttl=metadata.ttl,
             task_type=metadata.task_type,
@@ -362,11 +352,7 @@
     taskres.run_id = metadata.run_id
     taskres.task_id = metadata.task_id
     taskres.group_id = metadata.group_id
-<<<<<<< HEAD
-    taskres.task.consumer.node_id = cast(int, metadata.node_id)
-=======
     taskres.task.consumer.node_id = metadata.node_id
->>>>>>> d1c0481e
     deserialized = message_from_taskres(taskres)
 
     # Assert
