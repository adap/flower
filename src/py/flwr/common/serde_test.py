# Copyright 2021 Flower Labs GmbH. All Rights Reserved.
#
# Licensed under the Apache License, Version 2.0 (the "License");
# you may not use this file except in compliance with the License.
# You may obtain a copy of the License at
#
#     http://www.apache.org/licenses/LICENSE-2.0
#
# Unless required by applicable law or agreed to in writing, software
# distributed under the License is distributed on an "AS IS" BASIS,
# WITHOUT WARRANTIES OR CONDITIONS OF ANY KIND, either express or implied.
# See the License for the specific language governing permissions and
# limitations under the License.
# ==============================================================================
"""(De-)serialization tests."""


import random
import string
from collections import OrderedDict
from typing import Any, Callable, Optional, TypeVar, Union, cast

import pytest

from flwr.common.constant import SUPERLINK_NODE_ID
from flwr.common.date import now
from flwr.common.message import make_message

# pylint: disable=E0611
from flwr.proto import clientappio_pb2
from flwr.proto import transport_pb2 as pb2
from flwr.proto.fab_pb2 import Fab as ProtoFab
from flwr.proto.message_pb2 import Context as ProtoContext
from flwr.proto.message_pb2 import Message as ProtoMessage
from flwr.proto.recorddict_pb2 import Array as ProtoArray
from flwr.proto.recorddict_pb2 import ArrayRecord as ProtoArrayRecord
from flwr.proto.recorddict_pb2 import ConfigsRecord as ProtoConfigsRecord
<<<<<<< HEAD
from flwr.proto.recorddict_pb2 import MetricRecord as ProtoMetricRecord
from flwr.proto.recorddict_pb2 import ParametersRecord as ProtoParametersRecord
=======
from flwr.proto.recorddict_pb2 import MetricsRecord as ProtoMetricsRecord
>>>>>>> e84577b8
from flwr.proto.recorddict_pb2 import RecordDict as ProtoRecordDict
from flwr.proto.run_pb2 import Run as ProtoRun

# pylint: enable=E0611
from . import (
    Array,
    ArrayRecord,
    ConfigsRecord,
    Context,
<<<<<<< HEAD
    MetricRecord,
    ParametersRecord,
=======
    MetricsRecord,
>>>>>>> e84577b8
    RecordDict,
    typing,
)
from .message import Error, Metadata
from .serde import (
    array_from_proto,
    array_record_from_proto,
    array_record_to_proto,
    array_to_proto,
    clientappstatus_from_proto,
    clientappstatus_to_proto,
    configs_record_from_proto,
    configs_record_to_proto,
    context_from_proto,
    context_to_proto,
    fab_from_proto,
    fab_to_proto,
    message_from_proto,
    message_to_proto,
<<<<<<< HEAD
    metric_record_from_proto,
    metric_record_to_proto,
    parameters_record_from_proto,
    parameters_record_to_proto,
=======
    metrics_record_from_proto,
    metrics_record_to_proto,
>>>>>>> e84577b8
    recorddict_from_proto,
    recorddict_to_proto,
    run_from_proto,
    run_to_proto,
    scalar_from_proto,
    scalar_to_proto,
    status_from_proto,
    status_to_proto,
)


def test_serialisation_deserialisation() -> None:
    """Test if the np.ndarray is identical after (de-)serialization."""
    # Prepare
    scalars = [True, b"bytestr", 3.14, 9000, "Hello", (1 << 63) + 1]

    for scalar in scalars:
        # Execute
        scalar = cast(Union[bool, bytes, float, int, str], scalar)
        serialized = scalar_to_proto(scalar)
        actual = scalar_from_proto(serialized)

        # Assert
        assert actual == scalar


def test_status_to_proto() -> None:
    """Test status message (de-)serialization."""
    # Prepare
    code_msg = pb2.Code.OK  # pylint: disable=E1101
    status_msg = pb2.Status(code=code_msg, message="Success")  # pylint: disable=E1101

    code = typing.Code.OK
    status = typing.Status(code=code, message="Success")

    # Execute
    actual_status_msg = status_to_proto(status=status)

    # Assert
    assert actual_status_msg == status_msg


def test_status_from_proto() -> None:
    """Test status message (de-)serialization."""
    # Prepare
    code_msg = pb2.Code.OK  # pylint: disable=E1101
    status_msg = pb2.Status(code=code_msg, message="Success")  # pylint: disable=E1101

    code = typing.Code.OK
    status = typing.Status(code=code, message="Success")

    # Execute
    actual_status = status_from_proto(msg=status_msg)

    # Assert
    assert actual_status == status


def test_fab_to_proto() -> None:
    """Test Fab serialization."""
    proto_fab = ProtoFab(hash_str="fab_test_hash", content=b"fab_test_content")

    py_fab = typing.Fab(hash_str="fab_test_hash", content=b"fab_test_content")

    converted_fab = fab_to_proto(py_fab)

    # Assert
    assert converted_fab == proto_fab


def test_fab_from_proto() -> None:
    """Test Fab deserialization."""
    proto_fab = ProtoFab(hash_str="fab_test_hash", content=b"fab_test_content")

    py_fab = typing.Fab(hash_str="fab_test_hash", content=b"fab_test_content")

    converted_fab = fab_from_proto(proto_fab)

    # Assert
    assert converted_fab == py_fab


T = TypeVar("T")


class RecordMaker:
    """A record maker based on a seeded random number generator."""

    def __init__(self, state: int = 42) -> None:
        self.rng = random.Random(state)

    def randbytes(self, n: int) -> bytes:
        """Create a bytes."""
        return self.rng.getrandbits(n * 8).to_bytes(n, "little")

    def get_str(self, length: Optional[int] = None) -> str:
        """Create a string."""
        char_pool = (
            string.ascii_letters + string.digits + " !@#$%^&*()_-+=[]|;':,./<>?{}"
        )
        if length is None:
            length = self.rng.randint(1, 10)
        return "".join(self.rng.choices(char_pool, k=length))

    def get_value(self, dtype: Union[type[T], str]) -> T:
        """Create a value of a given type."""
        ret: Any = None
        if dtype == bool:
            ret = self.rng.random() < 0.5
        elif dtype == str:
            ret = self.get_str(self.rng.randint(10, 100))
        elif dtype == int:
            ret = self.rng.randint(-1 << 63, (1 << 63) - 1)
        elif dtype == float:
            ret = (self.rng.random() - 0.5) * (2.0 ** self.rng.randint(0, 50))
        elif dtype == bytes:
            ret = self.randbytes(self.rng.randint(10, 100))
        elif dtype == "uint":
            ret = self.rng.randint(0, (1 << 64) - 1)
        else:
            raise NotImplementedError(f"Unsupported dtype: {dtype}")
        return cast(T, ret)

    def get_message_type(self) -> str:
        """Create a message type."""
        # Create a legacy message type
        if self.rng.random() < 0.5:
            return self.rng.choice(["get_parameters", "get_properties", "reconnect"])

        # Create a message type
        category = self.rng.choice(["train", "evaluate", "query"])
        suffix = self.rng.choice(["", ".custom_action", ".mock_action"])
        return f"{category}{suffix}"

    def array(self) -> Array:
        """Create a Array."""
        dtypes = ("float", "int")
        stypes = ("torch", "tf", "numpy")
        max_shape_size = 100
        max_shape_dim = 10
        min_max_bytes_size = (10, 1000)

        dtype = self.rng.choice(dtypes)
        shape = [
            self.rng.randint(1, max_shape_size)
            for _ in range(self.rng.randint(1, max_shape_dim))
        ]
        stype = self.rng.choice(stypes)
        data = self.randbytes(self.rng.randint(*min_max_bytes_size))
        return Array(dtype=dtype, shape=shape, stype=stype, data=data)

    def array_record(self) -> ArrayRecord:
        """Create a ArrayRecord."""
        num_arrays = self.rng.randint(1, 5)
        arrays = OrderedDict(
            [(self.get_str(), self.array()) for i in range(num_arrays)]
        )
        return ArrayRecord(arrays, keep_input=False)

    def metric_record(self) -> MetricRecord:
        """Create a MetricRecord."""
        num_entries = self.rng.randint(1, 5)
        types = (float, int)
        return MetricRecord(
            metric_dict={
                self.get_str(): self.get_value(self.rng.choice(types))
                for _ in range(num_entries)
            },
            keep_input=False,
        )

    def configs_record(self) -> ConfigsRecord:
        """Create a ConfigsRecord."""
        num_entries = self.rng.randint(1, 5)
        types = (str, int, float, bytes, bool)
        return ConfigsRecord(
            configs_dict={
                self.get_str(): self.get_value(self.rng.choice(types))
                for _ in range(num_entries)
            },
            keep_input=False,
        )

    def recorddict(
        self,
<<<<<<< HEAD
        num_params_records: int,
        num_metric_records: int,
=======
        num_array_records: int,
        num_metrics_records: int,
>>>>>>> e84577b8
        num_configs_records: int,
    ) -> RecordDict:
        """Create a RecordDict."""
        ret = RecordDict()
<<<<<<< HEAD
        for _ in range(num_params_records):
            ret[self.get_str()] = self.parameters_record()
        for _ in range(num_metric_records):
            ret[self.get_str()] = self.metric_record()
=======
        for _ in range(num_array_records):
            ret[self.get_str()] = self.array_record()
        for _ in range(num_metrics_records):
            ret[self.get_str()] = self.metrics_record()
>>>>>>> e84577b8
        for _ in range(num_configs_records):
            ret[self.get_str()] = self.configs_record()
        return ret

    def metadata(self) -> Metadata:
        """Create a Metadata."""
        return Metadata(
            run_id=self.rng.randint(0, 1 << 30),
            message_id=self.get_str(64),
            group_id=self.get_str(30),
            src_node_id=self.rng.randint(0, 1 << 63),
            dst_node_id=self.rng.randint(0, 1 << 63),
            reply_to_message_id=self.get_str(64),
            created_at=now().timestamp(),
            ttl=self.rng.randint(1, 1 << 30),
            message_type=self.get_message_type(),
        )

    def user_config(self) -> typing.UserConfig:
        """Create a UserConfig."""
        return {
            "key1": self.rng.randint(0, 1 << 30),
            "key2": self.get_str(10),
            "key3": self.rng.random(),
            "key4": bool(self.rng.getrandbits(1)),
        }


def test_array_serialization_deserialization() -> None:
    """Test serialization and deserialization of Array."""
    # Prepare
    maker = RecordMaker()
    original = maker.array()

    # Execute
    proto = array_to_proto(original)
    deserialized = array_from_proto(proto)

    # Assert
    assert isinstance(proto, ProtoArray)
    assert original == deserialized


def test_array_record_serialization_deserialization() -> None:
    """Test serialization and deserialization of ArrayRecord."""
    # Prepare
    maker = RecordMaker()
    original = maker.array_record()

    # Execute
    proto = array_record_to_proto(original)
    deserialized = array_record_from_proto(proto)

    # Assert
    assert isinstance(proto, ProtoArrayRecord)
    assert original == deserialized


def test_metric_record_serialization_deserialization() -> None:
    """Test serialization and deserialization of MetricRecord."""
    # Prepare
    maker = RecordMaker()
    original = maker.metric_record()
    original["uint64"] = (1 << 63) + 321
    original["list of uint64"] = [maker.get_value("uint") for _ in range(30)]

    # Execute
    proto = metric_record_to_proto(original)
    deserialized = metric_record_from_proto(proto)

    # Assert
    assert isinstance(proto, ProtoMetricRecord)
    assert original == deserialized


def test_configs_record_serialization_deserialization() -> None:
    """Test serialization and deserialization of ConfigsRecord."""
    # Prepare
    maker = RecordMaker()
    original = maker.configs_record()
    original["uint64"] = (1 << 63) + 101
    original["list of uint64"] = [maker.get_value("uint") for _ in range(100)]

    # Execute
    proto = configs_record_to_proto(original)
    deserialized = configs_record_from_proto(proto)

    # Assert
    assert isinstance(proto, ProtoConfigsRecord)
    assert original == deserialized


def test_recorddict_serialization_deserialization() -> None:
    """Test serialization and deserialization of RecordDict."""
    # Prepare
    maker = RecordMaker(state=0)
    original = maker.recorddict(2, 2, 1)

    # Execute
    proto = recorddict_to_proto(original)
    deserialized = recorddict_from_proto(proto)

    # Assert
    assert isinstance(proto, ProtoRecordDict)
    assert original == deserialized


@pytest.mark.parametrize(
    "content_fn, error_fn",
    [
        (
            lambda maker: maker.recorddict(1, 1, 1),
            None,
        ),  # check when only content is set
        (None, lambda code: Error(code=code)),  # check when only error is set
    ],
)
def test_message_serialization_deserialization(
    content_fn: Callable[
        [
            RecordMaker,
        ],
        RecordDict,
    ],
    error_fn: Callable[[int], Error],
) -> None:
    """Test serialization and deserialization of Message."""
    # Prepare
    maker = RecordMaker(state=2)
    metadata = maker.metadata()
    metadata.dst_node_id = SUPERLINK_NODE_ID  # Assume SuperLink node ID

    original = make_message(
        metadata=metadata,
        content=None if content_fn is None else content_fn(maker),
        error=None if error_fn is None else error_fn(0),
    )

    # Execute
    proto = message_to_proto(original)
    deserialized = message_from_proto(proto)

    # Assert
    assert isinstance(proto, ProtoMessage)

    if original.has_content():
        assert original.content == deserialized.content
    if original.has_error():
        assert original.error == deserialized.error

    assert original.metadata == deserialized.metadata


def test_context_serialization_deserialization() -> None:
    """Test serialization and deserialization of Context."""
    # Prepare
    maker = RecordMaker()
    original = Context(
        run_id=0,
        node_id=1,
        node_config=maker.user_config(),
        state=maker.recorddict(1, 1, 1),
        run_config=maker.user_config(),
    )

    # Execute
    proto = context_to_proto(original)
    deserialized = context_from_proto(proto)

    # Assert
    assert isinstance(proto, ProtoContext)
    assert original == deserialized


def test_run_serialization_deserialization() -> None:
    """Test serialization and deserialization of Run."""
    # Prepare
    maker = RecordMaker()
    original = typing.Run(
        run_id=1,
        fab_id="lorem",
        fab_version="ipsum",
        fab_hash="hash",
        override_config=maker.user_config(),
        pending_at="2021-01-01T00:00:00Z",
        starting_at="2021-01-02T23:02:11Z",
        running_at="2021-01-03T12:00:50Z",
        finished_at="",
        status=typing.RunStatus(status="running", sub_status="", details="OK"),
    )

    # Execute
    proto = run_to_proto(original)
    deserialized = run_from_proto(proto)

    # Assert
    assert isinstance(proto, ProtoRun)
    assert original == deserialized


def test_clientappstatus_to_proto() -> None:
    """Test ClientApp status message (de-)serialization."""
    # Prepare
    # pylint: disable=E1101
    code_msg = clientappio_pb2.ClientAppOutputCode.SUCCESS
    status_msg = clientappio_pb2.ClientAppOutputStatus(code=code_msg, message="Success")

    code = typing.ClientAppOutputCode.SUCCESS
    status = typing.ClientAppOutputStatus(code=code, message="Success")

    # Execute
    actual_status_msg = clientappstatus_to_proto(status=status)

    # Assert
    assert actual_status_msg == status_msg


def test_clientappstatus_from_proto() -> None:
    """Test ClientApp status message (de-)serialization."""
    # Prepare
    # pylint: disable=E1101
    code_msg = clientappio_pb2.ClientAppOutputCode.SUCCESS
    status_msg = clientappio_pb2.ClientAppOutputStatus(code=code_msg, message="Success")

    code = typing.ClientAppOutputCode.SUCCESS
    status = typing.ClientAppOutputStatus(code=code, message="Success")

    # Execute
    actual_status = clientappstatus_from_proto(msg=status_msg)

    # Assert
    assert actual_status == status<|MERGE_RESOLUTION|>--- conflicted
+++ resolved
@@ -35,12 +35,7 @@
 from flwr.proto.recorddict_pb2 import Array as ProtoArray
 from flwr.proto.recorddict_pb2 import ArrayRecord as ProtoArrayRecord
 from flwr.proto.recorddict_pb2 import ConfigsRecord as ProtoConfigsRecord
-<<<<<<< HEAD
 from flwr.proto.recorddict_pb2 import MetricRecord as ProtoMetricRecord
-from flwr.proto.recorddict_pb2 import ParametersRecord as ProtoParametersRecord
-=======
-from flwr.proto.recorddict_pb2 import MetricsRecord as ProtoMetricsRecord
->>>>>>> e84577b8
 from flwr.proto.recorddict_pb2 import RecordDict as ProtoRecordDict
 from flwr.proto.run_pb2 import Run as ProtoRun
 
@@ -50,12 +45,7 @@
     ArrayRecord,
     ConfigsRecord,
     Context,
-<<<<<<< HEAD
     MetricRecord,
-    ParametersRecord,
-=======
-    MetricsRecord,
->>>>>>> e84577b8
     RecordDict,
     typing,
 )
@@ -75,15 +65,8 @@
     fab_to_proto,
     message_from_proto,
     message_to_proto,
-<<<<<<< HEAD
     metric_record_from_proto,
     metric_record_to_proto,
-    parameters_record_from_proto,
-    parameters_record_to_proto,
-=======
-    metrics_record_from_proto,
-    metrics_record_to_proto,
->>>>>>> e84577b8
     recorddict_from_proto,
     recorddict_to_proto,
     run_from_proto,
@@ -269,28 +252,16 @@
 
     def recorddict(
         self,
-<<<<<<< HEAD
-        num_params_records: int,
+        num_array_records: int,
         num_metric_records: int,
-=======
-        num_array_records: int,
-        num_metrics_records: int,
->>>>>>> e84577b8
         num_configs_records: int,
     ) -> RecordDict:
         """Create a RecordDict."""
         ret = RecordDict()
-<<<<<<< HEAD
-        for _ in range(num_params_records):
-            ret[self.get_str()] = self.parameters_record()
+        for _ in range(num_array_records):
+            ret[self.get_str()] = self.array_record()
         for _ in range(num_metric_records):
             ret[self.get_str()] = self.metric_record()
-=======
-        for _ in range(num_array_records):
-            ret[self.get_str()] = self.array_record()
-        for _ in range(num_metrics_records):
-            ret[self.get_str()] = self.metrics_record()
->>>>>>> e84577b8
         for _ in range(num_configs_records):
             ret[self.get_str()] = self.configs_record()
         return ret
