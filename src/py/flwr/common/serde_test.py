--- conflicted
+++ resolved
@@ -39,17 +39,10 @@
     array_to_proto,
     configs_record_from_proto,
     configs_record_to_proto,
-<<<<<<< HEAD
-    message_from_task_ins,
-    message_from_task_res,
-    message_to_task_ins,
-    message_to_task_res,
-=======
     message_from_taskins,
     message_from_taskres,
     message_to_taskins,
     message_to_taskres,
->>>>>>> 4813f785
     metrics_record_from_proto,
     metrics_record_to_proto,
     named_values_from_proto,
@@ -197,20 +190,6 @@
 T = TypeVar("T")
 
 
-<<<<<<< HEAD
-class RandomMaker:
-    """A test random maker."""
-
-    def __init__(self, seed: int = 42) -> None:
-        self.rng = random.Random(seed)
-
-    def randbytes(self, n: int) -> bytes:
-        """Create a random bytes."""
-        return self.rng.getrandbits(n * 8).to_bytes(n, "little")
-
-    def get_str(self, length: Optional[int] = None) -> str:
-        """Create a random string."""
-=======
 class RecordMaker:
     """A record maker based on a seeded random number generator."""
 
@@ -223,7 +202,6 @@
 
     def get_str(self, length: Optional[int] = None) -> str:
         """Create a string."""
->>>>>>> 4813f785
         char_pool = (
             string.ascii_letters + string.digits + " !@#$%^&*()_-+=[]|;':,./<>?{}"
         )
@@ -231,13 +209,8 @@
             length = self.rng.randint(1, 10)
         return "".join(self.rng.choices(char_pool, k=length))
 
-<<<<<<< HEAD
-    def get_random(self, dtype: Type[T]) -> T:
-        """Create a random value of a given type."""
-=======
     def get_value(self, dtype: Type[T]) -> T:
         """Create a value of a given type."""
->>>>>>> 4813f785
         ret: Any = None
         if dtype == bool:
             ret = self.rng.random() < 0.5
@@ -254,11 +227,7 @@
         return cast(T, ret)
 
     def array(self) -> Array:
-<<<<<<< HEAD
-        """Create a random Array."""
-=======
         """Create a Array."""
->>>>>>> 4813f785
         dtypes = ("float", "int")
         stypes = ("torch", "tf", "numpy")
         max_shape_size = 100
@@ -275,11 +244,7 @@
         return Array(dtype=dtype, shape=shape, stype=stype, data=data)
 
     def parameters_record(self) -> ParametersRecord:
-<<<<<<< HEAD
-        """Create a random ParametersRecord."""
-=======
         """Create a ParametersRecord."""
->>>>>>> 4813f785
         num_arrays = self.rng.randint(1, 5)
         arrays = OrderedDict(
             [(self.get_str(), self.array()) for i in range(num_arrays)]
@@ -287,40 +252,24 @@
         return ParametersRecord(arrays, keep_input=False)
 
     def metrics_record(self) -> MetricsRecord:
-<<<<<<< HEAD
-        """Create a random MetricsRecord."""
-=======
         """Create a MetricsRecord."""
->>>>>>> 4813f785
         num_entries = self.rng.randint(1, 5)
         types = (float, int)
         return MetricsRecord(
             metrics_dict={
-<<<<<<< HEAD
-                self.get_str(): self.get_random(self.rng.choice(types))
-=======
                 self.get_str(): self.get_value(self.rng.choice(types))
->>>>>>> 4813f785
                 for _ in range(num_entries)
             },
             keep_input=False,
         )
 
     def configs_record(self) -> ConfigsRecord:
-<<<<<<< HEAD
-        """Create a random ConfigsRecord."""
-=======
         """Create a ConfigsRecord."""
->>>>>>> 4813f785
         num_entries = self.rng.randint(1, 5)
         types = (str, int, float, bytes, bool)
         return ConfigsRecord(
             configs_dict={
-<<<<<<< HEAD
-                self.get_str(): self.get_random(self.rng.choice(types))
-=======
                 self.get_str(): self.get_value(self.rng.choice(types))
->>>>>>> 4813f785
                 for _ in range(num_entries)
             },
             keep_input=False,
@@ -332,11 +281,7 @@
         num_metrics_records: int,
         num_configs_records: int,
     ) -> RecordSet:
-<<<<<<< HEAD
-        """Create a random RecordSet."""
-=======
         """Create a RecordSet."""
->>>>>>> 4813f785
         return RecordSet(
             parameters={
                 self.get_str(): self.parameters_record()
@@ -353,17 +298,10 @@
         )
 
     def metadata(self) -> Metadata:
-<<<<<<< HEAD
-        """Create a random Metadata."""
-        return Metadata(
-            run_id=self.rng.randint(0, 1 << 30),
-            task_id="",
-=======
         """Create a Metadata."""
         return Metadata(
             run_id=self.rng.randint(0, 1 << 30),
             task_id=self.get_str(64),
->>>>>>> 4813f785
             group_id=self.get_str(30),
             ttl=self.get_str(10),
             task_type=self.get_str(10),
@@ -373,13 +311,8 @@
 def test_array_serialization_deserialization() -> None:
     """Test serialization and deserialization of Array."""
     # Prepare
-<<<<<<< HEAD
-    rng = RandomMaker()
-    original = rng.array()
-=======
     maker = RecordMaker()
     original = maker.array()
->>>>>>> 4813f785
 
     # Execute
     proto = array_to_proto(original)
@@ -393,13 +326,8 @@
 def test_parameters_record_serialization_deserialization() -> None:
     """Test serialization and deserialization of ParametersRecord."""
     # Prepare
-<<<<<<< HEAD
-    rng = RandomMaker()
-    original = rng.parameters_record()
-=======
     maker = RecordMaker()
     original = maker.parameters_record()
->>>>>>> 4813f785
 
     # Execute
     proto = parameters_record_to_proto(original)
@@ -413,13 +341,8 @@
 def test_metrics_record_serialization_deserialization() -> None:
     """Test serialization and deserialization of MetricsRecord."""
     # Prepare
-<<<<<<< HEAD
-    rng = RandomMaker()
-    original = rng.metrics_record()
-=======
     maker = RecordMaker()
     original = maker.metrics_record()
->>>>>>> 4813f785
 
     # Execute
     proto = metrics_record_to_proto(original)
@@ -433,13 +356,8 @@
 def test_configs_record_serialization_deserialization() -> None:
     """Test serialization and deserialization of ConfigsRecord."""
     # Prepare
-<<<<<<< HEAD
-    rng = RandomMaker()
-    original = rng.configs_record()
-=======
     maker = RecordMaker()
     original = maker.configs_record()
->>>>>>> 4813f785
 
     # Execute
     proto = configs_record_to_proto(original)
@@ -453,10 +371,6 @@
 def test_recordset_serialization_deserialization() -> None:
     """Test serialization and deserialization of RecordSet."""
     # Prepare
-<<<<<<< HEAD
-    rng = RandomMaker()
-    original = rng.recordset(2, 2, 1)
-=======
     maker = RecordMaker(state=0)
     original = maker.recordset(2, 2, 1)
 
@@ -512,7 +426,6 @@
         ),
         message=maker.recordset(1, 1, 1),
     )
->>>>>>> 4813f785
 
     # Execute
     taskres = message_to_taskres(original)
@@ -522,44 +435,5 @@
     deserialized = message_from_taskres(taskres)
 
     # Assert
-<<<<<<< HEAD
-    assert isinstance(proto, ProtoRecordSet)
-    assert original == deserialized
-
-
-def test_message_to_and_from_task_ins() -> None:
-    """Test Message to and from TaskIns."""
-    # Prepare
-    rng = RandomMaker()
-    original = Message(
-        metadata=rng.metadata(),
-        message=rng.recordset(1, 1, 1),
-    )
-
-    # Execute
-    task_ins = message_to_task_ins(original)
-    deserialized = message_from_task_ins(task_ins)
-
-    # Assert
-    assert original == deserialized
-
-
-def test_flowercontext_to_and_from_task_res() -> None:
-    """Test Message to and from TaskRes."""
-    # Prepare
-    rng = RandomMaker()
-    original = Message(
-        metadata=rng.metadata(),
-        message=rng.recordset(1, 1, 1),
-    )
-
-    # Execute
-    task_res = message_to_task_res(original)
-    deserialized = message_from_task_res(task_res)
-
-    # Assert
-    assert original == deserialized
-=======
     assert original.message == deserialized.message
-    assert metadata == deserialized.metadata
->>>>>>> 4813f785
+    assert metadata == deserialized.metadata