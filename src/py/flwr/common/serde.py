--- conflicted
+++ resolved
@@ -53,12 +53,8 @@
 # pylint: enable=E0611
 from . import (
     Array,
-<<<<<<< HEAD
+    ArrayRecord,
     ConfigRecord,
-=======
-    ArrayRecord,
-    ConfigsRecord,
->>>>>>> fba74633
     Context,
     MetricRecord,
     RecordDict,
