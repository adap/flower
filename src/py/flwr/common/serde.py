# Copyright 2020 Flower Labs GmbH. All Rights Reserved.
#
# Licensed under the Apache License, Version 2.0 (the "License");
# you may not use this file except in compliance with the License.
# You may obtain a copy of the License at
#
#     http://www.apache.org/licenses/LICENSE-2.0
#
# Unless required by applicable law or agreed to in writing, software
# distributed under the License is distributed on an "AS IS" BASIS,
# WITHOUT WARRANTIES OR CONDITIONS OF ANY KIND, either express or implied.
# See the License for the specific language governing permissions and
# limitations under the License.
# ==============================================================================
"""ProtoBuf serialization and deserialization."""


from typing import Any, Dict, List, MutableMapping, OrderedDict, Type, TypeVar, cast

from google.protobuf.message import Message as GrpcMessage

# pylint: disable=E0611
from flwr.proto.clientappio_pb2 import ClientAppOutputCode, ClientAppOutputStatus
from flwr.proto.error_pb2 import Error as ProtoError
from flwr.proto.fab_pb2 import Fab as ProtoFab
from flwr.proto.message_pb2 import Context as ProtoContext
from flwr.proto.message_pb2 import Message as ProtoMessage
from flwr.proto.message_pb2 import Metadata as ProtoMetadata
from flwr.proto.node_pb2 import Node
from flwr.proto.recordset_pb2 import Array as ProtoArray
from flwr.proto.recordset_pb2 import BoolList, BytesList
from flwr.proto.recordset_pb2 import ConfigsRecord as ProtoConfigsRecord
from flwr.proto.recordset_pb2 import ConfigsRecordValue as ProtoConfigsRecordValue
from flwr.proto.recordset_pb2 import DoubleList
from flwr.proto.recordset_pb2 import MetricsRecord as ProtoMetricsRecord
from flwr.proto.recordset_pb2 import MetricsRecordValue as ProtoMetricsRecordValue
from flwr.proto.recordset_pb2 import ParametersRecord as ProtoParametersRecord
from flwr.proto.recordset_pb2 import RecordSet as ProtoRecordSet
from flwr.proto.recordset_pb2 import Sint64List, StringList
from flwr.proto.run_pb2 import Run as ProtoRun
from flwr.proto.task_pb2 import Task, TaskIns, TaskRes
from flwr.proto.transport_pb2 import (
    ClientMessage,
    Code,
    Parameters,
    Reason,
    Scalar,
    ServerMessage,
    Status,
)

# pylint: enable=E0611
from . import (
    Array,
    ConfigsRecord,
    Context,
    MetricsRecord,
    ParametersRecord,
    RecordSet,
    typing,
)
from .message import Error, Message, Metadata
from .record.typeddict import TypedDict

#  === Parameters message ===


def parameters_to_proto(parameters: typing.Parameters) -> Parameters:
    """Serialize `Parameters` to ProtoBuf."""
    return Parameters(tensors=parameters.tensors, tensor_type=parameters.tensor_type)


def parameters_from_proto(msg: Parameters) -> typing.Parameters:
    """Deserialize `Parameters` from ProtoBuf."""
    tensors: List[bytes] = list(msg.tensors)
    return typing.Parameters(tensors=tensors, tensor_type=msg.tensor_type)


#  === ReconnectIns message ===


def reconnect_ins_to_proto(ins: typing.ReconnectIns) -> ServerMessage.ReconnectIns:
    """Serialize `ReconnectIns` to ProtoBuf."""
    if ins.seconds is not None:
        return ServerMessage.ReconnectIns(seconds=ins.seconds)
    return ServerMessage.ReconnectIns()


# === DisconnectRes message ===


def disconnect_res_from_proto(msg: ClientMessage.DisconnectRes) -> typing.DisconnectRes:
    """Deserialize `DisconnectRes` from ProtoBuf."""
    if msg.reason == Reason.RECONNECT:
        return typing.DisconnectRes(reason="RECONNECT")
    if msg.reason == Reason.POWER_DISCONNECTED:
        return typing.DisconnectRes(reason="POWER_DISCONNECTED")
    if msg.reason == Reason.WIFI_UNAVAILABLE:
        return typing.DisconnectRes(reason="WIFI_UNAVAILABLE")
    return typing.DisconnectRes(reason="UNKNOWN")


# === GetParameters messages ===


def get_parameters_ins_to_proto(
    ins: typing.GetParametersIns,
) -> ServerMessage.GetParametersIns:
    """Serialize `GetParametersIns` to ProtoBuf."""
    config = properties_to_proto(ins.config)
    return ServerMessage.GetParametersIns(config=config)


def get_parameters_ins_from_proto(
    msg: ServerMessage.GetParametersIns,
) -> typing.GetParametersIns:
    """Deserialize `GetParametersIns` from ProtoBuf."""
    config = properties_from_proto(msg.config)
    return typing.GetParametersIns(config=config)


def get_parameters_res_to_proto(
    res: typing.GetParametersRes,
) -> ClientMessage.GetParametersRes:
    """Serialize `GetParametersRes` to ProtoBuf."""
    status_msg = status_to_proto(res.status)
    if res.status.code == typing.Code.GET_PARAMETERS_NOT_IMPLEMENTED:
        return ClientMessage.GetParametersRes(status=status_msg)
    parameters_proto = parameters_to_proto(res.parameters)
    return ClientMessage.GetParametersRes(
        status=status_msg, parameters=parameters_proto
    )


def get_parameters_res_from_proto(
    msg: ClientMessage.GetParametersRes,
) -> typing.GetParametersRes:
    """Deserialize `GetParametersRes` from ProtoBuf."""
    status = status_from_proto(msg=msg.status)
    parameters = parameters_from_proto(msg.parameters)
    return typing.GetParametersRes(status=status, parameters=parameters)


# === Fit messages ===


def fit_ins_to_proto(ins: typing.FitIns) -> ServerMessage.FitIns:
    """Serialize `FitIns` to ProtoBuf."""
    parameters_proto = parameters_to_proto(ins.parameters)
    config_msg = metrics_to_proto(ins.config)
    return ServerMessage.FitIns(parameters=parameters_proto, config=config_msg)


def fit_ins_from_proto(msg: ServerMessage.FitIns) -> typing.FitIns:
    """Deserialize `FitIns` from ProtoBuf."""
    parameters = parameters_from_proto(msg.parameters)
    config = metrics_from_proto(msg.config)
    return typing.FitIns(parameters=parameters, config=config)


def fit_res_to_proto(res: typing.FitRes) -> ClientMessage.FitRes:
    """Serialize `FitIns` to ProtoBuf."""
    status_msg = status_to_proto(res.status)
    if res.status.code == typing.Code.FIT_NOT_IMPLEMENTED:
        return ClientMessage.FitRes(status=status_msg)
    parameters_proto = parameters_to_proto(res.parameters)
    metrics_msg = None if res.metrics is None else metrics_to_proto(res.metrics)
    return ClientMessage.FitRes(
        status=status_msg,
        parameters=parameters_proto,
        num_examples=res.num_examples,
        metrics=metrics_msg,
    )


def fit_res_from_proto(msg: ClientMessage.FitRes) -> typing.FitRes:
    """Deserialize `FitRes` from ProtoBuf."""
    status = status_from_proto(msg=msg.status)
    parameters = parameters_from_proto(msg.parameters)
    metrics = None if msg.metrics is None else metrics_from_proto(msg.metrics)
    return typing.FitRes(
        status=status,
        parameters=parameters,
        num_examples=msg.num_examples,
        metrics=metrics,
    )


# === GetProperties messages ===


def get_properties_ins_to_proto(
    ins: typing.GetPropertiesIns,
) -> ServerMessage.GetPropertiesIns:
    """Serialize `GetPropertiesIns` to ProtoBuf."""
    config = properties_to_proto(ins.config)
    return ServerMessage.GetPropertiesIns(config=config)


def get_properties_ins_from_proto(
    msg: ServerMessage.GetPropertiesIns,
) -> typing.GetPropertiesIns:
    """Deserialize `GetPropertiesIns` from ProtoBuf."""
    config = properties_from_proto(msg.config)
    return typing.GetPropertiesIns(config=config)


def get_properties_res_to_proto(
    res: typing.GetPropertiesRes,
) -> ClientMessage.GetPropertiesRes:
    """Serialize `GetPropertiesIns` to ProtoBuf."""
    status_msg = status_to_proto(res.status)
    if res.status.code == typing.Code.GET_PROPERTIES_NOT_IMPLEMENTED:
        return ClientMessage.GetPropertiesRes(status=status_msg)
    properties_msg = properties_to_proto(res.properties)
    return ClientMessage.GetPropertiesRes(status=status_msg, properties=properties_msg)


def get_properties_res_from_proto(
    msg: ClientMessage.GetPropertiesRes,
) -> typing.GetPropertiesRes:
    """Deserialize `GetPropertiesRes` from ProtoBuf."""
    status = status_from_proto(msg=msg.status)
    properties = properties_from_proto(msg.properties)
    return typing.GetPropertiesRes(status=status, properties=properties)


# === Evaluate messages ===


def evaluate_ins_to_proto(ins: typing.EvaluateIns) -> ServerMessage.EvaluateIns:
    """Serialize `EvaluateIns` to ProtoBuf."""
    parameters_proto = parameters_to_proto(ins.parameters)
    config_msg = metrics_to_proto(ins.config)
    return ServerMessage.EvaluateIns(parameters=parameters_proto, config=config_msg)


def evaluate_ins_from_proto(msg: ServerMessage.EvaluateIns) -> typing.EvaluateIns:
    """Deserialize `EvaluateIns` from ProtoBuf."""
    parameters = parameters_from_proto(msg.parameters)
    config = metrics_from_proto(msg.config)
    return typing.EvaluateIns(parameters=parameters, config=config)


def evaluate_res_to_proto(res: typing.EvaluateRes) -> ClientMessage.EvaluateRes:
    """Serialize `EvaluateIns` to ProtoBuf."""
    status_msg = status_to_proto(res.status)
    if res.status.code == typing.Code.EVALUATE_NOT_IMPLEMENTED:
        return ClientMessage.EvaluateRes(status=status_msg)
    metrics_msg = None if res.metrics is None else metrics_to_proto(res.metrics)
    return ClientMessage.EvaluateRes(
        status=status_msg,
        loss=res.loss,
        num_examples=res.num_examples,
        metrics=metrics_msg,
    )


def evaluate_res_from_proto(msg: ClientMessage.EvaluateRes) -> typing.EvaluateRes:
    """Deserialize `EvaluateRes` from ProtoBuf."""
    status = status_from_proto(msg=msg.status)
    metrics = None if msg.metrics is None else metrics_from_proto(msg.metrics)
    return typing.EvaluateRes(
        status=status,
        loss=msg.loss,
        num_examples=msg.num_examples,
        metrics=metrics,
    )


# === Status messages ===


def status_to_proto(status: typing.Status) -> Status:
    """Serialize `Status` to ProtoBuf."""
    code = Code.OK
    if status.code == typing.Code.GET_PROPERTIES_NOT_IMPLEMENTED:
        code = Code.GET_PROPERTIES_NOT_IMPLEMENTED
    if status.code == typing.Code.GET_PARAMETERS_NOT_IMPLEMENTED:
        code = Code.GET_PARAMETERS_NOT_IMPLEMENTED
    if status.code == typing.Code.FIT_NOT_IMPLEMENTED:
        code = Code.FIT_NOT_IMPLEMENTED
    if status.code == typing.Code.EVALUATE_NOT_IMPLEMENTED:
        code = Code.EVALUATE_NOT_IMPLEMENTED
    return Status(code=code, message=status.message)


def status_from_proto(msg: Status) -> typing.Status:
    """Deserialize `Status` from ProtoBuf."""
    code = typing.Code.OK
    if msg.code == Code.GET_PROPERTIES_NOT_IMPLEMENTED:
        code = typing.Code.GET_PROPERTIES_NOT_IMPLEMENTED
    if msg.code == Code.GET_PARAMETERS_NOT_IMPLEMENTED:
        code = typing.Code.GET_PARAMETERS_NOT_IMPLEMENTED
    if msg.code == Code.FIT_NOT_IMPLEMENTED:
        code = typing.Code.FIT_NOT_IMPLEMENTED
    if msg.code == Code.EVALUATE_NOT_IMPLEMENTED:
        code = typing.Code.EVALUATE_NOT_IMPLEMENTED
    return typing.Status(code=code, message=msg.message)


# === Properties messages ===


def properties_to_proto(properties: typing.Properties) -> Any:
    """Serialize `Properties` to ProtoBuf."""
    proto = {}
    for key in properties:
        proto[key] = scalar_to_proto(properties[key])
    return proto


def properties_from_proto(proto: Any) -> typing.Properties:
    """Deserialize `Properties` from ProtoBuf."""
    properties = {}
    for k in proto:
        properties[k] = scalar_from_proto(proto[k])
    return properties


# === Metrics messages ===


def metrics_to_proto(metrics: typing.Metrics) -> Any:
    """Serialize `Metrics` to ProtoBuf."""
    proto = {}
    for key in metrics:
        proto[key] = scalar_to_proto(metrics[key])
    return proto


def metrics_from_proto(proto: Any) -> typing.Metrics:
    """Deserialize `Metrics` from ProtoBuf."""
    metrics = {}
    for k in proto:
        metrics[k] = scalar_from_proto(proto[k])
    return metrics


# === Scalar messages ===


def scalar_to_proto(scalar: typing.Scalar) -> Scalar:
    """Serialize `Scalar` to ProtoBuf."""
    if isinstance(scalar, bool):
        return Scalar(bool=scalar)

    if isinstance(scalar, bytes):
        return Scalar(bytes=scalar)

    if isinstance(scalar, float):
        return Scalar(double=scalar)

    if isinstance(scalar, int):
        return Scalar(sint64=scalar)

    if isinstance(scalar, str):
        return Scalar(string=scalar)

    raise ValueError(
        f"Accepted types: {bool, bytes, float, int, str} (but not {type(scalar)})"
    )


def scalar_from_proto(scalar_msg: Scalar) -> typing.Scalar:
    """Deserialize `Scalar` from ProtoBuf."""
    scalar_field = scalar_msg.WhichOneof("scalar")
    scalar = getattr(scalar_msg, cast(str, scalar_field))
    return cast(typing.Scalar, scalar)


# === Record messages ===


_type_to_field = {
    float: "double",
    int: "sint64",
    bool: "bool",
    str: "string",
    bytes: "bytes",
}
_list_type_to_class_and_field = {
    float: (DoubleList, "double_list"),
    int: (Sint64List, "sint64_list"),
    bool: (BoolList, "bool_list"),
    str: (StringList, "string_list"),
    bytes: (BytesList, "bytes_list"),
}
T = TypeVar("T")


def _record_value_to_proto(
    value: Any, allowed_types: List[type], proto_class: Type[T]
) -> T:
    """Serialize `*RecordValue` to ProtoBuf.

    Note: `bool` MUST be put in the front of allowd_types if it exists.
    """
    arg = {}
    for t in allowed_types:
        # Single element
        # Note: `isinstance(False, int) == True`.
        if isinstance(value, t):
            arg[_type_to_field[t]] = value
            return proto_class(**arg)
        # List
        if isinstance(value, list) and all(isinstance(item, t) for item in value):
            list_class, field_name = _list_type_to_class_and_field[t]
            arg[field_name] = list_class(vals=value)
            return proto_class(**arg)
    # Invalid types
    raise TypeError(
        f"The type of the following value is not allowed "
        f"in '{proto_class.__name__}':\n{value}"
    )


def _record_value_from_proto(value_proto: GrpcMessage) -> Any:
    """Deserialize `*RecordValue` from ProtoBuf."""
    value_field = cast(str, value_proto.WhichOneof("value"))
    if value_field.endswith("list"):
        value = list(getattr(value_proto, value_field).vals)
    else:
        value = getattr(value_proto, value_field)
    return value


def _record_value_dict_to_proto(
    value_dict: TypedDict[str, Any],
    allowed_types: List[type],
    value_proto_class: Type[T],
) -> Dict[str, T]:
    """Serialize the record value dict to ProtoBuf.

    Note: `bool` MUST be put in the front of allowd_types if it exists.
    """
    # Move bool to the front
    if bool in allowed_types and allowed_types[0] != bool:
        allowed_types.remove(bool)
        allowed_types.insert(0, bool)

    def proto(_v: Any) -> T:
        return _record_value_to_proto(_v, allowed_types, value_proto_class)

    return {k: proto(v) for k, v in value_dict.items()}


def _record_value_dict_from_proto(
    value_dict_proto: MutableMapping[str, Any]
) -> Dict[str, Any]:
    """Deserialize the record value dict from ProtoBuf."""
    return {k: _record_value_from_proto(v) for k, v in value_dict_proto.items()}


def array_to_proto(array: Array) -> ProtoArray:
    """Serialize Array to ProtoBuf."""
    return ProtoArray(**vars(array))


def array_from_proto(array_proto: ProtoArray) -> Array:
    """Deserialize Array from ProtoBuf."""
    return Array(
        dtype=array_proto.dtype,
        shape=list(array_proto.shape),
        stype=array_proto.stype,
        data=array_proto.data,
    )


def parameters_record_to_proto(record: ParametersRecord) -> ProtoParametersRecord:
    """Serialize ParametersRecord to ProtoBuf."""
    return ProtoParametersRecord(
        data_keys=record.keys(),
        data_values=map(array_to_proto, record.values()),
    )


def parameters_record_from_proto(
    record_proto: ProtoParametersRecord,
) -> ParametersRecord:
    """Deserialize ParametersRecord from ProtoBuf."""
    return ParametersRecord(
        array_dict=OrderedDict(
            zip(record_proto.data_keys, map(array_from_proto, record_proto.data_values))
        ),
        keep_input=False,
    )


def metrics_record_to_proto(record: MetricsRecord) -> ProtoMetricsRecord:
    """Serialize MetricsRecord to ProtoBuf."""
    return ProtoMetricsRecord(
        data=_record_value_dict_to_proto(record, [float, int], ProtoMetricsRecordValue)
    )


def metrics_record_from_proto(record_proto: ProtoMetricsRecord) -> MetricsRecord:
    """Deserialize MetricsRecord from ProtoBuf."""
    return MetricsRecord(
        metrics_dict=cast(
            Dict[str, typing.MetricsRecordValues],
            _record_value_dict_from_proto(record_proto.data),
        ),
        keep_input=False,
    )


def configs_record_to_proto(record: ConfigsRecord) -> ProtoConfigsRecord:
    """Serialize ConfigsRecord to ProtoBuf."""
    return ProtoConfigsRecord(
        data=_record_value_dict_to_proto(
            record,
            [bool, int, float, str, bytes],
            ProtoConfigsRecordValue,
        )
    )


def configs_record_from_proto(record_proto: ProtoConfigsRecord) -> ConfigsRecord:
    """Deserialize ConfigsRecord from ProtoBuf."""
    return ConfigsRecord(
        configs_dict=cast(
            Dict[str, typing.ConfigsRecordValues],
            _record_value_dict_from_proto(record_proto.data),
        ),
        keep_input=False,
    )


# === Error message ===


def error_to_proto(error: Error) -> ProtoError:
    """Serialize Error to ProtoBuf."""
    reason = error.reason if error.reason else ""
    return ProtoError(code=error.code, reason=reason)


def error_from_proto(error_proto: ProtoError) -> Error:
    """Deserialize Error from ProtoBuf."""
    reason = error_proto.reason if len(error_proto.reason) > 0 else None
    return Error(code=error_proto.code, reason=reason)


# === RecordSet message ===


def recordset_to_proto(recordset: RecordSet) -> ProtoRecordSet:
    """Serialize RecordSet to ProtoBuf."""
    return ProtoRecordSet(
        parameters={
            k: parameters_record_to_proto(v)
            for k, v in recordset.parameters_records.items()
        },
        metrics={
            k: metrics_record_to_proto(v) for k, v in recordset.metrics_records.items()
        },
        configs={
            k: configs_record_to_proto(v) for k, v in recordset.configs_records.items()
        },
    )


def recordset_from_proto(recordset_proto: ProtoRecordSet) -> RecordSet:
    """Deserialize RecordSet from ProtoBuf."""
    return RecordSet(
        parameters_records={
            k: parameters_record_from_proto(v)
            for k, v in recordset_proto.parameters.items()
        },
        metrics_records={
            k: metrics_record_from_proto(v) for k, v in recordset_proto.metrics.items()
        },
        configs_records={
            k: configs_record_from_proto(v) for k, v in recordset_proto.configs.items()
        },
    )


# === Message ===


def message_to_taskins(message: Message) -> TaskIns:
    """Create a TaskIns from the Message."""
    md = message.metadata
    return TaskIns(
        group_id=md.group_id,
        run_id=md.run_id,
        task=Task(
            producer=Node(node_id=0, anonymous=True),  # Assume driver node
            consumer=Node(node_id=md.dst_node_id, anonymous=False),
            created_at=md.created_at,
            ttl=md.ttl,
            ancestry=[md.reply_to_message] if md.reply_to_message != "" else [],
            task_type=md.message_type,
            recordset=(
                recordset_to_proto(message.content) if message.has_content() else None
            ),
            error=error_to_proto(message.error) if message.has_error() else None,
        ),
    )


def message_from_taskins(taskins: TaskIns) -> Message:
    """Create a Message from the TaskIns."""
    # Retrieve the Metadata
    metadata = Metadata(
        run_id=taskins.run_id,
        message_id=taskins.task_id,
        src_node_id=taskins.task.producer.node_id,
        dst_node_id=taskins.task.consumer.node_id,
        reply_to_message=taskins.task.ancestry[0] if taskins.task.ancestry else "",
        group_id=taskins.group_id,
        ttl=taskins.task.ttl,
        message_type=taskins.task.task_type,
    )

    # Construct Message
    message = Message(
        metadata=metadata,
        content=(
            recordset_from_proto(taskins.task.recordset)
            if taskins.task.HasField("recordset")
            else None
        ),
        error=(
            error_from_proto(taskins.task.error)
            if taskins.task.HasField("error")
            else None
        ),
    )
    message.metadata.created_at = taskins.task.created_at
    return message


def message_to_taskres(message: Message) -> TaskRes:
    """Create a TaskRes from the Message."""
    md = message.metadata
    return TaskRes(
        task_id="",  # This will be generated by the server
        group_id=md.group_id,
        run_id=md.run_id,
        task=Task(
            producer=Node(node_id=md.src_node_id, anonymous=False),
            consumer=Node(node_id=0, anonymous=True),  # Assume driver node
            created_at=md.created_at,
            ttl=md.ttl,
            ancestry=[md.reply_to_message] if md.reply_to_message != "" else [],
            task_type=md.message_type,
            recordset=(
                recordset_to_proto(message.content) if message.has_content() else None
            ),
            error=error_to_proto(message.error) if message.has_error() else None,
        ),
    )


def message_from_taskres(taskres: TaskRes) -> Message:
    """Create a Message from the TaskIns."""
    # Retrieve the MetaData
    metadata = Metadata(
        run_id=taskres.run_id,
        message_id=taskres.task_id,
        src_node_id=taskres.task.producer.node_id,
        dst_node_id=taskres.task.consumer.node_id,
        reply_to_message=taskres.task.ancestry[0] if taskres.task.ancestry else "",
        group_id=taskres.group_id,
        ttl=taskres.task.ttl,
        message_type=taskres.task.task_type,
    )

    # Construct the Message
    message = Message(
        metadata=metadata,
        content=(
            recordset_from_proto(taskres.task.recordset)
            if taskres.task.HasField("recordset")
            else None
        ),
        error=(
            error_from_proto(taskres.task.error)
            if taskres.task.HasField("error")
            else None
        ),
    )
    message.metadata.created_at = taskres.task.created_at
    return message


# === FAB ===


def fab_to_proto(fab: typing.Fab) -> ProtoFab:
    """Create a proto Fab object from a Python Fab."""
    return ProtoFab(hash_str=fab.hash_str, content=fab.content)


def fab_from_proto(fab: ProtoFab) -> typing.Fab:
    """Create a Python Fab object from a proto Fab."""
    return typing.Fab(fab.hash_str, fab.content)


# === User configs ===


def user_config_to_proto(user_config: typing.UserConfig) -> Any:
    """Serialize `UserConfig` to ProtoBuf."""
    proto = {}
    for key, value in user_config.items():
        proto[key] = user_config_value_to_proto(value)
    return proto


def user_config_from_proto(proto: Any) -> typing.UserConfig:
    """Deserialize `UserConfig` from ProtoBuf."""
    metrics = {}
    for key, value in proto.items():
        metrics[key] = user_config_value_from_proto(value)
    return metrics


def user_config_value_to_proto(user_config_value: typing.UserConfigValue) -> Scalar:
    """Serialize `UserConfigValue` to ProtoBuf."""
    if isinstance(user_config_value, bool):
        return Scalar(bool=user_config_value)

    if isinstance(user_config_value, float):
        return Scalar(double=user_config_value)

    if isinstance(user_config_value, int):
        return Scalar(sint64=user_config_value)

    if isinstance(user_config_value, str):
        return Scalar(string=user_config_value)

    raise ValueError(
        f"Accepted types: {bool, float, int, str} (but not {type(user_config_value)})"
    )


def user_config_value_from_proto(scalar_msg: Scalar) -> typing.UserConfigValue:
    """Deserialize `UserConfigValue` from ProtoBuf."""
    scalar_field = scalar_msg.WhichOneof("scalar")
    scalar = getattr(scalar_msg, cast(str, scalar_field))
    return cast(typing.UserConfigValue, scalar)


# === Metadata messages ===


def metadata_to_proto(metadata: Metadata) -> ProtoMetadata:
    """Serialize `Metadata` to ProtoBuf."""
    proto = ProtoMetadata(  # pylint: disable=E1101
        run_id=metadata.run_id,
        message_id=metadata.message_id,
        src_node_id=metadata.src_node_id,
        dst_node_id=metadata.dst_node_id,
        reply_to_message=metadata.reply_to_message,
        group_id=metadata.group_id,
        ttl=metadata.ttl,
        message_type=metadata.message_type,
        created_at=metadata.created_at,
    )
    return proto


def metadata_from_proto(metadata_proto: ProtoMetadata) -> Metadata:
    """Deserialize `Metadata` from ProtoBuf."""
    metadata = Metadata(
        run_id=metadata_proto.run_id,
        message_id=metadata_proto.message_id,
        src_node_id=metadata_proto.src_node_id,
        dst_node_id=metadata_proto.dst_node_id,
        reply_to_message=metadata_proto.reply_to_message,
        group_id=metadata_proto.group_id,
        ttl=metadata_proto.ttl,
        message_type=metadata_proto.message_type,
    )
    return metadata


# === Message messages ===


def message_to_proto(message: Message) -> ProtoMessage:
    """Serialize `Message` to ProtoBuf."""
    proto = ProtoMessage(
        metadata=metadata_to_proto(message.metadata),
        content=(
            recordset_to_proto(message.content) if message.has_content() else None
        ),
        error=error_to_proto(message.error) if message.has_error() else None,
    )
    return proto


def message_from_proto(message_proto: ProtoMessage) -> Message:
    """Deserialize `Message` from ProtoBuf."""
    created_at = message_proto.metadata.created_at
    message = Message(
        metadata=metadata_from_proto(message_proto.metadata),
        content=(
            recordset_from_proto(message_proto.content)
            if message_proto.HasField("content")
            else None
        ),
        error=(
            error_from_proto(message_proto.error)
            if message_proto.HasField("error")
            else None
        ),
    )
    # `.created_at` is set upon Message object construction
    # we need to manually set it to the original value
    message.metadata.created_at = created_at
    return message


# === Context messages ===


def context_to_proto(context: Context) -> ProtoContext:
    """Serialize `Context` to ProtoBuf."""
    proto = ProtoContext(
        node_id=context.node_id,
        node_config=user_config_to_proto(context.node_config),
        state=recordset_to_proto(context.state),
        run_config=user_config_to_proto(context.run_config),
    )
    return proto


def context_from_proto(context_proto: ProtoContext) -> Context:
    """Deserialize `Context` from ProtoBuf."""
    context = Context(
        node_id=context_proto.node_id,
        node_config=user_config_from_proto(context_proto.node_config),
        state=recordset_from_proto(context_proto.state),
        run_config=user_config_from_proto(context_proto.run_config),
    )
    return context


# === Run messages ===


def run_to_proto(run: typing.Run) -> ProtoRun:
    """Serialize `Run` to ProtoBuf."""
    proto = ProtoRun(
        run_id=run.run_id,
        fab_id=run.fab_id,
        fab_version=run.fab_version,
        fab_hash=run.fab_hash,
        override_config=user_config_to_proto(run.override_config),
<<<<<<< HEAD
        fab_hash=run.fab_hash,
=======
>>>>>>> 9c85be5a
    )
    return proto


def run_from_proto(run_proto: ProtoRun) -> typing.Run:
    """Deserialize `Run` from ProtoBuf."""
    run = typing.Run(
        run_id=run_proto.run_id,
        fab_id=run_proto.fab_id,
        fab_version=run_proto.fab_version,
        fab_hash=run_proto.fab_hash,
        override_config=user_config_from_proto(run_proto.override_config),
    )
    return run


# === ClientApp status messages ===


def clientappstatus_to_proto(
    status: typing.ClientAppOutputStatus,
) -> ClientAppOutputStatus:
    """Serialize `ClientAppOutputStatus` to ProtoBuf."""
    code = ClientAppOutputCode.SUCCESS
    if status.code == typing.ClientAppOutputCode.DEADLINE_EXCEEDED:
        code = ClientAppOutputCode.DEADLINE_EXCEEDED
    if status.code == typing.ClientAppOutputCode.UNKNOWN_ERROR:
        code = ClientAppOutputCode.UNKNOWN_ERROR
    return ClientAppOutputStatus(code=code, message=status.message)


def clientappstatus_from_proto(
    msg: ClientAppOutputStatus,
) -> typing.ClientAppOutputStatus:
    """Deserialize `ClientAppOutputStatus` from ProtoBuf."""
    code = typing.ClientAppOutputCode.SUCCESS
    if msg.code == ClientAppOutputCode.DEADLINE_EXCEEDED:
        code = typing.ClientAppOutputCode.DEADLINE_EXCEEDED
    if msg.code == ClientAppOutputCode.UNKNOWN_ERROR:
        code = typing.ClientAppOutputCode.UNKNOWN_ERROR
    return typing.ClientAppOutputStatus(code=code, message=msg.message)<|MERGE_RESOLUTION|>--- conflicted
+++ resolved
@@ -852,10 +852,6 @@
         fab_version=run.fab_version,
         fab_hash=run.fab_hash,
         override_config=user_config_to_proto(run.override_config),
-<<<<<<< HEAD
-        fab_hash=run.fab_hash,
-=======
->>>>>>> 9c85be5a
     )
     return proto
 
