--- conflicted
+++ resolved
@@ -34,14 +34,8 @@
 from flwr.proto.recorddict_pb2 import ConfigsRecord as ProtoConfigsRecord
 from flwr.proto.recorddict_pb2 import ConfigsRecordValue as ProtoConfigsRecordValue
 from flwr.proto.recorddict_pb2 import DoubleList
-<<<<<<< HEAD
 from flwr.proto.recorddict_pb2 import MetricRecord as ProtoMetricRecord
 from flwr.proto.recorddict_pb2 import MetricRecordValue as ProtoMetricRecordValue
-from flwr.proto.recorddict_pb2 import ParametersRecord as ProtoParametersRecord
-=======
-from flwr.proto.recorddict_pb2 import MetricsRecord as ProtoMetricsRecord
-from flwr.proto.recorddict_pb2 import MetricsRecordValue as ProtoMetricsRecordValue
->>>>>>> e84577b8
 from flwr.proto.recorddict_pb2 import RecordDict as ProtoRecordDict
 from flwr.proto.recorddict_pb2 import SintList, StringList, UintList
 from flwr.proto.run_pb2 import Run as ProtoRun
@@ -62,12 +56,7 @@
     ArrayRecord,
     ConfigsRecord,
     Context,
-<<<<<<< HEAD
     MetricRecord,
-    ParametersRecord,
-=======
-    MetricsRecord,
->>>>>>> e84577b8
     RecordDict,
     typing,
 )
