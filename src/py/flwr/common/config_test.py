--- conflicted
+++ resolved
@@ -102,17 +102,10 @@
         serverapp = "fedgpt.server:app"
         clientapp = "fedgpt.client:app"
 
-<<<<<<< HEAD
-        [tool.flwr.config]
+        [tool.flwr.app.config]
         num_server_rounds = 10
         momentum = 0.1
         lr = 0.01
-=======
-        [tool.flwr.app.config]
-        num_server_rounds = "10"
-        momentum = "0.1"
-        lr = "0.01"
->>>>>>> 028f619d
         serverapp.test = "key"
 
         [tool.flwr.app.config.clientapp]
@@ -176,15 +169,9 @@
         serverapp = "fedgpt.server:app"
         clientapp = "fedgpt.client:app"
 
-<<<<<<< HEAD
-        [tool.flwr.config]
+        [tool.flwr.app.config]
         num_server_rounds = 10
         momentum = 0.1
-=======
-        [tool.flwr.app.config]
-        num_server_rounds = "10"
-        momentum = "0.1"
->>>>>>> 028f619d
         lr = "0.01"
     """
     expected_config = {
@@ -198,17 +185,6 @@
         },
         "tool": {
             "flwr": {
-<<<<<<< HEAD
-                "publisher": "flwrlabs",
-                "components": {
-                    "serverapp": "fedgpt.server:app",
-                    "clientapp": "fedgpt.client:app",
-                },
-                "config": {
-                    "num_server_rounds": 10,
-                    "momentum": 0.1,
-                    "lr": "0.01",
-=======
                 "app": {
                     "publisher": "flwrlabs",
                     "components": {
@@ -216,11 +192,10 @@
                         "clientapp": "fedgpt.client:app",
                     },
                     "config": {
-                        "num_server_rounds": "10",
-                        "momentum": "0.1",
+                        "num_server_rounds": 10,
+                        "momentum": 0.1,
                         "lr": "0.01",
                     },
->>>>>>> 028f619d
                 },
             },
         },
