--- conflicted
+++ resolved
@@ -17,10 +17,7 @@
 
 from __future__ import annotations
 
-<<<<<<< HEAD
 import gc
-=======
->>>>>>> 745a61db
 import sys
 from collections import OrderedDict
 from dataclasses import dataclass
@@ -36,19 +33,21 @@
 if TYPE_CHECKING:
     import torch
 
-<<<<<<< HEAD
 
 GC_THRESHOLD = 200_000_000  # 200 MB
 
-=======
->>>>>>> 745a61db
+if TYPE_CHECKING:
+    import torch
+
+
+GC_THRESHOLD = 200_000_000  # 200 MB
+
 
 def _raise_array_init_error() -> None:
     raise TypeError(
         f"Invalid arguments for {Array.__qualname__}. Expected either a "
         "PyTorch tensor, a NumPy ndarray, or explicit"
         " dtype/shape/stype/data values."
-<<<<<<< HEAD
     )
 
 
@@ -57,8 +56,6 @@
         f"Invalid arguments for {ParametersRecord.__qualname__}. Expected either "
         "a list of NumPy ndarrays, a PyTorch state_dict, or a dictionary of Arrays. "
         "The `keep_input` argument is keyword-only."
-=======
->>>>>>> 745a61db
     )
 
 
