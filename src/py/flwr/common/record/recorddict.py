# Copyright 2025 Flower Labs GmbH. All Rights Reserved.
#
# Licensed under the Apache License, Version 2.0 (the "License");
# you may not use this file except in compliance with the License.
# You may obtain a copy of the License at
#
#     http://www.apache.org/licenses/LICENSE-2.0
#
# Unless required by applicable law or agreed to in writing, software
# distributed under the License is distributed on an "AS IS" BASIS,
# WITHOUT WARRANTIES OR CONDITIONS OF ANY KIND, either express or implied.
# See the License for the specific language governing permissions and
# limitations under the License.
# ==============================================================================
"""RecordDict."""


from __future__ import annotations

from logging import WARN
from textwrap import indent
from typing import TypeVar, Union, cast

from ..logger import log
from .arrayrecord import ArrayRecord
from .configsrecord import ConfigsRecord
<<<<<<< HEAD
from .metricrecord import MetricRecord
from .parametersrecord import ParametersRecord
from .typeddict import TypedDict

RecordType = Union[ParametersRecord, MetricRecord, ConfigsRecord]
=======
from .metricsrecord import MetricsRecord
from .typeddict import TypedDict

RecordType = Union[ArrayRecord, MetricsRecord, ConfigsRecord]
>>>>>>> e84577b8

T = TypeVar("T")


def _check_key(key: str) -> None:
    if not isinstance(key, str):
        raise TypeError(
            f"Expected `{str.__name__}`, but "
            f"received `{type(key).__name__}` for the key."
        )


def _check_value(value: RecordType) -> None:
<<<<<<< HEAD
    if not isinstance(value, (ParametersRecord, MetricRecord, ConfigsRecord)):
        raise TypeError(
            f"Expected `{ParametersRecord.__name__}`, `{MetricRecord.__name__}`, "
=======
    if not isinstance(value, (ArrayRecord, MetricsRecord, ConfigsRecord)):
        raise TypeError(
            f"Expected `{ArrayRecord.__name__}`, `{MetricsRecord.__name__}`, "
>>>>>>> e84577b8
            f"or `{ConfigsRecord.__name__}` but received "
            f"`{type(value).__name__}` for the value."
        )


class _SyncedDict(TypedDict[str, T]):
    """A synchronized dictionary that mirrors changes to an underlying RecordDict.

    This dictionary ensures that any modifications (set or delete operations)
    are automatically reflected in the associated `RecordDict`. Only values of
    the specified `allowed_type` are permitted.
    """

    def __init__(self, ref_recorddict: RecordDict, allowed_type: type[T]) -> None:
<<<<<<< HEAD
        if not issubclass(
            allowed_type, (ParametersRecord, MetricRecord, ConfigsRecord)
        ):
=======
        if not issubclass(allowed_type, (ArrayRecord, MetricsRecord, ConfigsRecord)):
>>>>>>> e84577b8
            raise TypeError(f"{allowed_type} is not a valid type.")
        super().__init__(_check_key, self.check_value)
        self.recorddict = ref_recorddict
        self.allowed_type = allowed_type

    def __setitem__(self, key: str, value: T) -> None:
        super().__setitem__(key, value)
        self.recorddict[key] = cast(RecordType, value)

    def __delitem__(self, key: str) -> None:
        super().__delitem__(key)
        del self.recorddict[key]

    def check_value(self, value: T) -> None:
        """Check if value is of expected type."""
        if not isinstance(value, self.allowed_type):
            raise TypeError(
                f"Expected `{self.allowed_type.__name__}`, but "
                f"received `{type(value).__name__}` for the value."
            )


class RecordDict(TypedDict[str, RecordType]):
    """RecordDict stores groups of arrays, metrics and configs.

    A :class:`RecordDict` is the unified mechanism by which arrays,
    metrics and configs can be either stored as part of a :class:`Context`
    in your apps or communicated as part of a :class:`Message` between
    your apps.

    Parameters
    ----------
    records : Optional[dict[str, RecordType]]
        A dictionary mapping string keys to record instances, where each value
        is either a :class:`ParametersRecord`, :class:`MetricsRecord`,
        or :class:`ConfigsRecord`.

    Examples
    --------
    A :class:`RecordDict` can hold three types of records, each designed
    with an specific purpose. What is common to all of them is that they
    are Python dictionaries designed to ensure that each key-value pair
    adheres to specified data types.

    Let's see an example.

    >>>  from flwr.common import RecordDict
<<<<<<< HEAD
    >>>  from flwr.common import ConfigsRecord, MetricRecord, ParametersRecord
=======
    >>>  from flwr.common import ArrayRecord, ConfigsRecord, MetricsRecord
>>>>>>> e84577b8
    >>>
    >>>  # Let's begin with an empty record
    >>>  my_records = RecordDict()
    >>>
    >>>  # We can create a ConfigsRecord
    >>>  c_record = ConfigsRecord({"lr": 0.1, "batch-size": 128})
    >>>  # Adding it to the RecordDict would look like this
    >>>  my_records["my_config"] = c_record
    >>>
<<<<<<< HEAD
    >>>  # We can create a MetricRecord following a similar process
    >>>  m_record = MetricRecord({"accuracy": 0.93, "losses": [0.23, 0.1]})
    >>>  # Adding it to the record_set would look like this
=======
    >>>  # We can create a MetricsRecord following a similar process
    >>>  m_record = MetricsRecord({"accuracy": 0.93, "losses": [0.23, 0.1]})
    >>>  # Adding it to the RecordDict would look like this
>>>>>>> e84577b8
    >>>  my_records["my_metrics"] = m_record

    Adding an :code:`ArrayRecord` follows the same steps as above but first,
    the array needs to be serialized and represented as a :code:`flwr.common.Array`.
    For example:

    >>>  from flwr.common import Array
    >>>  # Creating an ArrayRecord would look like this
    >>>  arr_np = np.random.randn(3, 3)
    >>>
    >>>  # You can use the built-in tool to serialize the array
    >>>  arr = Array(arr_np)
    >>>
    >>>  # Finally, create the record
    >>>  arr_record = ArrayRecord({"my_array": arr})
    >>>
    >>>  # Adding it to the RecordDict would look like this
    >>>  my_records["my_parameters"] = arr_record

    For additional examples on how to construct each of the records types shown
    above, please refer to the documentation for :code:`ConfigsRecord`,
<<<<<<< HEAD
    :code:`MetricRecord` and :code:`ParametersRecord`.
=======
    :code:`MetricsRecord` and :code:`ArrayRecord`.
>>>>>>> e84577b8
    """

    def __init__(self, records: dict[str, RecordType] | None = None) -> None:
        super().__init__(_check_key, _check_value)
        if records is not None:
            for key, record in records.items():
                self[key] = record

    @property
    def array_records(self) -> TypedDict[str, ArrayRecord]:
        """Dictionary holding only ArrayRecord instances."""
        synced_dict = _SyncedDict[ArrayRecord](self, ArrayRecord)
        for key, record in self.items():
            if isinstance(record, ArrayRecord):
                synced_dict[key] = record
        return synced_dict

    @property
    def metric_records(self) -> TypedDict[str, MetricRecord]:
        """Dictionary holding only MetricRecord instances."""
        synced_dict = _SyncedDict[MetricRecord](self, MetricRecord)
        for key, record in self.items():
            if isinstance(record, MetricRecord):
                synced_dict[key] = record
        return synced_dict

    @property
    def configs_records(self) -> TypedDict[str, ConfigsRecord]:
        """Dictionary holding only ConfigsRecord instances."""
        synced_dict = _SyncedDict[ConfigsRecord](self, ConfigsRecord)
        for key, record in self.items():
            if isinstance(record, ConfigsRecord):
                synced_dict[key] = record
        return synced_dict

    def __repr__(self) -> str:
        """Return a string representation of this instance."""
<<<<<<< HEAD
        flds = ("parameters_records", "metric_records", "configs_records")
=======
        flds = ("array_records", "metrics_records", "configs_records")
>>>>>>> e84577b8
        fld_views = [f"{fld}={dict(getattr(self, fld))!r}" for fld in flds]
        view = indent(",\n".join(fld_views), "  ")
        return f"{self.__class__.__qualname__}(\n{view}\n)"

    def __setitem__(self, key: str, value: RecordType) -> None:
        """Set the given key to the given value after type checking."""
        original_value = self.get(key, None)
        super().__setitem__(key, value)
        if original_value is not None and not isinstance(value, type(original_value)):
            log(
                WARN,
                "Key '%s' was overwritten: record of type `%s` replaced with type `%s`",
                key,
                type(original_value).__name__,
                type(value).__name__,
            )


class RecordSet(RecordDict):
    """Deprecated class ``RecordSet``, use ``RecordDict`` instead.

    This class exists solely for backward compatibility with legacy
    code that previously used ``RecordSet``. It has been renamed
    to ``RecordDict`` and will be removed in a future release.

    .. warning::
        ``RecordSet`` is deprecated and will be removed in a future release.
        Use ``RecordDict`` instead.

    Examples
    --------
    Legacy (deprecated) usage::

        from flwr.common import RecordSet

        my_content = RecordSet()

    Updated usage::

        from flwr.common import RecordDict

        my_content = RecordDict()
    """

    _warning_logged = False
<<<<<<< HEAD
    _warning_logged_metrics = False
=======
    _warning_logged_params = False
>>>>>>> e84577b8

    def __init__(self, records: dict[str, RecordType] | None = None) -> None:
        if not RecordSet._warning_logged:
            RecordSet._warning_logged = True
            log(
                WARN,
                "The `RecordSet` class has been renamed to `RecordDict`. "
                "Support for `RecordSet` will be removed in a future release. "
                "Please update your code accordingly.",
            )
        super().__init__(records)

    @property
<<<<<<< HEAD
    def metrics_records(self) -> TypedDict[str, MetricRecord]:
        """Deprecated property.

        Use ``metric_records`` instead.
        """
        if not RecordSet._warning_logged_metrics:
            RecordSet._warning_logged_metrics = True
            log(
                WARN,
                "`RecordSet.metrics_records` has been deprecated "
                "and will be removed in a future release. Please use "
                "`RecordDict.metric_records` instead.",
            )
        return self.metric_records
=======
    def parameters_records(self) -> TypedDict[str, ArrayRecord]:
        """Deprecated property.

        Use ``array_records`` instead.
        """
        if not RecordSet._warning_logged_params:
            RecordSet._warning_logged_params = True
            log(
                WARN,
                "`RecordSet.parameters_records` has been deprecated "
                "and will be removed in a future release. Please use "
                "`RecordDict.array_records` instead.",
            )
        return self.array_records
>>>>>>> e84577b8
<|MERGE_RESOLUTION|>--- conflicted
+++ resolved
@@ -24,18 +24,10 @@
 from ..logger import log
 from .arrayrecord import ArrayRecord
 from .configsrecord import ConfigsRecord
-<<<<<<< HEAD
 from .metricrecord import MetricRecord
-from .parametersrecord import ParametersRecord
 from .typeddict import TypedDict
 
-RecordType = Union[ParametersRecord, MetricRecord, ConfigsRecord]
-=======
-from .metricsrecord import MetricsRecord
-from .typeddict import TypedDict
-
-RecordType = Union[ArrayRecord, MetricsRecord, ConfigsRecord]
->>>>>>> e84577b8
+RecordType = Union[ArrayRecord, MetricRecord, ConfigsRecord]
 
 T = TypeVar("T")
 
@@ -49,15 +41,9 @@
 
 
 def _check_value(value: RecordType) -> None:
-<<<<<<< HEAD
-    if not isinstance(value, (ParametersRecord, MetricRecord, ConfigsRecord)):
+    if not isinstance(value, (ArrayRecord, MetricRecord, ConfigsRecord)):
         raise TypeError(
-            f"Expected `{ParametersRecord.__name__}`, `{MetricRecord.__name__}`, "
-=======
-    if not isinstance(value, (ArrayRecord, MetricsRecord, ConfigsRecord)):
-        raise TypeError(
-            f"Expected `{ArrayRecord.__name__}`, `{MetricsRecord.__name__}`, "
->>>>>>> e84577b8
+            f"Expected `{ArrayRecord.__name__}`, `{MetricRecord.__name__}`, "
             f"or `{ConfigsRecord.__name__}` but received "
             f"`{type(value).__name__}` for the value."
         )
@@ -72,13 +58,7 @@
     """
 
     def __init__(self, ref_recorddict: RecordDict, allowed_type: type[T]) -> None:
-<<<<<<< HEAD
-        if not issubclass(
-            allowed_type, (ParametersRecord, MetricRecord, ConfigsRecord)
-        ):
-=======
-        if not issubclass(allowed_type, (ArrayRecord, MetricsRecord, ConfigsRecord)):
->>>>>>> e84577b8
+        if not issubclass(allowed_type, (ArrayRecord, MetricRecord, ConfigsRecord)):
             raise TypeError(f"{allowed_type} is not a valid type.")
         super().__init__(_check_key, self.check_value)
         self.recorddict = ref_recorddict
@@ -126,11 +106,7 @@
     Let's see an example.
 
     >>>  from flwr.common import RecordDict
-<<<<<<< HEAD
-    >>>  from flwr.common import ConfigsRecord, MetricRecord, ParametersRecord
-=======
-    >>>  from flwr.common import ArrayRecord, ConfigsRecord, MetricsRecord
->>>>>>> e84577b8
+    >>>  from flwr.common import ArrayRecord, ConfigsRecord, MetricRecord
     >>>
     >>>  # Let's begin with an empty record
     >>>  my_records = RecordDict()
@@ -140,15 +116,9 @@
     >>>  # Adding it to the RecordDict would look like this
     >>>  my_records["my_config"] = c_record
     >>>
-<<<<<<< HEAD
     >>>  # We can create a MetricRecord following a similar process
     >>>  m_record = MetricRecord({"accuracy": 0.93, "losses": [0.23, 0.1]})
-    >>>  # Adding it to the record_set would look like this
-=======
-    >>>  # We can create a MetricsRecord following a similar process
-    >>>  m_record = MetricsRecord({"accuracy": 0.93, "losses": [0.23, 0.1]})
     >>>  # Adding it to the RecordDict would look like this
->>>>>>> e84577b8
     >>>  my_records["my_metrics"] = m_record
 
     Adding an :code:`ArrayRecord` follows the same steps as above but first,
@@ -170,11 +140,7 @@
 
     For additional examples on how to construct each of the records types shown
     above, please refer to the documentation for :code:`ConfigsRecord`,
-<<<<<<< HEAD
-    :code:`MetricRecord` and :code:`ParametersRecord`.
-=======
-    :code:`MetricsRecord` and :code:`ArrayRecord`.
->>>>>>> e84577b8
+    :code:`MetricRecord` and :code:`ArrayRecord`.
     """
 
     def __init__(self, records: dict[str, RecordType] | None = None) -> None:
@@ -212,11 +178,7 @@
 
     def __repr__(self) -> str:
         """Return a string representation of this instance."""
-<<<<<<< HEAD
-        flds = ("parameters_records", "metric_records", "configs_records")
-=======
-        flds = ("array_records", "metrics_records", "configs_records")
->>>>>>> e84577b8
+        flds = ("array_records", "metric_records", "configs_records")
         fld_views = [f"{fld}={dict(getattr(self, fld))!r}" for fld in flds]
         view = indent(",\n".join(fld_views), "  ")
         return f"{self.__class__.__qualname__}(\n{view}\n)"
@@ -262,11 +224,8 @@
     """
 
     _warning_logged = False
-<<<<<<< HEAD
+    _warning_logged_params = False
     _warning_logged_metrics = False
-=======
-    _warning_logged_params = False
->>>>>>> e84577b8
 
     def __init__(self, records: dict[str, RecordType] | None = None) -> None:
         if not RecordSet._warning_logged:
@@ -280,7 +239,22 @@
         super().__init__(records)
 
     @property
-<<<<<<< HEAD
+    def parameters_records(self) -> TypedDict[str, ArrayRecord]:
+        """Deprecated property.
+
+        Use ``array_records`` instead.
+        """
+        if not RecordSet._warning_logged_params:
+            RecordSet._warning_logged_params = True
+            log(
+                WARN,
+                "`RecordSet.parameters_records` has been deprecated "
+                "and will be removed in a future release. Please use "
+                "`RecordDict.array_records` instead.",
+            )
+        return self.array_records
+
+    @property
     def metrics_records(self) -> TypedDict[str, MetricRecord]:
         """Deprecated property.
 
@@ -294,20 +268,4 @@
                 "and will be removed in a future release. Please use "
                 "`RecordDict.metric_records` instead.",
             )
-        return self.metric_records
-=======
-    def parameters_records(self) -> TypedDict[str, ArrayRecord]:
-        """Deprecated property.
-
-        Use ``array_records`` instead.
-        """
-        if not RecordSet._warning_logged_params:
-            RecordSet._warning_logged_params = True
-            log(
-                WARN,
-                "`RecordSet.parameters_records` has been deprecated "
-                "and will be removed in a future release. Please use "
-                "`RecordDict.array_records` instead.",
-            )
-        return self.array_records
->>>>>>> e84577b8
+        return self.metric_records