# Copyright 2025 Flower Labs GmbH. All Rights Reserved.
#
# Licensed under the Apache License, Version 2.0 (the "License");
# you may not use this file except in compliance with the License.
# You may obtain a copy of the License at
#
#     http://www.apache.org/licenses/LICENSE-2.0
#
# Unless required by applicable law or agreed to in writing, software
# distributed under the License is distributed on an "AS IS" BASIS,
# WITHOUT WARRANTIES OR CONDITIONS OF ANY KIND, either express or implied.
# See the License for the specific language governing permissions and
# limitations under the License.
# ==============================================================================
"""RecordDict."""


from __future__ import annotations

from logging import WARN
from textwrap import indent
from typing import TypeVar, Union, cast

from ..logger import log
from .arrayrecord import ArrayRecord
from .configsrecord import ConfigsRecord
from .metricsrecord import MetricsRecord
from .typeddict import TypedDict

RecordType = Union[ArrayRecord, MetricsRecord, ConfigsRecord]

T = TypeVar("T")


def _check_key(key: str) -> None:
    if not isinstance(key, str):
        raise TypeError(
            f"Expected `{str.__name__}`, but "
            f"received `{type(key).__name__}` for the key."
        )


def _check_value(value: RecordType) -> None:
    if not isinstance(value, (ArrayRecord, MetricsRecord, ConfigsRecord)):
        raise TypeError(
            f"Expected `{ArrayRecord.__name__}`, `{MetricsRecord.__name__}`, "
            f"or `{ConfigsRecord.__name__}` but received "
            f"`{type(value).__name__}` for the value."
        )


class _SyncedDict(TypedDict[str, T]):
    """A synchronized dictionary that mirrors changes to an underlying RecordDict.

    This dictionary ensures that any modifications (set or delete operations)
    are automatically reflected in the associated `RecordDict`. Only values of
    the specified `allowed_type` are permitted.
    """

    def __init__(self, ref_recorddict: RecordDict, allowed_type: type[T]) -> None:
        if not issubclass(allowed_type, (ArrayRecord, MetricsRecord, ConfigsRecord)):
            raise TypeError(f"{allowed_type} is not a valid type.")
        super().__init__(_check_key, self.check_value)
        self.recorddict = ref_recorddict
        self.allowed_type = allowed_type

    def __setitem__(self, key: str, value: T) -> None:
        super().__setitem__(key, value)
        self.recorddict[key] = cast(RecordType, value)

    def __delitem__(self, key: str) -> None:
        super().__delitem__(key)
        del self.recorddict[key]

    def check_value(self, value: T) -> None:
        """Check if value is of expected type."""
        if not isinstance(value, self.allowed_type):
            raise TypeError(
                f"Expected `{self.allowed_type.__name__}`, but "
                f"received `{type(value).__name__}` for the value."
            )


class RecordDict(TypedDict[str, RecordType]):
    """RecordDict stores groups of arrays, metrics and configs.

    A :class:`RecordDict` is the unified mechanism by which arrays,
    metrics and configs can be either stored as part of a :class:`Context`
    in your apps or communicated as part of a :class:`Message` between
    your apps.

    Parameters
    ----------
<<<<<<< HEAD
    array_records : Optional[Dict[str, ArrayRecord]]
        A dictionary of :code:`ArrayRecords` that can be used to record
        and communicate model parameters and high-dimensional arrays.
    metrics_records : Optional[Dict[str, MetricsRecord]]
        A dictionary of :code:`MetricsRecord` that can be used to record
        and communicate scalar-valued metrics that are the result of performing
        and action, for example, by a :code:`ClientApp`.
    configs_records : Optional[Dict[str, ConfigsRecord]]
        A dictionary of :code:`ConfigsRecord` that can be used to record
        and communicate configuration values to an entity (e.g. to a
        :code:`ClientApp`)
        for it to adjust how an action is performed.
=======
    records : Optional[dict[str, RecordType]]
        A dictionary mapping string keys to record instances, where each value
        is either a :class:`ParametersRecord`, :class:`MetricsRecord`,
        or :class:`ConfigsRecord`.
>>>>>>> f8848935

    Examples
    --------
    A :class:`RecordDict` can hold three types of records, each designed
    with an specific purpose. What is common to all of them is that they
    are Python dictionaries designed to ensure that each key-value pair
    adheres to specified data types.

    Let's see an example.

    >>>  from flwr.common import RecordDict
    >>>  from flwr.common import ArrayRecord, ConfigsRecord, MetricsRecord
    >>>
    >>>  # Let's begin with an empty record
    >>>  my_records = RecordDict()
    >>>
    >>>  # We can create a ConfigsRecord
    >>>  c_record = ConfigsRecord({"lr": 0.1, "batch-size": 128})
    >>>  # Adding it to the RecordDict would look like this
    >>>  my_records["my_config"] = c_record
    >>>
    >>>  # We can create a MetricsRecord following a similar process
    >>>  m_record = MetricsRecord({"accuracy": 0.93, "losses": [0.23, 0.1]})
    >>>  # Adding it to the RecordDict would look like this
    >>>  my_records["my_metrics"] = m_record

    Adding an :code:`ArrayRecord` follows the same steps as above but first,
    the array needs to be serialized and represented as a :code:`flwr.common.Array`.
    For example:

    >>>  from flwr.common import Array
    >>>  # Creating an ArrayRecord would look like this
    >>>  arr_np = np.random.randn(3, 3)
    >>>
    >>>  # You can use the built-in tool to serialize the array
    >>>  arr = Array(arr_np)
    >>>
    >>>  # Finally, create the record
    >>>  arr_record = ArrayRecord({"my_array": arr})
    >>>
    >>>  # Adding it to the RecordDict would look like this
    >>>  my_records["my_parameters"] = arr_record

    For additional examples on how to construct each of the records types shown
    above, please refer to the documentation for :code:`ConfigsRecord`,
    :code:`MetricsRecord` and :code:`ArrayRecord`.
    """

    def __init__(self, records: dict[str, RecordType] | None = None) -> None:
        super().__init__(_check_key, _check_value)
        if records is not None:
            for key, record in records.items():
                self[key] = record

    @property
    def array_records(self) -> TypedDict[str, ArrayRecord]:
        """Dictionary holding only ArrayRecord instances."""
        synced_dict = _SyncedDict[ArrayRecord](self, ArrayRecord)
        for key, record in self.items():
            if isinstance(record, ArrayRecord):
                synced_dict[key] = record
        return synced_dict

    @property
    def metrics_records(self) -> TypedDict[str, MetricsRecord]:
        """Dictionary holding only MetricsRecord instances."""
        synced_dict = _SyncedDict[MetricsRecord](self, MetricsRecord)
        for key, record in self.items():
            if isinstance(record, MetricsRecord):
                synced_dict[key] = record
        return synced_dict

    @property
    def configs_records(self) -> TypedDict[str, ConfigsRecord]:
        """Dictionary holding only ConfigsRecord instances."""
        synced_dict = _SyncedDict[ConfigsRecord](self, ConfigsRecord)
        for key, record in self.items():
            if isinstance(record, ConfigsRecord):
                synced_dict[key] = record
        return synced_dict

    def __repr__(self) -> str:
        """Return a string representation of this instance."""
        flds = ("array_records", "metrics_records", "configs_records")
        fld_views = [f"{fld}={dict(getattr(self, fld))!r}" for fld in flds]
        view = indent(",\n".join(fld_views), "  ")
        return f"{self.__class__.__qualname__}(\n{view}\n)"

    def __setitem__(self, key: str, value: RecordType) -> None:
        """Set the given key to the given value after type checking."""
        original_value = self.get(key, None)
        super().__setitem__(key, value)
        if original_value is not None and not isinstance(value, type(original_value)):
            log(
                WARN,
                "Key '%s' was overwritten: record of type `%s` replaced with type `%s`",
                key,
                type(original_value).__name__,
                type(value).__name__,
            )


class RecordSet(RecordDict):
    """Deprecated class ``RecordSet``, use ``RecordDict`` instead.

    This class exists solely for backward compatibility with legacy
    code that previously used ``RecordSet``. It has been renamed
    to ``RecordDict`` and will be removed in a future release.

    .. warning::
        ``RecordSet`` is deprecated and will be removed in a future release.
        Use ``RecordDict`` instead.

    Examples
    --------
    Legacy (deprecated) usage::

        from flwr.common import RecordSet

        my_content = RecordSet()

    Updated usage::

        from flwr.common import RecordDict

        my_content = RecordDict()
    """

    _warning_logged = False

    def __init__(self, records: dict[str, RecordType] | None = None) -> None:
        if not RecordSet._warning_logged:
            RecordSet._warning_logged = True
            log(
                WARN,
                "The `RecordSet` class has been renamed to `RecordDict`. "
                "Support for `RecordSet` will be removed in a future release. "
                "Please update your code accordingly.",
            )
        super().__init__(records)<|MERGE_RESOLUTION|>--- conflicted
+++ resolved
@@ -91,25 +91,10 @@
 
     Parameters
     ----------
-<<<<<<< HEAD
-    array_records : Optional[Dict[str, ArrayRecord]]
-        A dictionary of :code:`ArrayRecords` that can be used to record
-        and communicate model parameters and high-dimensional arrays.
-    metrics_records : Optional[Dict[str, MetricsRecord]]
-        A dictionary of :code:`MetricsRecord` that can be used to record
-        and communicate scalar-valued metrics that are the result of performing
-        and action, for example, by a :code:`ClientApp`.
-    configs_records : Optional[Dict[str, ConfigsRecord]]
-        A dictionary of :code:`ConfigsRecord` that can be used to record
-        and communicate configuration values to an entity (e.g. to a
-        :code:`ClientApp`)
-        for it to adjust how an action is performed.
-=======
     records : Optional[dict[str, RecordType]]
         A dictionary mapping string keys to record instances, where each value
         is either a :class:`ParametersRecord`, :class:`MetricsRecord`,
         or :class:`ConfigsRecord`.
->>>>>>> f8848935
 
     Examples
     --------
