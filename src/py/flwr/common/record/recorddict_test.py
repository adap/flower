--- conflicted
+++ resolved
@@ -36,11 +36,7 @@
     Parameters,
 )
 
-<<<<<<< HEAD
-from . import Array, ConfigsRecord, MetricRecord, ParametersRecord, RecordDict
-=======
-from . import Array, ArrayRecord, ConfigsRecord, MetricsRecord, RecordDict
->>>>>>> e84577b8
+from . import Array, ArrayRecord, ConfigsRecord, MetricRecord, RecordDict
 
 
 def get_ndarrays() -> NDArrays:
@@ -408,21 +404,12 @@
 def test_record_is_picklable() -> None:
     """Test if RecordDict and *Record are picklable."""
     # Prepare
-<<<<<<< HEAD
-    p_record = ParametersRecord()
+    arr_record = ArrayRecord()
     m_record = MetricRecord({"aa": 123})
     c_record = ConfigsRecord({"cc": bytes(9)})
     rs = RecordDict()
-    rs.parameters_records["params"] = p_record
+    rs.array_records["arrays"] = arr_record
     rs.metric_records["metrics"] = m_record
-=======
-    arr_record = ArrayRecord()
-    m_record = MetricsRecord({"aa": 123})
-    c_record = ConfigsRecord({"cc": bytes(9)})
-    rs = RecordDict()
-    rs.array_records["arrays"] = arr_record
-    rs.metrics_records["metrics"] = m_record
->>>>>>> e84577b8
     rs.configs_records["configs"] = c_record
 
     # Execute
@@ -434,24 +421,14 @@
     # Prepare
     rs = RecordDict(
         {
-<<<<<<< HEAD
-            "params": ParametersRecord(),
+            "arrays": ArrayRecord(),
             "metrics": MetricRecord({"aa": 123}),
-=======
-            "arrays": ArrayRecord(),
-            "metrics": MetricsRecord({"aa": 123}),
->>>>>>> e84577b8
             "configs": ConfigsRecord({"cc": bytes(5)}),
         },
     )
     expected = """RecordDict(
-<<<<<<< HEAD
-  parameters_records={'params': {}},
+  array_records={'arrays': {}},
   metric_records={'metrics': {'aa': 123}},
-=======
-  array_records={'arrays': {}},
-  metrics_records={'metrics': {'aa': 123}},
->>>>>>> e84577b8
   configs_records={'configs': {'cc': b'\\x00\\x00\\x00\\x00\\x00'}}
 )"""
 
@@ -463,13 +440,8 @@
     """Test setting, getting, and deleting items in RecordDict."""
     # Prepare
     rs = RecordDict()
-<<<<<<< HEAD
-    p_record = ParametersRecord()
+    arr_record = ArrayRecord()
     m_record = MetricRecord({"aa": 123})
-=======
-    arr_record = ArrayRecord()
-    m_record = MetricsRecord({"aa": 123})
->>>>>>> e84577b8
     c_record = ConfigsRecord({"cc": bytes(5)})
 
     # Execute
