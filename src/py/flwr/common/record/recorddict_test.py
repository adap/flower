# Copyright 2025 Flower Labs GmbH. All Rights Reserved.
#
# Licensed under the Apache License, Version 2.0 (the "License");
# you may not use this file except in compliance with the License.
# You may obtain a copy of the License at
#
#     http://www.apache.org/licenses/LICENSE-2.0
#
# Unless required by applicable law or agreed to in writing, software
# distributed under the License is distributed on an "AS IS" BASIS,
# WITHOUT WARRANTIES OR CONDITIONS OF ANY KIND, either express or implied.
# See the License for the specific language governing permissions and
# limitations under the License.
# ==============================================================================
"""RecordDict tests."""


import pickle
from collections import OrderedDict
from copy import deepcopy
from typing import Callable, Union

import numpy as np
import pytest

from flwr.common.parameter import ndarrays_to_parameters, parameters_to_ndarrays
from flwr.common.recorddict_compat import (
    arrayrecord_to_parameters,
    parameters_to_arrayrecord,
)
from flwr.common.typing import (
<<<<<<< HEAD
    ConfigRecordValues,
    MetricsRecordValues,
=======
    ConfigsRecordValues,
    MetricRecordValues,
>>>>>>> fba74633
    NDArray,
    NDArrays,
    Parameters,
)

<<<<<<< HEAD
from . import Array, ConfigRecord, MetricsRecord, ParametersRecord, RecordDict
=======
from . import Array, ArrayRecord, ConfigsRecord, MetricRecord, RecordDict
>>>>>>> fba74633


def get_ndarrays() -> NDArrays:
    """Return list of NumPy arrays."""
    arr1 = np.array([[1.0, 2.0], [3.0, 4], [5.0, 6.0]])
    arr2 = np.eye(2, 7, 3)

    return [arr1, arr2]


def ndarray_to_array(ndarray: NDArray) -> Array:
    """Represent NumPy ndarray as Array."""
    return Array(
        data=ndarray.tobytes(),
        dtype=str(ndarray.dtype),
        stype="numpy.ndarray.tobytes",
        shape=list(ndarray.shape),
    )


def test_ndarray_to_array() -> None:
    """Test creation of Array object from NumPy ndarray."""
    shape = (2, 7, 9)
    arr = np.eye(*shape)

    array = ndarray_to_array(arr)

    arr_ = np.frombuffer(buffer=array.data, dtype=array.dtype).reshape(array.shape)

    assert np.array_equal(arr, arr_)


def test_parameters_to_array_and_back() -> None:
    """Test conversion between legacy Parameters and Array."""
    ndarrays = get_ndarrays()

    # Array represents a single array, unlike parameters, which represent a
    # list of arrays
    ndarray = ndarrays[0]

    parameters = ndarrays_to_parameters([ndarray])

    array = Array(
        data=parameters.tensors[0], dtype="", stype=parameters.tensor_type, shape=[]
    )

    parameters = Parameters(tensors=[array.data], tensor_type=array.stype)

    ndarray_ = parameters_to_ndarrays(parameters=parameters)[0]

    assert np.array_equal(ndarray, ndarray_)


@pytest.mark.parametrize(
    "keep_input, validate_freed_fn",
    [
        (False, lambda x, x_copy, y: len(x.tensors) == 0),  # check tensors were freed
        (True, lambda x, x_copy, y: x.tensors == y.tensors),  # check they are equal
    ],
)
def test_parameters_to_arrayrecord_and_back(
    keep_input: bool,
    validate_freed_fn: Callable[[Parameters, Parameters, Parameters], bool],
) -> None:
    """Test conversion between legacy Parameters and ArrayRecords."""
    ndarrays = get_ndarrays()

    parameters = ndarrays_to_parameters(ndarrays)
    parameters_copy = deepcopy(parameters)

    arr_record = parameters_to_arrayrecord(parameters=parameters, keep_input=keep_input)

    parameters_ = arrayrecord_to_parameters(arr_record, keep_input=keep_input)

    ndarrays_ = parameters_to_ndarrays(parameters=parameters_)

    # Validate returned NDArrays match those at the beginning
    for arr, arr_ in zip(ndarrays, ndarrays_):
        assert np.array_equal(arr, arr_), "no"

    # Validate initial Parameters object has been handled according to `keep_input`
    assert validate_freed_fn(parameters, parameters_copy, parameters_)


def test_set_parameters_while_keeping_intputs() -> None:
    """Test keep_input functionality in ArrayRecord."""
    # Adding parameters to a record that doesn't erase entries in the input `array_dict`
    array_dict = OrderedDict(
        {str(i): ndarray_to_array(ndarray) for i, ndarray in enumerate(get_ndarrays())}
    )
    arr_record = ArrayRecord(array_dict, keep_input=True)

    # Creating a second ArrayRecord passing the same `array_dict` (not erased)
    arr_record_2 = ArrayRecord(array_dict, keep_input=False)
    assert arr_record == arr_record_2

    # Now it should be empty (the second ArrayRecord wasn't flagged to keep it)
    assert len(array_dict) == 0


def test_set_parameters_with_correct_types() -> None:
    """Test adding dictionary of Arrays to ArrayRecord."""
    arr_record = ArrayRecord()
    array_dict = OrderedDict(
        {str(i): ndarray_to_array(ndarray) for i, ndarray in enumerate(get_ndarrays())}
    )
    arr_record.update(array_dict)


@pytest.mark.parametrize(
    "key_type, value_fn",
    [
        (str, lambda x: x),  # correct key, incorrect value
        (str, lambda x: x.tolist()),  # correct key, incorrect value
        (int, ndarray_to_array),  # incorrect key, correct value
        (int, lambda x: x),  # incorrect key, incorrect value
        (int, lambda x: x.tolist()),  # incorrect key, incorrect value
    ],
)
def test_set_parameters_with_incorrect_types(
    key_type: type[Union[int, str]],
    value_fn: Callable[[NDArray], Union[NDArray, list[float]]],
) -> None:
    """Test adding dictionary of unsupported types to ArrayRecord."""
    arr_record = ArrayRecord()

    array_dict = {
        key_type(i): value_fn(ndarray) for i, ndarray in enumerate(get_ndarrays())
    }

    with pytest.raises(TypeError):
        arr_record.update(array_dict)  # type: ignore


@pytest.mark.parametrize(
    "key_type, value_fn",
    [
        (str, lambda x: int(x.flatten()[0])),  # str: int
        (str, lambda x: float(x.flatten()[0])),  # str: float
        (str, lambda x: x.flatten().astype("int").tolist()),  # str: List[int]
        (str, lambda x: x.flatten().astype("float").tolist()),  # str: List[float]
        (str, lambda x: []),  # str: empty list
    ],
)
def test_set_metrics_to_metricrecord_with_correct_types(
    key_type: type[str],
    value_fn: Callable[[NDArray], MetricRecordValues],
) -> None:
    """Test adding metrics of various types to a MetricRecord."""
    m_record = MetricRecord()

    labels = [1, 2.0]
    arrays = get_ndarrays()

    my_metrics = OrderedDict(
        {key_type(label): value_fn(arr) for label, arr in zip(labels, arrays)}
    )

    # Add metric
    m_record.update(my_metrics)

    # Check metrics are actually added
    assert my_metrics == m_record


@pytest.mark.parametrize(
    "key_type, value_fn",
    [
        (str, lambda x: str(x.flatten()[0])),  # str: str  (supported: unsupported)
        (str, lambda x: bool(x.flatten()[0])),  # str: bool  (supported: unsupported)
        (
            str,
            lambda x: x.flatten().astype("str").tolist(),
        ),  # str: List[str] (supported: unsupported)
        (str, lambda x: x),  # str: NDArray (supported: unsupported)
        (
            str,
            lambda x: {str(v): v for v in x.flatten()},
        ),  # str: dict[str: float] (supported: unsupported)
        (
            str,
            lambda x: [{str(v): v for v in x.flatten()}],
        ),  # str: List[dict[str: float]] (supported: unsupported)
        (
            str,
            lambda x: [1, 2.0, 3.0, 4],
        ),  # str: List[mixing valid types] (supported: unsupported)
        (
            int,
            lambda x: x.flatten().tolist(),
        ),  # int: List[str] (unsupported: supported)
        (
            float,
            lambda x: x.flatten().tolist(),
        ),  # float: List[int] (unsupported: supported)
    ],
)
def test_set_metrics_to_metricrecord_with_incorrect_types(
    key_type: type[Union[str, int, float, bool]],
    value_fn: Callable[[NDArray], Union[NDArray, dict[str, NDArray], list[float]]],
) -> None:
    """Test adding metrics of various unsupported types to a MetricRecord."""
    m_record = MetricRecord()

    labels = [1, 2.0]
    arrays = get_ndarrays()

    my_metrics = OrderedDict(
        {key_type(label): value_fn(arr) for label, arr in zip(labels, arrays)}
    )

    with pytest.raises(TypeError):
        m_record.update(my_metrics)  # type: ignore


@pytest.mark.parametrize(
    "keep_input",
    [
        (True),
        (False),
    ],
)
def test_set_metrics_to_metricrecord_with_and_without_keeping_input(
    keep_input: bool,
) -> None:
    """Test keep_input functionality for MetricRecord."""
    # constructing a valid input
    labels = [1, 2.0]
    arrays = get_ndarrays()
    my_metrics = OrderedDict(
        {str(label): arr.flatten().tolist() for label, arr in zip(labels, arrays)}
    )

    my_metrics_copy = my_metrics.copy()

    # Add metric
    m_record = MetricRecord(my_metrics, keep_input=keep_input)

    # Check metrics are actually added
    # Check that input dict has been emptied when enabled such behaviour
    if keep_input:
        assert my_metrics == m_record
    else:
        assert my_metrics_copy == m_record
        assert len(my_metrics) == 0


@pytest.mark.parametrize(
    "key_type, value_fn",
    [
        (str, lambda x: str(x.flatten()[0])),  # str: str
        (str, lambda x: int(x.flatten()[0])),  # str: int
        (str, lambda x: float(x.flatten()[0])),  # str: float
        (str, lambda x: bool(x.flatten()[0])),  # str: bool
        (str, lambda x: x.flatten().tobytes()),  # str: bytes
        (str, lambda x: x.flatten().astype("str").tolist()),  # str: List[str]
        (str, lambda x: x.flatten().astype("int").tolist()),  # str: List[int]
        (str, lambda x: x.flatten().astype("float").tolist()),  # str: List[float]
        (str, lambda x: x.flatten().astype("bool").tolist()),  # str: List[bool]
        (str, lambda x: [x.flatten().tobytes()]),  # str: List[bytes]
        (str, lambda x: []),  # str: emptyt list
    ],
)
def test_set_configs_to_configrecord_with_correct_types(
    key_type: type[str],
    value_fn: Callable[[NDArray], ConfigRecordValues],
) -> None:
    """Test adding configs of various types to a ConfigRecord."""
    labels = [1, 2.0]
    arrays = get_ndarrays()

    my_configs = OrderedDict(
        {key_type(label): value_fn(arr) for label, arr in zip(labels, arrays)}
    )

    c_record = ConfigRecord(my_configs)

    # check values are actually there
    assert c_record == my_configs


@pytest.mark.parametrize(
    "key_type, value_fn",
    [
        (str, lambda x: x),  # str: NDArray (supported: unsupported)
        (
            str,
            lambda x: {str(v): v for v in x.flatten()},
        ),  # str: dict[str: float] (supported: unsupported)
        (
            str,
            lambda x: [{str(v): v for v in x.flatten()}],
        ),  # str: List[dict[str: float]] (supported: unsupported)
        (
            str,
            lambda x: [1, 2.0, 3.0, 4],
        ),  # str: List[mixing valid types] (supported: unsupported)
        (
            int,
            lambda x: x.flatten().tolist(),
        ),  # int: List[str] (unsupported: supported)
        (
            float,
            lambda x: x.flatten().tolist(),
        ),  # float: List[int] (unsupported: supported)
    ],
)
def test_set_configs_to_configrecord_with_incorrect_types(
    key_type: type[Union[str, int, float]],
    value_fn: Callable[[NDArray], Union[NDArray, dict[str, NDArray], list[float]]],
) -> None:
    """Test adding configs of various unsupported types to a ConfigRecord."""
    c_record = ConfigRecord()

    labels = [1, 2.0]
    arrays = get_ndarrays()

    my_configs = OrderedDict(
        {key_type(label): value_fn(arr) for label, arr in zip(labels, arrays)}
    )

    with pytest.raises(TypeError):
        c_record.update(my_configs)  # type: ignore


def test_count_bytes_metricrecord() -> None:
    """Test counting bytes in MetricRecord."""
    data = {"a": 1, "b": 2.0, "c": [1, 2, 3], "d": [1.0, 2.0, 3.0, 4.0, 5.0]}
    bytes_in_dict = 8 + 8 + 3 * 8 + 5 * 8
    bytes_in_dict += 4  # represnting the keys

    m_record = MetricRecord()
    m_record.update(OrderedDict(data))
    record_bytest_count = m_record.count_bytes()
    assert bytes_in_dict == record_bytest_count


def test_count_bytes_configrecord() -> None:
    """Test counting bytes in ConfigRecord."""
    data = {"a": 1, "b": 2.0, "c": [1, 2, 3], "d": [1.0, 2.0, 3.0, 4.0, 5.0]}
    bytes_in_dict = 8 + 8 + 3 * 8 + 5 * 8
    bytes_in_dict += 4  # represnting the keys

    to_add = {
        "aa": True,
        "bb": "False",
        "cc": bytes(9),
        "dd": [True, False, False],
        "ee": ["True", "False"],
        "ff": [bytes(1), bytes(13), bytes(51)],
    }
    data = {**data, **to_add}
    bytes_in_dict += 1 + 5 + 9 + 3 + (4 + 5) + (1 + 13 + 51)
    bytes_in_dict += 12  # represnting the keys

    bytes_in_dict = int(bytes_in_dict)

    c_record = ConfigRecord()
    c_record.update(OrderedDict(data))

    record_bytest_count = c_record.count_bytes()
    assert bytes_in_dict == record_bytest_count


def test_record_is_picklable() -> None:
    """Test if RecordDict and *Record are picklable."""
    # Prepare
<<<<<<< HEAD
    p_record = ParametersRecord()
    m_record = MetricsRecord({"aa": 123})
    c_record = ConfigRecord({"cc": bytes(9)})
    rs = RecordDict()
    rs.parameters_records["params"] = p_record
    rs.metrics_records["metrics"] = m_record
    rs.config_records["configs"] = c_record
=======
    arr_record = ArrayRecord()
    m_record = MetricRecord({"aa": 123})
    c_record = ConfigsRecord({"cc": bytes(9)})
    rs = RecordDict()
    rs.array_records["arrays"] = arr_record
    rs.metric_records["metrics"] = m_record
    rs.configs_records["configs"] = c_record
>>>>>>> fba74633

    # Execute
    pickle.dumps((arr_record, m_record, c_record, rs))


def test_recorddict_repr() -> None:
    """Test the string representation of RecordDict."""
    # Prepare
    rs = RecordDict(
        {
<<<<<<< HEAD
            "params": ParametersRecord(),
            "metrics": MetricsRecord({"aa": 123}),
            "configs": ConfigRecord({"cc": bytes(5)}),
        },
    )
    expected = """RecordDict(
  parameters_records={'params': {}},
  metrics_records={'metrics': {'aa': 123}},
  config_records={'configs': {'cc': b'\\x00\\x00\\x00\\x00\\x00'}}
=======
            "arrays": ArrayRecord(),
            "metrics": MetricRecord({"aa": 123}),
            "configs": ConfigsRecord({"cc": bytes(5)}),
        },
    )
    expected = """RecordDict(
  array_records={'arrays': {}},
  metric_records={'metrics': {'aa': 123}},
  configs_records={'configs': {'cc': b'\\x00\\x00\\x00\\x00\\x00'}}
>>>>>>> fba74633
)"""

    # Assert
    assert str(rs) == expected


def test_recorddict_set_get_del_item() -> None:
    """Test setting, getting, and deleting items in RecordDict."""
    # Prepare
    rs = RecordDict()
<<<<<<< HEAD
    p_record = ParametersRecord()
    m_record = MetricsRecord({"aa": 123})
    c_record = ConfigRecord({"cc": bytes(5)})
=======
    arr_record = ArrayRecord()
    m_record = MetricRecord({"aa": 123})
    c_record = ConfigsRecord({"cc": bytes(5)})
>>>>>>> fba74633

    # Execute
    rs["arrays"] = arr_record
    rs["metrics"] = m_record
    rs["configs"] = c_record

    # Assert
    assert rs["arrays"] == arr_record
    assert rs["metrics"] == m_record
    assert rs["configs"] == c_record

    # Execute
    del rs["arrays"]
    del rs["metrics"]
    del rs["configs"]

    # Assert
    assert "arrays" not in rs
    assert "metrics" not in rs
    assert "configs" not in rs<|MERGE_RESOLUTION|>--- conflicted
+++ resolved
@@ -29,23 +29,14 @@
     parameters_to_arrayrecord,
 )
 from flwr.common.typing import (
-<<<<<<< HEAD
     ConfigRecordValues,
-    MetricsRecordValues,
-=======
-    ConfigsRecordValues,
     MetricRecordValues,
->>>>>>> fba74633
     NDArray,
     NDArrays,
     Parameters,
 )
 
-<<<<<<< HEAD
-from . import Array, ConfigRecord, MetricsRecord, ParametersRecord, RecordDict
-=======
-from . import Array, ArrayRecord, ConfigsRecord, MetricRecord, RecordDict
->>>>>>> fba74633
+from . import Array, ArrayRecord, ConfigRecord, MetricRecord, RecordDict
 
 
 def get_ndarrays() -> NDArrays:
@@ -413,23 +404,13 @@
 def test_record_is_picklable() -> None:
     """Test if RecordDict and *Record are picklable."""
     # Prepare
-<<<<<<< HEAD
-    p_record = ParametersRecord()
-    m_record = MetricsRecord({"aa": 123})
-    c_record = ConfigRecord({"cc": bytes(9)})
-    rs = RecordDict()
-    rs.parameters_records["params"] = p_record
-    rs.metrics_records["metrics"] = m_record
-    rs.config_records["configs"] = c_record
-=======
     arr_record = ArrayRecord()
     m_record = MetricRecord({"aa": 123})
-    c_record = ConfigsRecord({"cc": bytes(9)})
+    c_record = ConfigRecord({"cc": bytes(9)})
     rs = RecordDict()
     rs.array_records["arrays"] = arr_record
     rs.metric_records["metrics"] = m_record
-    rs.configs_records["configs"] = c_record
->>>>>>> fba74633
+    rs.config_records["configs"] = c_record
 
     # Execute
     pickle.dumps((arr_record, m_record, c_record, rs))
@@ -440,27 +421,15 @@
     # Prepare
     rs = RecordDict(
         {
-<<<<<<< HEAD
-            "params": ParametersRecord(),
-            "metrics": MetricsRecord({"aa": 123}),
-            "configs": ConfigRecord({"cc": bytes(5)}),
-        },
-    )
-    expected = """RecordDict(
-  parameters_records={'params': {}},
-  metrics_records={'metrics': {'aa': 123}},
-  config_records={'configs': {'cc': b'\\x00\\x00\\x00\\x00\\x00'}}
-=======
             "arrays": ArrayRecord(),
             "metrics": MetricRecord({"aa": 123}),
-            "configs": ConfigsRecord({"cc": bytes(5)}),
+            "configs": ConfigRecord({"cc": bytes(5)}),
         },
     )
     expected = """RecordDict(
   array_records={'arrays': {}},
   metric_records={'metrics': {'aa': 123}},
-  configs_records={'configs': {'cc': b'\\x00\\x00\\x00\\x00\\x00'}}
->>>>>>> fba74633
+  config_records={'configs': {'cc': b'\\x00\\x00\\x00\\x00\\x00'}}
 )"""
 
     # Assert
@@ -471,15 +440,9 @@
     """Test setting, getting, and deleting items in RecordDict."""
     # Prepare
     rs = RecordDict()
-<<<<<<< HEAD
-    p_record = ParametersRecord()
-    m_record = MetricsRecord({"aa": 123})
-    c_record = ConfigRecord({"cc": bytes(5)})
-=======
     arr_record = ArrayRecord()
     m_record = MetricRecord({"aa": 123})
-    c_record = ConfigsRecord({"cc": bytes(5)})
->>>>>>> fba74633
+    c_record = ConfigRecord({"cc": bytes(5)})
 
     # Execute
     rs["arrays"] = arr_record
