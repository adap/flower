# Copyright 2023 Flower Labs GmbH. All Rights Reserved.
#
# Licensed under the Apache License, Version 2.0 (the "License");
# you may not use this file except in compliance with the License.
# You may obtain a copy of the License at
#
#     http://www.apache.org/licenses/LICENSE-2.0
#
# Unless required by applicable law or agreed to in writing, software
# distributed under the License is distributed on an "AS IS" BASIS,
# WITHOUT WARRANTIES OR CONDITIONS OF ANY KIND, either express or implied.
# See the License for the specific language governing permissions and
# limitations under the License.
# ==============================================================================
"""Flower telemetry."""


import datetime
import json
import logging
import os
import platform
import urllib.request
import uuid
from concurrent.futures import Future, ThreadPoolExecutor
from enum import Enum, auto
from pathlib import Path
from typing import Any, Dict, List, Optional, Union, cast

from flwr.common.version import package_name, package_version

FLWR_TELEMETRY_ENABLED = os.getenv("FLWR_TELEMETRY_ENABLED", "1")
FLWR_TELEMETRY_LOGGING = os.getenv("FLWR_TELEMETRY_LOGGING", "0")

TELEMETRY_EVENTS_URL = "https://telemetry.flower.ai/api/v1/event"

LOGGER_NAME = "flwr-telemetry"
LOGGER_LEVEL = logging.DEBUG


def _configure_logger(log_level: int) -> None:
    console_handler = logging.StreamHandler()
    console_handler.setLevel(log_level)
    console_handler.setFormatter(
        logging.Formatter(
            "%(levelname)s %(name)s %(asctime)s | %(filename)s:%(lineno)d | %(message)s"
        )
    )

    logger = logging.getLogger(LOGGER_NAME)
    logger.setLevel(log_level)
    logger.addHandler(console_handler)


_configure_logger(LOGGER_LEVEL)


def log(msg: Union[str, Exception]) -> None:
    """Log message using logger at DEBUG level."""
    logging.getLogger(LOGGER_NAME).log(LOGGER_LEVEL, msg)


def _get_home() -> Path:
    return Path().home()


def _get_partner_id() -> str:
    """Get partner ID."""
    partner_id = os.getenv("FLWR_TELEMETRY_PARTNER_ID")
    if not partner_id:
        return "unavailable"
    try:
        uuid.UUID(partner_id)
    except ValueError:
        partner_id = "invalid"
    return partner_id


def _get_source_id() -> str:
    """Get existing or new source ID."""
    source_id = "unavailable"
    # Check if .flwr in home exists
    try:
        home = _get_home()
    except RuntimeError:
        # If the home directory can’t be resolved, RuntimeError is raised.
        return source_id

    flwr_dir = home.joinpath(".flwr")
    # Create .flwr directory if it does not exist yet.
    try:
        flwr_dir.mkdir(parents=True, exist_ok=True)
    except PermissionError:
        return source_id

    source_file = flwr_dir.joinpath("source")

    # If no source_file exists create one and write it
    if not source_file.exists():
        try:
            source_file.touch(exist_ok=True)
            source_file.write_text(str(uuid.uuid4()), encoding="utf-8")
        except PermissionError:
            return source_id

    source_id = source_file.read_text(encoding="utf-8").strip()

    try:
        uuid.UUID(source_id)
    except ValueError:
        source_id = "invalid"

    return source_id


# Using str as first base type to make it JSON serializable as
# otherwise the following exception will be thrown when serializing
# the event dict:
# TypeError: Object of type EventType is not JSON serializable
class EventType(str, Enum):
    """Types of telemetry events."""

    # This method combined with auto() will set the property value to
    # the property name e.g.
    # `START_CLIENT = auto()` becomes `START_CLIENT = "START_CLIENT"`
    # The type signature is not compatible with mypy, pylint and flake8
    # so each of those needs to be disabled for this line.
    # pylint: disable-next=no-self-argument,arguments-differ,line-too-long
    def _generate_next_value_(name: str, start: int, count: int, last_values: List[Any]) -> Any:  # type: ignore # noqa: E501
        return name

    # Ping
    PING = auto()

    # --- LEGACY FUNCTIONS -------------------------------------------------------------

    # Legacy: `start_client` function
    START_CLIENT_ENTER = auto()
    START_CLIENT_LEAVE = auto()

    # Legacy: `start_server` function
    START_SERVER_ENTER = auto()
    START_SERVER_LEAVE = auto()

    # Legacy: `start_simulation` function
    START_SIMULATION_ENTER = auto()
    START_SIMULATION_LEAVE = auto()

    # --- `flwr` CLI -------------------------------------------------------------------

    # Not yet implemented

    # --- SuperExec --------------------------------------------------------------------

    # SuperExec
    RUN_SUPEREXEC_ENTER = auto()
    RUN_SUPEREXEC_LEAVE = auto()

    # --- Simulation Engine ------------------------------------------------------------

    # CLI: flower-simulation
    RUN_SIMULATION_ENTER_CLI = auto()
    RUN_SIMULATION_LEAVE_CLI = auto()

    # Python API: `run_simulation`
    RUN_SIMULATION_ENTER_PYTHON = auto()
    RUN_SIMULATION_LEAVE_PYTHON = auto()

    # --- Deployment Engine ------------------------------------------------------------

    # CLI: `flower-superlink`
    RUN_SUPERLINK_ENTER = auto()
    RUN_SUPERLINK_LEAVE = auto()

    # CLI: `flower-supernode`
    RUN_SUPERNODE_ENTER = auto()
    RUN_SUPERNODE_LEAVE = auto()
<<<<<<< HEAD

    # CLI: `flower-server-app`
    RUN_SERVER_APP_ENTER = auto()
    RUN_SERVER_APP_LEAVE = auto()

    # --- To be removed ----------------------------------------------------------------

    # Driver API
    RUN_DRIVER_API_ENTER = auto()
    RUN_DRIVER_API_LEAVE = auto()

    # Fleet API
    RUN_FLEET_API_ENTER = auto()
    RUN_FLEET_API_LEAVE = auto()

    # Driver: Driver
    DRIVER_CONNECT = auto()
    DRIVER_DISCONNECT = auto()

    # Driver: start_driver
    START_DRIVER_ENTER = auto()
    START_DRIVER_LEAVE = auto()

=======

    # CLI: `flower-server-app`
    RUN_SERVER_APP_ENTER = auto()
    RUN_SERVER_APP_LEAVE = auto()

>>>>>>> ea2f4cea
    # --- DEPRECATED -------------------------------------------------------------------

    # [DEPRECATED] CLI: `flower-client-app`
    RUN_CLIENT_APP_ENTER = auto()
    RUN_CLIENT_APP_LEAVE = auto()


# Use the ThreadPoolExecutor with max_workers=1 to have a queue
# and also ensure that telemetry calls are not blocking.
state: Dict[str, Union[Optional[str], Optional[ThreadPoolExecutor]]] = {
    # Will be assigned ThreadPoolExecutor(max_workers=1)
    # in event() the first time it's required
    "executor": None,
    "source": None,
    "cluster": None,
    "partner": None,
}


def event(
    event_type: EventType,
    event_details: Optional[Dict[str, Any]] = None,
) -> Future:  # type: ignore
    """Submit create_event to ThreadPoolExecutor to avoid blocking."""
    if state["executor"] is None:
        state["executor"] = ThreadPoolExecutor(max_workers=1)

    executor: ThreadPoolExecutor = cast(ThreadPoolExecutor, state["executor"])

    result = executor.submit(create_event, event_type, event_details)
    return result


def create_event(event_type: EventType, event_details: Optional[Dict[str, Any]]) -> str:
    """Create telemetry event."""
    if state["source"] is None:
        state["source"] = _get_source_id()

    if state["cluster"] is None:
        state["cluster"] = str(uuid.uuid4())

    if state["partner"] is None:
        state["partner"] = _get_partner_id()

    if event_details is None:
        event_details = {}

    date = datetime.datetime.now(tz=datetime.timezone.utc).isoformat()
    context = {
        "partner": state["partner"],
        "source": state["source"],
        "cluster": state["cluster"],
        "date": date,
        "flower": {
            "package_name": package_name,
            "package_version": package_version,
        },
        "hw": {
            "cpu_count": os.cpu_count(),
        },
        "platform": {
            "system": platform.system(),
            "release": platform.release(),
            "platform": platform.platform(),
            "python_implementation": platform.python_implementation(),
            "python_version": platform.python_version(),
            "machine": platform.machine(),
            "architecture": platform.architecture(),
            "version": platform.uname().version,
        },
    }
    payload = {
        "event_type": event_type,
        "event_details": event_details,
        "context": context,
    }
    payload_json = json.dumps(payload)
    if FLWR_TELEMETRY_LOGGING == "1":
        log(" - ".join([date, "POST", payload_json]))

    # If telemetry is not disabled with setting FLWR_TELEMETRY_ENABLED=0
    # create a request and send it to the telemetry backend
    if FLWR_TELEMETRY_ENABLED == "1":
        request = urllib.request.Request(
            url=TELEMETRY_EVENTS_URL,
            data=payload_json.encode("utf-8"),
            headers={
                "User-Agent": f"{package_name}/{package_version}",
                "Content-Type": "application/json",
            },
            method="POST",
        )
        try:
            with urllib.request.urlopen(request, timeout=60) as response:
                result = response.read()

            response_json: str = result.decode("utf-8")

            return response_json
        except urllib.error.URLError as ex:
            if FLWR_TELEMETRY_LOGGING == "1":
                log(ex)

    return "disabled"<|MERGE_RESOLUTION|>--- conflicted
+++ resolved
@@ -175,37 +175,11 @@
     # CLI: `flower-supernode`
     RUN_SUPERNODE_ENTER = auto()
     RUN_SUPERNODE_LEAVE = auto()
-<<<<<<< HEAD
 
     # CLI: `flower-server-app`
     RUN_SERVER_APP_ENTER = auto()
     RUN_SERVER_APP_LEAVE = auto()
 
-    # --- To be removed ----------------------------------------------------------------
-
-    # Driver API
-    RUN_DRIVER_API_ENTER = auto()
-    RUN_DRIVER_API_LEAVE = auto()
-
-    # Fleet API
-    RUN_FLEET_API_ENTER = auto()
-    RUN_FLEET_API_LEAVE = auto()
-
-    # Driver: Driver
-    DRIVER_CONNECT = auto()
-    DRIVER_DISCONNECT = auto()
-
-    # Driver: start_driver
-    START_DRIVER_ENTER = auto()
-    START_DRIVER_LEAVE = auto()
-
-=======
-
-    # CLI: `flower-server-app`
-    RUN_SERVER_APP_ENTER = auto()
-    RUN_SERVER_APP_LEAVE = auto()
-
->>>>>>> ea2f4cea
     # --- DEPRECATED -------------------------------------------------------------------
 
     # [DEPRECATED] CLI: `flower-client-app`
