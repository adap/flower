--- conflicted
+++ resolved
@@ -35,11 +35,7 @@
         at different points during the lifecycle of this entity (e.g. across
         multiple rounds)
     partition_id : Optional[int] (default: None)
-<<<<<<< HEAD
-        An index that specified the data partition that the ClientApp using this Context
-=======
         An index that specifies the data partition that the ClientApp using this Context
->>>>>>> 14913bf6
         object should make use of. Setting this attribute is better suited for
         simulation or proto typing setups.
     """
