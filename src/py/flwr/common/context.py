--- conflicted
+++ resolved
@@ -57,13 +57,7 @@
         state: RecordSet,
         run_config: Dict[str, str],
         partition_id: Optional[int] = None,
-        run_config: Dict[str, str] = {},
     ) -> None:
         self.state = state
-<<<<<<< HEAD
-        self.partition_id = partition_id
         self.run_config = run_config
-=======
-        self.run_config = run_config
-        self.partition_id = partition_id
->>>>>>> de63171d
+        self.partition_id = partition_id