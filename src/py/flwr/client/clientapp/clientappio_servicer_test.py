# Copyright 2024 Flower Labs GmbH. All Rights Reserved.
#
# Licensed under the Apache License, Version 2.0 (the "License");
# you may not use this file except in compliance with the License.
# You may obtain a copy of the License at
#
#     http://www.apache.org/licenses/LICENSE-2.0
#
# Unless required by applicable law or agreed to in writing, software
# distributed under the License is distributed on an "AS IS" BASIS,
# WITHOUT WARRANTIES OR CONDITIONS OF ANY KIND, either express or implied.
# See the License for the specific language governing permissions and
# limitations under the License.
# ==============================================================================
"""Test the ClientAppIo API servicer."""

import unittest
from unittest.mock import Mock, patch

<<<<<<< HEAD
from flwr.client.clientapp.app import get_fab, get_token, pull_message, push_message
=======
from flwr.client.clientapp.app import get_token, pull_message, push_message
>>>>>>> 66f3cb60
from flwr.common import Context, Message, typing
from flwr.common.constant import RUN_ID_NUM_BYTES
from flwr.common.serde import (
    clientappstatus_from_proto,
    clientappstatus_to_proto,
    message_to_proto,
)
from flwr.common.serde_test import RecordMaker

# pylint:disable=E0611
from flwr.proto.clientappio_pb2 import (
    GetTokenResponse,
    PullClientAppInputsResponse,
    PushClientAppOutputsResponse,
)
from flwr.proto.fab_pb2 import Fab, GetFabResponse
from flwr.proto.message_pb2 import Context as ProtoContext
from flwr.proto.run_pb2 import Run as ProtoRun
from flwr.server.superlink.state.utils import generate_rand_int_from_bytes

from .clientappio_servicer import (
    ClientAppIoInputs,
    ClientAppIoOutputs,
    ClientAppIoServicer,
)


class TestClientAppIoServicer(unittest.TestCase):
    """Tests for `ClientAppIoServicer` class."""

    def setUp(self) -> None:
        """Initialize."""
        self.servicer = ClientAppIoServicer()
        self.maker = RecordMaker()
        self.mock_stub = Mock()
        self.patcher = patch(
            "flwr.client.clientapp.app.ClientAppIoStub", return_value=self.mock_stub
        )
        self.patcher.start()

    def tearDown(self) -> None:
        """Cleanup."""
        self.patcher.stop()

    def test_set_inputs(self) -> None:
        """Test setting ClientApp inputs."""
        # Prepare
        message = Message(
            metadata=self.maker.metadata(),
            content=self.maker.recordset(2, 2, 1),
        )
        context = Context(
            node_id=1,
            node_config={"nodeconfig1": 4.2},
            state=self.maker.recordset(2, 2, 1),
            run_config={"runconfig1": 6.1},
        )
        run = typing.Run(
            run_id=1,
            fab_id="lorem",
            fab_version="ipsum",
            fab_hash="dolor",
            override_config=self.maker.user_config(),
        )
        client_input = ClientAppIoInputs(message, context, run, 1)
        client_output = ClientAppIoOutputs(message, context)

        # Execute and assert
        # - when ClientAppIoInputs is not None, ClientAppIoOutputs is None
        with self.assertRaises(ValueError):
            self.servicer.clientapp_input = client_input
            self.servicer.clientapp_output = None
            self.servicer.set_inputs(client_input, token_returned=True)

        # Execute and assert
        # - when ClientAppIoInputs is None, ClientAppIoOutputs is not None
        with self.assertRaises(ValueError):
            self.servicer.clientapp_input = None
            self.servicer.clientapp_output = client_output
            self.servicer.set_inputs(client_input, token_returned=True)

        # Execute and assert
        # - when ClientAppIoInputs and ClientAppIoOutputs is not None
        with self.assertRaises(ValueError):
            self.servicer.clientapp_input = client_input
            self.servicer.clientapp_output = client_output
            self.servicer.set_inputs(client_input, token_returned=True)

        # Execute and assert
        # - when ClientAppIoInputs is set at .clientapp_input
        self.servicer.clientapp_input = None
        self.servicer.clientapp_output = None
        self.servicer.set_inputs(client_input, token_returned=True)
        assert client_input == self.servicer.clientapp_input

    def test_get_outputs(self) -> None:
        """Test getting ClientApp outputs."""
        # Prepare
        message = Message(
            metadata=self.maker.metadata(),
            content=self.maker.recordset(2, 2, 1),
        )
        context = Context(
            node_id=1,
            node_config={"nodeconfig1": 4.2},
            state=self.maker.recordset(2, 2, 1),
            run_config={"runconfig1": 6.1},
        )
        client_output = ClientAppIoOutputs(message, context)

        # Execute and assert - when `ClientAppIoOutputs` is None
        self.servicer.clientapp_output = None
        with self.assertRaises(ValueError):
            # `ClientAppIoOutputs` should not be None
            _ = self.servicer.get_outputs()

        # Execute and assert - when `ClientAppIoOutputs` is not None
        self.servicer.clientapp_output = client_output
        output = self.servicer.get_outputs()
        assert isinstance(output, ClientAppIoOutputs)
        assert output == client_output
        assert self.servicer.clientapp_input is None
        assert self.servicer.clientapp_output is None

    def test_pull_clientapp_inputs(self) -> None:
        """Test pulling messages from SuperNode."""
        # Prepare
        mock_message = Message(
            metadata=self.maker.metadata(),
            content=self.maker.recordset(3, 2, 1),
        )
        mock_response = PullClientAppInputsResponse(
            message=message_to_proto(mock_message),
            context=ProtoContext(node_id=123),
            run=ProtoRun(run_id=61016, fab_id="mock/mock", fab_version="v1.0.0"),
        )
        self.mock_stub.PullClientAppInputs.return_value = mock_response

        # Execute
        message, context, run = pull_message(self.mock_stub, token=456)

        # Assert
        self.mock_stub.PullClientAppInputs.assert_called_once()
        self.assertEqual(len(message.content.parameters_records), 3)
        self.assertEqual(len(message.content.metrics_records), 2)
        self.assertEqual(len(message.content.configs_records), 1)
        self.assertEqual(context.node_id, 123)
        self.assertEqual(run.run_id, 61016)
        self.assertEqual(run.fab_id, "mock/mock")
        self.assertEqual(run.fab_version, "v1.0.0")

    def test_push_clientapp_outputs(self) -> None:
        """Test pushing messages to SuperNode."""
        # Prepare
        message = Message(
            metadata=self.maker.metadata(),
            content=self.maker.recordset(2, 2, 1),
        )
        context = Context(
            node_id=1,
            node_config={"nodeconfig1": 4.2},
            state=self.maker.recordset(2, 2, 1),
            run_config={"runconfig1": 6.1},
        )
        code = typing.ClientAppOutputCode.SUCCESS
        status_proto = clientappstatus_to_proto(
            status=typing.ClientAppOutputStatus(code=code, message="SUCCESS"),
        )
        mock_response = PushClientAppOutputsResponse(status=status_proto)
        self.mock_stub.PushClientAppOutputs.return_value = mock_response

        # Execute
        res = push_message(
            stub=self.mock_stub, token=789, message=message, context=context
        )
        status = clientappstatus_from_proto(res.status)

        # Assert
        self.mock_stub.PushClientAppOutputs.assert_called_once()
        self.assertEqual(status.message, "SUCCESS")

    def test_get_token(self) -> None:
        """Test getting a token from SuperNode."""
        # Prepare
        token: int = generate_rand_int_from_bytes(RUN_ID_NUM_BYTES)
        mock_response = GetTokenResponse(token=token)
        self.mock_stub.GetToken.return_value = mock_response

        # Execute
        res = get_token(stub=self.mock_stub)

        # Assert
        self.mock_stub.GetToken.assert_called_once()
<<<<<<< HEAD
        self.assertEqual(res, token)

    def test_get_fab(self) -> None:
        """Test fetching of FAB from SuperNode."""
        # Prepare
        token: int = generate_rand_int_from_bytes(RUN_ID_NUM_BYTES)
        fab = Fab(hash_str="1234", content=b"\xf3\xf5\xf8\x98")
        mock_response = GetFabResponse(fab=fab)
        self.mock_stub.GetFab.return_value = mock_response

        # Execute
        fab_returned = get_fab(stub=self.mock_stub, token=token)

        # Assert
        self.mock_stub.GetFab.assert_called_once()
        self.assertEqual(fab_returned, fab)
=======
        self.assertEqual(res, token)
>>>>>>> 66f3cb60
<|MERGE_RESOLUTION|>--- conflicted
+++ resolved
@@ -17,11 +17,7 @@
 import unittest
 from unittest.mock import Mock, patch
 
-<<<<<<< HEAD
 from flwr.client.clientapp.app import get_fab, get_token, pull_message, push_message
-=======
-from flwr.client.clientapp.app import get_token, pull_message, push_message
->>>>>>> 66f3cb60
 from flwr.common import Context, Message, typing
 from flwr.common.constant import RUN_ID_NUM_BYTES
 from flwr.common.serde import (
@@ -215,7 +211,6 @@
 
         # Assert
         self.mock_stub.GetToken.assert_called_once()
-<<<<<<< HEAD
         self.assertEqual(res, token)
 
     def test_get_fab(self) -> None:
@@ -231,7 +226,4 @@
 
         # Assert
         self.mock_stub.GetFab.assert_called_once()
-        self.assertEqual(fab_returned, fab)
-=======
-        self.assertEqual(res, token)
->>>>>>> 66f3cb60
+        self.assertEqual(fab_returned, fab)