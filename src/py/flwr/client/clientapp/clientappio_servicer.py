# Copyright 2024 Flower Labs GmbH. All Rights Reserved.
#
# Licensed under the Apache License, Version 2.0 (the "License");
# you may not use this file except in compliance with the License.
# You may obtain a copy of the License at
#
#     http://www.apache.org/licenses/LICENSE-2.0
#
# Unless required by applicable law or agreed to in writing, software
# distributed under the License is distributed on an "AS IS" BASIS,
# WITHOUT WARRANTIES OR CONDITIONS OF ANY KIND, either express or implied.
# See the License for the specific language governing permissions and
# limitations under the License.
# ==============================================================================
"""ClientAppIo API servicer."""


from dataclasses import dataclass
from logging import DEBUG, ERROR
from typing import Optional, cast

import grpc

from flwr.common import Context, Message, typing
from flwr.common.logger import log
from flwr.common.serde import (
    clientappstatus_to_proto,
    context_from_proto,
    context_to_proto,
    message_from_proto,
    message_to_proto,
    run_to_proto,
)
from flwr.common.typing import Run

# pylint: disable=E0611
from flwr.proto import clientappio_pb2_grpc
from flwr.proto.clientappio_pb2 import (  # pylint: disable=E0401
<<<<<<< HEAD
    GetFabRequestWithToken,
=======
>>>>>>> 66f3cb60
    GetTokenRequest,
    GetTokenResponse,
    PullClientAppInputsRequest,
    PullClientAppInputsResponse,
    PushClientAppOutputsRequest,
    PushClientAppOutputsResponse,
)
from flwr.proto.fab_pb2 import GetFabResponse


@dataclass
class ClientAppIoInputs:
    """Specify the inputs to the ClientApp."""

    message: Message
    context: Context
    run: Run
    token: int


@dataclass
class ClientAppIoOutputs:
    """Specify the outputs from the ClientApp."""

    message: Message
    context: Context


# pylint: disable=C0103,W0613,W0201
class ClientAppIoServicer(clientappio_pb2_grpc.ClientAppIoServicer):
    """ClientAppIo API servicer."""

    def __init__(self) -> None:
        self.clientapp_input: Optional[ClientAppIoInputs] = None
        self.clientapp_output: Optional[ClientAppIoOutputs] = None
        self.token_returned: bool = False
<<<<<<< HEAD
=======
        self.inputs_returned: bool = False

    def GetToken(
        self, request: GetTokenRequest, context: grpc.ServicerContext
    ) -> GetTokenResponse:
        """Get token."""
        log(DEBUG, "ClientAppIo.GetToken")

        # Fail if no ClientAppIoInputs are available
        if self.clientapp_input is None:
            context.abort(
                grpc.StatusCode.FAILED_PRECONDITION,
                "No inputs available.",
            )
        clientapp_input = cast(ClientAppIoInputs, self.clientapp_input)

        # Fail if token was already returned in a previous call
        if self.token_returned:
            context.abort(
                grpc.StatusCode.FAILED_PRECONDITION,
                "Token already returned. A token can be returned only once.",
            )

        # If
        # - ClientAppIoInputs is set, and
        # - token hasn't been returned before,
        # return token
        self.token_returned = True
        return GetTokenResponse(token=clientapp_input.token)
>>>>>>> 66f3cb60

    def PullClientAppInputs(
        self, request: PullClientAppInputsRequest, context: grpc.ServicerContext
    ) -> PullClientAppInputsResponse:
        """Pull Message, Context, and Run."""
        log(DEBUG, "ClientAppIo.PullClientAppInputs")

        # Fail if no ClientAppIoInputs are available
        if self.clientapp_input is None:
            context.abort(
                grpc.StatusCode.FAILED_PRECONDITION,
                "No inputs available.",
            )
        clientapp_input = cast(ClientAppIoInputs, self.clientapp_input)

        # Fail if token wasn't returned in a previous call
        if not self.token_returned:
            context.abort(
                grpc.StatusCode.FAILED_PRECONDITION,
                "Token hasn't been returned."
                "Token must be returned before can be returned only once.",
            )

        # Fail if token isn't matching
        if request.token != clientapp_input.token:
            context.abort(
                grpc.StatusCode.INVALID_ARGUMENT,
                "Mismatch between ClientApp and SuperNode token",
            )

        # Success
        self.inputs_returned = True
        return PullClientAppInputsResponse(
            message=message_to_proto(clientapp_input.message),
            context=context_to_proto(clientapp_input.context),
            run=run_to_proto(clientapp_input.run),
        )

    def PushClientAppOutputs(
        self, request: PushClientAppOutputsRequest, context: grpc.ServicerContext
    ) -> PushClientAppOutputsResponse:
        """Push Message and Context."""
        log(DEBUG, "ClientAppIo.PushClientAppOutputs")

        # Fail if no ClientAppIoInputs are available
        if not self.clientapp_input:
            context.abort(
                grpc.StatusCode.FAILED_PRECONDITION,
                "No inputs available.",
            )
        clientapp_input = cast(ClientAppIoInputs, self.clientapp_input)

        # Fail if token wasn't returned in a previous call
        if not self.token_returned:
            context.abort(
                grpc.StatusCode.FAILED_PRECONDITION,
                "Token hasn't been returned."
                "Token must be returned before can be returned only once.",
            )

        # Fail if inputs weren't delivered in a previous call
        if not self.inputs_returned:
            context.abort(
                grpc.StatusCode.FAILED_PRECONDITION,
                "Inputs haven't been delivered."
                "Inputs must be delivered before can be returned only once.",
            )

        # Fail if token isn't matching
        if request.token != clientapp_input.token:
            context.abort(
                grpc.StatusCode.INVALID_ARGUMENT,
                "Mismatch between ClientApp and SuperNode token",
            )

        # Preconditions met
        try:
            # Update Message and Context
            self.clientapp_output = ClientAppIoOutputs(
                message=message_from_proto(request.message),
                context=context_from_proto(request.context),
            )

            # Set status
            code = typing.ClientAppOutputCode.SUCCESS
            status = typing.ClientAppOutputStatus(code=code, message="Success")
        except Exception as e:  # pylint: disable=broad-exception-caught
            log(ERROR, "ClientApp failed to push message to SuperNode, %s", e)
            code = typing.ClientAppOutputCode.UNKNOWN_ERROR
<<<<<<< HEAD
            status = typing.ClientAppOutputStatus(code=code, message="Push failed")
            proto_status = clientappstatus_to_proto(status=status)
            return PushClientAppOutputsResponse(status=proto_status)

    def GetToken(
        self, request: GetTokenRequest, context: grpc.ServicerContext
    ) -> GetTokenResponse:
        """Get token."""
        log(DEBUG, "ClientAppIo.GetToken")
        res = GetTokenResponse()
        if self.clientapp_input:
            # If ClientAppIoInputs is set, return token
            res.token = self.clientapp_input.token
            self.token_returned = True
        return res

    def GetFab(
        self, request: GetFabRequestWithToken, context: grpc.ServicerContext
    ) -> GetFabResponse:
        """Get Fab."""
        log(DEBUG, "ClientAppIo.GetFab")
        return GetFabResponse()

    def set_inputs(self, clientapp_input: ClientAppIoInputs) -> None:
        """Set ClientApp inputs."""
        log(DEBUG, "ClientAppIo.SetInputs")
        if self.clientapp_input is not None or self.clientapp_output is not None:
=======
            status = typing.ClientAppOutputStatus(code=code, message="Unkonwn error")

        # Return status to ClientApp process
        proto_status = clientappstatus_to_proto(status=status)
        return PushClientAppOutputsResponse(status=proto_status)

    def set_inputs(
        self, clientapp_input: ClientAppIoInputs, token_returned: bool
    ) -> None:
        """Set ClientApp inputs.

        Parameters
        ----------
        clientapp_input : ClientAppIoInputs
            The inputs to the ClientApp.
        token_returned : bool
            A boolean indicating if the token has been returned.
            Set to `True` when passing the token to `flwr-clientap`
            and `False` otherwise.
        """
        if (
            self.clientapp_input is not None
            or self.clientapp_output is not None
            or self.token_returned
        ):
>>>>>>> 66f3cb60
            raise ValueError(
                "ClientAppIoInputs and ClientAppIoOutputs must not be set before "
                "calling `set_inputs`."
            )
        self.clientapp_input = clientapp_input
        self.token_returned = token_returned

    def has_outputs(self) -> bool:
        """Check if ClientAppOutputs are available."""
        return self.clientapp_output is not None

    def get_outputs(self) -> ClientAppIoOutputs:
        """Get ClientApp outputs."""
        if self.clientapp_output is None:
            raise ValueError("ClientAppIoOutputs not set before calling `get_outputs`.")

        # Set outputs to a local variable and clear state
        output: ClientAppIoOutputs = self.clientapp_output
        self.clientapp_input = None
        self.clientapp_output = None
        self.token_returned = False
        self.inputs_returned = False

        return output<|MERGE_RESOLUTION|>--- conflicted
+++ resolved
@@ -36,10 +36,7 @@
 # pylint: disable=E0611
 from flwr.proto import clientappio_pb2_grpc
 from flwr.proto.clientappio_pb2 import (  # pylint: disable=E0401
-<<<<<<< HEAD
     GetFabRequestWithToken,
-=======
->>>>>>> 66f3cb60
     GetTokenRequest,
     GetTokenResponse,
     PullClientAppInputsRequest,
@@ -76,38 +73,6 @@
         self.clientapp_input: Optional[ClientAppIoInputs] = None
         self.clientapp_output: Optional[ClientAppIoOutputs] = None
         self.token_returned: bool = False
-<<<<<<< HEAD
-=======
-        self.inputs_returned: bool = False
-
-    def GetToken(
-        self, request: GetTokenRequest, context: grpc.ServicerContext
-    ) -> GetTokenResponse:
-        """Get token."""
-        log(DEBUG, "ClientAppIo.GetToken")
-
-        # Fail if no ClientAppIoInputs are available
-        if self.clientapp_input is None:
-            context.abort(
-                grpc.StatusCode.FAILED_PRECONDITION,
-                "No inputs available.",
-            )
-        clientapp_input = cast(ClientAppIoInputs, self.clientapp_input)
-
-        # Fail if token was already returned in a previous call
-        if self.token_returned:
-            context.abort(
-                grpc.StatusCode.FAILED_PRECONDITION,
-                "Token already returned. A token can be returned only once.",
-            )
-
-        # If
-        # - ClientAppIoInputs is set, and
-        # - token hasn't been returned before,
-        # return token
-        self.token_returned = True
-        return GetTokenResponse(token=clientapp_input.token)
->>>>>>> 66f3cb60
 
     def PullClientAppInputs(
         self, request: PullClientAppInputsRequest, context: grpc.ServicerContext
@@ -197,10 +162,7 @@
         except Exception as e:  # pylint: disable=broad-exception-caught
             log(ERROR, "ClientApp failed to push message to SuperNode, %s", e)
             code = typing.ClientAppOutputCode.UNKNOWN_ERROR
-<<<<<<< HEAD
-            status = typing.ClientAppOutputStatus(code=code, message="Push failed")
-            proto_status = clientappstatus_to_proto(status=status)
-            return PushClientAppOutputsResponse(status=proto_status)
+            status = typing.ClientAppOutputStatus(code=code, message="Unkonwn error")
 
     def GetToken(
         self, request: GetTokenRequest, context: grpc.ServicerContext
@@ -220,17 +182,6 @@
         """Get Fab."""
         log(DEBUG, "ClientAppIo.GetFab")
         return GetFabResponse()
-
-    def set_inputs(self, clientapp_input: ClientAppIoInputs) -> None:
-        """Set ClientApp inputs."""
-        log(DEBUG, "ClientAppIo.SetInputs")
-        if self.clientapp_input is not None or self.clientapp_output is not None:
-=======
-            status = typing.ClientAppOutputStatus(code=code, message="Unkonwn error")
-
-        # Return status to ClientApp process
-        proto_status = clientappstatus_to_proto(status=status)
-        return PushClientAppOutputsResponse(status=proto_status)
 
     def set_inputs(
         self, clientapp_input: ClientAppIoInputs, token_returned: bool
@@ -251,7 +202,6 @@
             or self.clientapp_output is not None
             or self.token_returned
         ):
->>>>>>> 66f3cb60
             raise ValueError(
                 "ClientAppIoInputs and ClientAppIoOutputs must not be set before "
                 "calling `set_inputs`."
