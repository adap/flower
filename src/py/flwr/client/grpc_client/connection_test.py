--- conflicted
+++ resolved
@@ -23,17 +23,9 @@
 
 import grpc
 
-<<<<<<< HEAD
-from flwr.common import ConfigsRecord, RecordSet
-=======
-from flwr.common import Message, Metadata, RecordSet
->>>>>>> 1884222d
+from flwr.common import Message, Metadata, RecordSet, ConfigsRecord
 from flwr.common import recordset_compat as compat
 from flwr.common.constant import MESSAGE_TYPE_GET_PROPERTIES
-<<<<<<< HEAD
-from flwr.common.message import Message, Metadata
-=======
->>>>>>> 1884222d
 from flwr.common.typing import Code, GetPropertiesRes, Status
 from flwr.proto.transport_pb2 import (  # pylint: disable=E0611
     ClientMessage,
