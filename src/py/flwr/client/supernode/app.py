# Copyright 2024 Flower Labs GmbH. All Rights Reserved.
#
# Licensed under the Apache License, Version 2.0 (the "License");
# you may not use this file except in compliance with the License.
# You may obtain a copy of the License at
#
#     http://www.apache.org/licenses/LICENSE-2.0
#
# Unless required by applicable law or agreed to in writing, software
# distributed under the License is distributed on an "AS IS" BASIS,
# WITHOUT WARRANTIES OR CONDITIONS OF ANY KIND, either express or implied.
# See the License for the specific language governing permissions and
# limitations under the License.
# ==============================================================================
"""Flower SuperNode."""

import argparse
import sys
from logging import DEBUG, ERROR, INFO, WARN
from pathlib import Path
from typing import Optional

import tomli
from cryptography.exceptions import UnsupportedAlgorithm
from cryptography.hazmat.primitives.asymmetric import ec
from cryptography.hazmat.primitives.serialization import (
    load_ssh_private_key,
    load_ssh_public_key,
)

<<<<<<< HEAD
from flwr.cli.config_utils import validate_fields
from flwr.client.client_app import ClientApp, LoadClientAppError
from flwr.common import EventType, event
from flwr.common.config import get_flwr_dir
=======
from flwr.common import EventType, event
from flwr.common.config import parse_config_args
from flwr.common.constant import (
    FLEET_API_GRPC_RERE_DEFAULT_ADDRESS,
    TRANSPORT_TYPE_GRPC_ADAPTER,
    TRANSPORT_TYPE_GRPC_RERE,
    TRANSPORT_TYPE_REST,
)
>>>>>>> 52cb13b3
from flwr.common.exit_handlers import register_exit_handlers
from flwr.common.logger import log, warn_deprecated_feature

from ..app import (
    ISOLATION_MODE_PROCESS,
    ISOLATION_MODE_SUBPROCESS,
    start_client_internal,
)
from ..clientapp.utils import get_load_client_app_fn


def run_supernode() -> None:
    """Run Flower SuperNode."""
    log(INFO, "Starting Flower SuperNode")

    event(EventType.RUN_SUPERNODE_ENTER)

    args = _parse_args_run_supernode().parse_args()

    _warn_deprecated_server_arg(args)

    root_certificates = _get_certificates(args)
<<<<<<< HEAD
    load_fn = _get_load_client_app_fn(args, multi_app=True)
    authentication_keys = _try_setup_client_authentication(args)

    _start_client_internal(
        server_address=args.server,
        load_client_app_fn=load_fn,
        transport="rest" if args.rest else "grpc-rere",
=======
    load_fn = get_load_client_app_fn(
        default_app_ref="",
        app_path=args.app,
        flwr_dir=args.flwr_dir,
        multi_app=True,
    )
    authentication_keys = _try_setup_client_authentication(args)

    log(DEBUG, "Isolation mode: %s", args.isolation)

    start_client_internal(
        server_address=args.superlink,
        load_client_app_fn=load_fn,
        transport=args.transport,
>>>>>>> 52cb13b3
        root_certificates=root_certificates,
        insecure=args.insecure,
        authentication_keys=authentication_keys,
        max_retries=args.max_retries,
        max_wait_time=args.max_wait_time,
<<<<<<< HEAD
=======
        node_config=parse_config_args(
            [args.node_config] if args.node_config else args.node_config
        ),
        isolation=args.isolation,
        supernode_address=args.supernode_address,
>>>>>>> 52cb13b3
    )

    # Graceful shutdown
    register_exit_handlers(
        event_type=EventType.RUN_SUPERNODE_LEAVE,
    )


def run_client_app() -> None:
    """Run Flower client app."""
    event(EventType.RUN_CLIENT_APP_ENTER)
    log(
        ERROR,
        "The command `flower-client-app` has been replaced by `flower-supernode`.",
    )
    log(INFO, "Execute `flower-supernode --help` to learn how to use it.")
    register_exit_handlers(event_type=EventType.RUN_CLIENT_APP_LEAVE)


<<<<<<< HEAD
    _warn_deprecated_server_arg(args)

    root_certificates = _get_certificates(args)
    load_fn = _get_load_client_app_fn(args, multi_app=False)
    authentication_keys = _try_setup_client_authentication(args)

    _start_client_internal(
        server_address=args.superlink,
        load_client_app_fn=load_fn,
        transport="rest" if args.rest else "grpc-rere",
        root_certificates=root_certificates,
        insecure=args.insecure,
        authentication_keys=authentication_keys,
        max_retries=args.max_retries,
        max_wait_time=args.max_wait_time,
    )
    register_exit_handlers(event_type=EventType.RUN_CLIENT_APP_LEAVE)


def _warn_deprecated_server_arg(args: argparse.Namespace) -> None:
    """Warn about the deprecated argument `--server`."""
    if args.server != ADDRESS_FLEET_API_GRPC_RERE:
=======
def _warn_deprecated_server_arg(args: argparse.Namespace) -> None:
    """Warn about the deprecated argument `--server`."""
    if args.server != FLEET_API_GRPC_RERE_DEFAULT_ADDRESS:
>>>>>>> 52cb13b3
        warn = "Passing flag --server is deprecated. Use --superlink instead."
        warn_deprecated_feature(warn)

        if args.superlink != FLEET_API_GRPC_RERE_DEFAULT_ADDRESS:
            # if `--superlink` also passed, then
            # warn user that this argument overrides what was passed with `--server`
            log(
                WARN,
                "Both `--server` and `--superlink` were passed. "
                "`--server` will be ignored. Connecting to the Superlink Fleet API "
                "at %s.",
                args.superlink,
            )
        else:
            args.superlink = args.server


def _get_certificates(args: argparse.Namespace) -> Optional[bytes]:
    """Load certificates if specified in args."""
    # Obtain certificates
    if args.insecure:
        if args.root_certificates is not None:
            sys.exit(
                "Conflicting options: The '--insecure' flag disables HTTPS, "
                "but '--root-certificates' was also specified. Please remove "
                "the '--root-certificates' option when running in insecure mode, "
                "or omit '--insecure' to use HTTPS."
            )
        log(
            WARN,
            "Option `--insecure` was set. "
            "Starting insecure HTTP client connected to %s.",
            args.superlink,
        )
        root_certificates = None
    else:
        # Load the certificates if provided, or load the system certificates
        cert_path = args.root_certificates
        if cert_path is None:
            root_certificates = None
        else:
            root_certificates = Path(cert_path).read_bytes()
        log(
            DEBUG,
            "Starting secure HTTPS client connected to %s "
            "with the following certificates: %s.",
            args.superlink,
            cert_path,
        )
    return root_certificates


<<<<<<< HEAD
def _get_load_client_app_fn(
    args: argparse.Namespace, multi_app: bool
) -> Callable[[str, str], ClientApp]:
    """Get the load_client_app_fn function.

    If `multi_app` is True, this function loads the specified ClientApp
    based on `fab_id` and `fab_version`. If `fab_id` is empty, a default
    ClientApp will be loaded.

    If `multi_app` is False, it ignores `fab_id` and `fab_version` and
    loads a default ClientApp.
    """
    # Find the Flower directory containing Flower Apps (only for multi-app)
    flwr_dir = Path("")
    if "flwr_dir" in args:
        if args.flwr_dir is None:
            flwr_dir = get_flwr_dir()
        else:
            flwr_dir = Path(args.flwr_dir)

    sys.path.insert(0, str(flwr_dir))

    default_app_ref: str = getattr(args, "client-app")

    if not multi_app:
        log(
            DEBUG,
            "Flower SuperNode will load and validate ClientApp `%s`",
            getattr(args, "client-app"),
        )
        valid, error_msg = validate(default_app_ref)
        if not valid and error_msg:
            raise LoadClientAppError(error_msg) from None

    def _load(fab_id: str, fab_version: str) -> ClientApp:
        # If multi-app feature is disabled
        if not multi_app:
            # Set sys.path
            sys.path[0] = args.dir

            # Set app reference
            client_app_ref = default_app_ref
        # If multi-app feature is enabled but the fab id is not specified
        elif fab_id == "":
            if default_app_ref == "":
                raise LoadClientAppError(
                    "Invalid FAB ID: The FAB ID is empty.",
                ) from None

            log(WARN, "FAB ID is not provided; the default ClientApp will be loaded.")
            # Set sys.path
            sys.path[0] = args.dir

            # Set app reference
            client_app_ref = default_app_ref
        # If multi-app feature is enabled
        else:
            # Check the fab_id
            if fab_id.count("/") != 1:
                raise LoadClientAppError(
                    f"Invalid FAB ID: {fab_id}",
                ) from None
            username, project_name = fab_id.split("/")

            # Locate the directory
            project_dir = flwr_dir / "apps" / username / project_name / fab_version

            # Check if the directory exists
            if not project_dir.exists():
                raise LoadClientAppError(
                    f"Invalid Flower App directory: {project_dir}",
                ) from None

            # Load pyproject.toml file
            toml_path = project_dir / "pyproject.toml"
            if not toml_path.is_file():
                raise LoadClientAppError(
                    f"Cannot find pyproject.toml in {project_dir}",
                ) from None
            with open(toml_path, encoding="utf-8") as toml_file:
                config = tomli.loads(toml_file.read())

            # Validate pyproject.toml fields
            is_valid, errors, _ = validate_fields(config)
            if not is_valid:
                error_msg = "\n".join([f"  - {error}" for error in errors])
                raise LoadClientAppError(
                    f"Invalid pyproject.toml:\n{error_msg}",
                ) from None

            # Set sys.path
            sys.path[0] = str(project_dir)

            # Set app reference
            client_app_ref = config["flower"]["components"]["clientapp"]

        # Load ClientApp
        log(
            DEBUG,
            "Loading ClientApp `%s`",
            client_app_ref,
        )
        client_app = load_app(client_app_ref, LoadClientAppError)

        if not isinstance(client_app, ClientApp):
            raise LoadClientAppError(
                f"Attribute {client_app_ref} is not of type {ClientApp}",
            ) from None

        return client_app

    return _load


=======
>>>>>>> 52cb13b3
def _parse_args_run_supernode() -> argparse.ArgumentParser:
    """Parse flower-supernode command line arguments."""
    parser = argparse.ArgumentParser(
        description="Start a Flower SuperNode",
    )

    parser.add_argument(
        "app",
        nargs="?",
        default=None,
        help="Specify the path of the Flower App to load and run the `ClientApp`. "
        "The `pyproject.toml` file must be located in the root of this path. "
        "When this argument is provided, the SuperNode will exclusively respond to "
        "messages from the corresponding `ServerApp` by matching the FAB ID and FAB "
        "version. An error will be raised if a message is received from any other "
        "`ServerApp`.",
    )
    _parse_args_common(parser)
    parser.add_argument(
        "--flwr-dir",
        default=None,
        help="""The path containing installed Flower Apps.
    By default, this value is equal to:

        - `$FLWR_HOME/` if `$FLWR_HOME` is defined
        - `$XDG_DATA_HOME/.flwr/` if `$XDG_DATA_HOME` is defined
        - `$HOME/.flwr/` in all other cases
    """,
    )
    parser.add_argument(
        "--isolation",
        default=None,
        required=False,
        choices=[
            ISOLATION_MODE_SUBPROCESS,
            ISOLATION_MODE_PROCESS,
        ],
        help="Isolation mode when running `ClientApp` (optional, possible values: "
        "`subprocess`, `process`). By default, `ClientApp` runs in the same process "
        "that executes the SuperNode. Use `subprocess` to configure SuperNode to run "
        "`ClientApp` in a subprocess. Use `process` to indicate that a separate "
        "independent process gets created outside of SuperNode.",
    )
    parser.add_argument(
        "--supernode-address",
        default="0.0.0.0:9094",
        help="Set the SuperNode gRPC server address. Defaults to `0.0.0.0:9094`.",
    )

    return parser


def _parse_args_common(parser: argparse.ArgumentParser) -> None:
    parser.add_argument(
        "--insecure",
        action="store_true",
        help="Run the client without HTTPS. By default, the client runs with "
        "HTTPS enabled. Use this flag only if you understand the risks.",
    )
    ex_group = parser.add_mutually_exclusive_group()
    ex_group.add_argument(
        "--grpc-rere",
        action="store_const",
        dest="transport",
        const=TRANSPORT_TYPE_GRPC_RERE,
        default=TRANSPORT_TYPE_GRPC_RERE,
        help="Use grpc-rere as a transport layer for the client.",
    )
    ex_group.add_argument(
        "--grpc-adapter",
        action="store_const",
        dest="transport",
        const=TRANSPORT_TYPE_GRPC_ADAPTER,
        help="Use grpc-adapter as a transport layer for the client.",
    )
    ex_group.add_argument(
        "--rest",
        action="store_const",
        dest="transport",
        const=TRANSPORT_TYPE_REST,
        help="Use REST as a transport layer for the client.",
    )
    parser.add_argument(
        "--root-certificates",
        metavar="ROOT_CERT",
        type=str,
        help="Specifies the path to the PEM-encoded root certificate file for "
        "establishing secure HTTPS connections.",
    )
    parser.add_argument(
        "--server",
        default=FLEET_API_GRPC_RERE_DEFAULT_ADDRESS,
        help="Server address",
    )
    parser.add_argument(
        "--superlink",
        default=FLEET_API_GRPC_RERE_DEFAULT_ADDRESS,
        help="SuperLink Fleet API (gRPC-rere) address (IPv4, IPv6, or a domain name)",
    )
    parser.add_argument(
        "--max-retries",
        type=int,
        default=None,
        help="The maximum number of times the client will try to reconnect to the"
        "SuperLink before giving up in case of a connection error. By default,"
        "it is set to None, meaning there is no limit to the number of tries.",
    )
    parser.add_argument(
        "--max-wait-time",
        type=float,
        default=None,
        help="The maximum duration before the client stops trying to"
        "connect to the SuperLink in case of connection error. By default, it"
        "is set to None, meaning there is no limit to the total time.",
    )
    parser.add_argument(
        "--auth-supernode-private-key",
        type=str,
        help="The SuperNode's private key (as a path str) to enable authentication.",
    )
    parser.add_argument(
        "--auth-supernode-public-key",
        type=str,
        help="The SuperNode's public key (as a path str) to enable authentication.",
    )
    parser.add_argument(
        "--node-config",
        type=str,
        help="A space separated list of key/value pairs (separated by `=`) to "
        "configure the SuperNode. "
        "E.g. --node-config 'key1=\"value1\" partition-id=0 num-partitions=100'",
    )


def _try_setup_client_authentication(
    args: argparse.Namespace,
) -> Optional[tuple[ec.EllipticCurvePrivateKey, ec.EllipticCurvePublicKey]]:
    if not args.auth_supernode_private_key and not args.auth_supernode_public_key:
        return None

    if not args.auth_supernode_private_key or not args.auth_supernode_public_key:
        sys.exit(
            "Authentication requires file paths to both "
            "'--auth-supernode-private-key' and '--auth-supernode-public-key'"
            "to be provided (providing only one of them is not sufficient)."
        )

    try:
        ssh_private_key = load_ssh_private_key(
            Path(args.auth_supernode_private_key).read_bytes(),
            None,
        )
        if not isinstance(ssh_private_key, ec.EllipticCurvePrivateKey):
            raise ValueError()
    except (ValueError, UnsupportedAlgorithm):
        sys.exit(
            "Error: Unable to parse the private key file in "
            "'--auth-supernode-private-key'. Authentication requires elliptic "
            "curve private and public key pair. Please ensure that the file "
            "path points to a valid private key file and try again."
        )

    try:
        ssh_public_key = load_ssh_public_key(
            Path(args.auth_supernode_public_key).read_bytes()
        )
        if not isinstance(ssh_public_key, ec.EllipticCurvePublicKey):
            raise ValueError()
    except (ValueError, UnsupportedAlgorithm):
        sys.exit(
            "Error: Unable to parse the public key file in "
            "'--auth-supernode-public-key'. Authentication requires elliptic "
            "curve private and public key pair. Please ensure that the file "
            "path points to a valid public key file and try again."
        )

    return (
        ssh_private_key,
        ssh_public_key,
    )<|MERGE_RESOLUTION|>--- conflicted
+++ resolved
@@ -20,7 +20,6 @@
 from pathlib import Path
 from typing import Optional
 
-import tomli
 from cryptography.exceptions import UnsupportedAlgorithm
 from cryptography.hazmat.primitives.asymmetric import ec
 from cryptography.hazmat.primitives.serialization import (
@@ -28,12 +27,6 @@
     load_ssh_public_key,
 )
 
-<<<<<<< HEAD
-from flwr.cli.config_utils import validate_fields
-from flwr.client.client_app import ClientApp, LoadClientAppError
-from flwr.common import EventType, event
-from flwr.common.config import get_flwr_dir
-=======
 from flwr.common import EventType, event
 from flwr.common.config import parse_config_args
 from flwr.common.constant import (
@@ -42,7 +35,6 @@
     TRANSPORT_TYPE_GRPC_RERE,
     TRANSPORT_TYPE_REST,
 )
->>>>>>> 52cb13b3
 from flwr.common.exit_handlers import register_exit_handlers
 from flwr.common.logger import log, warn_deprecated_feature
 
@@ -65,15 +57,6 @@
     _warn_deprecated_server_arg(args)
 
     root_certificates = _get_certificates(args)
-<<<<<<< HEAD
-    load_fn = _get_load_client_app_fn(args, multi_app=True)
-    authentication_keys = _try_setup_client_authentication(args)
-
-    _start_client_internal(
-        server_address=args.server,
-        load_client_app_fn=load_fn,
-        transport="rest" if args.rest else "grpc-rere",
-=======
     load_fn = get_load_client_app_fn(
         default_app_ref="",
         app_path=args.app,
@@ -88,20 +71,16 @@
         server_address=args.superlink,
         load_client_app_fn=load_fn,
         transport=args.transport,
->>>>>>> 52cb13b3
         root_certificates=root_certificates,
         insecure=args.insecure,
         authentication_keys=authentication_keys,
         max_retries=args.max_retries,
         max_wait_time=args.max_wait_time,
-<<<<<<< HEAD
-=======
         node_config=parse_config_args(
             [args.node_config] if args.node_config else args.node_config
         ),
         isolation=args.isolation,
         supernode_address=args.supernode_address,
->>>>>>> 52cb13b3
     )
 
     # Graceful shutdown
@@ -121,34 +100,9 @@
     register_exit_handlers(event_type=EventType.RUN_CLIENT_APP_LEAVE)
 
 
-<<<<<<< HEAD
-    _warn_deprecated_server_arg(args)
-
-    root_certificates = _get_certificates(args)
-    load_fn = _get_load_client_app_fn(args, multi_app=False)
-    authentication_keys = _try_setup_client_authentication(args)
-
-    _start_client_internal(
-        server_address=args.superlink,
-        load_client_app_fn=load_fn,
-        transport="rest" if args.rest else "grpc-rere",
-        root_certificates=root_certificates,
-        insecure=args.insecure,
-        authentication_keys=authentication_keys,
-        max_retries=args.max_retries,
-        max_wait_time=args.max_wait_time,
-    )
-    register_exit_handlers(event_type=EventType.RUN_CLIENT_APP_LEAVE)
-
-
-def _warn_deprecated_server_arg(args: argparse.Namespace) -> None:
-    """Warn about the deprecated argument `--server`."""
-    if args.server != ADDRESS_FLEET_API_GRPC_RERE:
-=======
 def _warn_deprecated_server_arg(args: argparse.Namespace) -> None:
     """Warn about the deprecated argument `--server`."""
     if args.server != FLEET_API_GRPC_RERE_DEFAULT_ADDRESS:
->>>>>>> 52cb13b3
         warn = "Passing flag --server is deprecated. Use --superlink instead."
         warn_deprecated_feature(warn)
 
@@ -201,123 +155,6 @@
     return root_certificates
 
 
-<<<<<<< HEAD
-def _get_load_client_app_fn(
-    args: argparse.Namespace, multi_app: bool
-) -> Callable[[str, str], ClientApp]:
-    """Get the load_client_app_fn function.
-
-    If `multi_app` is True, this function loads the specified ClientApp
-    based on `fab_id` and `fab_version`. If `fab_id` is empty, a default
-    ClientApp will be loaded.
-
-    If `multi_app` is False, it ignores `fab_id` and `fab_version` and
-    loads a default ClientApp.
-    """
-    # Find the Flower directory containing Flower Apps (only for multi-app)
-    flwr_dir = Path("")
-    if "flwr_dir" in args:
-        if args.flwr_dir is None:
-            flwr_dir = get_flwr_dir()
-        else:
-            flwr_dir = Path(args.flwr_dir)
-
-    sys.path.insert(0, str(flwr_dir))
-
-    default_app_ref: str = getattr(args, "client-app")
-
-    if not multi_app:
-        log(
-            DEBUG,
-            "Flower SuperNode will load and validate ClientApp `%s`",
-            getattr(args, "client-app"),
-        )
-        valid, error_msg = validate(default_app_ref)
-        if not valid and error_msg:
-            raise LoadClientAppError(error_msg) from None
-
-    def _load(fab_id: str, fab_version: str) -> ClientApp:
-        # If multi-app feature is disabled
-        if not multi_app:
-            # Set sys.path
-            sys.path[0] = args.dir
-
-            # Set app reference
-            client_app_ref = default_app_ref
-        # If multi-app feature is enabled but the fab id is not specified
-        elif fab_id == "":
-            if default_app_ref == "":
-                raise LoadClientAppError(
-                    "Invalid FAB ID: The FAB ID is empty.",
-                ) from None
-
-            log(WARN, "FAB ID is not provided; the default ClientApp will be loaded.")
-            # Set sys.path
-            sys.path[0] = args.dir
-
-            # Set app reference
-            client_app_ref = default_app_ref
-        # If multi-app feature is enabled
-        else:
-            # Check the fab_id
-            if fab_id.count("/") != 1:
-                raise LoadClientAppError(
-                    f"Invalid FAB ID: {fab_id}",
-                ) from None
-            username, project_name = fab_id.split("/")
-
-            # Locate the directory
-            project_dir = flwr_dir / "apps" / username / project_name / fab_version
-
-            # Check if the directory exists
-            if not project_dir.exists():
-                raise LoadClientAppError(
-                    f"Invalid Flower App directory: {project_dir}",
-                ) from None
-
-            # Load pyproject.toml file
-            toml_path = project_dir / "pyproject.toml"
-            if not toml_path.is_file():
-                raise LoadClientAppError(
-                    f"Cannot find pyproject.toml in {project_dir}",
-                ) from None
-            with open(toml_path, encoding="utf-8") as toml_file:
-                config = tomli.loads(toml_file.read())
-
-            # Validate pyproject.toml fields
-            is_valid, errors, _ = validate_fields(config)
-            if not is_valid:
-                error_msg = "\n".join([f"  - {error}" for error in errors])
-                raise LoadClientAppError(
-                    f"Invalid pyproject.toml:\n{error_msg}",
-                ) from None
-
-            # Set sys.path
-            sys.path[0] = str(project_dir)
-
-            # Set app reference
-            client_app_ref = config["flower"]["components"]["clientapp"]
-
-        # Load ClientApp
-        log(
-            DEBUG,
-            "Loading ClientApp `%s`",
-            client_app_ref,
-        )
-        client_app = load_app(client_app_ref, LoadClientAppError)
-
-        if not isinstance(client_app, ClientApp):
-            raise LoadClientAppError(
-                f"Attribute {client_app_ref} is not of type {ClientApp}",
-            ) from None
-
-        return client_app
-
-    return _load
-
-
-=======
->>>>>>> 52cb13b3
 def _parse_args_run_supernode() -> argparse.ArgumentParser:
     """Parse flower-supernode command line arguments."""
     parser = argparse.ArgumentParser(
