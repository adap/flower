--- conflicted
+++ resolved
@@ -92,11 +92,7 @@
         ),
         flwr_path=args.flwr_dir,
         isolation=args.isolation,
-<<<<<<< HEAD
-        supernode_address=args.clientappio_api_address,
-=======
-        clientappio_api_address=args.supernode_address,
->>>>>>> 7c9af397
+        clientappio_api_address=args.clientappio_api_address,
         certificates=server_certificates,
         ssl_ca_certfile=args.ssl_ca_certfile,
     )
