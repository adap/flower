# Copyright 2024 Flower Labs GmbH. All Rights Reserved.
#
# Licensed under the Apache License, Version 2.0 (the "License");
# you may not use this file except in compliance with the License.
# You may obtain a copy of the License at
#
#     http://www.apache.org/licenses/LICENSE-2.0
#
# Unless required by applicable law or agreed to in writing, software
# distributed under the License is distributed on an "AS IS" BASIS,
# WITHOUT WARRANTIES OR CONDITIONS OF ANY KIND, either express or implied.
# See the License for the specific language governing permissions and
# limitations under the License.
# ==============================================================================
"""Flower SuperNode."""


<<<<<<< HEAD
from .app import exec_client_app as exec_client_app
=======
from .app import flwr_clientapp as flwr_clientapp
>>>>>>> e269e2e9
from .app import run_client_app as run_client_app
from .app import run_supernode as run_supernode

__all__ = [
<<<<<<< HEAD
    "exec_client_app",
=======
    "flwr_clientapp",
>>>>>>> e269e2e9
    "run_client_app",
    "run_supernode",
]<|MERGE_RESOLUTION|>--- conflicted
+++ resolved
@@ -15,20 +15,12 @@
 """Flower SuperNode."""
 
 
-<<<<<<< HEAD
-from .app import exec_client_app as exec_client_app
-=======
 from .app import flwr_clientapp as flwr_clientapp
->>>>>>> e269e2e9
 from .app import run_client_app as run_client_app
 from .app import run_supernode as run_supernode
 
 __all__ = [
-<<<<<<< HEAD
-    "exec_client_app",
-=======
     "flwr_clientapp",
->>>>>>> e269e2e9
     "run_client_app",
     "run_supernode",
 ]