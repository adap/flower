--- conflicted
+++ resolved
@@ -17,10 +17,7 @@
 
 from abc import ABC, abstractmethod
 
-<<<<<<< HEAD
-from flwr.common import EvaluateIns, EvaluateRes, FitIns, FitRes, ParametersRes
 from dissononce.processing.impl.handshakestate import HandshakeState
-=======
 from flwr.common import (
     EvaluateIns,
     EvaluateRes,
@@ -30,7 +27,6 @@
     PropertiesIns,
     PropertiesRes,
 )
->>>>>>> 317043f8
 
 
 class Client(ABC):
