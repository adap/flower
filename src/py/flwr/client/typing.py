--- conflicted
+++ resolved
@@ -40,9 +40,5 @@
 
 
 FlowerCallable = Callable[[Fwd], Bwd]
-<<<<<<< HEAD
 ClientFn = Callable[[str], Client]
-=======
-ClientFn = Callable[[str], Client]
-Layer = Callable[[Fwd, FlowerCallable], Bwd]
->>>>>>> 251fdf1a
+Layer = Callable[[Fwd, FlowerCallable], Bwd]