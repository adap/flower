--- conflicted
+++ resolved
@@ -17,13 +17,8 @@
 from dataclasses import dataclass
 from typing import Callable
 
-<<<<<<< HEAD
-from flwr.client.run_state import RunState
 from flwr.common.context import Context
 from flwr.common.message import Message
-=======
-from flwr.common.context import Context
->>>>>>> 08667701
 from flwr.proto.task_pb2 import TaskIns, TaskRes  # pylint: disable=E0611
 
 from .client import Client as Client
