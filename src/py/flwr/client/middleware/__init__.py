--- conflicted
+++ resolved
@@ -15,14 +15,12 @@
 """Middleware layers."""
 
 
+from .fixed_clipping_middleware import fixed_clipping_middleware
 from .secure_aggregation.secaggplus_middleware import secaggplus_middleware
 from .utils import make_ffn
 
 __all__ = [
     "make_ffn",
-<<<<<<< HEAD
+    "secaggplus_middleware",
     "fixed_clipping_middleware",
-=======
-    "secaggplus_middleware",
->>>>>>> f3d20048
 ]