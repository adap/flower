--- conflicted
+++ resolved
@@ -22,11 +22,7 @@
 from typing import Callable, Optional, Union
 
 from flwr.client.client import Client
-<<<<<<< HEAD
 from flwr.client.typing import ClientFn
-=======
-from flwr.client.typing import ClientFn, ClientLike
->>>>>>> dbab574c
 from flwr.common import GRPC_MAX_MESSAGE_LENGTH, EventType, event
 from flwr.common.address import parse_address
 from flwr.common.constant import (
@@ -284,26 +280,6 @@
     # We first need to convert either the supplied client or
     # client function to a standard `Client`.
 
-    plain_client = None
-    plain_clientfn = None
-
-    # Start
-    if client:
-        plain_client = client.to_client()
-    if client_fn:
-
-        def convert(cid: str) -> Client:
-            """Convert NumPy client to Client upon instantiation."""
-            return client_fn(cid).to_client()
-
-        plain_clientfn = convert
-
-<<<<<<< HEAD
-    start_client(
-        server_address=server_address,
-        client_fn=plain_clientfn,
-        client=plain_client,
-=======
     wrp_client = client.to_client() if client else None
     wrp_clientfn = None
     if client_fn:
@@ -318,7 +294,6 @@
         server_address=server_address,
         client_fn=wrp_clientfn,
         client=wrp_client,
->>>>>>> dbab574c
         grpc_max_message_length=grpc_max_message_length,
         root_certificates=root_certificates,
         transport=transport,
