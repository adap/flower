--- conflicted
+++ resolved
@@ -136,13 +136,11 @@
     >>>     root_certificates=Path("/crts/root.pem").read_bytes(),
     >>> )
     """
-<<<<<<< HEAD
+
+    event(EventType.START_CLIENT_ENTER)
 
     # Use either gRPC bidirectional streaming or REST request/response
     connection = rest_not_a_connection if use_rest else grpc_connection
-=======
-    event(EventType.START_CLIENT_ENTER)
->>>>>>> e1a52083
 
     while True:
         sleep_duration: int = 0
