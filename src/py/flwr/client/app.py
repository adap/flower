--- conflicted
+++ resolved
@@ -45,13 +45,9 @@
 from flwr.common.logger import log, warn_deprecated_feature
 from flwr.common.message import Error
 from flwr.common.retry_invoker import RetryInvoker, RetryState, exponential
-<<<<<<< HEAD
 from flwr.common.typing import Run, UserConfig
-=======
-from flwr.common.typing import Fab, Run, UserConfig
 from flwr.proto.clientappio_pb2_grpc import add_ClientAppIoServicer_to_server
 from flwr.server.superlink.fleet.grpc_bidi.grpc_server import generic_create_grpc_server
->>>>>>> e366b3a8
 
 from .connection import (
     Connection,
@@ -348,11 +344,6 @@
             root_certificates,
             authentication_keys,
         ) as conn:
-<<<<<<< HEAD
-=======
-            receive, send, create_node, delete_node, get_run, get_fab = conn
-
->>>>>>> e366b3a8
             # Register node when connecting the first time
             if node_state is None:
                 # Call create_node fn to register node
@@ -397,23 +388,14 @@
                     # Get run info
                     run_id = message.metadata.run_id
                     if run_id not in runs:
-<<<<<<< HEAD
                         runs[run_id] = conn.get_run(run_id)
-=======
-                        if get_run is not None:
-                            runs[run_id] = get_run(run_id)
-                        # If get_run is None, i.e., in grpc-bidi mode
-                        else:
-                            runs[run_id] = Run(run_id, "", "", "", {})
-
+                    
                     run: Run = runs[run_id]
-                    if get_fab is not None and run.fab_hash:
-                        fab = get_fab(run.fab_hash)
+                    if run.fab_hash:
+                        fab = conn.get_fab(run.fab_hash)
                         install_from_fab(fab.content, flwr_path, True)
                     else:
                         fab = None
->>>>>>> e366b3a8
-
                     # Register context for this run
                     node_state.register_context(
                         run_id=run_id, run=run, flwr_path=flwr_path
