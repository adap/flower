--- conflicted
+++ resolved
@@ -19,12 +19,8 @@
 import time
 from logging import DEBUG, ERROR, INFO, WARN
 from pathlib import Path
-from typing import Callable, ContextManager, Optional, Sequence, Tuple, Type, Union
-
-<<<<<<< HEAD
-import grpc
-=======
->>>>>>> dd474578
+from typing import Callable, ContextManager, Optional, Tuple, Type, Union
+
 from cryptography.hazmat.primitives.asymmetric import ec
 from cryptography.hazmat.primitives.serialization import (
     load_ssh_private_key,
@@ -54,7 +50,6 @@
     ssh_types_to_elliptic_curve,
 )
 
-from .client_interceptor import AuthenticateClientInterceptor
 from .grpc_client.connection import grpc_connection
 from .grpc_rere_client.connection import grpc_request_response
 from .message_handler.message_handler import handle_control_message
@@ -127,20 +122,7 @@
 
         return client_app
 
-<<<<<<< HEAD
-    data = _try_setup_client_authentication(args)
-    interceptors: Optional[Sequence[grpc.UnaryUnaryClientInterceptor]] = None
-    if data is not None:
-        (
-            client_public_key,
-            client_private_key,
-        ) = data
-        interceptors = AuthenticateClientInterceptor(
-            client_private_key, client_public_key
-        )
-=======
     authentication_keys = _try_setup_client_authentication(args)
->>>>>>> dd474578
 
     _start_client_internal(
         server_address=args.server,
@@ -148,11 +130,7 @@
         transport="rest" if args.rest else "grpc-rere",
         root_certificates=root_certificates,
         insecure=args.insecure,
-<<<<<<< HEAD
-        interceptors=interceptors,
-=======
         authentication_keys=authentication_keys,
->>>>>>> dd474578
         max_retries=args.max_retries,
         max_wait_time=args.max_wait_time,
     )
@@ -161,38 +139,6 @@
 
 def _try_setup_client_authentication(
     args: argparse.Namespace,
-<<<<<<< HEAD
-) -> Optional[Tuple[ec.EllipticCurvePublicKey, ec.EllipticCurvePrivateKey]]:
-    if args.authentication_keys:
-        public_key = load_ssh_public_key(Path(args.authentication_keys[0]).read_bytes())
-        private_key = load_ssh_private_key(
-            Path(args.authentication_keys[1]).read_bytes(),
-            None,
-        )
-        log(INFO, type(public_key))
-        log(INFO, type(private_key))
-        if not isinstance(public_key, ec.EllipticCurvePublicKey):
-            sys.exit(
-                "An eliptic curve public and private key pair is required for "
-                "client authentication. Please provide the file path containing "
-                "valid public and private key to '--require-client-authentication'."
-            )
-        server_public_key = public_key
-        if not isinstance(private_key, ec.EllipticCurvePrivateKey):
-            sys.exit(
-                "An eliptic curve public and private key pair is required for "
-                "client authentication. Please provide the file path containing "
-                "valid public and private key to '--require-client-authentication'."
-            )
-        server_private_key = private_key
-
-        return (
-            server_public_key,
-            server_private_key,
-        )
-
-    return None
-=======
 ) -> Optional[Tuple[ec.EllipticCurvePrivateKey, ec.EllipticCurvePublicKey]]:
     if not args.authentication_keys:
         return None
@@ -219,7 +165,6 @@
         client_private_key,
         client_public_key,
     )
->>>>>>> dd474578
 
 
 def _parse_args_run_client_app() -> argparse.ArgumentParser:
@@ -261,13 +206,9 @@
     root_certificates: Optional[Union[bytes, str]] = None,
     insecure: Optional[bool] = None,
     transport: Optional[str] = None,
-<<<<<<< HEAD
-    interceptors: Optional[Sequence[grpc.UnaryUnaryClientInterceptor]] = None,
-=======
     authentication_keys: Optional[
         Tuple[ec.EllipticCurvePrivateKey, ec.EllipticCurvePublicKey]
     ] = None,
->>>>>>> dd474578
     max_retries: Optional[int] = None,
     max_wait_time: Optional[float] = None,
 ) -> None:
@@ -352,11 +293,7 @@
         root_certificates=root_certificates,
         insecure=insecure,
         transport=transport,
-<<<<<<< HEAD
-        interceptors=interceptors,
-=======
         authentication_keys=authentication_keys,
->>>>>>> dd474578
         max_retries=max_retries,
         max_wait_time=max_wait_time,
     )
@@ -377,13 +314,9 @@
     root_certificates: Optional[Union[bytes, str]] = None,
     insecure: Optional[bool] = None,
     transport: Optional[str] = None,
-<<<<<<< HEAD
-    interceptors: Optional[Sequence[grpc.UnaryUnaryClientInterceptor]] = None,
-=======
     authentication_keys: Optional[
         Tuple[ec.EllipticCurvePrivateKey, ec.EllipticCurvePublicKey]
     ] = None,
->>>>>>> dd474578
     max_retries: Optional[int] = None,
     max_wait_time: Optional[float] = None,
 ) -> None:
@@ -508,11 +441,7 @@
             retry_invoker,
             grpc_max_message_length,
             root_certificates,
-<<<<<<< HEAD
-            interceptors,
-=======
             authentication_keys,
->>>>>>> dd474578
         ) as conn:
             # pylint: disable-next=W0612
             receive, send, create_node, delete_node, get_run = conn
@@ -732,11 +661,7 @@
             RetryInvoker,
             int,
             Union[bytes, str, None],
-<<<<<<< HEAD
-            Union[Sequence[grpc.UnaryUnaryClientInterceptor], None],
-=======
             Union[Tuple[ec.EllipticCurvePrivateKey, ec.EllipticCurvePublicKey], None],
->>>>>>> dd474578
         ],
         ContextManager[
             Tuple[
