--- conflicted
+++ resolved
@@ -46,16 +46,10 @@
 from flwr.common.logger import log, warn_deprecated_feature
 from flwr.common.message import Error
 from flwr.common.retry_invoker import RetryInvoker, RetryState, exponential
-<<<<<<< HEAD
-from flwr.common.typing import Run, UserConfig
+from flwr.common.typing import Fab, Run, UserConfig
 from flwr.proto.clientappio_pb2_grpc import add_ClientAppIoServicer_to_server
 from flwr.server.superlink.fleet.grpc_bidi.grpc_server import generic_create_grpc_server
 from flwr.server.superlink.state.utils import generate_rand_int_from_bytes
-=======
-from flwr.common.typing import Fab, Run, UserConfig
-from flwr.proto.clientappio_pb2_grpc import add_ClientAppIoServicer_to_server
-from flwr.server.superlink.fleet.grpc_bidi.grpc_server import generic_create_grpc_server
->>>>>>> 61e8282e
 
 from .grpc_adapter_client.connection import grpc_adapter
 from .grpc_client.connection import grpc_connection
@@ -63,11 +57,13 @@
 from .message_handler.message_handler import handle_control_message
 from .node_state import NodeState
 from .numpy_client import NumPyClient
-from .process.clientappio_servicer import ClientAppIoServicer
-
-<<<<<<< HEAD
-CLIENTAPPIO_PORT = 9094
-ADDRESS_CLIENTAPPIO_API_GRPC_RERE = "0.0.0.0"
+from .process.clientappio_servicer import ClientAppIoInputs, ClientAppIoServicer
+
+ADDRESS_CLIENTAPPIO_API_GRPC_RERE = "0.0.0.0:9094"
+
+_CLIENTAPPIO_ADDRESS = ADDRESS_CLIENTAPPIO_API_GRPC_RERE.rsplit(":", maxsplit=1)[0]
+_CLIENTAPPIO_PORT = ADDRESS_CLIENTAPPIO_API_GRPC_RERE.rsplit(":", maxsplit=1)[-1]
+CLIENTAPPIO_PORT = int(ADDRESS_CLIENTAPPIO_API_GRPC_RERE.rsplit(":", maxsplit=1)[-1])
 
 
 def find_free_port(start_port):
@@ -82,11 +78,8 @@
                 port += 1
 
 
-CLIENTAPPIO_PORT_FREE = find_free_port(CLIENTAPPIO_PORT)
-ADDRESS_CLIENTAPPIO_API_GRPC_RERE += f":{CLIENTAPPIO_PORT_FREE}"
-=======
-ADDRESS_CLIENTAPPIO_API_GRPC_RERE = "0.0.0.0:9094"
->>>>>>> 61e8282e
+_CLIENTAPPIO_PORT_FREE = find_free_port(_CLIENTAPPIO_PORT)
+ADDRESS_CLIENTAPPIO_API_GRPC_RERE = _CLIENTAPPIO_ADDRESS + _CLIENTAPPIO_PORT_FREE
 
 
 def _check_actionable_client(
@@ -314,7 +307,7 @@
         # Start gRPC server
         # `_clientappio_grpc_server` must be returned for the
         # grpc.Server to be created and persisted.
-        clientappio_servicer, _clientappio_grpc_server = _run_clientappio_api_grpc(
+        _clientappio_grpc_server, clientappio_servicer = run_clientappio_api_grpc(
             address=ADDRESS_CLIENTAPPIO_API_GRPC_RERE
         )
 
@@ -472,11 +465,13 @@
                             token: int = generate_rand_int_from_bytes(RUN_ID_NUM_BYTES)
 
                             # Share Message and Context with servicer
-                            clientappio_servicer.set_object(
-                                message=message,
-                                context=context,
-                                run=run,
-                                token=token,
+                            clientappio_servicer.set_inputs(
+                                ClientAppIoInputs(
+                                    message=message,
+                                    context=context,
+                                    run=run,
+                                    token=token,
+                                )
                             )
                             # Run ClientApp
                             verbose = True
@@ -493,7 +488,8 @@
                                 stderr=None if verbose else subprocess.DEVNULL,
                                 check=True,
                             )
-                            reply_message, context = clientappio_servicer.get_object()
+                            outputs = clientappio_servicer.get_outputs()
+                            reply_message, context = outputs.message, outputs.context
                         else:
                             # Load ClientApp instance
                             client_app: ClientApp = load_client_app_fn(
@@ -747,17 +743,10 @@
         signal.signal(signal.SIGTERM, signal_handler)
 
 
-<<<<<<< HEAD
-def _run_clientappio_api_grpc(
-    address: str = "0.0.0.0:9094",
-) -> tuple[grpc.Server, grpc.Server]:
-    """Run ClientAppIo API (gRPC-rere)."""
-=======
 def run_clientappio_api_grpc(
     address: str = ADDRESS_CLIENTAPPIO_API_GRPC_RERE,
 ) -> Tuple[grpc.Server, ClientAppIoServicer]:
     """Run ClientAppIo API gRPC server."""
->>>>>>> 61e8282e
     clientappio_servicer: grpc.Server = ClientAppIoServicer()
     clientappio_add_servicer_to_server_fn = add_ClientAppIoServicer_to_server
     clientappio_grpc_server = generic_create_grpc_server(
@@ -770,8 +759,4 @@
     )
     log(INFO, "Starting Flower ClientAppIo gRPC server on %s", address)
     clientappio_grpc_server.start()
-<<<<<<< HEAD
-    return clientappio_servicer, clientappio_grpc_server
-=======
-    return clientappio_grpc_server, clientappio_servicer
->>>>>>> 61e8282e
+    return clientappio_grpc_server, clientappio_servicer