# Copyright 2020 Adap GmbH. All Rights Reserved.
#
# Licensed under the Apache License, Version 2.0 (the "License");
# you may not use this file except in compliance with the License.
# You may obtain a copy of the License at
#
#     http://www.apache.org/licenses/LICENSE-2.0
#
# Unless required by applicable law or agreed to in writing, software
# distributed under the License is distributed on an "AS IS" BASIS,
# WITHOUT WARRANTIES OR CONDITIONS OF ANY KIND, either express or implied.
# See the License for the specific language governing permissions and
# limitations under the License.
# ==============================================================================
"""Flower client app."""


import time
from logging import INFO
from typing import Optional

from flwr.common import GRPC_MAX_MESSAGE_LENGTH
from flwr.common.logger import log

from .client import Client
from .grpc_client.connection import grpc_connection
from .grpc_client.message_handler import handle
from .keras_client import KerasClient, KerasClientWrapper
from .numpy_client import NumPyClient, NumPyClientWrapper


def start_client(
    server_address: str,
    client: Client,
    grpc_max_message_length: int = GRPC_MAX_MESSAGE_LENGTH,
    root_certificate: Optional[bytes] = None,
) -> None:
    """Start a Flower Client which connects to a gRPC server.

    Parameters
    ----------
        server_address: str. The IPv6 address of the server. If the Flower
            server runs on the same machine on port 8080, then `server_address`
            would be `"[::]:8080"`.
        client: flwr.client.Client. An implementation of the abstract base
            class `flwr.client.Client`.
        grpc_max_message_length: int (default: 536_870_912, this equals 512MB).
            The maximum length of gRPC messages that can be exchanged with the
            Flower server. The default should be sufficient for most models.
            Users who train very large models might need to increase this
            value. Note that the Flower server needs to be started with the
            same value (see `flwr.server.start_server`), otherwise it will not
            know about the increased limit and block larger messages.
        root_certificate: bytes (default: None)
            PEM-encoded root certificate as bytes. If provided, a secure connection
            using the certificate(s) will be established to a SSL/TLS-enabled Flower
            server

    Returns
    -------
        None

    Examples
    --------
    Starting a client with insecure server connection:

    >>> start_client(
    >>>     server_address=localhost:8080,
    >>>     client=FlowerClient(),
    >>> )

    Starting a SSL/TLS-enabled client:

    >>> from pathlib import Path
    >>> start_client(
    >>>     server_address=localhost:8080,
    >>>     client=FlowerClient(),
    >>>     root_certificate=Path("/crts/root.pem").read_bytes(),
    >>> )
    """
    while True:
        sleep_duration: int = 0
        with grpc_connection(
            server_address,
            max_message_length=grpc_max_message_length,
            root_certificate=root_certificate,
        ) as conn:
            receive, send = conn
            log(INFO, "Opened (insecure) gRPC connection")

            while True:
                server_message = receive()
                client_message, sleep_duration, keep_going = handle(
                    client, server_message
                )
                send(client_message)
                if not keep_going:
                    break
        if sleep_duration == 0:
            log(INFO, "Disconnect and shut down")
            break
        # Sleep and reconnect afterwards
        log(
            INFO,
            "Disconnect, then re-establish connection after %s second(s)",
            sleep_duration,
        )
        time.sleep(sleep_duration)


def start_numpy_client(
    server_address: str,
    client: NumPyClient,
    grpc_max_message_length: int = GRPC_MAX_MESSAGE_LENGTH,
    root_certificate: Optional[bytes] = None,
) -> None:
    """Start a Flower NumPyClient which connects to a gRPC server.

    Parameters
    ----------
        server_address: str. The IPv6 address of the server. If the Flower
            server runs on the same machine on port 8080, then `server_address`
            would be `"[::]:8080"`.
        client: flwr.client.NumPyClient. An implementation of the abstract base
            class `flwr.client.NumPyClient`.
        grpc_max_message_length: int (default: 536_870_912, this equals 512MB).
            The maximum length of gRPC messages that can be exchanged with the
            Flower server. The default should be sufficient for most models.
            Users who train very large models might need to increase this
            value. Note that the Flower server needs to be started with the
            same value (see `flwr.server.start_server`), otherwise it will not
            know about the increased limit and block larger messages.
        root_certificate: bytes (default: None)
            PEM-encoded root certificate as bytes. If provided, a secure connection
            using the certificate(s) will be established to a SSL/TLS-enabled Flower
            server

    Returns
    -------
        None

    Examples
    --------
<<<<<<< HEAD
    Starting a client with insecure server connection.
=======
    Starting a client with an insecure server connection:
>>>>>>> b33c5c48

    >>> start_client(
    >>>     server_address=localhost:8080,
    >>>     client=FlowerClient(),
    >>> )

<<<<<<< HEAD
    Starting a SSL/TLS enabled client.
=======
    Starting a SSL/TLS-enabled client:
>>>>>>> b33c5c48

    >>> from pathlib import Path
    >>> start_client(
    >>>     server_address=localhost:8080,
    >>>     client=FlowerClient(),
    >>>     root_certificate=Path("/crts/root.pem").read_bytes(),
    >>> )
    """

    # Wrap the NumPyClient
    flower_client = NumPyClientWrapper(client)

    # Start
    start_client(
        server_address=server_address,
        client=flower_client,
        grpc_max_message_length=grpc_max_message_length,
        root_certificate=root_certificate,
    )


def start_keras_client(
    server_address: str,
    client: KerasClient,
    grpc_max_message_length: int = GRPC_MAX_MESSAGE_LENGTH,
) -> None:
    """Start a Flower KerasClient which connects to a gRPC server.

    Arguments:
        server_address: str. The IPv6 address of the server. If the Flower
            server runs on the same machine on port 8080, then `server_address`
            would be `"[::]:8080"`.
        client: flwr.client.KerasClient. An implementation of the abstract base
            class `flwr.client.KerasClient`.
        grpc_max_message_length: int (default: 536_870_912, this equals 512MB).
            The maximum length of gRPC messages that can be exchanged with the
            Flower server. The default should be sufficient for most models.
            Users who train very large models might need to increase this
            value. Note that the Flower server needs to be started with the
            same value (see `flwr.server.start_server`), otherwise it will not
            know about the increased limit and block larger messages.

    Returns:
        None.
    """

    # Deprecation warning
    warning = """
    DEPRECATION WARNING: KerasClient is deprecated, migrate to NumPyClient.

    KerasClient will be removed in a future release, please migrate to either
    NumPyClient (recommended) or Client. NumPyClient is recommended because it
    is conceptually very similar to KerasClient.
    """
    print(warning)

    # Wrap the Keras client
    flower_client = KerasClientWrapper(client)

    # Start
    start_client(
        server_address=server_address,
        client=flower_client,
        grpc_max_message_length=grpc_max_message_length,
    )<|MERGE_RESOLUTION|>--- conflicted
+++ resolved
@@ -141,22 +141,14 @@
 
     Examples
     --------
-<<<<<<< HEAD
-    Starting a client with insecure server connection.
-=======
     Starting a client with an insecure server connection:
->>>>>>> b33c5c48
-
-    >>> start_client(
-    >>>     server_address=localhost:8080,
-    >>>     client=FlowerClient(),
-    >>> )
-
-<<<<<<< HEAD
-    Starting a SSL/TLS enabled client.
-=======
+
+    >>> start_client(
+    >>>     server_address=localhost:8080,
+    >>>     client=FlowerClient(),
+    >>> )
+
     Starting a SSL/TLS-enabled client:
->>>>>>> b33c5c48
 
     >>> from pathlib import Path
     >>> start_client(
