# Copyright 2020 Flower Labs GmbH. All Rights Reserved.
#
# Licensed under the Apache License, Version 2.0 (the "License");
# you may not use this file except in compliance with the License.
# You may obtain a copy of the License at
#
#     http://www.apache.org/licenses/LICENSE-2.0
#
# Unless required by applicable law or agreed to in writing, software
# distributed under the License is distributed on an "AS IS" BASIS,
# WITHOUT WARRANTIES OR CONDITIONS OF ANY KIND, either express or implied.
# See the License for the specific language governing permissions and
# limitations under the License.
# ==============================================================================
"""Flower client app."""

import signal
import subprocess
import sys
import time
from dataclasses import dataclass
from logging import ERROR, INFO, WARN
from pathlib import Path
from typing import Callable, ContextManager, Dict, Optional, Tuple, Type, Union

import grpc
from cryptography.hazmat.primitives.asymmetric import ec
from grpc import RpcError

from flwr.cli.config_utils import get_fab_metadata
from flwr.cli.install import install_from_fab
from flwr.client.client import Client
from flwr.client.client_app import ClientApp, LoadClientAppError
from flwr.client.typing import ClientFnExt
from flwr.common import GRPC_MAX_MESSAGE_LENGTH, Context, EventType, Message, event
from flwr.common.address import parse_address
from flwr.common.constant import (
    MISSING_EXTRA_REST,
    RUN_ID_NUM_BYTES,
    TRANSPORT_TYPE_GRPC_ADAPTER,
    TRANSPORT_TYPE_GRPC_BIDI,
    TRANSPORT_TYPE_GRPC_RERE,
    TRANSPORT_TYPE_REST,
    TRANSPORT_TYPES,
    ErrorCode,
)
from flwr.common.logger import log, warn_deprecated_feature
from flwr.common.message import Error
from flwr.common.retry_invoker import RetryInvoker, RetryState, exponential
from flwr.common.typing import Fab, Run, UserConfig
from flwr.proto.clientappio_pb2_grpc import add_ClientAppIoServicer_to_server
from flwr.server.superlink.fleet.grpc_bidi.grpc_server import generic_create_grpc_server
from flwr.server.superlink.state.utils import generate_rand_int_from_bytes

from .grpc_adapter_client.connection import grpc_adapter
from .grpc_client.connection import grpc_connection
from .grpc_rere_client.connection import grpc_request_response
from .message_handler.message_handler import handle_control_message
from .node_state import NodeState
from .numpy_client import NumPyClient
from .process.clientappio_servicer import ClientAppIoInputs, ClientAppIoServicer

ADDRESS_CLIENTAPPIO_API_GRPC_RERE = "0.0.0.0:9094"


def _check_actionable_client(
    client: Optional[Client], client_fn: Optional[ClientFnExt]
) -> None:
    if client_fn is None and client is None:
        raise ValueError(
            "Both `client_fn` and `client` are `None`, but one is required"
        )

    if client_fn is not None and client is not None:
        raise ValueError(
            "Both `client_fn` and `client` are provided, but only one is allowed"
        )


# pylint: disable=import-outside-toplevel
# pylint: disable=too-many-branches
# pylint: disable=too-many-locals
# pylint: disable=too-many-statements
# pylint: disable=too-many-arguments
def start_client(
    *,
    server_address: str,
    client_fn: Optional[ClientFnExt] = None,
    client: Optional[Client] = None,
    grpc_max_message_length: int = GRPC_MAX_MESSAGE_LENGTH,
    root_certificates: Optional[Union[bytes, str]] = None,
    insecure: Optional[bool] = None,
    transport: Optional[str] = None,
    authentication_keys: Optional[
        Tuple[ec.EllipticCurvePrivateKey, ec.EllipticCurvePublicKey]
    ] = None,
    max_retries: Optional[int] = None,
    max_wait_time: Optional[float] = None,
) -> None:
    """Start a Flower client node which connects to a Flower server.

    Parameters
    ----------
    server_address : str
        The IPv4 or IPv6 address of the server. If the Flower
        server runs on the same machine on port 8080, then `server_address`
        would be `"[::]:8080"`.
    client_fn : Optional[ClientFnExt]
        A callable that instantiates a Client. (default: None)
    client : Optional[flwr.client.Client]
        An implementation of the abstract base
        class `flwr.client.Client` (default: None)
    grpc_max_message_length : int (default: 536_870_912, this equals 512MB)
        The maximum length of gRPC messages that can be exchanged with the
        Flower server. The default should be sufficient for most models.
        Users who train very large models might need to increase this
        value. Note that the Flower server needs to be started with the
        same value (see `flwr.server.start_server`), otherwise it will not
        know about the increased limit and block larger messages.
    root_certificates : Optional[Union[bytes, str]] (default: None)
        The PEM-encoded root certificates as a byte string or a path string.
        If provided, a secure connection using the certificates will be
        established to an SSL-enabled Flower server.
    insecure : bool (default: True)
        Starts an insecure gRPC connection when True. Enables HTTPS connection
        when False, using system certificates if `root_certificates` is None.
    transport : Optional[str] (default: None)
        Configure the transport layer. Allowed values:
        - 'grpc-bidi': gRPC, bidirectional streaming
        - 'grpc-rere': gRPC, request-response (experimental)
        - 'rest': HTTP (experimental)
    max_retries: Optional[int] (default: None)
        The maximum number of times the client will try to connect to the
        server before giving up in case of a connection error. If set to None,
        there is no limit to the number of tries.
    max_wait_time: Optional[float] (default: None)
        The maximum duration before the client stops trying to
        connect to the server in case of connection error.
        If set to None, there is no limit to the total time.

    Examples
    --------
    Starting a gRPC client with an insecure server connection:

    >>> start_client(
    >>>     server_address=localhost:8080,
    >>>     client_fn=client_fn,
    >>> )

    Starting an SSL-enabled gRPC client using system certificates:

    >>> def client_fn(context: Context):
    >>>     return FlowerClient().to_client()
    >>>
    >>> start_client(
    >>>     server_address=localhost:8080,
    >>>     client_fn=client_fn,
    >>>     insecure=False,
    >>> )

    Starting an SSL-enabled gRPC client using provided certificates:

    >>> from pathlib import Path
    >>>
    >>> start_client(
    >>>     server_address=localhost:8080,
    >>>     client_fn=client_fn,
    >>>     root_certificates=Path("/crts/root.pem").read_bytes(),
    >>> )
    """
    event(EventType.START_CLIENT_ENTER)
    start_client_internal(
        server_address=server_address,
        node_config={},
        load_client_app_fn=None,
        client_fn=client_fn,
        client=client,
        grpc_max_message_length=grpc_max_message_length,
        root_certificates=root_certificates,
        insecure=insecure,
        transport=transport,
        authentication_keys=authentication_keys,
        max_retries=max_retries,
        max_wait_time=max_wait_time,
    )
    event(EventType.START_CLIENT_LEAVE)


# pylint: disable=import-outside-toplevel
# pylint: disable=too-many-branches
# pylint: disable=too-many-locals
# pylint: disable=too-many-statements
def start_client_internal(
    *,
    server_address: str,
    node_config: UserConfig,
    load_client_app_fn: Optional[Callable[[str, str], ClientApp]] = None,
    client_fn: Optional[ClientFnExt] = None,
    client: Optional[Client] = None,
    grpc_max_message_length: int = GRPC_MAX_MESSAGE_LENGTH,
    root_certificates: Optional[Union[bytes, str]] = None,
    insecure: Optional[bool] = None,
    transport: Optional[str] = None,
    authentication_keys: Optional[
        Tuple[ec.EllipticCurvePrivateKey, ec.EllipticCurvePublicKey]
    ] = None,
    max_retries: Optional[int] = None,
    max_wait_time: Optional[float] = None,
    flwr_path: Optional[Path] = None,
    isolate: Optional[bool] = False,
    supernode_address: Optional[str] = ADDRESS_CLIENTAPPIO_API_GRPC_RERE,
) -> None:
    """Start a Flower client node which connects to a Flower server.

    Parameters
    ----------
    server_address : str
        The IPv4 or IPv6 address of the server. If the Flower
        server runs on the same machine on port 8080, then `server_address`
        would be `"[::]:8080"`.
    node_config: UserConfig
        The configuration of the node.
    load_client_app_fn : Optional[Callable[[], ClientApp]] (default: None)
        A function that can be used to load a `ClientApp` instance.
    client_fn : Optional[ClientFnExt]
        A callable that instantiates a Client. (default: None)
    client : Optional[flwr.client.Client]
        An implementation of the abstract base
        class `flwr.client.Client` (default: None)
    grpc_max_message_length : int (default: 536_870_912, this equals 512MB)
        The maximum length of gRPC messages that can be exchanged with the
        Flower server. The default should be sufficient for most models.
        Users who train very large models might need to increase this
        value. Note that the Flower server needs to be started with the
        same value (see `flwr.server.start_server`), otherwise it will not
        know about the increased limit and block larger messages.
    root_certificates : Optional[Union[bytes, str]] (default: None)
        The PEM-encoded root certificates as a byte string or a path string.
        If provided, a secure connection using the certificates will be
        established to an SSL-enabled Flower server.
    insecure : Optional[bool] (default: None)
        Starts an insecure gRPC connection when True. Enables HTTPS connection
        when False, using system certificates if `root_certificates` is None.
    transport : Optional[str] (default: None)
        Configure the transport layer. Allowed values:
        - 'grpc-bidi': gRPC, bidirectional streaming
        - 'grpc-rere': gRPC, request-response (experimental)
        - 'rest': HTTP (experimental)
    max_retries: Optional[int] (default: None)
        The maximum number of times the client will try to connect to the
        server before giving up in case of a connection error. If set to None,
        there is no limit to the number of tries.
    max_wait_time: Optional[float] (default: None)
        The maximum duration before the client stops trying to
        connect to the server in case of connection error.
        If set to None, there is no limit to the total time.
    flwr_path: Optional[Path] (default: None)
        The fully resolved path containing installed Flower Apps.
    isolate : Optional[bool] (default: False)
        Whether to run `ClientApp` in a separate process. By default, this value is
        `False`, and the `ClientApp` runs in the same process as the SuperNode. If
        `True` the `ClientApp` runs in an isolated process and communicates using
        gRPC at the address `supernode_address`.
    supernode_address : Optional[str] (default: `ADDRESS_CLIENTAPPIO_API_GRPC_RERE`)
        The SuperNode gRPC server address.
    """
    if insecure is None:
        insecure = root_certificates is None

    if load_client_app_fn is None:
        _check_actionable_client(client, client_fn)

        if client_fn is None:
            # Wrap `Client` instance in `client_fn`
            def single_client_factory(
                context: Context,  # pylint: disable=unused-argument
            ) -> Client:
                if client is None:  # Added this to keep mypy happy
                    raise ValueError(
                        "Both `client_fn` and `client` are `None`, but one is required"
                    )
                return client  # Always return the same instance

            client_fn = single_client_factory

        def _load_client_app(_1: str, _2: str) -> ClientApp:
            return ClientApp(client_fn=client_fn)

        load_client_app_fn = _load_client_app

    if isolate and supernode_address is not None:
        _clientappio_grpc_server, clientappio_servicer = run_clientappio_api_grpc(
            address=supernode_address
        )

    # At this point, only `load_client_app_fn` should be used
    # Both `client` and `client_fn` must not be used directly

    # Initialize connection context manager
    connection, address, connection_error_type = _init_connection(
        transport, server_address
    )

    app_state_tracker = _AppStateTracker()

    def _on_sucess(retry_state: RetryState) -> None:
        app_state_tracker.is_connected = True
        if retry_state.tries > 1:
            log(
                INFO,
                "Connection successful after %.2f seconds and %s tries.",
                retry_state.elapsed_time,
                retry_state.tries,
            )

    def _on_backoff(retry_state: RetryState) -> None:
        app_state_tracker.is_connected = False
        if retry_state.tries == 1:
            log(WARN, "Connection attempt failed, retrying...")
        else:
            log(
                WARN,
                "Connection attempt failed, retrying in %.2f seconds",
                retry_state.actual_wait,
            )

    retry_invoker = RetryInvoker(
        wait_gen_factory=exponential,
        recoverable_exceptions=connection_error_type,
        max_tries=max_retries + 1 if max_retries is not None else None,
        max_time=max_wait_time,
        on_giveup=lambda retry_state: (
            log(
                WARN,
                "Giving up reconnection after %.2f seconds and %s tries.",
                retry_state.elapsed_time,
                retry_state.tries,
            )
            if retry_state.tries > 1
            else None
        ),
        on_success=_on_sucess,
        on_backoff=_on_backoff,
    )

    # NodeState gets initialized when the first connection is established
    node_state: Optional[NodeState] = None

    runs: Dict[int, Run] = {}

    while not app_state_tracker.interrupt:
        sleep_duration: int = 0
        with connection(
            address,
            insecure,
            retry_invoker,
            grpc_max_message_length,
            root_certificates,
            authentication_keys,
        ) as conn:
            receive, send, create_node, delete_node, get_run, get_fab = conn

            # Register node when connecting the first time
            if node_state is None:
                if create_node is None:
                    if transport not in ["grpc-bidi", None]:
                        raise NotImplementedError(
                            "All transports except `grpc-bidi` require "
                            "an implementation for `create_node()`.'"
                        )
                    # gRPC-bidi doesn't have the concept of node_id,
                    # so we set it to -1
                    node_state = NodeState(
                        node_id=-1,
                        node_config={},
                    )
                else:
                    # Call create_node fn to register node
                    node_id: Optional[int] = (  # pylint: disable=assignment-from-none
                        create_node()
                    )  # pylint: disable=not-callable
                    if node_id is None:
                        raise ValueError("Node registration failed")
                    node_state = NodeState(
                        node_id=node_id,
                        node_config=node_config,
                    )

            app_state_tracker.register_signal_handler()
            while not app_state_tracker.interrupt:
                try:
                    # Receive
                    message = receive()
                    if message is None:
                        time.sleep(3)  # Wait for 3s before asking again
                        continue

                    log(INFO, "")
                    if len(message.metadata.group_id) > 0:
                        log(
                            INFO,
                            "[RUN %s, ROUND %s]",
                            message.metadata.run_id,
                            message.metadata.group_id,
                        )
                    log(
                        INFO,
                        "Received: %s message %s",
                        message.metadata.message_type,
                        message.metadata.message_id,
                    )

                    # Handle control message
                    out_message, sleep_duration = handle_control_message(message)
                    if out_message:
                        send(out_message)
                        break

                    # Get run info
                    run_id = message.metadata.run_id
                    if run_id not in runs:
                        if get_run is not None:
                            runs[run_id] = get_run(run_id)
                        # If get_run is None, i.e., in grpc-bidi mode
                        else:
                            runs[run_id] = Run(run_id, "", "", "", {})

                    run: Run = runs[run_id]
                    if get_fab is not None and run.fab_hash:
                        fab = get_fab(run.fab_hash)
                        install_from_fab(fab.content, flwr_path, True)
                        fab_id, fab_version = get_fab_metadata(fab.content)
                    else:
                        fab = None
                        fab_id, fab_version = run.fab_id, run.fab_version

                    run.fab_id, run.fab_version = fab_id, fab_version

                    # Register context for this run
                    node_state.register_context(
                        run_id=run_id, run=run, flwr_path=flwr_path
                    )

                    # Retrieve context for this run
                    context = node_state.retrieve_context(run_id=run_id)

                    # Create an error reply message that will never be used to prevent
                    # the used-before-assignment linting error
                    reply_message = message.create_error_reply(
                        error=Error(code=ErrorCode.UNKNOWN, reason="Unknown")
                    )

                    # Handle app loading and task message
                    try:
<<<<<<< HEAD
                        if isolate and supernode_address is not None:
                            # Generate SuperNode token
                            token: int = generate_rand_int_from_bytes(RUN_ID_NUM_BYTES)

                            # Share Message and Context with servicer
                            clientappio_servicer.set_inputs(
                                ClientAppIoInputs(
                                    message=message,
                                    context=context,
                                    run=run,
                                    token=token,
                                )
                            )
                            # Run ClientApp
                            command = [
                                "flwr-clientapp",
                                "--supernode",
                                supernode_address,
                                "--token",
                                str(token),
                            ]
                            subprocess.run(
                                command,
                                stdout=None,
                                stderr=None,
                                check=True,
                            )
                            outputs = clientappio_servicer.get_outputs()
                            reply_message, context = outputs.message, outputs.context
                        else:
                            # Load ClientApp instance
                            if fab:
                                fab_id, fab_version = get_fab_metadata(fab.content)
                            else:
                                fab_id, fab_version = run.fab_id, run.fab_version

                            client_app: ClientApp = load_client_app_fn(
                                fab_id, fab_version
                            )
=======
                        # Load ClientApp instance
                        client_app: ClientApp = load_client_app_fn(fab_id, fab_version)
>>>>>>> b979e237

                            # Execute ClientApp
                            reply_message = client_app(message=message, context=context)
                    except Exception as ex:  # pylint: disable=broad-exception-caught

                        # Legacy grpc-bidi
                        if transport in ["grpc-bidi", None]:
                            log(ERROR, "Client raised an exception.", exc_info=ex)
                            # Raise exception, crash process
                            raise ex

                        # Don't update/change NodeState

                        e_code = ErrorCode.CLIENT_APP_RAISED_EXCEPTION
                        # Ex fmt: "<class 'ZeroDivisionError'>:<'division by zero'>"
                        reason = str(type(ex)) + ":<'" + str(ex) + "'>"
                        exc_entity = "ClientApp"
                        if isinstance(ex, LoadClientAppError):
                            reason = (
                                "An exception was raised when attempting to load "
                                "`ClientApp`"
                            )
                            e_code = ErrorCode.LOAD_CLIENT_APP_EXCEPTION
                            exc_entity = "SuperNode"

                        if not app_state_tracker.interrupt:
                            log(
                                ERROR, "%s raised an exception", exc_entity, exc_info=ex
                            )

                        # Create error message
                        reply_message = message.create_error_reply(
                            error=Error(code=e_code, reason=reason)
                        )
                    else:
                        # No exception, update node state
                        node_state.update_context(
                            run_id=run_id,
                            context=context,
                        )

                    # Send
                    send(reply_message)
                    log(INFO, "Sent reply")

                except StopIteration:
                    sleep_duration = 0
                    break

            # Unregister node
            if delete_node is not None and app_state_tracker.is_connected:
                delete_node()  # pylint: disable=not-callable

        if sleep_duration == 0:
            log(INFO, "Disconnect and shut down")
            del app_state_tracker
            break

        # Sleep and reconnect afterwards
        log(
            INFO,
            "Disconnect, then re-establish connection after %s second(s)",
            sleep_duration,
        )
        time.sleep(sleep_duration)


def start_numpy_client(
    *,
    server_address: str,
    client: NumPyClient,
    grpc_max_message_length: int = GRPC_MAX_MESSAGE_LENGTH,
    root_certificates: Optional[bytes] = None,
    insecure: Optional[bool] = None,
    transport: Optional[str] = None,
) -> None:
    """Start a Flower NumPyClient which connects to a gRPC server.

    Warning
    -------
    This function is deprecated since 1.7.0. Use :code:`flwr.client.start_client`
    instead and first convert your :code:`NumPyClient` to type
    :code:`flwr.client.Client` by executing its :code:`to_client()` method.

    Parameters
    ----------
    server_address : str
        The IPv4 or IPv6 address of the server. If the Flower server runs on
        the same machine on port 8080, then `server_address` would be
        `"[::]:8080"`.
    client : flwr.client.NumPyClient
        An implementation of the abstract base class `flwr.client.NumPyClient`.
    grpc_max_message_length : int (default: 536_870_912, this equals 512MB)
        The maximum length of gRPC messages that can be exchanged with the
        Flower server. The default should be sufficient for most models.
        Users who train very large models might need to increase this
        value. Note that the Flower server needs to be started with the
        same value (see `flwr.server.start_server`), otherwise it will not
        know about the increased limit and block larger messages.
    root_certificates : bytes (default: None)
        The PEM-encoded root certificates as a byte string or a path string.
        If provided, a secure connection using the certificates will be
        established to an SSL-enabled Flower server.
    insecure : Optional[bool] (default: None)
        Starts an insecure gRPC connection when True. Enables HTTPS connection
        when False, using system certificates if `root_certificates` is None.
    transport : Optional[str] (default: None)
        Configure the transport layer. Allowed values:
        - 'grpc-bidi': gRPC, bidirectional streaming
        - 'grpc-rere': gRPC, request-response (experimental)
        - 'rest': HTTP (experimental)

    Examples
    --------
    Starting a gRPC client with an insecure server connection:

    >>> start_numpy_client(
    >>>     server_address=localhost:8080,
    >>>     client=FlowerClient(),
    >>> )

    Starting an SSL-enabled gRPC client using system certificates:

    >>> start_numpy_client(
    >>>     server_address=localhost:8080,
    >>>     client=FlowerClient(),
    >>>     insecure=False,
    >>> )

    Starting an SSL-enabled gRPC client using provided certificates:

    >>> from pathlib import Path
    >>>
    >>> start_numpy_client(
    >>>     server_address=localhost:8080,
    >>>     client=FlowerClient(),
    >>>     root_certificates=Path("/crts/root.pem").read_bytes(),
    >>> )
    """
    mssg = (
        "flwr.client.start_numpy_client() is deprecated. \n\tInstead, use "
        "`flwr.client.start_client()` by ensuring you first call "
        "the `.to_client()` method as shown below: \n"
        "\tflwr.client.start_client(\n"
        "\t\tserver_address='<IP>:<PORT>',\n"
        "\t\tclient=FlowerClient().to_client(),"
        " # <-- where FlowerClient is of type flwr.client.NumPyClient object\n"
        "\t)\n"
        "\tUsing `start_numpy_client()` is deprecated."
    )

    warn_deprecated_feature(name=mssg)

    # Calling this function is deprecated. A warning is thrown.
    # We first need to convert the supplied client to `Client.`

    wrp_client = client.to_client()

    start_client(
        server_address=server_address,
        client=wrp_client,
        grpc_max_message_length=grpc_max_message_length,
        root_certificates=root_certificates,
        insecure=insecure,
        transport=transport,
    )


def _init_connection(transport: Optional[str], server_address: str) -> Tuple[
    Callable[
        [
            str,
            bool,
            RetryInvoker,
            int,
            Union[bytes, str, None],
            Optional[Tuple[ec.EllipticCurvePrivateKey, ec.EllipticCurvePublicKey]],
        ],
        ContextManager[
            Tuple[
                Callable[[], Optional[Message]],
                Callable[[Message], None],
                Optional[Callable[[], Optional[int]]],
                Optional[Callable[[], None]],
                Optional[Callable[[int], Run]],
                Optional[Callable[[str], Fab]],
            ]
        ],
    ],
    str,
    Type[Exception],
]:
    # Parse IP address
    parsed_address = parse_address(server_address)
    if not parsed_address:
        sys.exit(f"Server address ({server_address}) cannot be parsed.")
    host, port, is_v6 = parsed_address
    address = f"[{host}]:{port}" if is_v6 else f"{host}:{port}"

    # Set the default transport layer
    if transport is None:
        transport = TRANSPORT_TYPE_GRPC_BIDI

    # Use either gRPC bidirectional streaming or REST request/response
    if transport == TRANSPORT_TYPE_REST:
        try:
            from requests.exceptions import ConnectionError as RequestsConnectionError

            from .rest_client.connection import http_request_response
        except ModuleNotFoundError:
            sys.exit(MISSING_EXTRA_REST)
        if server_address[:4] != "http":
            sys.exit(
                "When using the REST API, please provide `https://` or "
                "`http://` before the server address (e.g. `http://127.0.0.1:8080`)"
            )
        connection, error_type = http_request_response, RequestsConnectionError
    elif transport == TRANSPORT_TYPE_GRPC_RERE:
        connection, error_type = grpc_request_response, RpcError
    elif transport == TRANSPORT_TYPE_GRPC_ADAPTER:
        connection, error_type = grpc_adapter, RpcError
    elif transport == TRANSPORT_TYPE_GRPC_BIDI:
        connection, error_type = grpc_connection, RpcError
    else:
        raise ValueError(
            f"Unknown transport type: {transport} (possible: {TRANSPORT_TYPES})"
        )

    return connection, address, error_type


@dataclass
class _AppStateTracker:
    interrupt: bool = False
    is_connected: bool = False

    def register_signal_handler(self) -> None:
        """Register handlers for exit signals."""

        def signal_handler(sig, frame):  # type: ignore
            # pylint: disable=unused-argument
            self.interrupt = True
            raise StopIteration from None

        signal.signal(signal.SIGINT, signal_handler)
        signal.signal(signal.SIGTERM, signal_handler)


def run_clientappio_api_grpc(address: str) -> Tuple[grpc.Server, ClientAppIoServicer]:
    """Run ClientAppIo API gRPC server."""
    clientappio_servicer: grpc.Server = ClientAppIoServicer()
    clientappio_add_servicer_to_server_fn = add_ClientAppIoServicer_to_server
    clientappio_grpc_server = generic_create_grpc_server(
        servicer_and_add_fn=(
            clientappio_servicer,
            clientappio_add_servicer_to_server_fn,
        ),
        server_address=address,
        max_message_length=GRPC_MAX_MESSAGE_LENGTH,
    )
    log(INFO, "Starting Flower ClientAppIo gRPC server on %s", address)
    clientappio_grpc_server.start()
    return clientappio_grpc_server, clientappio_servicer<|MERGE_RESOLUTION|>--- conflicted
+++ resolved
@@ -452,7 +452,6 @@
 
                     # Handle app loading and task message
                     try:
-<<<<<<< HEAD
                         if isolate and supernode_address is not None:
                             # Generate SuperNode token
                             token: int = generate_rand_int_from_bytes(RUN_ID_NUM_BYTES)
@@ -484,18 +483,9 @@
                             reply_message, context = outputs.message, outputs.context
                         else:
                             # Load ClientApp instance
-                            if fab:
-                                fab_id, fab_version = get_fab_metadata(fab.content)
-                            else:
-                                fab_id, fab_version = run.fab_id, run.fab_version
-
                             client_app: ClientApp = load_client_app_fn(
                                 fab_id, fab_version
                             )
-=======
-                        # Load ClientApp instance
-                        client_app: ClientApp = load_client_app_fn(fab_id, fab_version)
->>>>>>> b979e237
 
                             # Execute ClientApp
                             reply_message = client_app(message=message, context=context)
