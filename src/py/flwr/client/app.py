# Copyright 2020 Flower Labs GmbH. All Rights Reserved.
#
# Licensed under the Apache License, Version 2.0 (the "License");
# you may not use this file except in compliance with the License.
# You may obtain a copy of the License at
#
#     http://www.apache.org/licenses/LICENSE-2.0
#
# Unless required by applicable law or agreed to in writing, software
# distributed under the License is distributed on an "AS IS" BASIS,
# WITHOUT WARRANTIES OR CONDITIONS OF ANY KIND, either express or implied.
# See the License for the specific language governing permissions and
# limitations under the License.
# ==============================================================================
"""Flower client app."""


import argparse
import sys
import time
from dataclasses import dataclass
from logging import DEBUG, INFO, WARN
from pathlib import Path
from typing import Callable, ContextManager, Optional, Tuple, Type, Union

from grpc import RpcError

from flwr.client.client import Client
from flwr.client.client_app import ClientApp, LoadClientAppError
from flwr.client.typing import ClientFn
from flwr.common import GRPC_MAX_MESSAGE_LENGTH, EventType, Message, event
from flwr.common.address import parse_address
from flwr.common.constant import (
    MISSING_EXTRA_REST,
    TRANSPORT_TYPE_GRPC_BIDI,
    TRANSPORT_TYPE_GRPC_RERE,
    TRANSPORT_TYPE_REST,
    TRANSPORT_TYPES,
)
from flwr.common.exit_handlers import register_exit_handlers
from flwr.common.logger import log, warn_deprecated_feature, warn_experimental_feature
from flwr.common.object_ref import load_app, validate
from flwr.common.retry_invoker import RetryInvoker, RetryState, exponential

from .grpc_client.connection import grpc_connection
from .grpc_rere_client.connection import grpc_request_response
from .message_handler.message_handler import handle_control_message
from .node_state import NodeState
from .numpy_client import NumPyClient


def run_client_app() -> None:
    """Run Flower client app."""
    event(EventType.RUN_CLIENT_APP_ENTER)

    log(INFO, "Long-running Flower client starting")

    args = _parse_args_run_client_app().parse_args()

    # Obtain certificates
    if args.insecure:
        if args.root_certificates is not None:
            sys.exit(
                "Conflicting options: The '--insecure' flag disables HTTPS, "
                "but '--root-certificates' was also specified. Please remove "
                "the '--root-certificates' option when running in insecure mode, "
                "or omit '--insecure' to use HTTPS."
            )
        log(
            WARN,
            "Option `--insecure` was set. "
            "Starting insecure HTTP client connected to %s.",
            args.server,
        )
        root_certificates = None
    else:
        # Load the certificates if provided, or load the system certificates
        cert_path = args.root_certificates
        if cert_path is None:
            root_certificates = None
        else:
            root_certificates = Path(cert_path).read_bytes()
        log(
            DEBUG,
            "Starting secure HTTPS client connected to %s "
            "with the following certificates: %s.",
            args.server,
            cert_path,
        )

    log(
        DEBUG,
        "Flower will load ClientApp `%s`",
        getattr(args, "client-app"),
    )

    client_app_dir = args.dir
    if client_app_dir is not None:
        sys.path.insert(0, client_app_dir)

    app_ref: str = getattr(args, "client-app")
    valid, error_msg = validate(app_ref)
    if not valid and error_msg:
        raise LoadClientAppError(error_msg) from None

    def _load() -> ClientApp:
        client_app = load_app(app_ref, LoadClientAppError)

        if not isinstance(client_app, ClientApp):
            raise LoadClientAppError(
                f"Attribute {app_ref} is not of type {ClientApp}",
            ) from None

        return client_app

    _start_client_internal(
        server_address=args.server,
        load_client_app_fn=_load,
        transport="rest" if args.rest else "grpc-rere",
        root_certificates=root_certificates,
        insecure=args.insecure,
        max_retries=args.max_retries,
        max_wait_time=args.max_wait_time,
    )
    register_exit_handlers(event_type=EventType.RUN_CLIENT_APP_LEAVE)


def _parse_args_run_client_app() -> argparse.ArgumentParser:
    """Parse flower-client-app command line arguments."""
    parser = argparse.ArgumentParser(
        description="Start a Flower client app",
    )

    parser.add_argument(
        "client-app",
        help="For example: `client:app` or `project.package.module:wrapper.app`",
    )
    parser.add_argument(
        "--insecure",
        action="store_true",
        help="Run the client without HTTPS. By default, the client runs with "
        "HTTPS enabled. Use this flag only if you understand the risks.",
    )
    parser.add_argument(
        "--rest",
        action="store_true",
        help="Use REST as a transport layer for the client.",
    )
    parser.add_argument(
        "--root-certificates",
        metavar="ROOT_CERT",
        type=str,
        help="Specifies the path to the PEM-encoded root certificate file for "
        "establishing secure HTTPS connections.",
    )
    parser.add_argument(
        "--server",
        default="0.0.0.0:9092",
        help="Server address",
    )
    parser.add_argument(
        "--max-retries",
        type=int,
        default=None,
        help="The maximum number of times the client will try to connect to the"
        "server before giving up in case of a connection error. By default,"
        "it is set to None, meaning there is no limit to the number of tries.",
    )
    parser.add_argument(
        "--max-wait-time",
        type=float,
        default=None,
        help="The maximum duration before the client stops trying to"
        "connect to the server in case of connection error. By default, it"
        "is set to None, meaning there is no limit to the total time.",
    )
    parser.add_argument(
        "--dir",
        default="",
        help="Add specified directory to the PYTHONPATH and load Flower "
        "app from there."
        " Default: current working directory.",
    )

    return parser


def _check_actionable_client(
    client: Optional[Client], client_fn: Optional[ClientFn]
) -> None:
    if client_fn is None and client is None:
        raise ValueError(
            "Both `client_fn` and `client` are `None`, but one is required"
        )

    if client_fn is not None and client is not None:
        raise ValueError(
            "Both `client_fn` and `client` are provided, but only one is allowed"
        )


# pylint: disable=import-outside-toplevel
# pylint: disable=too-many-branches
# pylint: disable=too-many-locals
# pylint: disable=too-many-statements
# pylint: disable=too-many-arguments
def start_client(
    *,
    server_address: str,
    client_fn: Optional[ClientFn] = None,
    client: Optional[Client] = None,
    grpc_max_message_length: int = GRPC_MAX_MESSAGE_LENGTH,
    root_certificates: Optional[Union[bytes, str]] = None,
    insecure: Optional[bool] = None,
    transport: Optional[str] = None,
    max_retries: Optional[int] = None,
    max_wait_time: Optional[float] = None,
) -> None:
    """Start a Flower client node which connects to a Flower server.

    Parameters
    ----------
    server_address : str
        The IPv4 or IPv6 address of the server. If the Flower
        server runs on the same machine on port 8080, then `server_address`
        would be `"[::]:8080"`.
    client_fn : Optional[ClientFn]
        A callable that instantiates a Client. (default: None)
    client : Optional[flwr.client.Client]
        An implementation of the abstract base
        class `flwr.client.Client` (default: None)
    grpc_max_message_length : int (default: 536_870_912, this equals 512MB)
        The maximum length of gRPC messages that can be exchanged with the
        Flower server. The default should be sufficient for most models.
        Users who train very large models might need to increase this
        value. Note that the Flower server needs to be started with the
        same value (see `flwr.server.start_server`), otherwise it will not
        know about the increased limit and block larger messages.
    root_certificates : Optional[Union[bytes, str]] (default: None)
        The PEM-encoded root certificates as a byte string or a path string.
        If provided, a secure connection using the certificates will be
        established to an SSL-enabled Flower server.
    insecure : bool (default: True)
        Starts an insecure gRPC connection when True. Enables HTTPS connection
        when False, using system certificates if `root_certificates` is None.
    transport : Optional[str] (default: None)
        Configure the transport layer. Allowed values:
        - 'grpc-bidi': gRPC, bidirectional streaming
        - 'grpc-rere': gRPC, request-response (experimental)
        - 'rest': HTTP (experimental)
    max_retries: Optional[int] (default: None)
        The maximum number of times the client will try to connect to the
        server before giving up in case of a connection error. If set to None,
        there is no limit to the number of tries.
    max_wait_time: Optional[float] (default: None)
        The maximum duration before the client stops trying to
        connect to the server in case of connection error.
        If set to None, there is no limit to the total time.

    Examples
    --------
    Starting a gRPC client with an insecure server connection:

    >>> start_client(
    >>>     server_address=localhost:8080,
    >>>     client_fn=client_fn,
    >>> )

    Starting an SSL-enabled gRPC client using system certificates:

    >>> def client_fn(cid: str):
    >>>     return FlowerClient()
    >>>
    >>> start_client(
    >>>     server_address=localhost:8080,
    >>>     client_fn=client_fn,
    >>>     insecure=False,
    >>> )

    Starting an SSL-enabled gRPC client using provided certificates:

    >>> from pathlib import Path
    >>>
    >>> start_client(
    >>>     server_address=localhost:8080,
    >>>     client_fn=client_fn,
    >>>     root_certificates=Path("/crts/root.pem").read_bytes(),
    >>> )
    """
    event(EventType.START_CLIENT_ENTER)
    _start_client_internal(
        server_address=server_address,
        load_client_app_fn=None,
        client_fn=client_fn,
        client=client,
        grpc_max_message_length=grpc_max_message_length,
        root_certificates=root_certificates,
        insecure=insecure,
        transport=transport,
        max_retries=max_retries,
        max_wait_time=max_wait_time,
    )
    event(EventType.START_CLIENT_LEAVE)


# pylint: disable=import-outside-toplevel
# pylint: disable=too-many-branches
# pylint: disable=too-many-locals
# pylint: disable=too-many-statements
def _start_client_internal(
    *,
    server_address: str,
    load_client_app_fn: Optional[Callable[[], ClientApp]] = None,
    client_fn: Optional[ClientFn] = None,
    client: Optional[Client] = None,
    grpc_max_message_length: int = GRPC_MAX_MESSAGE_LENGTH,
    root_certificates: Optional[Union[bytes, str]] = None,
    insecure: Optional[bool] = None,
    transport: Optional[str] = None,
    max_retries: Optional[int] = None,
    max_wait_time: Optional[float] = None,
) -> None:
    """Start a Flower client node which connects to a Flower server.

    Parameters
    ----------
    server_address : str
        The IPv4 or IPv6 address of the server. If the Flower
        server runs on the same machine on port 8080, then `server_address`
        would be `"[::]:8080"`.
    load_client_app_fn : Optional[Callable[[], ClientApp]] (default: None)
        A function that can be used to load a `ClientApp` instance.
    client_fn : Optional[ClientFn]
        A callable that instantiates a Client. (default: None)
    client : Optional[flwr.client.Client]
        An implementation of the abstract base
        class `flwr.client.Client` (default: None)
    grpc_max_message_length : int (default: 536_870_912, this equals 512MB)
        The maximum length of gRPC messages that can be exchanged with the
        Flower server. The default should be sufficient for most models.
        Users who train very large models might need to increase this
        value. Note that the Flower server needs to be started with the
        same value (see `flwr.server.start_server`), otherwise it will not
        know about the increased limit and block larger messages.
    root_certificates : Optional[Union[bytes, str]] (default: None)
        The PEM-encoded root certificates as a byte string or a path string.
        If provided, a secure connection using the certificates will be
        established to an SSL-enabled Flower server.
    insecure : Optional[bool] (default: None)
        Starts an insecure gRPC connection when True. Enables HTTPS connection
        when False, using system certificates if `root_certificates` is None.
    transport : Optional[str] (default: None)
        Configure the transport layer. Allowed values:
        - 'grpc-bidi': gRPC, bidirectional streaming
        - 'grpc-rere': gRPC, request-response (experimental)
        - 'rest': HTTP (experimental)
    max_retries: Optional[int] (default: None)
        The maximum number of times the client will try to connect to the
        server before giving up in case of a connection error. If set to None,
        there is no limit to the number of tries.
    max_wait_time: Optional[float] (default: None)
        The maximum duration before the client stops trying to
        connect to the server in case of connection error.
        If set to None, there is no limit to the total time.
    """
    if insecure is None:
        insecure = root_certificates is None

    if load_client_app_fn is None:
        _check_actionable_client(client, client_fn)

        if client_fn is None:
            # Wrap `Client` instance in `client_fn`
            def single_client_factory(
                cid: str,  # pylint: disable=unused-argument
            ) -> Client:
                if client is None:  # Added this to keep mypy happy
                    raise ValueError(
                        "Both `client_fn` and `client` are `None`, but one is required"
                    )
                return client  # Always return the same instance

            client_fn = single_client_factory

        def _load_client_app() -> ClientApp:
            return ClientApp(client_fn=client_fn)

        load_client_app_fn = _load_client_app
    else:
        warn_experimental_feature("`load_client_app_fn`")

    # At this point, only `load_client_app_fn` should be used
    # Both `client` and `client_fn` must not be used directly

    # Initialize connection context manager
    connection, address, connection_error_type = _init_connection(
        transport, server_address
    )

    connection_tracker = _ConnectionTracker()

    def _on_sucess(retry_state: RetryState) -> None:
        connection_tracker.connection = True
        if retry_state.tries > 1:
            log(
                INFO,
                "Connection successful after %.2f seconds and %s tries.",
                retry_state.elapsed_time,
                retry_state.tries,
            )

    def _on_backoff(retry_state: RetryState) -> None:
        connection_tracker.connection = False
        if retry_state.tries == 1:
            log(WARN, "Connection attempt failed, retrying...")
        else:
            log(
                DEBUG,
                "Connection attempt failed, retrying in %.2f seconds",
                retry_state.actual_wait,
            )

    retry_invoker = RetryInvoker(
        wait_factory=exponential,
        recoverable_exceptions=connection_error_type,
        max_tries=max_retries,
        max_time=max_wait_time,
        on_giveup=lambda retry_state: (
            log(
                WARN,
                "Giving up reconnection after %.2f seconds and %s tries.",
                retry_state.elapsed_time,
                retry_state.tries,
            )
            if retry_state.tries > 1
            else None
        ),
        on_success=_on_sucess,
        on_backoff=_on_backoff,
    )

    node_state = NodeState()

    while True:
        sleep_duration: int = 0
        with connection(
            address,
            insecure,
            retry_invoker,
            grpc_max_message_length,
            root_certificates,
        ) as conn:
            receive, send, create_node, delete_node = conn

            # Register node
            if create_node is not None:
                create_node()  # pylint: disable=not-callable

            while True:
<<<<<<< HEAD
                try:
                    # Receive
                    message = receive()
                    if message is None:
                        time.sleep(3)  # Wait for 3s before asking again
                        continue

                    log(INFO, "Received message")

                    # Handle control message
                    out_message, sleep_duration = handle_control_message(message)
                    if out_message:
                        send(out_message)
                        break

                    # Register context for this run
                    node_state.register_context(run_id=message.metadata.run_id)

                    # Retrieve context for this run
                    context = node_state.retrieve_context(
                        run_id=message.metadata.run_id
                    )
=======
                # Receive
                message = receive()
                if message is None:
                    time.sleep(3)  # Wait for 3s before asking again
                    continue

                log(INFO, "")
                log(
                    INFO,
                    "[RUN %s, ROUND %s]",
                    message.metadata.run_id,
                    message.metadata.group_id,
                )
                log(
                    INFO,
                    "Received: %s message %s",
                    message.metadata.message_type,
                    message.metadata.message_id,
                )

                # Handle control message
                out_message, sleep_duration = handle_control_message(message)
                if out_message:
                    send(out_message)
                    break

                # Register context for this run
                node_state.register_context(run_id=message.metadata.run_id)

                # Retrieve context for this run
                context = node_state.retrieve_context(run_id=message.metadata.run_id)
>>>>>>> bb5b7ba3

                    # Load ClientApp instance
                    client_app: ClientApp = load_client_app_fn()

                    # Handle task message
                    out_message = client_app(message=message, context=context)

                    # Update node state
                    node_state.update_context(
                        run_id=message.metadata.run_id,
                        context=context,
                    )

<<<<<<< HEAD
                    # Send
                    send(out_message)
                    log(INFO, "Sent reply")
                except KeyboardInterrupt:
                    sleep_duration = 0
                    break
=======
                # Send
                send(out_message)
                log(
                    INFO,
                    "[RUN %s, ROUND %s]",
                    out_message.metadata.run_id,
                    out_message.metadata.group_id,
                )
                log(
                    INFO,
                    "Sent: %s reply to message %s",
                    out_message.metadata.message_type,
                    message.metadata.message_id,
                )
>>>>>>> bb5b7ba3

            # Unregister node
            if delete_node is not None and connection_tracker.connection:
                delete_node()  # pylint: disable=not-callable

        if sleep_duration == 0:
            log(INFO, "Disconnect and shut down")
            break
        # Sleep and reconnect afterwards
        log(
            INFO,
            "Disconnect, then re-establish connection after %s second(s)",
            sleep_duration,
        )
        time.sleep(sleep_duration)


def start_numpy_client(
    *,
    server_address: str,
    client: NumPyClient,
    grpc_max_message_length: int = GRPC_MAX_MESSAGE_LENGTH,
    root_certificates: Optional[bytes] = None,
    insecure: Optional[bool] = None,
    transport: Optional[str] = None,
) -> None:
    """Start a Flower NumPyClient which connects to a gRPC server.

    Warning
    -------
    This function is deprecated since 1.7.0. Use :code:`flwr.client.start_client`
    instead and first convert your :code:`NumPyClient` to type
    :code:`flwr.client.Client` by executing its :code:`to_client()` method.

    Parameters
    ----------
    server_address : str
        The IPv4 or IPv6 address of the server. If the Flower server runs on
        the same machine on port 8080, then `server_address` would be
        `"[::]:8080"`.
    client : flwr.client.NumPyClient
        An implementation of the abstract base class `flwr.client.NumPyClient`.
    grpc_max_message_length : int (default: 536_870_912, this equals 512MB)
        The maximum length of gRPC messages that can be exchanged with the
        Flower server. The default should be sufficient for most models.
        Users who train very large models might need to increase this
        value. Note that the Flower server needs to be started with the
        same value (see `flwr.server.start_server`), otherwise it will not
        know about the increased limit and block larger messages.
    root_certificates : bytes (default: None)
        The PEM-encoded root certificates as a byte string or a path string.
        If provided, a secure connection using the certificates will be
        established to an SSL-enabled Flower server.
    insecure : Optional[bool] (default: None)
        Starts an insecure gRPC connection when True. Enables HTTPS connection
        when False, using system certificates if `root_certificates` is None.
    transport : Optional[str] (default: None)
        Configure the transport layer. Allowed values:
        - 'grpc-bidi': gRPC, bidirectional streaming
        - 'grpc-rere': gRPC, request-response (experimental)
        - 'rest': HTTP (experimental)

    Examples
    --------
    Starting a gRPC client with an insecure server connection:

    >>> start_numpy_client(
    >>>     server_address=localhost:8080,
    >>>     client=FlowerClient(),
    >>> )

    Starting an SSL-enabled gRPC client using system certificates:

    >>> start_numpy_client(
    >>>     server_address=localhost:8080,
    >>>     client=FlowerClient(),
    >>>     insecure=False,
    >>> )

    Starting an SSL-enabled gRPC client using provided certificates:

    >>> from pathlib import Path
    >>>
    >>> start_numpy_client(
    >>>     server_address=localhost:8080,
    >>>     client=FlowerClient(),
    >>>     root_certificates=Path("/crts/root.pem").read_bytes(),
    >>> )
    """
    mssg = (
        "flwr.client.start_numpy_client() is deprecated. \n\tInstead, use "
        "`flwr.client.start_client()` by ensuring you first call "
        "the `.to_client()` method as shown below: \n"
        "\tflwr.client.start_client(\n"
        "\t\tserver_address='<IP>:<PORT>',\n"
        "\t\tclient=FlowerClient().to_client(),"
        " # <-- where FlowerClient is of type flwr.client.NumPyClient object\n"
        "\t)\n"
        "\tUsing `start_numpy_client()` is deprecated."
    )

    warn_deprecated_feature(name=mssg)

    # Calling this function is deprecated. A warning is thrown.
    # We first need to convert the supplied client to `Client.`

    wrp_client = client.to_client()

    start_client(
        server_address=server_address,
        client=wrp_client,
        grpc_max_message_length=grpc_max_message_length,
        root_certificates=root_certificates,
        insecure=insecure,
        transport=transport,
    )


def _init_connection(transport: Optional[str], server_address: str) -> Tuple[
    Callable[
        [str, bool, RetryInvoker, int, Union[bytes, str, None]],
        ContextManager[
            Tuple[
                Callable[[], Optional[Message]],
                Callable[[Message], None],
                Optional[Callable[[], None]],
                Optional[Callable[[], None]],
            ]
        ],
    ],
    str,
    Type[Exception],
]:
    # Parse IP address
    parsed_address = parse_address(server_address)
    if not parsed_address:
        sys.exit(f"Server address ({server_address}) cannot be parsed.")
    host, port, is_v6 = parsed_address
    address = f"[{host}]:{port}" if is_v6 else f"{host}:{port}"

    # Set the default transport layer
    if transport is None:
        transport = TRANSPORT_TYPE_GRPC_BIDI

    # Use either gRPC bidirectional streaming or REST request/response
    if transport == TRANSPORT_TYPE_REST:
        try:
            from requests.exceptions import ConnectionError as RequestsConnectionError

            from .rest_client.connection import http_request_response
        except ModuleNotFoundError:
            sys.exit(MISSING_EXTRA_REST)
        if server_address[:4] != "http":
            sys.exit(
                "When using the REST API, please provide `https://` or "
                "`http://` before the server address (e.g. `http://127.0.0.1:8080`)"
            )
        connection, error_type = http_request_response, RequestsConnectionError
    elif transport == TRANSPORT_TYPE_GRPC_RERE:
        connection, error_type = grpc_request_response, RpcError
    elif transport == TRANSPORT_TYPE_GRPC_BIDI:
        connection, error_type = grpc_connection, RpcError
    else:
        raise ValueError(
            f"Unknown transport type: {transport} (possible: {TRANSPORT_TYPES})"
        )

    return connection, address, error_type


@dataclass
class _ConnectionTracker:
    connection: bool = True<|MERGE_RESOLUTION|>--- conflicted
+++ resolved
@@ -457,7 +457,6 @@
                 create_node()  # pylint: disable=not-callable
 
             while True:
-<<<<<<< HEAD
                 try:
                     # Receive
                     message = receive()
@@ -465,7 +464,19 @@
                         time.sleep(3)  # Wait for 3s before asking again
                         continue
 
-                    log(INFO, "Received message")
+                    log(INFO, "")
+                    log(
+                        INFO,
+                        "[RUN %s, ROUND %s]",
+                        message.metadata.run_id,
+                        message.metadata.group_id,
+                    )
+                    log(
+                        INFO,
+                        "Received: %s message %s",
+                        message.metadata.message_type,
+                        message.metadata.message_id,
+                    )
 
                     # Handle control message
                     out_message, sleep_duration = handle_control_message(message)
@@ -480,39 +491,6 @@
                     context = node_state.retrieve_context(
                         run_id=message.metadata.run_id
                     )
-=======
-                # Receive
-                message = receive()
-                if message is None:
-                    time.sleep(3)  # Wait for 3s before asking again
-                    continue
-
-                log(INFO, "")
-                log(
-                    INFO,
-                    "[RUN %s, ROUND %s]",
-                    message.metadata.run_id,
-                    message.metadata.group_id,
-                )
-                log(
-                    INFO,
-                    "Received: %s message %s",
-                    message.metadata.message_type,
-                    message.metadata.message_id,
-                )
-
-                # Handle control message
-                out_message, sleep_duration = handle_control_message(message)
-                if out_message:
-                    send(out_message)
-                    break
-
-                # Register context for this run
-                node_state.register_context(run_id=message.metadata.run_id)
-
-                # Retrieve context for this run
-                context = node_state.retrieve_context(run_id=message.metadata.run_id)
->>>>>>> bb5b7ba3
 
                     # Load ClientApp instance
                     client_app: ClientApp = load_client_app_fn()
@@ -526,29 +504,23 @@
                         context=context,
                     )
 
-<<<<<<< HEAD
                     # Send
                     send(out_message)
-                    log(INFO, "Sent reply")
+                    log(
+                        INFO,
+                        "[RUN %s, ROUND %s]",
+                        out_message.metadata.run_id,
+                        out_message.metadata.group_id,
+                    )
+                    log(
+                        INFO,
+                        "Sent: %s reply to message %s",
+                        out_message.metadata.message_type,
+                        message.metadata.message_id,
+                    )
                 except KeyboardInterrupt:
                     sleep_duration = 0
                     break
-=======
-                # Send
-                send(out_message)
-                log(
-                    INFO,
-                    "[RUN %s, ROUND %s]",
-                    out_message.metadata.run_id,
-                    out_message.metadata.group_id,
-                )
-                log(
-                    INFO,
-                    "Sent: %s reply to message %s",
-                    out_message.metadata.message_type,
-                    message.metadata.message_id,
-                )
->>>>>>> bb5b7ba3
 
             # Unregister node
             if delete_node is not None and connection_tracker.connection:
