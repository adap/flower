# Copyright 2020 Flower Labs GmbH. All Rights Reserved.
#
# Licensed under the Apache License, Version 2.0 (the "License");
# you may not use this file except in compliance with the License.
# You may obtain a copy of the License at
#
#     http://www.apache.org/licenses/LICENSE-2.0
#
# Unless required by applicable law or agreed to in writing, software
# distributed under the License is distributed on an "AS IS" BASIS,
# WITHOUT WARRANTIES OR CONDITIONS OF ANY KIND, either express or implied.
# See the License for the specific language governing permissions and
# limitations under the License.
# ==============================================================================
"""Flower client app."""

import signal
import subprocess
import sys
import time
from dataclasses import dataclass
from logging import ERROR, INFO, WARN
from pathlib import Path
from typing import Callable, ContextManager, Dict, Optional, Tuple, Type, Union, cast

import grpc
from cryptography.hazmat.primitives.asymmetric import ec
from grpc import RpcError

from flwr.cli.config_utils import get_fab_metadata
from flwr.cli.install import install_from_fab
from flwr.client.client import Client
from flwr.client.client_app import ClientApp, LoadClientAppError
from flwr.client.typing import ClientFnExt
from flwr.common import GRPC_MAX_MESSAGE_LENGTH, Context, EventType, Message, event
from flwr.common.address import parse_address
from flwr.common.constant import (
    MISSING_EXTRA_REST,
    RUN_ID_NUM_BYTES,
    TRANSPORT_TYPE_GRPC_ADAPTER,
    TRANSPORT_TYPE_GRPC_BIDI,
    TRANSPORT_TYPE_GRPC_RERE,
    TRANSPORT_TYPE_REST,
    TRANSPORT_TYPES,
    ErrorCode,
)
from flwr.common.logger import log, warn_deprecated_feature
from flwr.common.message import Error
from flwr.common.retry_invoker import RetryInvoker, RetryState, exponential
from flwr.common.typing import Fab, Run, UserConfig
from flwr.proto.clientappio_pb2_grpc import add_ClientAppIoServicer_to_server
from flwr.server.superlink.fleet.grpc_bidi.grpc_server import generic_create_grpc_server
from flwr.server.superlink.state.utils import generate_rand_int_from_bytes

from .clientapp.clientappio_servicer import ClientAppIoInputs, ClientAppIoServicer
from .grpc_adapter_client.connection import grpc_adapter
from .grpc_client.connection import grpc_connection
from .grpc_rere_client.connection import grpc_request_response
from .message_handler.message_handler import handle_control_message
from .node_state import NodeState
from .numpy_client import NumPyClient

ADDRESS_CLIENTAPPIO_API_GRPC_RERE = "0.0.0.0:9094"

ISOLATION_MODE_SUBPROCESS = "subprocess"
ISOLATION_MODE_PROCESS = "process"


def _check_actionable_client(
    client: Optional[Client], client_fn: Optional[ClientFnExt]
) -> None:
    if client_fn is None and client is None:
        raise ValueError(
            "Both `client_fn` and `client` are `None`, but one is required"
        )

    if client_fn is not None and client is not None:
        raise ValueError(
            "Both `client_fn` and `client` are provided, but only one is allowed"
        )


# pylint: disable=import-outside-toplevel
# pylint: disable=too-many-branches
# pylint: disable=too-many-locals
# pylint: disable=too-many-statements
# pylint: disable=too-many-arguments
def start_client(
    *,
    server_address: str,
    client_fn: Optional[ClientFnExt] = None,
    client: Optional[Client] = None,
    grpc_max_message_length: int = GRPC_MAX_MESSAGE_LENGTH,
    root_certificates: Optional[Union[bytes, str]] = None,
    insecure: Optional[bool] = None,
    transport: Optional[str] = None,
    authentication_keys: Optional[
        Tuple[ec.EllipticCurvePrivateKey, ec.EllipticCurvePublicKey]
    ] = None,
    max_retries: Optional[int] = None,
    max_wait_time: Optional[float] = None,
) -> None:
    """Start a Flower client node which connects to a Flower server.

    Parameters
    ----------
    server_address : str
        The IPv4 or IPv6 address of the server. If the Flower
        server runs on the same machine on port 8080, then `server_address`
        would be `"[::]:8080"`.
    client_fn : Optional[ClientFnExt]
        A callable that instantiates a Client. (default: None)
    client : Optional[flwr.client.Client]
        An implementation of the abstract base
        class `flwr.client.Client` (default: None)
    grpc_max_message_length : int (default: 536_870_912, this equals 512MB)
        The maximum length of gRPC messages that can be exchanged with the
        Flower server. The default should be sufficient for most models.
        Users who train very large models might need to increase this
        value. Note that the Flower server needs to be started with the
        same value (see `flwr.server.start_server`), otherwise it will not
        know about the increased limit and block larger messages.
    root_certificates : Optional[Union[bytes, str]] (default: None)
        The PEM-encoded root certificates as a byte string or a path string.
        If provided, a secure connection using the certificates will be
        established to an SSL-enabled Flower server.
    insecure : bool (default: True)
        Starts an insecure gRPC connection when True. Enables HTTPS connection
        when False, using system certificates if `root_certificates` is None.
    transport : Optional[str] (default: None)
        Configure the transport layer. Allowed values:
        - 'grpc-bidi': gRPC, bidirectional streaming
        - 'grpc-rere': gRPC, request-response (experimental)
        - 'rest': HTTP (experimental)
    max_retries: Optional[int] (default: None)
        The maximum number of times the client will try to connect to the
        server before giving up in case of a connection error. If set to None,
        there is no limit to the number of tries.
    max_wait_time: Optional[float] (default: None)
        The maximum duration before the client stops trying to
        connect to the server in case of connection error.
        If set to None, there is no limit to the total time.

    Examples
    --------
    Starting a gRPC client with an insecure server connection:

    >>> start_client(
    >>>     server_address=localhost:8080,
    >>>     client_fn=client_fn,
    >>> )

    Starting an SSL-enabled gRPC client using system certificates:

    >>> def client_fn(context: Context):
    >>>     return FlowerClient().to_client()
    >>>
    >>> start_client(
    >>>     server_address=localhost:8080,
    >>>     client_fn=client_fn,
    >>>     insecure=False,
    >>> )

    Starting an SSL-enabled gRPC client using provided certificates:

    >>> from pathlib import Path
    >>>
    >>> start_client(
    >>>     server_address=localhost:8080,
    >>>     client_fn=client_fn,
    >>>     root_certificates=Path("/crts/root.pem").read_bytes(),
    >>> )
    """
    event(EventType.START_CLIENT_ENTER)
    start_client_internal(
        server_address=server_address,
        node_config={},
        load_client_app_fn=None,
        client_fn=client_fn,
        client=client,
        grpc_max_message_length=grpc_max_message_length,
        root_certificates=root_certificates,
        insecure=insecure,
        transport=transport,
        authentication_keys=authentication_keys,
        max_retries=max_retries,
        max_wait_time=max_wait_time,
    )
    event(EventType.START_CLIENT_LEAVE)


# pylint: disable=import-outside-toplevel
# pylint: disable=too-many-branches
# pylint: disable=too-many-locals
# pylint: disable=too-many-statements
def start_client_internal(
    *,
    server_address: str,
    node_config: UserConfig,
    load_client_app_fn: Optional[Callable[[str, str], ClientApp]] = None,
    client_fn: Optional[ClientFnExt] = None,
    client: Optional[Client] = None,
    grpc_max_message_length: int = GRPC_MAX_MESSAGE_LENGTH,
    root_certificates: Optional[Union[bytes, str]] = None,
    insecure: Optional[bool] = None,
    transport: Optional[str] = None,
    authentication_keys: Optional[
        Tuple[ec.EllipticCurvePrivateKey, ec.EllipticCurvePublicKey]
    ] = None,
    max_retries: Optional[int] = None,
    max_wait_time: Optional[float] = None,
    flwr_path: Optional[Path] = None,
    isolation: Optional[str] = None,
    supernode_address: Optional[str] = ADDRESS_CLIENTAPPIO_API_GRPC_RERE,
) -> None:
    """Start a Flower client node which connects to a Flower server.

    Parameters
    ----------
    server_address : str
        The IPv4 or IPv6 address of the server. If the Flower
        server runs on the same machine on port 8080, then `server_address`
        would be `"[::]:8080"`.
    node_config: UserConfig
        The configuration of the node.
    load_client_app_fn : Optional[Callable[[], ClientApp]] (default: None)
        A function that can be used to load a `ClientApp` instance.
    client_fn : Optional[ClientFnExt]
        A callable that instantiates a Client. (default: None)
    client : Optional[flwr.client.Client]
        An implementation of the abstract base
        class `flwr.client.Client` (default: None)
    grpc_max_message_length : int (default: 536_870_912, this equals 512MB)
        The maximum length of gRPC messages that can be exchanged with the
        Flower server. The default should be sufficient for most models.
        Users who train very large models might need to increase this
        value. Note that the Flower server needs to be started with the
        same value (see `flwr.server.start_server`), otherwise it will not
        know about the increased limit and block larger messages.
    root_certificates : Optional[Union[bytes, str]] (default: None)
        The PEM-encoded root certificates as a byte string or a path string.
        If provided, a secure connection using the certificates will be
        established to an SSL-enabled Flower server.
    insecure : Optional[bool] (default: None)
        Starts an insecure gRPC connection when True. Enables HTTPS connection
        when False, using system certificates if `root_certificates` is None.
    transport : Optional[str] (default: None)
        Configure the transport layer. Allowed values:
        - 'grpc-bidi': gRPC, bidirectional streaming
        - 'grpc-rere': gRPC, request-response (experimental)
        - 'rest': HTTP (experimental)
    max_retries: Optional[int] (default: None)
        The maximum number of times the client will try to connect to the
        server before giving up in case of a connection error. If set to None,
        there is no limit to the number of tries.
    max_wait_time: Optional[float] (default: None)
        The maximum duration before the client stops trying to
        connect to the server in case of connection error.
        If set to None, there is no limit to the total time.
    flwr_path: Optional[Path] (default: None)
        The fully resolved path containing installed Flower Apps.
    isolation : Optional[str] (default: None)
        Isolation mode for `ClientApp`. Possible values are `subprocess` and
        `process`. Defaults to `None`, which runs the `ClientApp` in the same process
        as the SuperNode. If `subprocess`, the `ClientApp` runs in a subprocess started
        by the SueprNode and communicates using gRPC at the address
        `supernode_address`. If `process`, the `ClientApp` runs in a separate isolated
        process and communicates using gRPC at the address `supernode_address`.
    supernode_address : Optional[str] (default: `ADDRESS_CLIENTAPPIO_API_GRPC_RERE`)
        The SuperNode gRPC server address.
    """
    if insecure is None:
        insecure = root_certificates is None

    if load_client_app_fn is None:
        _check_actionable_client(client, client_fn)

        if client_fn is None:
            # Wrap `Client` instance in `client_fn`
            def single_client_factory(
                context: Context,  # pylint: disable=unused-argument
            ) -> Client:
                if client is None:  # Added this to keep mypy happy
                    raise ValueError(
                        "Both `client_fn` and `client` are `None`, but one is required"
                    )
                return client  # Always return the same instance

            client_fn = single_client_factory

        def _load_client_app(_1: str, _2: str) -> ClientApp:
            return ClientApp(client_fn=client_fn)

        load_client_app_fn = _load_client_app

    if isolation:
        if supernode_address is None:
            raise ValueError(
                f"`supernode_address` required when `isolation` is "
                f"{ISOLATION_MODE_SUBPROCESS} or {ISOLATION_MODE_PROCESS}",
            )
        _clientappio_grpc_server, clientappio_servicer = run_clientappio_api_grpc(
            address=supernode_address
        )
    supernode_address = cast(str, supernode_address)

    # At this point, only `load_client_app_fn` should be used
    # Both `client` and `client_fn` must not be used directly

    # Initialize connection context manager
    connection, address, connection_error_type = _init_connection(
        transport, server_address
    )

    app_state_tracker = _AppStateTracker()

    def _on_sucess(retry_state: RetryState) -> None:
        app_state_tracker.is_connected = True
        if retry_state.tries > 1:
            log(
                INFO,
                "Connection successful after %.2f seconds and %s tries.",
                retry_state.elapsed_time,
                retry_state.tries,
            )

    def _on_backoff(retry_state: RetryState) -> None:
        app_state_tracker.is_connected = False
        if retry_state.tries == 1:
            log(WARN, "Connection attempt failed, retrying...")
        else:
            log(
                WARN,
                "Connection attempt failed, retrying in %.2f seconds",
                retry_state.actual_wait,
            )

    retry_invoker = RetryInvoker(
        wait_gen_factory=exponential,
        recoverable_exceptions=connection_error_type,
        max_tries=max_retries + 1 if max_retries is not None else None,
        max_time=max_wait_time,
        on_giveup=lambda retry_state: (
            log(
                WARN,
                "Giving up reconnection after %.2f seconds and %s tries.",
                retry_state.elapsed_time,
                retry_state.tries,
            )
            if retry_state.tries > 1
            else None
        ),
        on_success=_on_sucess,
        on_backoff=_on_backoff,
    )

    # NodeState gets initialized when the first connection is established
    node_state: Optional[NodeState] = None

    runs: Dict[int, Run] = {}

    while not app_state_tracker.interrupt:
        sleep_duration: int = 0
        with connection(
            address,
            insecure,
            retry_invoker,
            grpc_max_message_length,
            root_certificates,
            authentication_keys,
        ) as conn:
            receive, send, create_node, delete_node, get_run, get_fab = conn

            # Register node when connecting the first time
            if node_state is None:
                if create_node is None:
                    if transport not in ["grpc-bidi", None]:
                        raise NotImplementedError(
                            "All transports except `grpc-bidi` require "
                            "an implementation for `create_node()`.'"
                        )
                    # gRPC-bidi doesn't have the concept of node_id,
                    # so we set it to -1
                    node_state = NodeState(
                        node_id=-1,
                        node_config={},
                    )
                else:
                    # Call create_node fn to register node
                    node_id: Optional[int] = (  # pylint: disable=assignment-from-none
                        create_node()
                    )  # pylint: disable=not-callable
                    if node_id is None:
                        raise ValueError("Node registration failed")
                    node_state = NodeState(
                        node_id=node_id,
                        node_config=node_config,
                    )

            app_state_tracker.register_signal_handler()
            while not app_state_tracker.interrupt:
                try:
                    # Receive
                    message = receive()
                    if message is None:
                        time.sleep(3)  # Wait for 3s before asking again
                        continue

                    log(INFO, "")
                    if len(message.metadata.group_id) > 0:
                        log(
                            INFO,
                            "[RUN %s, ROUND %s]",
                            message.metadata.run_id,
                            message.metadata.group_id,
                        )
                    log(
                        INFO,
                        "Received: %s message %s",
                        message.metadata.message_type,
                        message.metadata.message_id,
                    )

                    # Handle control message
                    out_message, sleep_duration = handle_control_message(message)
                    if out_message:
                        send(out_message)
                        break

                    # Get run info
                    run_id = message.metadata.run_id
                    if run_id not in runs:
                        if get_run is not None:
                            runs[run_id] = get_run(run_id)
                        # If get_run is None, i.e., in grpc-bidi mode
                        else:
                            runs[run_id] = Run(run_id, "", "", "", {})

                    run: Run = runs[run_id]
                    if get_fab is not None and run.fab_hash:
                        fab = get_fab(run.fab_hash)
                        install_from_fab(fab.content, flwr_path, True)
                        fab_id, fab_version = get_fab_metadata(fab.content)
                    else:
                        fab = None
                        fab_id, fab_version = run.fab_id, run.fab_version

                    run.fab_id, run.fab_version = fab_id, fab_version

                    # Register context for this run
                    node_state.register_context(
                        run_id=run_id, run=run, flwr_path=flwr_path
                    )

                    # Retrieve context for this run
                    context = node_state.retrieve_context(run_id=run_id)

                    # Create an error reply message that will never be used to prevent
                    # the used-before-assignment linting error
                    reply_message = message.create_error_reply(
                        error=Error(code=ErrorCode.UNKNOWN, reason="Unknown")
                    )

                    # Handle app loading and task message
                    try:
                        if isolation:
                            # Two isolation modes:
                            # 1. `subprocess`: SuperNode is starting the ClientApp
                            #    process as a subprocess.
                            # 2. `process`: ClientApp process gets started separately
                            #    (via `flwr-clientapp`), for example, in a separate
                            #    Docker container.

                            # Generate SuperNode token
                            token: int = generate_rand_int_from_bytes(RUN_ID_NUM_BYTES)

                            # Share Message and Context with servicer
                            clientappio_servicer.set_inputs(
                                clientapp_input=ClientAppIoInputs(
                                    message=message,
                                    context=context,
                                    run=run,
                                    token=token,
                                ),
                                token_returned=True,
                            )

<<<<<<< HEAD
                            # Run `ClientApp` in subprocess
                            command = [
                                "flwr-clientapp",
                                "--supernode",
                                supernode_address,
                            ]
                            subprocess.run(
                                command,
                                stdout=None,
                                stderr=None,
                                check=True,
                            )
=======
                            if isolation == ISOLATION_MODE_SUBPROCESS:
                                # Start ClientApp subprocess
                                command = [
                                    "flwr-clientapp",
                                    "--supernode",
                                    supernode_address,
                                    "--token",
                                    str(token),
                                ]
                                subprocess.run(
                                    command,
                                    stdout=None,
                                    stderr=None,
                                    check=True,
                                )
>>>>>>> 75b5de15

                            # Wait for output to become available
                            while not clientappio_servicer.has_outputs():
                                time.sleep(0.1)

                            outputs = clientappio_servicer.get_outputs()
                            reply_message, context = outputs.message, outputs.context
                        else:
                            # Load ClientApp instance
                            client_app: ClientApp = load_client_app_fn(
                                fab_id, fab_version
                            )

                            # Execute ClientApp
                            reply_message = client_app(message=message, context=context)
                    except Exception as ex:  # pylint: disable=broad-exception-caught

                        # Legacy grpc-bidi
                        if transport in ["grpc-bidi", None]:
                            log(ERROR, "Client raised an exception.", exc_info=ex)
                            # Raise exception, crash process
                            raise ex

                        # Don't update/change NodeState

                        e_code = ErrorCode.CLIENT_APP_RAISED_EXCEPTION
                        # Ex fmt: "<class 'ZeroDivisionError'>:<'division by zero'>"
                        reason = str(type(ex)) + ":<'" + str(ex) + "'>"
                        exc_entity = "ClientApp"
                        if isinstance(ex, LoadClientAppError):
                            reason = (
                                "An exception was raised when attempting to load "
                                "`ClientApp`"
                            )
                            e_code = ErrorCode.LOAD_CLIENT_APP_EXCEPTION
                            exc_entity = "SuperNode"

                        if not app_state_tracker.interrupt:
                            log(
                                ERROR, "%s raised an exception", exc_entity, exc_info=ex
                            )

                        # Create error message
                        reply_message = message.create_error_reply(
                            error=Error(code=e_code, reason=reason)
                        )
                    else:
                        # No exception, update node state
                        node_state.update_context(
                            run_id=run_id,
                            context=context,
                        )

                    # Send
                    send(reply_message)
                    log(INFO, "Sent reply")

                except StopIteration:
                    sleep_duration = 0
                    break

            # Unregister node
            if delete_node is not None and app_state_tracker.is_connected:
                delete_node()  # pylint: disable=not-callable

        if sleep_duration == 0:
            log(INFO, "Disconnect and shut down")
            del app_state_tracker
            break

        # Sleep and reconnect afterwards
        log(
            INFO,
            "Disconnect, then re-establish connection after %s second(s)",
            sleep_duration,
        )
        time.sleep(sleep_duration)


def start_numpy_client(
    *,
    server_address: str,
    client: NumPyClient,
    grpc_max_message_length: int = GRPC_MAX_MESSAGE_LENGTH,
    root_certificates: Optional[bytes] = None,
    insecure: Optional[bool] = None,
    transport: Optional[str] = None,
) -> None:
    """Start a Flower NumPyClient which connects to a gRPC server.

    Warning
    -------
    This function is deprecated since 1.7.0. Use :code:`flwr.client.start_client`
    instead and first convert your :code:`NumPyClient` to type
    :code:`flwr.client.Client` by executing its :code:`to_client()` method.

    Parameters
    ----------
    server_address : str
        The IPv4 or IPv6 address of the server. If the Flower server runs on
        the same machine on port 8080, then `server_address` would be
        `"[::]:8080"`.
    client : flwr.client.NumPyClient
        An implementation of the abstract base class `flwr.client.NumPyClient`.
    grpc_max_message_length : int (default: 536_870_912, this equals 512MB)
        The maximum length of gRPC messages that can be exchanged with the
        Flower server. The default should be sufficient for most models.
        Users who train very large models might need to increase this
        value. Note that the Flower server needs to be started with the
        same value (see `flwr.server.start_server`), otherwise it will not
        know about the increased limit and block larger messages.
    root_certificates : bytes (default: None)
        The PEM-encoded root certificates as a byte string or a path string.
        If provided, a secure connection using the certificates will be
        established to an SSL-enabled Flower server.
    insecure : Optional[bool] (default: None)
        Starts an insecure gRPC connection when True. Enables HTTPS connection
        when False, using system certificates if `root_certificates` is None.
    transport : Optional[str] (default: None)
        Configure the transport layer. Allowed values:
        - 'grpc-bidi': gRPC, bidirectional streaming
        - 'grpc-rere': gRPC, request-response (experimental)
        - 'rest': HTTP (experimental)

    Examples
    --------
    Starting a gRPC client with an insecure server connection:

    >>> start_numpy_client(
    >>>     server_address=localhost:8080,
    >>>     client=FlowerClient(),
    >>> )

    Starting an SSL-enabled gRPC client using system certificates:

    >>> start_numpy_client(
    >>>     server_address=localhost:8080,
    >>>     client=FlowerClient(),
    >>>     insecure=False,
    >>> )

    Starting an SSL-enabled gRPC client using provided certificates:

    >>> from pathlib import Path
    >>>
    >>> start_numpy_client(
    >>>     server_address=localhost:8080,
    >>>     client=FlowerClient(),
    >>>     root_certificates=Path("/crts/root.pem").read_bytes(),
    >>> )
    """
    mssg = (
        "flwr.client.start_numpy_client() is deprecated. \n\tInstead, use "
        "`flwr.client.start_client()` by ensuring you first call "
        "the `.to_client()` method as shown below: \n"
        "\tflwr.client.start_client(\n"
        "\t\tserver_address='<IP>:<PORT>',\n"
        "\t\tclient=FlowerClient().to_client(),"
        " # <-- where FlowerClient is of type flwr.client.NumPyClient object\n"
        "\t)\n"
        "\tUsing `start_numpy_client()` is deprecated."
    )

    warn_deprecated_feature(name=mssg)

    # Calling this function is deprecated. A warning is thrown.
    # We first need to convert the supplied client to `Client.`

    wrp_client = client.to_client()

    start_client(
        server_address=server_address,
        client=wrp_client,
        grpc_max_message_length=grpc_max_message_length,
        root_certificates=root_certificates,
        insecure=insecure,
        transport=transport,
    )


def _init_connection(transport: Optional[str], server_address: str) -> Tuple[
    Callable[
        [
            str,
            bool,
            RetryInvoker,
            int,
            Union[bytes, str, None],
            Optional[Tuple[ec.EllipticCurvePrivateKey, ec.EllipticCurvePublicKey]],
        ],
        ContextManager[
            Tuple[
                Callable[[], Optional[Message]],
                Callable[[Message], None],
                Optional[Callable[[], Optional[int]]],
                Optional[Callable[[], None]],
                Optional[Callable[[int], Run]],
                Optional[Callable[[str], Fab]],
            ]
        ],
    ],
    str,
    Type[Exception],
]:
    # Parse IP address
    parsed_address = parse_address(server_address)
    if not parsed_address:
        sys.exit(f"Server address ({server_address}) cannot be parsed.")
    host, port, is_v6 = parsed_address
    address = f"[{host}]:{port}" if is_v6 else f"{host}:{port}"

    # Set the default transport layer
    if transport is None:
        transport = TRANSPORT_TYPE_GRPC_BIDI

    # Use either gRPC bidirectional streaming or REST request/response
    if transport == TRANSPORT_TYPE_REST:
        try:
            from requests.exceptions import ConnectionError as RequestsConnectionError

            from .rest_client.connection import http_request_response
        except ModuleNotFoundError:
            sys.exit(MISSING_EXTRA_REST)
        if server_address[:4] != "http":
            sys.exit(
                "When using the REST API, please provide `https://` or "
                "`http://` before the server address (e.g. `http://127.0.0.1:8080`)"
            )
        connection, error_type = http_request_response, RequestsConnectionError
    elif transport == TRANSPORT_TYPE_GRPC_RERE:
        connection, error_type = grpc_request_response, RpcError
    elif transport == TRANSPORT_TYPE_GRPC_ADAPTER:
        connection, error_type = grpc_adapter, RpcError
    elif transport == TRANSPORT_TYPE_GRPC_BIDI:
        connection, error_type = grpc_connection, RpcError
    else:
        raise ValueError(
            f"Unknown transport type: {transport} (possible: {TRANSPORT_TYPES})"
        )

    return connection, address, error_type


@dataclass
class _AppStateTracker:
    interrupt: bool = False
    is_connected: bool = False

    def register_signal_handler(self) -> None:
        """Register handlers for exit signals."""

        def signal_handler(sig, frame):  # type: ignore
            # pylint: disable=unused-argument
            self.interrupt = True
            raise StopIteration from None

        signal.signal(signal.SIGINT, signal_handler)
        signal.signal(signal.SIGTERM, signal_handler)


def run_clientappio_api_grpc(address: str) -> Tuple[grpc.Server, ClientAppIoServicer]:
    """Run ClientAppIo API gRPC server."""
    clientappio_servicer: grpc.Server = ClientAppIoServicer()
    clientappio_add_servicer_to_server_fn = add_ClientAppIoServicer_to_server
    clientappio_grpc_server = generic_create_grpc_server(
        servicer_and_add_fn=(
            clientappio_servicer,
            clientappio_add_servicer_to_server_fn,
        ),
        server_address=address,
        max_message_length=GRPC_MAX_MESSAGE_LENGTH,
    )
    log(INFO, "Starting Flower ClientAppIo gRPC server on %s", address)
    clientappio_grpc_server.start()
    return clientappio_grpc_server, clientappio_servicer<|MERGE_RESOLUTION|>--- conflicted
+++ resolved
@@ -485,20 +485,6 @@
                                 token_returned=True,
                             )
 
-<<<<<<< HEAD
-                            # Run `ClientApp` in subprocess
-                            command = [
-                                "flwr-clientapp",
-                                "--supernode",
-                                supernode_address,
-                            ]
-                            subprocess.run(
-                                command,
-                                stdout=None,
-                                stderr=None,
-                                check=True,
-                            )
-=======
                             if isolation == ISOLATION_MODE_SUBPROCESS:
                                 # Start ClientApp subprocess
                                 command = [
@@ -514,7 +500,6 @@
                                     stderr=None,
                                     check=True,
                                 )
->>>>>>> 75b5de15
 
                             # Wait for output to become available
                             while not clientappio_servicer.has_outputs():
