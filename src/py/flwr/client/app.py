--- conflicted
+++ resolved
@@ -21,11 +21,7 @@
 from dataclasses import dataclass
 from logging import ERROR, INFO, WARN
 from pathlib import Path
-<<<<<<< HEAD
-from typing import Callable, Dict, Optional, Tuple, Type, Union
-=======
-from typing import Callable, ContextManager, Dict, Optional, Tuple, Type, Union, cast
->>>>>>> 250259e9
+from typing import Callable, Dict, Optional, Tuple, Type, Union, cast
 
 import grpc
 from cryptography.hazmat.primitives.asymmetric import ec
@@ -56,19 +52,13 @@
 from flwr.server.superlink.fleet.grpc_bidi.grpc_server import generic_create_grpc_server
 from flwr.server.superlink.state.utils import generate_rand_int_from_bytes
 
-<<<<<<< HEAD
+from .clientapp.clientappio_servicer import ClientAppInputs, ClientAppIoServicer
 from .connection import (
     Connection,
     GrpcAdapterConnection,
     GrpcBidiConnection,
     GrpcRereConnection,
 )
-=======
-from .clientapp.clientappio_servicer import ClientAppInputs, ClientAppIoServicer
-from .grpc_adapter_client.connection import grpc_adapter
-from .grpc_client.connection import grpc_connection
-from .grpc_rere_client.connection import grpc_request_response
->>>>>>> 250259e9
 from .message_handler.message_handler import handle_control_message
 from .node_state import NodeState
 from .numpy_client import NumPyClient
@@ -430,15 +420,8 @@
                         runs[run_id] = conn.get_run(run_id)
 
                     run: Run = runs[run_id]
-<<<<<<< HEAD
                     if run.fab_hash:
                         fab = conn.get_fab(run.fab_hash)
-                        install_from_fab(fab.content, flwr_path, True)
-                    else:
-                        fab = None
-=======
-                    if get_fab is not None and run.fab_hash:
-                        fab = get_fab(run.fab_hash)
                         if not isolation:
                             # If `ClientApp` runs in the same process, install the FAB
                             install_from_fab(fab.content, flwr_path, True)
@@ -449,7 +432,6 @@
 
                     run.fab_id, run.fab_version = fab_id, fab_version
 
->>>>>>> 250259e9
                     # Register context for this run
                     node_state.register_context(
                         run_id=run_id, run=run, flwr_path=flwr_path
