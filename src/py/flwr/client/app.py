# Copyright 2020 Adap GmbH. All Rights Reserved.
#
# Licensed under the Apache License, Version 2.0 (the "License");
# you may not use this file except in compliance with the License.
# You may obtain a copy of the License at
#
#     http://www.apache.org/licenses/LICENSE-2.0
#
# Unless required by applicable law or agreed to in writing, software
# distributed under the License is distributed on an "AS IS" BASIS,
# WITHOUT WARRANTIES OR CONDITIONS OF ANY KIND, either express or implied.
# See the License for the specific language governing permissions and
# limitations under the License.
# ==============================================================================
"""Flower client app."""


import sys
import time
from logging import INFO
from typing import Callable, Dict, List, Optional, Tuple, Union

from flwr.common import (
    GRPC_MAX_MESSAGE_LENGTH,
    EventType,
    event,
    ndarrays_to_parameters,
    parameters_to_ndarrays,
)
from flwr.common.address import parse_address
from flwr.common.constant import (
    MISSING_EXTRA_REST,
    TRANSPORT_TYPE_GRPC_BIDI,
    TRANSPORT_TYPE_GRPC_RERE,
    TRANSPORT_TYPE_REST,
    TRANSPORT_TYPES,
)
from flwr.common.logger import log
from flwr.common.typing import (
    Code,
    EvaluateIns,
    EvaluateRes,
    FitIns,
    FitRes,
    GetParametersIns,
    GetParametersRes,
    GetPropertiesIns,
    GetPropertiesRes,
    NDArrays,
    Status,
)

from .client import Client
from .grpc_client.connection import grpc_connection
from .grpc_rere_client.connection import grpc_request_response
from .message_handler.message_handler import handle
from .numpy_client import NumPyClient
from .numpy_client import has_evaluate as numpyclient_has_evaluate
from .numpy_client import has_fit as numpyclient_has_fit
from .numpy_client import has_get_parameters as numpyclient_has_get_parameters
from .numpy_client import has_get_properties as numpyclient_has_get_properties

EXCEPTION_MESSAGE_WRONG_RETURN_TYPE_FIT = """
NumPyClient.fit did not return a tuple with 3 elements.
The returned values should have the following type signature:

    Tuple[NDArrays, int, Dict[str, Scalar]]

Example
-------

    model.get_weights(), 10, {"accuracy": 0.95}

"""

EXCEPTION_MESSAGE_WRONG_RETURN_TYPE_EVALUATE = """
NumPyClient.evaluate did not return a tuple with 3 elements.
The returned values should have the following type signature:

    Tuple[float, int, Dict[str, Scalar]]

Example
-------

    0.5, 10, {"accuracy": 0.95}

"""

ClientLike = Union[Client, NumPyClient]


# pylint: disable=import-outside-toplevel,too-many-locals,too-many-branches
def start_client(
    *,
    server_address: str,
    client: Client,
    grpc_max_message_length: int = GRPC_MAX_MESSAGE_LENGTH,
<<<<<<< HEAD
    root_certificates: Optional[bytes] = None,
    metadata: List[Tuple[str,str]] = []
=======
    root_certificates: Optional[Union[bytes, str]] = None,
    rest: bool = False,  # Deprecated in favor of `transport`
    transport: Optional[str] = None,
>>>>>>> b87e7e2a
) -> None:
    """Start a Flower client node which connects to a Flower server.

    Parameters
    ----------
<<<<<<< HEAD
        server_address: str. The IPv6 address of the server. If the Flower
            server runs on the same machine on port 8080, then `server_address`
            would be `"[::]:8080"`.
        client: flwr.client.Client. An implementation of the abstract base
            class `flwr.client.Client`.
        grpc_max_message_length: int (default: 536_870_912, this equals 512MB).
            The maximum length of gRPC messages that can be exchanged with the
            Flower server. The default should be sufficient for most models.
            Users who train very large models might need to increase this
            value. Note that the Flower server needs to be started with the
            same value (see `flwr.server.start_server`), otherwise it will not
            know about the increased limit and block larger messages.
        root_certificates: bytes (default: None)
            The PEM-encoded root certificates as a byte string. If provided, a secure
            connection using the certificates will be established to a
            SSL-enabled Flower server.
        metadata: List[Tuple[str,str]] (default: [])
            A List of metadata that should be send together with gRPC calls.
            Entries should be a (key,value) Tuple.
            The entries will be sent as http-headers to the gRPC endpoint.
    Returns
    -------
        None
=======
    server_address : str
        The IPv4 or IPv6 address of the server. If the Flower
        server runs on the same machine on port 8080, then `server_address`
        would be `"[::]:8080"`.
    client : flwr.client.Client
        An implementation of the abstract base
        class `flwr.client.Client`.
    grpc_max_message_length : int (default: 536_870_912, this equals 512MB)
        The maximum length of gRPC messages that can be exchanged with the
        Flower server. The default should be sufficient for most models.
        Users who train very large models might need to increase this
        value. Note that the Flower server needs to be started with the
        same value (see `flwr.server.start_server`), otherwise it will not
        know about the increased limit and block larger messages.
    root_certificates : Optional[Union[bytes, str]] (default: None)
        The PEM-encoded root certificates as a byte string or a path string.
        If provided, a secure connection using the certificates will be
        established to an SSL-enabled Flower server.
    rest : bool (default: False)
        DEPRECATED - USE 'transport' INSTEAD.
        Defines whether or not the client is interacting with the server using the
        experimental REST API. This feature is experimental, it might change
        considerably in future versions of Flower.
    transport : Optional[str] (default: None)
        Configure the transport layer. Allowed values:
        - 'grpc-bidi': gRPC, bidirectional streaming
        - 'grpc-rere': gRPC, request-response (experimental)
        - 'rest': HTTP (experimental)
>>>>>>> b87e7e2a

    Examples
    --------
    Starting a gRPC client with an insecure server connection:

    >>> start_client(
    >>>     server_address=localhost:8080,
    >>>     client=FlowerClient(),
    >>> )

    Starting an SSL-enabled gRPC client:

    >>> from pathlib import Path
    >>> start_client(
    >>>     server_address=localhost:8080,
    >>>     client=FlowerClient(),
    >>>     root_certificates=Path("/crts/root.pem").read_bytes(),
    >>> )

    Starting a trusted SSL-enabled client with authorization metadata:

    >>> from pathlib import Path
    >>> start_client(
    >>>     server_address=localhost:8080,
    >>>     client=FlowerClient(),
    >>>     root_certificates=Path("/etc/ssl/certs/ca-certificates.crt").read_bytes(),
    >>>     metadata=[("authorization":"Bearer ey...")]
    >>> )
        

    """
    event(EventType.START_CLIENT_ENTER)

    # Parse IP address
    parsed_address = parse_address(server_address)
    if not parsed_address:
        sys.exit(f"Server address ({server_address}) cannot be parsed.")
    host, port, is_v6 = parsed_address
    address = f"[{host}]:{port}" if is_v6 else f"{host}:{port}"

    # Set the default transport layer
    if transport is None:
        transport = TRANSPORT_TYPE_REST if rest else TRANSPORT_TYPE_GRPC_BIDI

    # Use either gRPC bidirectional streaming or REST request/response
    if transport == TRANSPORT_TYPE_REST:
        try:
            from .rest_client.connection import http_request_response
        except ModuleNotFoundError:
            sys.exit(MISSING_EXTRA_REST)
        if server_address[:4] != "http":
            sys.exit(
                "When using the REST API, please provide `https://` or "
                "`http://` before the server address (e.g. `http://127.0.0.1:8080`)"
            )
        connection = http_request_response
    elif transport == TRANSPORT_TYPE_GRPC_RERE:
        connection = grpc_request_response
    elif transport == TRANSPORT_TYPE_GRPC_BIDI:
        connection = grpc_connection
    else:
        raise ValueError(
            f"Unknown transport type: {transport} (possible: {TRANSPORT_TYPES})"
        )

    while True:
        sleep_duration: int = 0
        with connection(
            address,
            max_message_length=grpc_max_message_length,
            root_certificates=root_certificates,
            metadata=metadata
        ) as conn:
            receive, send = conn

            while True:
                server_message = receive()
                if server_message is None:
                    time.sleep(3)  # Wait for 3s before asking again
                    continue
                client_message, sleep_duration, keep_going = handle(
                    client, server_message
                )
                send(client_message)
                if not keep_going:
                    break
        if sleep_duration == 0:
            log(INFO, "Disconnect and shut down")
            break
        # Sleep and reconnect afterwards
        log(
            INFO,
            "Disconnect, then re-establish connection after %s second(s)",
            sleep_duration,
        )
        time.sleep(sleep_duration)

    event(EventType.START_CLIENT_LEAVE)


def start_numpy_client(
    *,
    server_address: str,
    client: NumPyClient,
    grpc_max_message_length: int = GRPC_MAX_MESSAGE_LENGTH,
    root_certificates: Optional[bytes] = None,
<<<<<<< HEAD
    metadata: List[Tuple[str,str]] = []

=======
    rest: bool = False,  # Deprecated in favor of `transport`
    transport: Optional[str] = None,
>>>>>>> b87e7e2a
) -> None:
    """Start a Flower NumPyClient which connects to a gRPC server.

    Parameters
    ----------
    server_address : str
        The IPv4 or IPv6 address of the server. If the Flower server runs on
        the same machine on port 8080, then `server_address` would be
        `"[::]:8080"`.
    client : flwr.client.NumPyClient
        An implementation of the abstract base class `flwr.client.NumPyClient`.
    grpc_max_message_length : int (default: 536_870_912, this equals 512MB)
        The maximum length of gRPC messages that can be exchanged with the
        Flower server. The default should be sufficient for most models.
        Users who train very large models might need to increase this
        value. Note that the Flower server needs to be started with the
        same value (see `flwr.server.start_server`), otherwise it will not
        know about the increased limit and block larger messages.
    root_certificates : bytes (default: None)
<<<<<<< HEAD
        The PEM-encoded root certificates a byte string. If provided, a secure
        connection using the certificates will be established to a
        SSL-enabled Flower server.
    metadata: List[Tuple[str,str]] (default: [])
        A List of metadata that should be send together with gRPC calls.
        Entries should be a (key,value) Tuple.
        The entries will be sent as http-headers to the gRPC endpoint.
=======
        The PEM-encoded root certificates as a byte string or a path string.
        If provided, a secure connection using the certificates will be
        established to an SSL-enabled Flower server.
    rest : bool (default: False)
        DEPRECATED - USE 'transport' INSTEAD.
        Defines whether or not the client is interacting with the server using the
        experimental REST API. This feature is experimental, it might change
        considerably in future versions of Flower.
    transport : Optional[str] (default: None)
        Configure the transport layer. Allowed values:
        - 'grpc-bidi': gRPC, bidirectional streaming
        - 'grpc-rere': gRPC, request-response (experimental)
        - 'rest': HTTP (experimental)
>>>>>>> b87e7e2a

    Examples
    --------
    Starting a client with an insecure server connection:

    >>> start_client(
    >>>     server_address=localhost:8080,
    >>>     client=FlowerClient(),
    >>> )

    Starting a SSL-enabled client:

    >>> from pathlib import Path
    >>> start_client(
    >>>     server_address=localhost:8080,
    >>>     client=FlowerClient(),
    >>>     root_certificates=Path("/crts/root.pem").read_bytes(),
    >>> )

    Starting a trusted SSL-enabled client with authorization:

    >>> from pathlib import Path
    >>> start_client(
    >>>     server_address=localhost:8080,
    >>>     client=FlowerClient(),
    >>>     root_certificates=Path("/etc/ssl/certs/ca-certificates.crt").read_bytes(),
    >>>     metadata=[("authorization":"Bearer ey...")],
    >>> )
    
    """
    # Start
    start_client(
        server_address=server_address,
        client=_wrap_numpy_client(client=client),
        grpc_max_message_length=grpc_max_message_length,
        root_certificates=root_certificates,
<<<<<<< HEAD
        metadata=metadata
=======
        rest=rest,
        transport=transport,
>>>>>>> b87e7e2a
    )


def to_client(client_like: ClientLike) -> Client:
    """Take any Client-like object and return it as a Client."""
    if isinstance(client_like, NumPyClient):
        return _wrap_numpy_client(client=client_like)
    return client_like


def _constructor(self: Client, numpy_client: NumPyClient) -> None:
    self.numpy_client = numpy_client  # type: ignore


def _get_properties(self: Client, ins: GetPropertiesIns) -> GetPropertiesRes:
    """Return the current client properties."""
    properties = self.numpy_client.get_properties(config=ins.config)  # type: ignore
    return GetPropertiesRes(
        status=Status(code=Code.OK, message="Success"),
        properties=properties,
    )


def _get_parameters(self: Client, ins: GetParametersIns) -> GetParametersRes:
    """Return the current local model parameters."""
    parameters = self.numpy_client.get_parameters(config=ins.config)  # type: ignore
    parameters_proto = ndarrays_to_parameters(parameters)
    return GetParametersRes(
        status=Status(code=Code.OK, message="Success"), parameters=parameters_proto
    )


def _fit(self: Client, ins: FitIns) -> FitRes:
    """Refine the provided parameters using the locally held dataset."""
    # Deconstruct FitIns
    parameters: NDArrays = parameters_to_ndarrays(ins.parameters)

    # Train
    results = self.numpy_client.fit(parameters, ins.config)  # type: ignore
    if not (
        len(results) == 3
        and isinstance(results[0], list)
        and isinstance(results[1], int)
        and isinstance(results[2], dict)
    ):
        raise Exception(EXCEPTION_MESSAGE_WRONG_RETURN_TYPE_FIT)

    # Return FitRes
    parameters_prime, num_examples, metrics = results
    parameters_prime_proto = ndarrays_to_parameters(parameters_prime)
    return FitRes(
        status=Status(code=Code.OK, message="Success"),
        parameters=parameters_prime_proto,
        num_examples=num_examples,
        metrics=metrics,
    )


def _evaluate(self: Client, ins: EvaluateIns) -> EvaluateRes:
    """Evaluate the provided parameters using the locally held dataset."""
    parameters: NDArrays = parameters_to_ndarrays(ins.parameters)

    results = self.numpy_client.evaluate(parameters, ins.config)  # type: ignore
    if not (
        len(results) == 3
        and isinstance(results[0], float)
        and isinstance(results[1], int)
        and isinstance(results[2], dict)
    ):
        raise Exception(EXCEPTION_MESSAGE_WRONG_RETURN_TYPE_EVALUATE)

    # Return EvaluateRes
    loss, num_examples, metrics = results
    return EvaluateRes(
        status=Status(code=Code.OK, message="Success"),
        loss=loss,
        num_examples=num_examples,
        metrics=metrics,
    )


def _wrap_numpy_client(client: NumPyClient) -> Client:
    member_dict: Dict[str, Callable] = {  # type: ignore
        "__init__": _constructor,
    }

    # Add wrapper type methods (if overridden)

    if numpyclient_has_get_properties(client=client):
        member_dict["get_properties"] = _get_properties

    if numpyclient_has_get_parameters(client=client):
        member_dict["get_parameters"] = _get_parameters

    if numpyclient_has_fit(client=client):
        member_dict["fit"] = _fit

    if numpyclient_has_evaluate(client=client):
        member_dict["evaluate"] = _evaluate

    # Create wrapper class
    wrapper_class = type("NumPyClientWrapper", (Client,), member_dict)

    # Create and return an instance of the newly created class
    return wrapper_class(numpy_client=client)  # type: ignore


def run_client() -> None:
    """Run Flower client."""
    log(INFO, "Running Flower client...")
    time.sleep(3)<|MERGE_RESOLUTION|>--- conflicted
+++ resolved
@@ -95,44 +95,15 @@
     server_address: str,
     client: Client,
     grpc_max_message_length: int = GRPC_MAX_MESSAGE_LENGTH,
-<<<<<<< HEAD
-    root_certificates: Optional[bytes] = None,
     metadata: List[Tuple[str,str]] = []
-=======
     root_certificates: Optional[Union[bytes, str]] = None,
     rest: bool = False,  # Deprecated in favor of `transport`
     transport: Optional[str] = None,
->>>>>>> b87e7e2a
 ) -> None:
     """Start a Flower client node which connects to a Flower server.
 
     Parameters
     ----------
-<<<<<<< HEAD
-        server_address: str. The IPv6 address of the server. If the Flower
-            server runs on the same machine on port 8080, then `server_address`
-            would be `"[::]:8080"`.
-        client: flwr.client.Client. An implementation of the abstract base
-            class `flwr.client.Client`.
-        grpc_max_message_length: int (default: 536_870_912, this equals 512MB).
-            The maximum length of gRPC messages that can be exchanged with the
-            Flower server. The default should be sufficient for most models.
-            Users who train very large models might need to increase this
-            value. Note that the Flower server needs to be started with the
-            same value (see `flwr.server.start_server`), otherwise it will not
-            know about the increased limit and block larger messages.
-        root_certificates: bytes (default: None)
-            The PEM-encoded root certificates as a byte string. If provided, a secure
-            connection using the certificates will be established to a
-            SSL-enabled Flower server.
-        metadata: List[Tuple[str,str]] (default: [])
-            A List of metadata that should be send together with gRPC calls.
-            Entries should be a (key,value) Tuple.
-            The entries will be sent as http-headers to the gRPC endpoint.
-    Returns
-    -------
-        None
-=======
     server_address : str
         The IPv4 or IPv6 address of the server. If the Flower
         server runs on the same machine on port 8080, then `server_address`
@@ -147,6 +118,10 @@
         value. Note that the Flower server needs to be started with the
         same value (see `flwr.server.start_server`), otherwise it will not
         know about the increased limit and block larger messages.
+    metadata: List[Tuple[str,str]] (default: [])
+        A List of metadata that should be send together with gRPC calls.
+        Entries should be a (key,value) Tuple.
+        The entries will be sent as http-headers to the gRPC endpoint.        
     root_certificates : Optional[Union[bytes, str]] (default: None)
         The PEM-encoded root certificates as a byte string or a path string.
         If provided, a secure connection using the certificates will be
@@ -161,7 +136,9 @@
         - 'grpc-bidi': gRPC, bidirectional streaming
         - 'grpc-rere': gRPC, request-response (experimental)
         - 'rest': HTTP (experimental)
->>>>>>> b87e7e2a
+    Returns
+    -------
+        None
 
     Examples
     --------
@@ -268,13 +245,9 @@
     client: NumPyClient,
     grpc_max_message_length: int = GRPC_MAX_MESSAGE_LENGTH,
     root_certificates: Optional[bytes] = None,
-<<<<<<< HEAD
     metadata: List[Tuple[str,str]] = []
-
-=======
     rest: bool = False,  # Deprecated in favor of `transport`
     transport: Optional[str] = None,
->>>>>>> b87e7e2a
 ) -> None:
     """Start a Flower NumPyClient which connects to a gRPC server.
 
@@ -293,19 +266,6 @@
         value. Note that the Flower server needs to be started with the
         same value (see `flwr.server.start_server`), otherwise it will not
         know about the increased limit and block larger messages.
-    root_certificates : bytes (default: None)
-<<<<<<< HEAD
-        The PEM-encoded root certificates a byte string. If provided, a secure
-        connection using the certificates will be established to a
-        SSL-enabled Flower server.
-    metadata: List[Tuple[str,str]] (default: [])
-        A List of metadata that should be send together with gRPC calls.
-        Entries should be a (key,value) Tuple.
-        The entries will be sent as http-headers to the gRPC endpoint.
-=======
-        The PEM-encoded root certificates as a byte string or a path string.
-        If provided, a secure connection using the certificates will be
-        established to an SSL-enabled Flower server.
     rest : bool (default: False)
         DEPRECATED - USE 'transport' INSTEAD.
         Defines whether or not the client is interacting with the server using the
@@ -316,7 +276,11 @@
         - 'grpc-bidi': gRPC, bidirectional streaming
         - 'grpc-rere': gRPC, request-response (experimental)
         - 'rest': HTTP (experimental)
->>>>>>> b87e7e2a
+    metadata: List[Tuple[str,str]] (default: [])
+        A List of metadata that should be send together with gRPC calls.
+        Entries should be a (key,value) Tuple.
+        The entries will be sent as http-headers to the gRPC endpoint.        
+
 
     Examples
     --------
@@ -353,12 +317,9 @@
         client=_wrap_numpy_client(client=client),
         grpc_max_message_length=grpc_max_message_length,
         root_certificates=root_certificates,
-<<<<<<< HEAD
         metadata=metadata
-=======
         rest=rest,
         transport=transport,
->>>>>>> b87e7e2a
     )
 
 
