# Copyright 2020 Flower Labs GmbH. All Rights Reserved.
#
# Licensed under the Apache License, Version 2.0 (the "License");
# you may not use this file except in compliance with the License.
# You may obtain a copy of the License at
#
#     http://www.apache.org/licenses/LICENSE-2.0
#
# Unless required by applicable law or agreed to in writing, software
# distributed under the License is distributed on an "AS IS" BASIS,
# WITHOUT WARRANTIES OR CONDITIONS OF ANY KIND, either express or implied.
# See the License for the specific language governing permissions and
# limitations under the License.
# ==============================================================================
"""Flower client app."""

import signal
import socket
import subprocess
import sys
import time
from dataclasses import dataclass
from logging import ERROR, INFO, WARN
from pathlib import Path
from typing import Callable, ContextManager, Dict, Optional, Tuple, Type, Union

import grpc
from cryptography.hazmat.primitives.asymmetric import ec
from grpc import RpcError

from flwr.cli.config_utils import get_fab_metadata
from flwr.cli.install import install_from_fab
from flwr.client.client import Client
from flwr.client.client_app import ClientApp, LoadClientAppError
from flwr.client.typing import ClientFnExt
from flwr.common import GRPC_MAX_MESSAGE_LENGTH, Context, EventType, Message, event
from flwr.common.address import parse_address
from flwr.common.constant import (
    MISSING_EXTRA_REST,
    RUN_ID_NUM_BYTES,
    TRANSPORT_TYPE_GRPC_ADAPTER,
    TRANSPORT_TYPE_GRPC_BIDI,
    TRANSPORT_TYPE_GRPC_RERE,
    TRANSPORT_TYPE_REST,
    TRANSPORT_TYPES,
    ErrorCode,
)
from flwr.common.logger import log, warn_deprecated_feature
from flwr.common.message import Error
from flwr.common.retry_invoker import RetryInvoker, RetryState, exponential
from flwr.common.typing import Fab, Run, UserConfig
from flwr.proto.clientappio_pb2_grpc import add_ClientAppIoServicer_to_server
from flwr.server.superlink.fleet.grpc_bidi.grpc_server import generic_create_grpc_server
from flwr.server.superlink.state.utils import generate_rand_int_from_bytes

from .grpc_adapter_client.connection import grpc_adapter
from .grpc_client.connection import grpc_connection
from .grpc_rere_client.connection import grpc_request_response
from .message_handler.message_handler import handle_control_message
from .node_state import NodeState
from .numpy_client import NumPyClient
from .process.clientappio_servicer import ClientAppIoInputs, ClientAppIoServicer

ADDRESS_CLIENTAPPIO_API_GRPC_RERE = "0.0.0.0:9094"


def _check_actionable_client(
    client: Optional[Client], client_fn: Optional[ClientFnExt]
) -> None:
    if client_fn is None and client is None:
        raise ValueError(
            "Both `client_fn` and `client` are `None`, but one is required"
        )

    if client_fn is not None and client is not None:
        raise ValueError(
            "Both `client_fn` and `client` are provided, but only one is allowed"
        )


# pylint: disable=import-outside-toplevel
# pylint: disable=too-many-branches
# pylint: disable=too-many-locals
# pylint: disable=too-many-statements
# pylint: disable=too-many-arguments
def start_client(
    *,
    server_address: str,
    client_fn: Optional[ClientFnExt] = None,
    client: Optional[Client] = None,
    grpc_max_message_length: int = GRPC_MAX_MESSAGE_LENGTH,
    root_certificates: Optional[Union[bytes, str]] = None,
    insecure: Optional[bool] = None,
    transport: Optional[str] = None,
    authentication_keys: Optional[
        Tuple[ec.EllipticCurvePrivateKey, ec.EllipticCurvePublicKey]
    ] = None,
    max_retries: Optional[int] = None,
    max_wait_time: Optional[float] = None,
) -> None:
    """Start a Flower client node which connects to a Flower server.

    Parameters
    ----------
    server_address : str
        The IPv4 or IPv6 address of the server. If the Flower
        server runs on the same machine on port 8080, then `server_address`
        would be `"[::]:8080"`.
    client_fn : Optional[ClientFnExt]
        A callable that instantiates a Client. (default: None)
    client : Optional[flwr.client.Client]
        An implementation of the abstract base
        class `flwr.client.Client` (default: None)
    grpc_max_message_length : int (default: 536_870_912, this equals 512MB)
        The maximum length of gRPC messages that can be exchanged with the
        Flower server. The default should be sufficient for most models.
        Users who train very large models might need to increase this
        value. Note that the Flower server needs to be started with the
        same value (see `flwr.server.start_server`), otherwise it will not
        know about the increased limit and block larger messages.
    root_certificates : Optional[Union[bytes, str]] (default: None)
        The PEM-encoded root certificates as a byte string or a path string.
        If provided, a secure connection using the certificates will be
        established to an SSL-enabled Flower server.
    insecure : bool (default: True)
        Starts an insecure gRPC connection when True. Enables HTTPS connection
        when False, using system certificates if `root_certificates` is None.
    transport : Optional[str] (default: None)
        Configure the transport layer. Allowed values:
        - 'grpc-bidi': gRPC, bidirectional streaming
        - 'grpc-rere': gRPC, request-response (experimental)
        - 'rest': HTTP (experimental)
    max_retries: Optional[int] (default: None)
        The maximum number of times the client will try to connect to the
        server before giving up in case of a connection error. If set to None,
        there is no limit to the number of tries.
    max_wait_time: Optional[float] (default: None)
        The maximum duration before the client stops trying to
        connect to the server in case of connection error.
        If set to None, there is no limit to the total time.

    Examples
    --------
    Starting a gRPC client with an insecure server connection:

    >>> start_client(
    >>>     server_address=localhost:8080,
    >>>     client_fn=client_fn,
    >>> )

    Starting an SSL-enabled gRPC client using system certificates:

    >>> def client_fn(context: Context):
    >>>     return FlowerClient().to_client()
    >>>
    >>> start_client(
    >>>     server_address=localhost:8080,
    >>>     client_fn=client_fn,
    >>>     insecure=False,
    >>> )

    Starting an SSL-enabled gRPC client using provided certificates:

    >>> from pathlib import Path
    >>>
    >>> start_client(
    >>>     server_address=localhost:8080,
    >>>     client_fn=client_fn,
    >>>     root_certificates=Path("/crts/root.pem").read_bytes(),
    >>> )
    """
    event(EventType.START_CLIENT_ENTER)
    start_client_internal(
        server_address=server_address,
        node_config={},
        load_client_app_fn=None,
        client_fn=client_fn,
        client=client,
        grpc_max_message_length=grpc_max_message_length,
        root_certificates=root_certificates,
        insecure=insecure,
        transport=transport,
        authentication_keys=authentication_keys,
        max_retries=max_retries,
        max_wait_time=max_wait_time,
    )
    event(EventType.START_CLIENT_LEAVE)


# pylint: disable=import-outside-toplevel
# pylint: disable=too-many-branches
# pylint: disable=too-many-locals
# pylint: disable=too-many-statements
def start_client_internal(
    *,
    server_address: str,
    node_config: UserConfig,
    load_client_app_fn: Optional[Callable[[str, str], ClientApp]] = None,
    client_fn: Optional[ClientFnExt] = None,
    client: Optional[Client] = None,
    grpc_max_message_length: int = GRPC_MAX_MESSAGE_LENGTH,
    root_certificates: Optional[Union[bytes, str]] = None,
    insecure: Optional[bool] = None,
    transport: Optional[str] = None,
    authentication_keys: Optional[
        Tuple[ec.EllipticCurvePrivateKey, ec.EllipticCurvePublicKey]
    ] = None,
    max_retries: Optional[int] = None,
    max_wait_time: Optional[float] = None,
    flwr_path: Optional[Path] = None,
    isolate: Optional[bool] = False,
    supernode_address: Optional[str] = ADDRESS_CLIENTAPPIO_API_GRPC_RERE,
) -> None:
    """Start a Flower client node which connects to a Flower server.

    Parameters
    ----------
    server_address : str
        The IPv4 or IPv6 address of the server. If the Flower
        server runs on the same machine on port 8080, then `server_address`
        would be `"[::]:8080"`.
    node_config: UserConfig
        The configuration of the node.
    load_client_app_fn : Optional[Callable[[], ClientApp]] (default: None)
        A function that can be used to load a `ClientApp` instance.
    client_fn : Optional[ClientFnExt]
        A callable that instantiates a Client. (default: None)
    client : Optional[flwr.client.Client]
        An implementation of the abstract base
        class `flwr.client.Client` (default: None)
    grpc_max_message_length : int (default: 536_870_912, this equals 512MB)
        The maximum length of gRPC messages that can be exchanged with the
        Flower server. The default should be sufficient for most models.
        Users who train very large models might need to increase this
        value. Note that the Flower server needs to be started with the
        same value (see `flwr.server.start_server`), otherwise it will not
        know about the increased limit and block larger messages.
    root_certificates : Optional[Union[bytes, str]] (default: None)
        The PEM-encoded root certificates as a byte string or a path string.
        If provided, a secure connection using the certificates will be
        established to an SSL-enabled Flower server.
    insecure : Optional[bool] (default: None)
        Starts an insecure gRPC connection when True. Enables HTTPS connection
        when False, using system certificates if `root_certificates` is None.
    transport : Optional[str] (default: None)
        Configure the transport layer. Allowed values:
        - 'grpc-bidi': gRPC, bidirectional streaming
        - 'grpc-rere': gRPC, request-response (experimental)
        - 'rest': HTTP (experimental)
    max_retries: Optional[int] (default: None)
        The maximum number of times the client will try to connect to the
        server before giving up in case of a connection error. If set to None,
        there is no limit to the number of tries.
    max_wait_time: Optional[float] (default: None)
        The maximum duration before the client stops trying to
        connect to the server in case of connection error.
        If set to None, there is no limit to the total time.
    flwr_path: Optional[Path] (default: None)
        The fully resolved path containing installed Flower Apps.
    isolate : Optional[bool] (default: False)
        Whether to run `ClientApp` in a separate process. By default, this value is
        `False`, and the `ClientApp` runs in the same process as the SuperNode. If
        `True` the `ClientApp` runs in an isolated process and communicates using
        gRPC at the address `supernode_address`.
    supernode_address : Optional[str] (default: `ADDRESS_CLIENTAPPIO_API_GRPC_RERE`)
        The SuperNode gRPC server address.
    """
    if insecure is None:
        insecure = root_certificates is None

    if load_client_app_fn is None:
        _check_actionable_client(client, client_fn)

        if client_fn is None:
            # Wrap `Client` instance in `client_fn`
            def single_client_factory(
                context: Context,  # pylint: disable=unused-argument
            ) -> Client:
                if client is None:  # Added this to keep mypy happy
                    raise ValueError(
                        "Both `client_fn` and `client` are `None`, but one is required"
                    )
                return client  # Always return the same instance

            client_fn = single_client_factory

        def _load_client_app(_1: str, _2: str) -> ClientApp:
            return ClientApp(client_fn=client_fn)

        load_client_app_fn = _load_client_app

    if isolate and supernode_address is not None:
        _clientappio_grpc_server, clientappio_servicer = run_clientappio_api_grpc(
            address=supernode_address
        )

    # At this point, only `load_client_app_fn` should be used
    # Both `client` and `client_fn` must not be used directly

    # Initialize connection context manager
    connection, address, connection_error_type = _init_connection(
        transport, server_address
    )

    app_state_tracker = _AppStateTracker()

    def _on_sucess(retry_state: RetryState) -> None:
        app_state_tracker.is_connected = True
        if retry_state.tries > 1:
            log(
                INFO,
                "Connection successful after %.2f seconds and %s tries.",
                retry_state.elapsed_time,
                retry_state.tries,
            )

    def _on_backoff(retry_state: RetryState) -> None:
        app_state_tracker.is_connected = False
        if retry_state.tries == 1:
            log(WARN, "Connection attempt failed, retrying...")
        else:
            log(
                WARN,
                "Connection attempt failed, retrying in %.2f seconds",
                retry_state.actual_wait,
            )

    retry_invoker = RetryInvoker(
        wait_gen_factory=exponential,
        recoverable_exceptions=connection_error_type,
        max_tries=max_retries + 1 if max_retries is not None else None,
        max_time=max_wait_time,
        on_giveup=lambda retry_state: (
            log(
                WARN,
                "Giving up reconnection after %.2f seconds and %s tries.",
                retry_state.elapsed_time,
                retry_state.tries,
            )
            if retry_state.tries > 1
            else None
        ),
        on_success=_on_sucess,
        on_backoff=_on_backoff,
    )

    # NodeState gets initialized when the first connection is established
    node_state: Optional[NodeState] = None

    runs: Dict[int, Run] = {}

    while not app_state_tracker.interrupt:
        sleep_duration: int = 0
        with connection(
            address,
            insecure,
            retry_invoker,
            grpc_max_message_length,
            root_certificates,
            authentication_keys,
        ) as conn:
            receive, send, create_node, delete_node, get_run, get_fab = conn

            # Register node when connecting the first time
            if node_state is None:
                if create_node is None:
                    if transport not in ["grpc-bidi", None]:
                        raise NotImplementedError(
                            "All transports except `grpc-bidi` require "
                            "an implementation for `create_node()`.'"
                        )
                    # gRPC-bidi doesn't have the concept of node_id,
                    # so we set it to -1
                    node_state = NodeState(
                        node_id=-1,
                        node_config={},
                    )
                else:
                    # Call create_node fn to register node
                    node_id: Optional[int] = (  # pylint: disable=assignment-from-none
                        create_node()
                    )  # pylint: disable=not-callable
                    if node_id is None:
                        raise ValueError("Node registration failed")
                    node_state = NodeState(
                        node_id=node_id,
                        node_config=node_config,
                    )

            app_state_tracker.register_signal_handler()
            while not app_state_tracker.interrupt:
                try:
                    # Receive
                    message = receive()
                    if message is None:
                        time.sleep(3)  # Wait for 3s before asking again
                        continue

                    log(INFO, "")
                    if len(message.metadata.group_id) > 0:
                        log(
                            INFO,
                            "[RUN %s, ROUND %s]",
                            message.metadata.run_id,
                            message.metadata.group_id,
                        )
                    log(
                        INFO,
                        "Received: %s message %s",
                        message.metadata.message_type,
                        message.metadata.message_id,
                    )

                    # Handle control message
                    out_message, sleep_duration = handle_control_message(message)
                    if out_message:
                        send(out_message)
                        break

                    # Get run info
                    run_id = message.metadata.run_id
                    if run_id not in runs:
                        if get_run is not None:
                            runs[run_id] = get_run(run_id)
                        # If get_run is None, i.e., in grpc-bidi mode
                        else:
                            runs[run_id] = Run(run_id, "", "", "", {})

                    run: Run = runs[run_id]
                    if get_fab is not None and run.fab_hash:
                        fab = get_fab(run.fab_hash)
                        install_from_fab(fab.content, flwr_path, True)
                    else:
                        fab = None

                    # Register context for this run
                    node_state.register_context(
                        run_id=run_id, run=run, flwr_path=flwr_path
                    )

                    # Retrieve context for this run
                    context = node_state.retrieve_context(run_id=run_id)

                    # Create an error reply message that will never be used to prevent
                    # the used-before-assignment linting error
                    reply_message = message.create_error_reply(
                        error=Error(code=ErrorCode.UNKNOWN, reason="Unknown")
                    )

                    # Handle app loading and task message
                    try:
<<<<<<< HEAD
                        run: Run = runs[run_id]
                        if isolate and supernode_address is not None:
                            # Generate SuperNode token
                            token: int = generate_rand_int_from_bytes(RUN_ID_NUM_BYTES)

                            # Share Message and Context with servicer
                            clientappio_servicer.set_inputs(
                                ClientAppIoInputs(
                                    message=message,
                                    context=context,
                                    run=run,
                                    token=token,
                                )
                            )
                            # Run ClientApp
                            command = [
                                "flwr-clientapp",
                                "--supernode",
                                supernode_address,
                                "--token",
                                str(token),
                            ]
                            subprocess.run(
                                command,
                                stdout=None,
                                stderr=None,
                                check=True,
                            )
                            outputs = clientappio_servicer.get_outputs()
                            reply_message, context = outputs.message, outputs.context
                        else:
                            # Load ClientApp instance
                            client_app: ClientApp = load_client_app_fn(
                                run.fab_id, run.fab_version
                            )
=======
                        # Load ClientApp instance
                        if fab:
                            fab_id, fab_version = get_fab_metadata(fab.content)
                        else:
                            fab_id, fab_version = run.fab_id, run.fab_version

                        client_app: ClientApp = load_client_app_fn(fab_id, fab_version)
>>>>>>> ac1cbff4

                            # Execute ClientApp
                            reply_message = client_app(message=message, context=context)
                    except Exception as ex:  # pylint: disable=broad-exception-caught

                        # Legacy grpc-bidi
                        if transport in ["grpc-bidi", None]:
                            log(ERROR, "Client raised an exception.", exc_info=ex)
                            # Raise exception, crash process
                            raise ex

                        # Don't update/change NodeState

                        e_code = ErrorCode.CLIENT_APP_RAISED_EXCEPTION
                        # Ex fmt: "<class 'ZeroDivisionError'>:<'division by zero'>"
                        reason = str(type(ex)) + ":<'" + str(ex) + "'>"
                        exc_entity = "ClientApp"
                        if isinstance(ex, LoadClientAppError):
                            reason = (
                                "An exception was raised when attempting to load "
                                "`ClientApp`"
                            )
                            e_code = ErrorCode.LOAD_CLIENT_APP_EXCEPTION
                            exc_entity = "SuperNode"

                        if not app_state_tracker.interrupt:
                            log(
                                ERROR, "%s raised an exception", exc_entity, exc_info=ex
                            )

                        # Create error message
                        reply_message = message.create_error_reply(
                            error=Error(code=e_code, reason=reason)
                        )
                    else:
                        # No exception, update node state
                        node_state.update_context(
                            run_id=run_id,
                            context=context,
                        )

                    # Send
                    send(reply_message)
                    log(INFO, "Sent reply")

                except StopIteration:
                    sleep_duration = 0
                    break

            # Unregister node
            if delete_node is not None and app_state_tracker.is_connected:
                delete_node()  # pylint: disable=not-callable

        if sleep_duration == 0:
            log(INFO, "Disconnect and shut down")
            del app_state_tracker
            break

        # Sleep and reconnect afterwards
        log(
            INFO,
            "Disconnect, then re-establish connection after %s second(s)",
            sleep_duration,
        )
        time.sleep(sleep_duration)


def start_numpy_client(
    *,
    server_address: str,
    client: NumPyClient,
    grpc_max_message_length: int = GRPC_MAX_MESSAGE_LENGTH,
    root_certificates: Optional[bytes] = None,
    insecure: Optional[bool] = None,
    transport: Optional[str] = None,
) -> None:
    """Start a Flower NumPyClient which connects to a gRPC server.

    Warning
    -------
    This function is deprecated since 1.7.0. Use :code:`flwr.client.start_client`
    instead and first convert your :code:`NumPyClient` to type
    :code:`flwr.client.Client` by executing its :code:`to_client()` method.

    Parameters
    ----------
    server_address : str
        The IPv4 or IPv6 address of the server. If the Flower server runs on
        the same machine on port 8080, then `server_address` would be
        `"[::]:8080"`.
    client : flwr.client.NumPyClient
        An implementation of the abstract base class `flwr.client.NumPyClient`.
    grpc_max_message_length : int (default: 536_870_912, this equals 512MB)
        The maximum length of gRPC messages that can be exchanged with the
        Flower server. The default should be sufficient for most models.
        Users who train very large models might need to increase this
        value. Note that the Flower server needs to be started with the
        same value (see `flwr.server.start_server`), otherwise it will not
        know about the increased limit and block larger messages.
    root_certificates : bytes (default: None)
        The PEM-encoded root certificates as a byte string or a path string.
        If provided, a secure connection using the certificates will be
        established to an SSL-enabled Flower server.
    insecure : Optional[bool] (default: None)
        Starts an insecure gRPC connection when True. Enables HTTPS connection
        when False, using system certificates if `root_certificates` is None.
    transport : Optional[str] (default: None)
        Configure the transport layer. Allowed values:
        - 'grpc-bidi': gRPC, bidirectional streaming
        - 'grpc-rere': gRPC, request-response (experimental)
        - 'rest': HTTP (experimental)

    Examples
    --------
    Starting a gRPC client with an insecure server connection:

    >>> start_numpy_client(
    >>>     server_address=localhost:8080,
    >>>     client=FlowerClient(),
    >>> )

    Starting an SSL-enabled gRPC client using system certificates:

    >>> start_numpy_client(
    >>>     server_address=localhost:8080,
    >>>     client=FlowerClient(),
    >>>     insecure=False,
    >>> )

    Starting an SSL-enabled gRPC client using provided certificates:

    >>> from pathlib import Path
    >>>
    >>> start_numpy_client(
    >>>     server_address=localhost:8080,
    >>>     client=FlowerClient(),
    >>>     root_certificates=Path("/crts/root.pem").read_bytes(),
    >>> )
    """
    mssg = (
        "flwr.client.start_numpy_client() is deprecated. \n\tInstead, use "
        "`flwr.client.start_client()` by ensuring you first call "
        "the `.to_client()` method as shown below: \n"
        "\tflwr.client.start_client(\n"
        "\t\tserver_address='<IP>:<PORT>',\n"
        "\t\tclient=FlowerClient().to_client(),"
        " # <-- where FlowerClient is of type flwr.client.NumPyClient object\n"
        "\t)\n"
        "\tUsing `start_numpy_client()` is deprecated."
    )

    warn_deprecated_feature(name=mssg)

    # Calling this function is deprecated. A warning is thrown.
    # We first need to convert the supplied client to `Client.`

    wrp_client = client.to_client()

    start_client(
        server_address=server_address,
        client=wrp_client,
        grpc_max_message_length=grpc_max_message_length,
        root_certificates=root_certificates,
        insecure=insecure,
        transport=transport,
    )


def _init_connection(transport: Optional[str], server_address: str) -> Tuple[
    Callable[
        [
            str,
            bool,
            RetryInvoker,
            int,
            Union[bytes, str, None],
            Optional[Tuple[ec.EllipticCurvePrivateKey, ec.EllipticCurvePublicKey]],
        ],
        ContextManager[
            Tuple[
                Callable[[], Optional[Message]],
                Callable[[Message], None],
                Optional[Callable[[], Optional[int]]],
                Optional[Callable[[], None]],
                Optional[Callable[[int], Run]],
                Optional[Callable[[str], Fab]],
            ]
        ],
    ],
    str,
    Type[Exception],
]:
    # Parse IP address
    parsed_address = parse_address(server_address)
    if not parsed_address:
        sys.exit(f"Server address ({server_address}) cannot be parsed.")
    host, port, is_v6 = parsed_address
    address = f"[{host}]:{port}" if is_v6 else f"{host}:{port}"

    # Set the default transport layer
    if transport is None:
        transport = TRANSPORT_TYPE_GRPC_BIDI

    # Use either gRPC bidirectional streaming or REST request/response
    if transport == TRANSPORT_TYPE_REST:
        try:
            from requests.exceptions import ConnectionError as RequestsConnectionError

            from .rest_client.connection import http_request_response
        except ModuleNotFoundError:
            sys.exit(MISSING_EXTRA_REST)
        if server_address[:4] != "http":
            sys.exit(
                "When using the REST API, please provide `https://` or "
                "`http://` before the server address (e.g. `http://127.0.0.1:8080`)"
            )
        connection, error_type = http_request_response, RequestsConnectionError
    elif transport == TRANSPORT_TYPE_GRPC_RERE:
        connection, error_type = grpc_request_response, RpcError
    elif transport == TRANSPORT_TYPE_GRPC_ADAPTER:
        connection, error_type = grpc_adapter, RpcError
    elif transport == TRANSPORT_TYPE_GRPC_BIDI:
        connection, error_type = grpc_connection, RpcError
    else:
        raise ValueError(
            f"Unknown transport type: {transport} (possible: {TRANSPORT_TYPES})"
        )

    return connection, address, error_type


@dataclass
class _AppStateTracker:
    interrupt: bool = False
    is_connected: bool = False

    def register_signal_handler(self) -> None:
        """Register handlers for exit signals."""

        def signal_handler(sig, frame):  # type: ignore
            # pylint: disable=unused-argument
            self.interrupt = True
            raise StopIteration from None

        signal.signal(signal.SIGINT, signal_handler)
        signal.signal(signal.SIGTERM, signal_handler)


def run_clientappio_api_grpc(address: str) -> Tuple[grpc.Server, ClientAppIoServicer]:
    """Run ClientAppIo API gRPC server."""
    clientappio_servicer: grpc.Server = ClientAppIoServicer()
    clientappio_add_servicer_to_server_fn = add_ClientAppIoServicer_to_server
    clientappio_grpc_server = generic_create_grpc_server(
        servicer_and_add_fn=(
            clientappio_servicer,
            clientappio_add_servicer_to_server_fn,
        ),
        server_address=address,
        max_message_length=GRPC_MAX_MESSAGE_LENGTH,
    )
    log(INFO, "Starting Flower ClientAppIo gRPC server on %s", address)
    clientappio_grpc_server.start()
    return clientappio_grpc_server, clientappio_servicer


def is_port_free(host: str, port: int) -> bool:
    """Return a boolean indicating whether a specific port is free (not in use) on the
    specified host."""
    with socket.socket(socket.AF_INET, socket.SOCK_STREAM) as sock:
        # Attempt to connect to the specified host and port
        result = sock.connect_ex((host, port))
        # If connect_ex returns 0, the port is in use; otherwise, it's free
        return result != 0<|MERGE_RESOLUTION|>--- conflicted
+++ resolved
@@ -449,7 +449,6 @@
 
                     # Handle app loading and task message
                     try:
-<<<<<<< HEAD
                         run: Run = runs[run_id]
                         if isolate and supernode_address is not None:
                             # Generate SuperNode token
@@ -482,18 +481,14 @@
                             reply_message, context = outputs.message, outputs.context
                         else:
                             # Load ClientApp instance
+                            if fab:
+                                fab_id, fab_version = get_fab_metadata(fab.content)
+                            else:
+                                fab_id, fab_version = run.fab_id, run.fab_version
+
                             client_app: ClientApp = load_client_app_fn(
-                                run.fab_id, run.fab_version
+                                fab_id, fab_version
                             )
-=======
-                        # Load ClientApp instance
-                        if fab:
-                            fab_id, fab_version = get_fab_metadata(fab.content)
-                        else:
-                            fab_id, fab_version = run.fab_id, run.fab_version
-
-                        client_app: ClientApp = load_client_app_fn(fab_id, fab_version)
->>>>>>> ac1cbff4
 
                             # Execute ClientApp
                             reply_message = client_app(message=message, context=context)
