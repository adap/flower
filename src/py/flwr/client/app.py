--- conflicted
+++ resolved
@@ -15,10 +15,7 @@
 """Flower client app."""
 
 
-<<<<<<< HEAD
 import os
-=======
->>>>>>> c312858f
 import signal
 import subprocess
 import sys
@@ -617,9 +614,6 @@
                     send(reply_message)
                     log(INFO, "Sent reply")
 
-<<<<<<< HEAD
-                except SystemExit as ex:
-=======
                 except RunNotRunningException:
                     log(INFO, "")
                     log(
@@ -630,8 +624,7 @@
                     )
                     log(INFO, "")
 
-                except StopIteration:
->>>>>>> c312858f
+                except SystemExit as ex:
                     sleep_duration = 0
                     if ex.code == EXIT_GRPC_ADAPTER_SHUTDOWN:
                         app_state_tracker.is_connected = False
