--- conflicted
+++ resolved
@@ -78,21 +78,6 @@
     parser.add_argument(
         "--server",
         default="0.0.0.0:9092",
-        help="Server address",
-    )
-    parser.add_argument(
-        "--callable",
-<<<<<<< HEAD
-        help="For example: `client:flower` or `project.package.module:wrapper.flower",
-=======
-        help="For example: `client:flower` or `project.package.module:wrapper.flower`",
->>>>>>> 01fdba45
-    )
-    parser.add_argument(
-        "--callable-dir",
-        default="",
-        help="Add specified directory to the PYTHONPATH and load callable from there."
-        " Default: current working directory.",
     )
 
     return parser
