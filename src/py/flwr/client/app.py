# Copyright 2020 Flower Labs GmbH. All Rights Reserved.
#
# Licensed under the Apache License, Version 2.0 (the "License");
# you may not use this file except in compliance with the License.
# You may obtain a copy of the License at
#
#     http://www.apache.org/licenses/LICENSE-2.0
#
# Unless required by applicable law or agreed to in writing, software
# distributed under the License is distributed on an "AS IS" BASIS,
# WITHOUT WARRANTIES OR CONDITIONS OF ANY KIND, either express or implied.
# See the License for the specific language governing permissions and
# limitations under the License.
# ==============================================================================
"""Flower client app."""

import signal
import sys
import time
from dataclasses import dataclass
from logging import ERROR, INFO, WARN
from pathlib import Path
from typing import Callable, ContextManager, Dict, Optional, Tuple, Type, Union

import grpc
from cryptography.hazmat.primitives.asymmetric import ec
from grpc import RpcError

from flwr.client.client import Client
from flwr.client.client_app import ClientApp, LoadClientAppError
from flwr.client.typing import ClientFnExt
from flwr.common import GRPC_MAX_MESSAGE_LENGTH, Context, EventType, Message, event
from flwr.common.address import parse_address
from flwr.common.constant import (
    MISSING_EXTRA_REST,
    TRANSPORT_TYPE_GRPC_ADAPTER,
    TRANSPORT_TYPE_GRPC_BIDI,
    TRANSPORT_TYPE_GRPC_RERE,
    TRANSPORT_TYPE_REST,
    TRANSPORT_TYPES,
    ErrorCode,
)
from flwr.common.logger import log, warn_deprecated_feature
from flwr.common.message import Error
from flwr.common.retry_invoker import RetryInvoker, RetryState, exponential
from flwr.common.typing import Fab, Run, UserConfig
from flwr.proto.clientappio_pb2_grpc import add_ClientAppIoServicer_to_server
from flwr.server.superlink.fleet.grpc_bidi.grpc_server import generic_create_grpc_server

from .grpc_adapter_client.connection import grpc_adapter
from .grpc_client.connection import grpc_connection
from .grpc_rere_client.connection import grpc_request_response
from .message_handler.message_handler import handle_control_message
from .node_state import NodeState
from .numpy_client import NumPyClient
from .process.clientappio_servicer import ClientAppIoServicer
<<<<<<< HEAD
=======

ADDRESS_CLIENTAPPIO_API_GRPC_RERE = "0.0.0.0:9094"
>>>>>>> 1ed82ffa


def _check_actionable_client(
    client: Optional[Client], client_fn: Optional[ClientFnExt]
) -> None:
    if client_fn is None and client is None:
        raise ValueError(
            "Both `client_fn` and `client` are `None`, but one is required"
        )

    if client_fn is not None and client is not None:
        raise ValueError(
            "Both `client_fn` and `client` are provided, but only one is allowed"
        )


# pylint: disable=import-outside-toplevel
# pylint: disable=too-many-branches
# pylint: disable=too-many-locals
# pylint: disable=too-many-statements
# pylint: disable=too-many-arguments
def start_client(
    *,
    server_address: str,
    client_fn: Optional[ClientFnExt] = None,
    client: Optional[Client] = None,
    grpc_max_message_length: int = GRPC_MAX_MESSAGE_LENGTH,
    root_certificates: Optional[Union[bytes, str]] = None,
    insecure: Optional[bool] = None,
    transport: Optional[str] = None,
    authentication_keys: Optional[
        Tuple[ec.EllipticCurvePrivateKey, ec.EllipticCurvePublicKey]
    ] = None,
    max_retries: Optional[int] = None,
    max_wait_time: Optional[float] = None,
) -> None:
    """Start a Flower client node which connects to a Flower server.

    Parameters
    ----------
    server_address : str
        The IPv4 or IPv6 address of the server. If the Flower
        server runs on the same machine on port 8080, then `server_address`
        would be `"[::]:8080"`.
    client_fn : Optional[ClientFnExt]
        A callable that instantiates a Client. (default: None)
    client : Optional[flwr.client.Client]
        An implementation of the abstract base
        class `flwr.client.Client` (default: None)
    grpc_max_message_length : int (default: 536_870_912, this equals 512MB)
        The maximum length of gRPC messages that can be exchanged with the
        Flower server. The default should be sufficient for most models.
        Users who train very large models might need to increase this
        value. Note that the Flower server needs to be started with the
        same value (see `flwr.server.start_server`), otherwise it will not
        know about the increased limit and block larger messages.
    root_certificates : Optional[Union[bytes, str]] (default: None)
        The PEM-encoded root certificates as a byte string or a path string.
        If provided, a secure connection using the certificates will be
        established to an SSL-enabled Flower server.
    insecure : bool (default: True)
        Starts an insecure gRPC connection when True. Enables HTTPS connection
        when False, using system certificates if `root_certificates` is None.
    transport : Optional[str] (default: None)
        Configure the transport layer. Allowed values:
        - 'grpc-bidi': gRPC, bidirectional streaming
        - 'grpc-rere': gRPC, request-response (experimental)
        - 'rest': HTTP (experimental)
    max_retries: Optional[int] (default: None)
        The maximum number of times the client will try to connect to the
        server before giving up in case of a connection error. If set to None,
        there is no limit to the number of tries.
    max_wait_time: Optional[float] (default: None)
        The maximum duration before the client stops trying to
        connect to the server in case of connection error.
        If set to None, there is no limit to the total time.

    Examples
    --------
    Starting a gRPC client with an insecure server connection:

    >>> start_client(
    >>>     server_address=localhost:8080,
    >>>     client_fn=client_fn,
    >>> )

    Starting an SSL-enabled gRPC client using system certificates:

    >>> def client_fn(context: Context):
    >>>     return FlowerClient().to_client()
    >>>
    >>> start_client(
    >>>     server_address=localhost:8080,
    >>>     client_fn=client_fn,
    >>>     insecure=False,
    >>> )

    Starting an SSL-enabled gRPC client using provided certificates:

    >>> from pathlib import Path
    >>>
    >>> start_client(
    >>>     server_address=localhost:8080,
    >>>     client_fn=client_fn,
    >>>     root_certificates=Path("/crts/root.pem").read_bytes(),
    >>> )
    """
    event(EventType.START_CLIENT_ENTER)
    _start_client_internal(
        server_address=server_address,
        node_config={},
        load_client_app_fn=None,
        client_fn=client_fn,
        client=client,
        grpc_max_message_length=grpc_max_message_length,
        root_certificates=root_certificates,
        insecure=insecure,
        transport=transport,
        authentication_keys=authentication_keys,
        max_retries=max_retries,
        max_wait_time=max_wait_time,
    )
    event(EventType.START_CLIENT_LEAVE)


# pylint: disable=import-outside-toplevel
# pylint: disable=too-many-branches
# pylint: disable=too-many-locals
# pylint: disable=too-many-statements
def _start_client_internal(
    *,
    server_address: str,
    node_config: UserConfig,
    load_client_app_fn: Optional[Callable[[str, str], ClientApp]] = None,
    client_fn: Optional[ClientFnExt] = None,
    client: Optional[Client] = None,
    grpc_max_message_length: int = GRPC_MAX_MESSAGE_LENGTH,
    root_certificates: Optional[Union[bytes, str]] = None,
    insecure: Optional[bool] = None,
    transport: Optional[str] = None,
    authentication_keys: Optional[
        Tuple[ec.EllipticCurvePrivateKey, ec.EllipticCurvePublicKey]
    ] = None,
    max_retries: Optional[int] = None,
    max_wait_time: Optional[float] = None,
    flwr_path: Optional[Path] = None,
) -> None:
    """Start a Flower client node which connects to a Flower server.

    Parameters
    ----------
    server_address : str
        The IPv4 or IPv6 address of the server. If the Flower
        server runs on the same machine on port 8080, then `server_address`
        would be `"[::]:8080"`.
    node_config: UserConfig
        The configuration of the node.
    load_client_app_fn : Optional[Callable[[], ClientApp]] (default: None)
        A function that can be used to load a `ClientApp` instance.
    client_fn : Optional[ClientFnExt]
        A callable that instantiates a Client. (default: None)
    client : Optional[flwr.client.Client]
        An implementation of the abstract base
        class `flwr.client.Client` (default: None)
    grpc_max_message_length : int (default: 536_870_912, this equals 512MB)
        The maximum length of gRPC messages that can be exchanged with the
        Flower server. The default should be sufficient for most models.
        Users who train very large models might need to increase this
        value. Note that the Flower server needs to be started with the
        same value (see `flwr.server.start_server`), otherwise it will not
        know about the increased limit and block larger messages.
    root_certificates : Optional[Union[bytes, str]] (default: None)
        The PEM-encoded root certificates as a byte string or a path string.
        If provided, a secure connection using the certificates will be
        established to an SSL-enabled Flower server.
    insecure : Optional[bool] (default: None)
        Starts an insecure gRPC connection when True. Enables HTTPS connection
        when False, using system certificates if `root_certificates` is None.
    transport : Optional[str] (default: None)
        Configure the transport layer. Allowed values:
        - 'grpc-bidi': gRPC, bidirectional streaming
        - 'grpc-rere': gRPC, request-response (experimental)
        - 'rest': HTTP (experimental)
    max_retries: Optional[int] (default: None)
        The maximum number of times the client will try to connect to the
        server before giving up in case of a connection error. If set to None,
        there is no limit to the number of tries.
    max_wait_time: Optional[float] (default: None)
        The maximum duration before the client stops trying to
        connect to the server in case of connection error.
        If set to None, there is no limit to the total time.
    flwr_path: Optional[Path] (default: None)
        The fully resolved path containing installed Flower Apps.
    """
    if insecure is None:
        insecure = root_certificates is None

    if load_client_app_fn is None:
        _check_actionable_client(client, client_fn)

        if client_fn is None:
            # Wrap `Client` instance in `client_fn`
            def single_client_factory(
                context: Context,  # pylint: disable=unused-argument
            ) -> Client:
                if client is None:  # Added this to keep mypy happy
                    raise ValueError(
                        "Both `client_fn` and `client` are `None`, but one is required"
                    )
                return client  # Always return the same instance

            client_fn = single_client_factory

        def _load_client_app(_1: str, _2: str) -> ClientApp:
            return ClientApp(client_fn=client_fn)

        load_client_app_fn = _load_client_app

    # At this point, only `load_client_app_fn` should be used
    # Both `client` and `client_fn` must not be used directly

    # Initialize connection context manager
    connection, address, connection_error_type = _init_connection(
        transport, server_address
    )

    app_state_tracker = _AppStateTracker()

    def _on_sucess(retry_state: RetryState) -> None:
        app_state_tracker.is_connected = True
        if retry_state.tries > 1:
            log(
                INFO,
                "Connection successful after %.2f seconds and %s tries.",
                retry_state.elapsed_time,
                retry_state.tries,
            )

    def _on_backoff(retry_state: RetryState) -> None:
        app_state_tracker.is_connected = False
        if retry_state.tries == 1:
            log(WARN, "Connection attempt failed, retrying...")
        else:
            log(
                WARN,
                "Connection attempt failed, retrying in %.2f seconds",
                retry_state.actual_wait,
            )

    retry_invoker = RetryInvoker(
        wait_gen_factory=exponential,
        recoverable_exceptions=connection_error_type,
        max_tries=max_retries + 1 if max_retries is not None else None,
        max_time=max_wait_time,
        on_giveup=lambda retry_state: (
            log(
                WARN,
                "Giving up reconnection after %.2f seconds and %s tries.",
                retry_state.elapsed_time,
                retry_state.tries,
            )
            if retry_state.tries > 1
            else None
        ),
        on_success=_on_sucess,
        on_backoff=_on_backoff,
    )

    # NodeState gets initialized when the first connection is established
    node_state: Optional[NodeState] = None

    runs: Dict[int, Run] = {}

    while not app_state_tracker.interrupt:
        sleep_duration: int = 0
        with connection(
            address,
            insecure,
            retry_invoker,
            grpc_max_message_length,
            root_certificates,
            authentication_keys,
        ) as conn:
            receive, send, create_node, delete_node, get_run, _ = conn

            # Register node when connecting the first time
            if node_state is None:
                if create_node is None:
                    if transport not in ["grpc-bidi", None]:
                        raise NotImplementedError(
                            "All transports except `grpc-bidi` require "
                            "an implementation for `create_node()`.'"
                        )
                    # gRPC-bidi doesn't have the concept of node_id,
                    # so we set it to -1
                    node_state = NodeState(
                        node_id=-1,
                        node_config={},
                    )
                else:
                    # Call create_node fn to register node
                    node_id: Optional[int] = (  # pylint: disable=assignment-from-none
                        create_node()
                    )  # pylint: disable=not-callable
                    if node_id is None:
                        raise ValueError("Node registration failed")
                    node_state = NodeState(
                        node_id=node_id,
                        node_config=node_config,
                    )

            app_state_tracker.register_signal_handler()
            while not app_state_tracker.interrupt:
                try:
                    # Receive
                    message = receive()
                    if message is None:
                        time.sleep(3)  # Wait for 3s before asking again
                        continue

                    log(INFO, "")
                    if len(message.metadata.group_id) > 0:
                        log(
                            INFO,
                            "[RUN %s, ROUND %s]",
                            message.metadata.run_id,
                            message.metadata.group_id,
                        )
                    log(
                        INFO,
                        "Received: %s message %s",
                        message.metadata.message_type,
                        message.metadata.message_id,
                    )

                    # Handle control message
                    out_message, sleep_duration = handle_control_message(message)
                    if out_message:
                        send(out_message)
                        break

                    # Get run info
                    run_id = message.metadata.run_id
                    if run_id not in runs:
                        if get_run is not None:
                            runs[run_id] = get_run(run_id)
                        # If get_run is None, i.e., in grpc-bidi mode
                        else:
                            runs[run_id] = Run(run_id, "", "", "", {})

                    # Register context for this run
                    node_state.register_context(
                        run_id=run_id, run=runs[run_id], flwr_path=flwr_path
                    )

                    # Retrieve context for this run
                    context = node_state.retrieve_context(run_id=run_id)

                    # Create an error reply message that will never be used to prevent
                    # the used-before-assignment linting error
                    reply_message = message.create_error_reply(
                        error=Error(code=ErrorCode.UNKNOWN, reason="Unknown")
                    )

                    # Handle app loading and task message
                    try:
                        # Load ClientApp instance
                        run: Run = runs[run_id]
                        client_app: ClientApp = load_client_app_fn(
                            run.fab_id, run.fab_version
                        )

                        # Execute ClientApp
                        reply_message = client_app(message=message, context=context)
                    except Exception as ex:  # pylint: disable=broad-exception-caught

                        # Legacy grpc-bidi
                        if transport in ["grpc-bidi", None]:
                            log(ERROR, "Client raised an exception.", exc_info=ex)
                            # Raise exception, crash process
                            raise ex

                        # Don't update/change NodeState

                        e_code = ErrorCode.CLIENT_APP_RAISED_EXCEPTION
                        # Ex fmt: "<class 'ZeroDivisionError'>:<'division by zero'>"
                        reason = str(type(ex)) + ":<'" + str(ex) + "'>"
                        exc_entity = "ClientApp"
                        if isinstance(ex, LoadClientAppError):
                            reason = (
                                "An exception was raised when attempting to load "
                                "`ClientApp`"
                            )
                            e_code = ErrorCode.LOAD_CLIENT_APP_EXCEPTION
                            exc_entity = "SuperNode"

                        if not app_state_tracker.interrupt:
                            log(
                                ERROR, "%s raised an exception", exc_entity, exc_info=ex
                            )

                        # Create error message
                        reply_message = message.create_error_reply(
                            error=Error(code=e_code, reason=reason)
                        )
                    else:
                        # No exception, update node state
                        node_state.update_context(
                            run_id=run_id,
                            context=context,
                        )

                    # Send
                    send(reply_message)
                    log(INFO, "Sent reply")

                except StopIteration:
                    sleep_duration = 0
                    break

            # Unregister node
            if delete_node is not None and app_state_tracker.is_connected:
                delete_node()  # pylint: disable=not-callable

        if sleep_duration == 0:
            log(INFO, "Disconnect and shut down")
            del app_state_tracker
            break

        # Sleep and reconnect afterwards
        log(
            INFO,
            "Disconnect, then re-establish connection after %s second(s)",
            sleep_duration,
        )
        time.sleep(sleep_duration)


def start_numpy_client(
    *,
    server_address: str,
    client: NumPyClient,
    grpc_max_message_length: int = GRPC_MAX_MESSAGE_LENGTH,
    root_certificates: Optional[bytes] = None,
    insecure: Optional[bool] = None,
    transport: Optional[str] = None,
) -> None:
    """Start a Flower NumPyClient which connects to a gRPC server.

    Warning
    -------
    This function is deprecated since 1.7.0. Use :code:`flwr.client.start_client`
    instead and first convert your :code:`NumPyClient` to type
    :code:`flwr.client.Client` by executing its :code:`to_client()` method.

    Parameters
    ----------
    server_address : str
        The IPv4 or IPv6 address of the server. If the Flower server runs on
        the same machine on port 8080, then `server_address` would be
        `"[::]:8080"`.
    client : flwr.client.NumPyClient
        An implementation of the abstract base class `flwr.client.NumPyClient`.
    grpc_max_message_length : int (default: 536_870_912, this equals 512MB)
        The maximum length of gRPC messages that can be exchanged with the
        Flower server. The default should be sufficient for most models.
        Users who train very large models might need to increase this
        value. Note that the Flower server needs to be started with the
        same value (see `flwr.server.start_server`), otherwise it will not
        know about the increased limit and block larger messages.
    root_certificates : bytes (default: None)
        The PEM-encoded root certificates as a byte string or a path string.
        If provided, a secure connection using the certificates will be
        established to an SSL-enabled Flower server.
    insecure : Optional[bool] (default: None)
        Starts an insecure gRPC connection when True. Enables HTTPS connection
        when False, using system certificates if `root_certificates` is None.
    transport : Optional[str] (default: None)
        Configure the transport layer. Allowed values:
        - 'grpc-bidi': gRPC, bidirectional streaming
        - 'grpc-rere': gRPC, request-response (experimental)
        - 'rest': HTTP (experimental)

    Examples
    --------
    Starting a gRPC client with an insecure server connection:

    >>> start_numpy_client(
    >>>     server_address=localhost:8080,
    >>>     client=FlowerClient(),
    >>> )

    Starting an SSL-enabled gRPC client using system certificates:

    >>> start_numpy_client(
    >>>     server_address=localhost:8080,
    >>>     client=FlowerClient(),
    >>>     insecure=False,
    >>> )

    Starting an SSL-enabled gRPC client using provided certificates:

    >>> from pathlib import Path
    >>>
    >>> start_numpy_client(
    >>>     server_address=localhost:8080,
    >>>     client=FlowerClient(),
    >>>     root_certificates=Path("/crts/root.pem").read_bytes(),
    >>> )
    """
    mssg = (
        "flwr.client.start_numpy_client() is deprecated. \n\tInstead, use "
        "`flwr.client.start_client()` by ensuring you first call "
        "the `.to_client()` method as shown below: \n"
        "\tflwr.client.start_client(\n"
        "\t\tserver_address='<IP>:<PORT>',\n"
        "\t\tclient=FlowerClient().to_client(),"
        " # <-- where FlowerClient is of type flwr.client.NumPyClient object\n"
        "\t)\n"
        "\tUsing `start_numpy_client()` is deprecated."
    )

    warn_deprecated_feature(name=mssg)

    # Calling this function is deprecated. A warning is thrown.
    # We first need to convert the supplied client to `Client.`

    wrp_client = client.to_client()

    start_client(
        server_address=server_address,
        client=wrp_client,
        grpc_max_message_length=grpc_max_message_length,
        root_certificates=root_certificates,
        insecure=insecure,
        transport=transport,
    )


def _init_connection(transport: Optional[str], server_address: str) -> Tuple[
    Callable[
        [
            str,
            bool,
            RetryInvoker,
            int,
            Union[bytes, str, None],
            Optional[Tuple[ec.EllipticCurvePrivateKey, ec.EllipticCurvePublicKey]],
        ],
        ContextManager[
            Tuple[
                Callable[[], Optional[Message]],
                Callable[[Message], None],
                Optional[Callable[[], Optional[int]]],
                Optional[Callable[[], None]],
                Optional[Callable[[int], Run]],
                Optional[Callable[[str], Fab]],
            ]
        ],
    ],
    str,
    Type[Exception],
]:
    # Parse IP address
    parsed_address = parse_address(server_address)
    if not parsed_address:
        sys.exit(f"Server address ({server_address}) cannot be parsed.")
    host, port, is_v6 = parsed_address
    address = f"[{host}]:{port}" if is_v6 else f"{host}:{port}"

    # Set the default transport layer
    if transport is None:
        transport = TRANSPORT_TYPE_GRPC_BIDI

    # Use either gRPC bidirectional streaming or REST request/response
    if transport == TRANSPORT_TYPE_REST:
        try:
            from requests.exceptions import ConnectionError as RequestsConnectionError

            from .rest_client.connection import http_request_response
        except ModuleNotFoundError:
            sys.exit(MISSING_EXTRA_REST)
        if server_address[:4] != "http":
            sys.exit(
                "When using the REST API, please provide `https://` or "
                "`http://` before the server address (e.g. `http://127.0.0.1:8080`)"
            )
        connection, error_type = http_request_response, RequestsConnectionError
    elif transport == TRANSPORT_TYPE_GRPC_RERE:
        connection, error_type = grpc_request_response, RpcError
    elif transport == TRANSPORT_TYPE_GRPC_ADAPTER:
        connection, error_type = grpc_adapter, RpcError
    elif transport == TRANSPORT_TYPE_GRPC_BIDI:
        connection, error_type = grpc_connection, RpcError
    else:
        raise ValueError(
            f"Unknown transport type: {transport} (possible: {TRANSPORT_TYPES})"
        )

    return connection, address, error_type


@dataclass
class _AppStateTracker:
    interrupt: bool = False
    is_connected: bool = False

    def register_signal_handler(self) -> None:
        """Register handlers for exit signals."""

        def signal_handler(sig, frame):  # type: ignore
            # pylint: disable=unused-argument
            self.interrupt = True
            raise StopIteration from None

        signal.signal(signal.SIGINT, signal_handler)
        signal.signal(signal.SIGTERM, signal_handler)


def run_clientappio_api_grpc(
<<<<<<< HEAD
    address: str = "0.0.0.0:9094",
) -> tuple[grpc.Server, grpc.Server]:
    """Run ClientAppIo API (gRPC-rere)."""
=======
    address: str = ADDRESS_CLIENTAPPIO_API_GRPC_RERE,
) -> Tuple[grpc.Server, ClientAppIoServicer]:
    """Run ClientAppIo API gRPC server."""
>>>>>>> 1ed82ffa
    clientappio_servicer: grpc.Server = ClientAppIoServicer()
    clientappio_add_servicer_to_server_fn = add_ClientAppIoServicer_to_server
    clientappio_grpc_server = generic_create_grpc_server(
        servicer_and_add_fn=(
            clientappio_servicer,
            clientappio_add_servicer_to_server_fn,
        ),
        server_address=address,
        max_message_length=GRPC_MAX_MESSAGE_LENGTH,
    )
    log(INFO, "Starting Flower ClientAppIo gRPC server on %s", address)
    clientappio_grpc_server.start()
<<<<<<< HEAD
    return clientappio_servicer, clientappio_grpc_server
=======
    return clientappio_grpc_server, clientappio_servicer
>>>>>>> 1ed82ffa
<|MERGE_RESOLUTION|>--- conflicted
+++ resolved
@@ -54,11 +54,8 @@
 from .node_state import NodeState
 from .numpy_client import NumPyClient
 from .process.clientappio_servicer import ClientAppIoServicer
-<<<<<<< HEAD
-=======
 
 ADDRESS_CLIENTAPPIO_API_GRPC_RERE = "0.0.0.0:9094"
->>>>>>> 1ed82ffa
 
 
 def _check_actionable_client(
@@ -679,15 +676,9 @@
 
 
 def run_clientappio_api_grpc(
-<<<<<<< HEAD
-    address: str = "0.0.0.0:9094",
-) -> tuple[grpc.Server, grpc.Server]:
-    """Run ClientAppIo API (gRPC-rere)."""
-=======
     address: str = ADDRESS_CLIENTAPPIO_API_GRPC_RERE,
 ) -> Tuple[grpc.Server, ClientAppIoServicer]:
     """Run ClientAppIo API gRPC server."""
->>>>>>> 1ed82ffa
     clientappio_servicer: grpc.Server = ClientAppIoServicer()
     clientappio_add_servicer_to_server_fn = add_ClientAppIoServicer_to_server
     clientappio_grpc_server = generic_create_grpc_server(
@@ -700,8 +691,4 @@
     )
     log(INFO, "Starting Flower ClientAppIo gRPC server on %s", address)
     clientappio_grpc_server.start()
-<<<<<<< HEAD
-    return clientappio_servicer, clientappio_grpc_server
-=======
-    return clientappio_grpc_server, clientappio_servicer
->>>>>>> 1ed82ffa
+    return clientappio_grpc_server, clientappio_servicer