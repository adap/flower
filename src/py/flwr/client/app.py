# Copyright 2020 Flower Labs GmbH. All Rights Reserved.
#
# Licensed under the Apache License, Version 2.0 (the "License");
# you may not use this file except in compliance with the License.
# You may obtain a copy of the License at
#
#     http://www.apache.org/licenses/LICENSE-2.0
#
# Unless required by applicable law or agreed to in writing, software
# distributed under the License is distributed on an "AS IS" BASIS,
# WITHOUT WARRANTIES OR CONDITIONS OF ANY KIND, either express or implied.
# See the License for the specific language governing permissions and
# limitations under the License.
# ==============================================================================
"""Flower client app."""

import signal
import subprocess
import sys
import time
from contextlib import AbstractContextManager
from dataclasses import dataclass
from logging import ERROR, INFO, WARN
from pathlib import Path
from typing import Callable, Optional, Sequence, Union, cast

import grpc
from cryptography.hazmat.primitives.asymmetric import ec
from grpc import RpcError

from flwr.cli.config_utils import get_fab_metadata
from flwr.cli.install import install_from_fab
from flwr.client.client import Client
from flwr.client.client_app import ClientApp, LoadClientAppError
from flwr.client.typing import ClientFnExt
from flwr.common import GRPC_MAX_MESSAGE_LENGTH, Context, EventType, Message, event
from flwr.common.address import parse_address
from flwr.common.constant import (
    CLIENTAPPIO_API_DEFAULT_ADDRESS,
    MISSING_EXTRA_REST,
    RUN_ID_NUM_BYTES,
    TRANSPORT_TYPE_GRPC_ADAPTER,
    TRANSPORT_TYPE_GRPC_BIDI,
    TRANSPORT_TYPE_GRPC_RERE,
    TRANSPORT_TYPE_REST,
    TRANSPORT_TYPES,
    ErrorCode,
)
from flwr.common.logger import log, warn_deprecated_feature
from flwr.common.message import Error
from flwr.common.retry_invoker import RetryInvoker, RetryState, exponential
from flwr.common.typing import Fab, Run, UserConfig
from flwr.proto.clientappio_pb2_grpc import add_ClientAppIoServicer_to_server
from flwr.server.superlink.fleet.grpc_bidi.grpc_server import generic_create_grpc_server
from flwr.server.superlink.linkstate.utils import generate_rand_int_from_bytes

from .clientapp.clientappio_servicer import ClientAppInputs, ClientAppIoServicer
from .grpc_adapter_client.connection import grpc_adapter
from .grpc_client.connection import grpc_connection
from .grpc_rere_client.connection import grpc_request_response
from .message_handler.message_handler import handle_control_message
from .node_state import NodeState
from .numpy_client import NumPyClient

ISOLATION_MODE_SUBPROCESS = "subprocess"
ISOLATION_MODE_PROCESS = "process"


def _check_actionable_client(
    client: Optional[Client], client_fn: Optional[ClientFnExt]
) -> None:
    if client_fn is None and client is None:
        raise ValueError(
            "Both `client_fn` and `client` are `None`, but one is required"
        )

    if client_fn is not None and client is not None:
        raise ValueError(
            "Both `client_fn` and `client` are provided, but only one is allowed"
        )


# pylint: disable=import-outside-toplevel
# pylint: disable=too-many-branches
# pylint: disable=too-many-locals
# pylint: disable=too-many-statements
# pylint: disable=too-many-arguments
def start_client(
    *,
    server_address: str,
    client_fn: Optional[ClientFnExt] = None,
    client: Optional[Client] = None,
    grpc_max_message_length: int = GRPC_MAX_MESSAGE_LENGTH,
    root_certificates: Optional[Union[bytes, str]] = None,
    insecure: Optional[bool] = None,
    transport: Optional[str] = None,
    authentication_keys: Optional[
        tuple[ec.EllipticCurvePrivateKey, ec.EllipticCurvePublicKey]
    ] = None,
    client_metadata: Optional[Sequence[tuple[str, Union[str, bytes]]]] = None,
    max_retries: Optional[int] = None,
    max_wait_time: Optional[float] = None,
) -> None:
    """Start a Flower client node which connects to a Flower server.

    Parameters
    ----------
    server_address : str
        The IPv4 or IPv6 address of the server. If the Flower
        server runs on the same machine on port 8080, then `server_address`
        would be `"[::]:8080"`.
    client_fn : Optional[ClientFnExt]
        A callable that instantiates a Client. (default: None)
    client : Optional[flwr.client.Client]
        An implementation of the abstract base
        class `flwr.client.Client` (default: None)
    grpc_max_message_length : int (default: 536_870_912, this equals 512MB)
        The maximum length of gRPC messages that can be exchanged with the
        Flower server. The default should be sufficient for most models.
        Users who train very large models might need to increase this
        value. Note that the Flower server needs to be started with the
        same value (see `flwr.server.start_server`), otherwise it will not
        know about the increased limit and block larger messages.
    root_certificates : Optional[Union[bytes, str]] (default: None)
        The PEM-encoded root certificates as a byte string or a path string.
        If provided, a secure connection using the certificates will be
        established to an SSL-enabled Flower server.
    insecure : bool (default: True)
        Starts an insecure gRPC connection when True. Enables HTTPS connection
        when False, using system certificates if `root_certificates` is None.
    transport : Optional[str] (default: None)
        Configure the transport layer. Allowed values:
        - 'grpc-bidi': gRPC, bidirectional streaming
        - 'grpc-rere': gRPC, request-response (experimental)
        - 'rest': HTTP (experimental)
<<<<<<< HEAD
    client_metadata : Optional[Sequence[tuple[str, Union[str, bytes]]]] (default: None)
        Metadata to be sent to the server in the form of key-value pairs. If provided, 
        GprcClientProxy retrieves this metadata, which can then be accessed through 
        client_manager. This attribute can only be used in grpc-bidi.
=======
    authentication_keys : Optional[Tuple[PrivateKey, PublicKey]] (default: None)
        Tuple containing the elliptic curve private key and public key for
        authentication from the cryptography library.
        Source: https://cryptography.io/en/latest/hazmat/primitives/asymmetric/ec/
        Used to establish an authenticated connection with the server.
>>>>>>> 2a804964
    max_retries: Optional[int] (default: None)
        The maximum number of times the client will try to connect to the
        server before giving up in case of a connection error. If set to None,
        there is no limit to the number of tries.
    max_wait_time: Optional[float] (default: None)
        The maximum duration before the client stops trying to
        connect to the server in case of connection error.
        If set to None, there is no limit to the total time.

    Examples
    --------
    Starting a gRPC client with an insecure server connection:

    >>> start_client(
    >>>     server_address=localhost:8080,
    >>>     client_fn=client_fn,
    >>> )

    Starting an SSL-enabled gRPC client using system certificates:

    >>> def client_fn(context: Context):
    >>>     return FlowerClient().to_client()
    >>>
    >>> start_client(
    >>>     server_address=localhost:8080,
    >>>     client_fn=client_fn,
    >>>     insecure=False,
    >>> )

    Starting an SSL-enabled gRPC client using provided certificates:

    >>> from pathlib import Path
    >>>
    >>> start_client(
    >>>     server_address=localhost:8080,
    >>>     client_fn=client_fn,
    >>>     root_certificates=Path("/crts/root.pem").read_bytes(),
    >>> )
    """
    event(EventType.START_CLIENT_ENTER)
    start_client_internal(
        server_address=server_address,
        node_config={},
        load_client_app_fn=None,
        client_fn=client_fn,
        client=client,
        grpc_max_message_length=grpc_max_message_length,
        root_certificates=root_certificates,
        insecure=insecure,
        transport=transport,
        authentication_keys=authentication_keys,
        client_metadata=client_metadata,
        max_retries=max_retries,
        max_wait_time=max_wait_time,
    )
    event(EventType.START_CLIENT_LEAVE)


# pylint: disable=import-outside-toplevel
# pylint: disable=too-many-branches
# pylint: disable=too-many-locals
# pylint: disable=too-many-statements
def start_client_internal(
    *,
    server_address: str,
    node_config: UserConfig,
    load_client_app_fn: Optional[Callable[[str, str, str], ClientApp]] = None,
    client_fn: Optional[ClientFnExt] = None,
    client: Optional[Client] = None,
    grpc_max_message_length: int = GRPC_MAX_MESSAGE_LENGTH,
    root_certificates: Optional[Union[bytes, str]] = None,
    insecure: Optional[bool] = None,
    transport: Optional[str] = None,
    authentication_keys: Optional[
        tuple[ec.EllipticCurvePrivateKey, ec.EllipticCurvePublicKey]
    ] = None,
    client_metadata: Optional[Sequence[tuple[str, Union[str, bytes]]]] = None,
    max_retries: Optional[int] = None,
    max_wait_time: Optional[float] = None,
    flwr_path: Optional[Path] = None,
    isolation: Optional[str] = None,
    supernode_address: Optional[str] = CLIENTAPPIO_API_DEFAULT_ADDRESS,
) -> None:
    """Start a Flower client node which connects to a Flower server.

    Parameters
    ----------
    server_address : str
        The IPv4 or IPv6 address of the server. If the Flower
        server runs on the same machine on port 8080, then `server_address`
        would be `"[::]:8080"`.
    node_config: UserConfig
        The configuration of the node.
    load_client_app_fn : Optional[Callable[[], ClientApp]] (default: None)
        A function that can be used to load a `ClientApp` instance.
    client_fn : Optional[ClientFnExt]
        A callable that instantiates a Client. (default: None)
    client : Optional[flwr.client.Client]
        An implementation of the abstract base
        class `flwr.client.Client` (default: None)
    grpc_max_message_length : int (default: 536_870_912, this equals 512MB)
        The maximum length of gRPC messages that can be exchanged with the
        Flower server. The default should be sufficient for most models.
        Users who train very large models might need to increase this
        value. Note that the Flower server needs to be started with the
        same value (see `flwr.server.start_server`), otherwise it will not
        know about the increased limit and block larger messages.
    root_certificates : Optional[Union[bytes, str]] (default: None)
        The PEM-encoded root certificates as a byte string or a path string.
        If provided, a secure connection using the certificates will be
        established to an SSL-enabled Flower server.
    insecure : Optional[bool] (default: None)
        Starts an insecure gRPC connection when True. Enables HTTPS connection
        when False, using system certificates if `root_certificates` is None.
    transport : Optional[str] (default: None)
        Configure the transport layer. Allowed values:
        - 'grpc-bidi': gRPC, bidirectional streaming
        - 'grpc-rere': gRPC, request-response (experimental)
        - 'rest': HTTP (experimental)
<<<<<<< HEAD
    client_metadata : Optional[Sequence[tuple[str, Union[str, bytes]]]] (default: None)
        Metadata to be sent to the server in the form of key-value pairs. If provided, 
        GprcClientProxy retrieves this metadata, which can then be accessed through 
        client_manager. This attribute can only be used in grpc-bidi.
=======
    authentication_keys : Optional[Tuple[PrivateKey, PublicKey]] (default: None)
        Tuple containing the elliptic curve private key and public key for
        authentication from the cryptography library.
        Source: https://cryptography.io/en/latest/hazmat/primitives/asymmetric/ec/
        Used to establish an authenticated connection with the server.
>>>>>>> 2a804964
    max_retries: Optional[int] (default: None)
        The maximum number of times the client will try to connect to the
        server before giving up in case of a connection error. If set to None,
        there is no limit to the number of tries.
    max_wait_time: Optional[float] (default: None)
        The maximum duration before the client stops trying to
        connect to the server in case of connection error.
        If set to None, there is no limit to the total time.
    flwr_path: Optional[Path] (default: None)
        The fully resolved path containing installed Flower Apps.
    isolation : Optional[str] (default: None)
        Isolation mode for `ClientApp`. Possible values are `subprocess` and
        `process`. Defaults to `None`, which runs the `ClientApp` in the same process
        as the SuperNode. If `subprocess`, the `ClientApp` runs in a subprocess started
        by the SueprNode and communicates using gRPC at the address
        `supernode_address`. If `process`, the `ClientApp` runs in a separate isolated
        process and communicates using gRPC at the address `supernode_address`.
    supernode_address : Optional[str] (default: `CLIENTAPPIO_API_DEFAULT_ADDRESS`)
        The SuperNode gRPC server address.
    """
    if insecure is None:
        insecure = root_certificates is None

    if load_client_app_fn is None:
        _check_actionable_client(client, client_fn)

        if client_fn is None:
            # Wrap `Client` instance in `client_fn`
            def single_client_factory(
                context: Context,  # pylint: disable=unused-argument
            ) -> Client:
                if client is None:  # Added this to keep mypy happy
                    raise ValueError(
                        "Both `client_fn` and `client` are `None`, but one is required"
                    )
                return client  # Always return the same instance

            client_fn = single_client_factory

        def _load_client_app(_1: str, _2: str, _3: str) -> ClientApp:
            return ClientApp(client_fn=client_fn)

        load_client_app_fn = _load_client_app

    if isolation:
        if supernode_address is None:
            raise ValueError(
                f"`supernode_address` required when `isolation` is "
                f"{ISOLATION_MODE_SUBPROCESS} or {ISOLATION_MODE_PROCESS}",
            )
        _clientappio_grpc_server, clientappio_servicer = run_clientappio_api_grpc(
            address=supernode_address
        )
    supernode_address = cast(str, supernode_address)

    # At this point, only `load_client_app_fn` should be used
    # Both `client` and `client_fn` must not be used directly

    # Initialize connection context manager
    connection, address, connection_error_type = _init_connection(
        transport, server_address
    )

    app_state_tracker = _AppStateTracker()

    def _on_sucess(retry_state: RetryState) -> None:
        app_state_tracker.is_connected = True
        if retry_state.tries > 1:
            log(
                INFO,
                "Connection successful after %.2f seconds and %s tries.",
                retry_state.elapsed_time,
                retry_state.tries,
            )

    def _on_backoff(retry_state: RetryState) -> None:
        app_state_tracker.is_connected = False
        if retry_state.tries == 1:
            log(WARN, "Connection attempt failed, retrying...")
        else:
            log(
                WARN,
                "Connection attempt failed, retrying in %.2f seconds",
                retry_state.actual_wait,
            )

    retry_invoker = RetryInvoker(
        wait_gen_factory=exponential,
        recoverable_exceptions=connection_error_type,
        max_tries=max_retries + 1 if max_retries is not None else None,
        max_time=max_wait_time,
        on_giveup=lambda retry_state: (
            log(
                WARN,
                "Giving up reconnection after %.2f seconds and %s tries.",
                retry_state.elapsed_time,
                retry_state.tries,
            )
            if retry_state.tries > 1
            else None
        ),
        on_success=_on_sucess,
        on_backoff=_on_backoff,
    )

    # NodeState gets initialized when the first connection is established
    node_state: Optional[NodeState] = None

    runs: dict[int, Run] = {}

    while not app_state_tracker.interrupt:
        sleep_duration: int = 0
        with connection(
            address,
            insecure,
            retry_invoker,
            grpc_max_message_length,
            root_certificates,
            authentication_keys,
            client_metadata,
        ) as conn:
            receive, send, create_node, delete_node, get_run, get_fab = conn

            # Register node when connecting the first time
            if node_state is None:
                if create_node is None:
                    if transport not in ["grpc-bidi", None]:
                        raise NotImplementedError(
                            "All transports except `grpc-bidi` require "
                            "an implementation for `create_node()`.'"
                        )
                    # gRPC-bidi doesn't have the concept of node_id,
                    # so we set it to -1
                    node_state = NodeState(
                        node_id=-1,
                        node_config={},
                    )
                else:
                    # Call create_node fn to register node
                    node_id: Optional[int] = (  # pylint: disable=assignment-from-none
                        create_node()
                    )  # pylint: disable=not-callable
                    if node_id is None:
                        raise ValueError("Node registration failed")
                    node_state = NodeState(
                        node_id=node_id,
                        node_config=node_config,
                    )

            app_state_tracker.register_signal_handler()
            # pylint: disable=too-many-nested-blocks
            while not app_state_tracker.interrupt:
                try:
                    # Receive
                    message = receive()
                    if message is None:
                        time.sleep(3)  # Wait for 3s before asking again
                        continue

                    log(INFO, "")
                    if len(message.metadata.group_id) > 0:
                        log(
                            INFO,
                            "[RUN %s, ROUND %s]",
                            message.metadata.run_id,
                            message.metadata.group_id,
                        )
                    log(
                        INFO,
                        "Received: %s message %s",
                        message.metadata.message_type,
                        message.metadata.message_id,
                    )

                    # Handle control message
                    out_message, sleep_duration = handle_control_message(message)
                    if out_message:
                        send(out_message)
                        break

                    # Get run info
                    run_id = message.metadata.run_id
                    if run_id not in runs:
                        if get_run is not None:
                            runs[run_id] = get_run(run_id)
                        # If get_run is None, i.e., in grpc-bidi mode
                        else:
                            runs[run_id] = Run(run_id, "", "", "", {})

                    run: Run = runs[run_id]
                    if get_fab is not None and run.fab_hash:
                        fab = get_fab(run.fab_hash)
                        if not isolation:
                            # If `ClientApp` runs in the same process, install the FAB
                            install_from_fab(fab.content, flwr_path, True)
                        fab_id, fab_version = get_fab_metadata(fab.content)
                    else:
                        fab = None
                        fab_id, fab_version = run.fab_id, run.fab_version

                    run.fab_id, run.fab_version = fab_id, fab_version

                    # Register context for this run
                    node_state.register_context(
                        run_id=run_id,
                        run=run,
                        flwr_path=flwr_path,
                        fab=fab,
                    )

                    # Retrieve context for this run
                    context = node_state.retrieve_context(run_id=run_id)
                    # Create an error reply message that will never be used to prevent
                    # the used-before-assignment linting error
                    reply_message = message.create_error_reply(
                        error=Error(code=ErrorCode.UNKNOWN, reason="Unknown")
                    )

                    # Handle app loading and task message
                    try:
                        if isolation:
                            # Two isolation modes:
                            # 1. `subprocess`: SuperNode is starting the ClientApp
                            #    process as a subprocess.
                            # 2. `process`: ClientApp process gets started separately
                            #    (via `flwr-clientapp`), for example, in a separate
                            #    Docker container.

                            # Generate SuperNode token
                            token: int = generate_rand_int_from_bytes(RUN_ID_NUM_BYTES)

                            # Mode 1: SuperNode starts ClientApp as subprocess
                            start_subprocess = isolation == ISOLATION_MODE_SUBPROCESS

                            # Share Message and Context with servicer
                            clientappio_servicer.set_inputs(
                                clientapp_input=ClientAppInputs(
                                    message=message,
                                    context=context,
                                    run=run,
                                    fab=fab,
                                    token=token,
                                ),
                                token_returned=start_subprocess,
                            )

                            if start_subprocess:
                                # Start ClientApp subprocess
                                command = [
                                    "flwr-clientapp",
                                    "--supernode",
                                    supernode_address,
                                    "--token",
                                    str(token),
                                ]
                                subprocess.run(
                                    command,
                                    stdout=None,
                                    stderr=None,
                                    check=True,
                                )
                            else:
                                # Wait for output to become available
                                while not clientappio_servicer.has_outputs():
                                    time.sleep(0.1)

                            outputs = clientappio_servicer.get_outputs()
                            reply_message, context = outputs.message, outputs.context
                        else:
                            # Load ClientApp instance
                            client_app: ClientApp = load_client_app_fn(
                                fab_id, fab_version, run.fab_hash
                            )

                            # Execute ClientApp
                            reply_message = client_app(message=message, context=context)
                    except Exception as ex:  # pylint: disable=broad-exception-caught

                        # Legacy grpc-bidi
                        if transport in ["grpc-bidi", None]:
                            log(ERROR, "Client raised an exception.", exc_info=ex)
                            # Raise exception, crash process
                            raise ex

                        # Don't update/change NodeState

                        e_code = ErrorCode.CLIENT_APP_RAISED_EXCEPTION
                        # Ex fmt: "<class 'ZeroDivisionError'>:<'division by zero'>"
                        reason = str(type(ex)) + ":<'" + str(ex) + "'>"
                        exc_entity = "ClientApp"
                        if isinstance(ex, LoadClientAppError):
                            reason = (
                                "An exception was raised when attempting to load "
                                "`ClientApp`"
                            )
                            e_code = ErrorCode.LOAD_CLIENT_APP_EXCEPTION
                            exc_entity = "SuperNode"

                        if not app_state_tracker.interrupt:
                            log(
                                ERROR, "%s raised an exception", exc_entity, exc_info=ex
                            )

                        # Create error message
                        reply_message = message.create_error_reply(
                            error=Error(code=e_code, reason=reason)
                        )
                    else:
                        # No exception, update node state
                        node_state.update_context(
                            run_id=run_id,
                            context=context,
                        )

                    # Send
                    send(reply_message)
                    log(INFO, "Sent reply")

                except StopIteration:
                    sleep_duration = 0
                    break
            # pylint: enable=too-many-nested-blocks

            # Unregister node
            if delete_node is not None and app_state_tracker.is_connected:
                delete_node()  # pylint: disable=not-callable

        if sleep_duration == 0:
            log(INFO, "Disconnect and shut down")
            del app_state_tracker
            break

        # Sleep and reconnect afterwards
        log(
            INFO,
            "Disconnect, then re-establish connection after %s second(s)",
            sleep_duration,
        )
        time.sleep(sleep_duration)


def start_numpy_client(
    *,
    server_address: str,
    client: NumPyClient,
    grpc_max_message_length: int = GRPC_MAX_MESSAGE_LENGTH,
    root_certificates: Optional[bytes] = None,
    insecure: Optional[bool] = None,
    transport: Optional[str] = None,
) -> None:
    """Start a Flower NumPyClient which connects to a gRPC server.

    Warning
    -------
    This function is deprecated since 1.7.0. Use :code:`flwr.client.start_client`
    instead and first convert your :code:`NumPyClient` to type
    :code:`flwr.client.Client` by executing its :code:`to_client()` method.

    Parameters
    ----------
    server_address : str
        The IPv4 or IPv6 address of the server. If the Flower server runs on
        the same machine on port 8080, then `server_address` would be
        `"[::]:8080"`.
    client : flwr.client.NumPyClient
        An implementation of the abstract base class `flwr.client.NumPyClient`.
    grpc_max_message_length : int (default: 536_870_912, this equals 512MB)
        The maximum length of gRPC messages that can be exchanged with the
        Flower server. The default should be sufficient for most models.
        Users who train very large models might need to increase this
        value. Note that the Flower server needs to be started with the
        same value (see `flwr.server.start_server`), otherwise it will not
        know about the increased limit and block larger messages.
    root_certificates : bytes (default: None)
        The PEM-encoded root certificates as a byte string or a path string.
        If provided, a secure connection using the certificates will be
        established to an SSL-enabled Flower server.
    insecure : Optional[bool] (default: None)
        Starts an insecure gRPC connection when True. Enables HTTPS connection
        when False, using system certificates if `root_certificates` is None.
    transport : Optional[str] (default: None)
        Configure the transport layer. Allowed values:
        - 'grpc-bidi': gRPC, bidirectional streaming
        - 'grpc-rere': gRPC, request-response (experimental)
        - 'rest': HTTP (experimental)

    Examples
    --------
    Starting a gRPC client with an insecure server connection:

    >>> start_numpy_client(
    >>>     server_address=localhost:8080,
    >>>     client=FlowerClient(),
    >>> )

    Starting an SSL-enabled gRPC client using system certificates:

    >>> start_numpy_client(
    >>>     server_address=localhost:8080,
    >>>     client=FlowerClient(),
    >>>     insecure=False,
    >>> )

    Starting an SSL-enabled gRPC client using provided certificates:

    >>> from pathlib import Path
    >>>
    >>> start_numpy_client(
    >>>     server_address=localhost:8080,
    >>>     client=FlowerClient(),
    >>>     root_certificates=Path("/crts/root.pem").read_bytes(),
    >>> )
    """
    mssg = (
        "flwr.client.start_numpy_client() is deprecated. \n\tInstead, use "
        "`flwr.client.start_client()` by ensuring you first call "
        "the `.to_client()` method as shown below: \n"
        "\tflwr.client.start_client(\n"
        "\t\tserver_address='<IP>:<PORT>',\n"
        "\t\tclient=FlowerClient().to_client(),"
        " # <-- where FlowerClient is of type flwr.client.NumPyClient object\n"
        "\t)\n"
        "\tUsing `start_numpy_client()` is deprecated."
    )

    warn_deprecated_feature(name=mssg)

    # Calling this function is deprecated. A warning is thrown.
    # We first need to convert the supplied client to `Client.`

    wrp_client = client.to_client()

    start_client(
        server_address=server_address,
        client=wrp_client,
        grpc_max_message_length=grpc_max_message_length,
        root_certificates=root_certificates,
        insecure=insecure,
        transport=transport,
    )


def _init_connection(transport: Optional[str], server_address: str) -> tuple[
    Callable[
        [
            str,
            bool,
            RetryInvoker,
            int,
            Union[bytes, str, None],
            Optional[tuple[ec.EllipticCurvePrivateKey, ec.EllipticCurvePublicKey]],
        ],
        AbstractContextManager[
            tuple[
                Callable[[], Optional[Message]],
                Callable[[Message], None],
                Optional[Callable[[], Optional[int]]],
                Optional[Callable[[], None]],
                Optional[Callable[[int], Run]],
                Optional[Callable[[str], Fab]],
            ]
        ],
    ],
    str,
    type[Exception],
]:
    # Parse IP address
    parsed_address = parse_address(server_address)
    if not parsed_address:
        sys.exit(f"Server address ({server_address}) cannot be parsed.")
    host, port, is_v6 = parsed_address
    address = f"[{host}]:{port}" if is_v6 else f"{host}:{port}"

    # Set the default transport layer
    if transport is None:
        transport = TRANSPORT_TYPE_GRPC_BIDI

    # Use either gRPC bidirectional streaming or REST request/response
    if transport == TRANSPORT_TYPE_REST:
        try:
            from requests.exceptions import ConnectionError as RequestsConnectionError

            from .rest_client.connection import http_request_response
        except ModuleNotFoundError:
            sys.exit(MISSING_EXTRA_REST)
        if server_address[:4] != "http":
            sys.exit(
                "When using the REST API, please provide `https://` or "
                "`http://` before the server address (e.g. `http://127.0.0.1:8080`)"
            )
        connection, error_type = http_request_response, RequestsConnectionError
    elif transport == TRANSPORT_TYPE_GRPC_RERE:
        connection, error_type = grpc_request_response, RpcError
    elif transport == TRANSPORT_TYPE_GRPC_ADAPTER:
        connection, error_type = grpc_adapter, RpcError
    elif transport == TRANSPORT_TYPE_GRPC_BIDI:
        connection, error_type = grpc_connection, RpcError
    else:
        raise ValueError(
            f"Unknown transport type: {transport} (possible: {TRANSPORT_TYPES})"
        )

    return connection, address, error_type


@dataclass
class _AppStateTracker:
    interrupt: bool = False
    is_connected: bool = False

    def register_signal_handler(self) -> None:
        """Register handlers for exit signals."""

        def signal_handler(sig, frame):  # type: ignore
            # pylint: disable=unused-argument
            self.interrupt = True
            raise StopIteration from None

        signal.signal(signal.SIGINT, signal_handler)
        signal.signal(signal.SIGTERM, signal_handler)


def run_clientappio_api_grpc(address: str) -> tuple[grpc.Server, ClientAppIoServicer]:
    """Run ClientAppIo API gRPC server."""
    clientappio_servicer: grpc.Server = ClientAppIoServicer()
    clientappio_add_servicer_to_server_fn = add_ClientAppIoServicer_to_server
    clientappio_grpc_server = generic_create_grpc_server(
        servicer_and_add_fn=(
            clientappio_servicer,
            clientappio_add_servicer_to_server_fn,
        ),
        server_address=address,
        max_message_length=GRPC_MAX_MESSAGE_LENGTH,
    )
    log(INFO, "Starting Flower ClientAppIo gRPC server on %s", address)
    clientappio_grpc_server.start()
    return clientappio_grpc_server, clientappio_servicer<|MERGE_RESOLUTION|>--- conflicted
+++ resolved
@@ -133,18 +133,15 @@
         - 'grpc-bidi': gRPC, bidirectional streaming
         - 'grpc-rere': gRPC, request-response (experimental)
         - 'rest': HTTP (experimental)
-<<<<<<< HEAD
-    client_metadata : Optional[Sequence[tuple[str, Union[str, bytes]]]] (default: None)
-        Metadata to be sent to the server in the form of key-value pairs. If provided, 
-        GprcClientProxy retrieves this metadata, which can then be accessed through 
-        client_manager. This attribute can only be used in grpc-bidi.
-=======
     authentication_keys : Optional[Tuple[PrivateKey, PublicKey]] (default: None)
         Tuple containing the elliptic curve private key and public key for
         authentication from the cryptography library.
         Source: https://cryptography.io/en/latest/hazmat/primitives/asymmetric/ec/
         Used to establish an authenticated connection with the server.
->>>>>>> 2a804964
+    client_metadata : Optional[Sequence[tuple[str, Union[str, bytes]]]] (default: None)
+        Metadata to be sent to the server in the form of key-value pairs. If provided, 
+        GprcClientProxy retrieves this metadata, which can then be accessed through 
+        client_manager. This attribute can only be used in grpc-bidi.
     max_retries: Optional[int] (default: None)
         The maximum number of times the client will try to connect to the
         server before giving up in case of a connection error. If set to None,
@@ -264,18 +261,15 @@
         - 'grpc-bidi': gRPC, bidirectional streaming
         - 'grpc-rere': gRPC, request-response (experimental)
         - 'rest': HTTP (experimental)
-<<<<<<< HEAD
-    client_metadata : Optional[Sequence[tuple[str, Union[str, bytes]]]] (default: None)
-        Metadata to be sent to the server in the form of key-value pairs. If provided, 
-        GprcClientProxy retrieves this metadata, which can then be accessed through 
-        client_manager. This attribute can only be used in grpc-bidi.
-=======
     authentication_keys : Optional[Tuple[PrivateKey, PublicKey]] (default: None)
         Tuple containing the elliptic curve private key and public key for
         authentication from the cryptography library.
         Source: https://cryptography.io/en/latest/hazmat/primitives/asymmetric/ec/
         Used to establish an authenticated connection with the server.
->>>>>>> 2a804964
+    client_metadata : Optional[Sequence[tuple[str, Union[str, bytes]]]] (default: None)
+        Metadata to be sent to the server in the form of key-value pairs. If provided, 
+        GprcClientProxy retrieves this metadata, which can then be accessed through 
+        client_manager. This attribute can only be used in grpc-bidi.
     max_retries: Optional[int] (default: None)
         The maximum number of times the client will try to connect to the
         server before giving up in case of a connection error. If set to None,
