# Copyright 2020 Flower Labs GmbH. All Rights Reserved.
#
# Licensed under the Apache License, Version 2.0 (the "License");
# you may not use this file except in compliance with the License.
# You may obtain a copy of the License at
#
#     http://www.apache.org/licenses/LICENSE-2.0
#
# Unless required by applicable law or agreed to in writing, software
# distributed under the License is distributed on an "AS IS" BASIS,
# WITHOUT WARRANTIES OR CONDITIONS OF ANY KIND, either express or implied.
# See the License for the specific language governing permissions and
# limitations under the License.
# ==============================================================================
"""Client-side message handler tests."""


import uuid

from flwr.client import Client
from flwr.client.typing import ClientFn
from flwr.common import (
    Code,
    EvaluateIns,
    EvaluateRes,
    FitIns,
    FitRes,
    GetParametersIns,
    GetParametersRes,
    GetPropertiesIns,
    GetPropertiesRes,
    Parameters,
    Status,
)
from flwr.common import recordset_compat as compat
from flwr.common import typing
from flwr.common.constant import TASK_TYPE_GET_PROPERTIES
from flwr.common.context import Context
from flwr.common.message import Message, Metadata
from flwr.common.recordset import RecordSet

from .message_handler import handle_legacy_message_from_tasktype


class ClientWithoutProps(Client):
    """Client not implementing get_properties."""

    def get_parameters(self, ins: GetParametersIns) -> GetParametersRes:
        """Get empty parameters of the client with 'Success' status."""
        return GetParametersRes(
            status=typing.Status(code=typing.Code.OK, message="Success"),
            parameters=Parameters(tensors=[], tensor_type=""),
        )

    def fit(self, ins: FitIns) -> FitRes:
        """Simulate successful training, return no parameters, no metrics."""
        return FitRes(
            status=typing.Status(code=typing.Code.OK, message="Success"),
            parameters=Parameters(tensors=[], tensor_type=""),
            num_examples=1,
            metrics={},
        )

    def evaluate(self, ins: EvaluateIns) -> EvaluateRes:
        """Simulate successful evaluation, return no metrics."""
        return EvaluateRes(
            status=typing.Status(code=typing.Code.OK, message="Success"),
            loss=1.0,
            num_examples=1,
            metrics={},
        )


class ClientWithProps(Client):
    """Client implementing get_properties."""

    def get_properties(self, ins: GetPropertiesIns) -> GetPropertiesRes:
        """Get fixed properties of the client with 'Success' status."""
        return GetPropertiesRes(
            status=typing.Status(code=typing.Code.OK, message="Success"),
            properties={"str_prop": "val", "int_prop": 1},
        )

    def get_parameters(self, ins: GetParametersIns) -> GetParametersRes:
        """Get empty parameters of the client with 'Success' status."""
        return GetParametersRes(
            status=typing.Status(code=typing.Code.OK, message="Success"),
            parameters=Parameters(tensors=[], tensor_type=""),
        )

    def fit(self, ins: FitIns) -> FitRes:
        """Simulate successful training, return no parameters, no metrics."""
        return FitRes(
            status=typing.Status(code=typing.Code.OK, message="Success"),
            parameters=Parameters(tensors=[], tensor_type=""),
            num_examples=1,
            metrics={},
        )

    def evaluate(self, ins: EvaluateIns) -> EvaluateRes:
        """Simulate successful evaluation, return no metrics."""
        return EvaluateRes(
            status=typing.Status(code=typing.Code.OK, message="Success"),
            loss=1.0,
            num_examples=1,
            metrics={},
        )


def _get_client_fn(client: Client) -> ClientFn:
    def client_fn(cid: str) -> Client:  # pylint: disable=unused-argument
        return client

    return client_fn


def test_client_without_get_properties() -> None:
    """Test client implementing get_properties."""
    # Prepare
    client = ClientWithoutProps()
    recordset = compat.getpropertiesins_to_recordset(GetPropertiesIns({}))
    message = Message(
        metadata=Metadata(
            task_id=str(uuid.uuid4()),
<<<<<<< HEAD
=======
            group_id="",
            node_id=0,
            ttl="",
>>>>>>> d1c0481e
            task_type=TASK_TYPE_GET_PROPERTIES,
        ),
        content=recordset,
    )

    # Execute
    actual_msg = handle_legacy_message_from_tasktype(
        client_fn=_get_client_fn(client),
        message=message,
        context=Context(state=RecordSet()),
    )

    # Assert
    expected_get_properties_res = GetPropertiesRes(
        status=Status(
            code=Code.GET_PROPERTIES_NOT_IMPLEMENTED,
            message="Client does not implement `get_properties`",
        ),
        properties={},
    )
    expected_rs = compat.getpropertiesres_to_recordset(expected_get_properties_res)
    expected_msg = Message(message.metadata, expected_rs)

    assert actual_msg.content == expected_msg.content
    assert actual_msg.metadata.task_type == expected_msg.metadata.task_type


def test_client_with_get_properties() -> None:
    """Test client not implementing get_properties."""
    # Prepare
    client = ClientWithProps()
    recordset = compat.getpropertiesins_to_recordset(GetPropertiesIns({}))
    message = Message(
        metadata=Metadata(
            task_id=str(uuid.uuid4()),
<<<<<<< HEAD
=======
            group_id="",
            node_id=0,
            ttl="",
>>>>>>> d1c0481e
            task_type=TASK_TYPE_GET_PROPERTIES,
        ),
        content=recordset,
    )

    # Execute
    actual_msg = handle_legacy_message_from_tasktype(
        client_fn=_get_client_fn(client),
        message=message,
        context=Context(state=RecordSet()),
    )

    # Assert
    expected_get_properties_res = GetPropertiesRes(
        status=Status(
            code=Code.OK,
            message="Success",
        ),
        properties={"str_prop": "val", "int_prop": 1},
    )
    expected_rs = compat.getpropertiesres_to_recordset(expected_get_properties_res)
    expected_msg = Message(message.metadata, expected_rs)

    assert actual_msg.content == expected_msg.content
    assert actual_msg.metadata.task_type == expected_msg.metadata.task_type<|MERGE_RESOLUTION|>--- conflicted
+++ resolved
@@ -121,13 +121,11 @@
     recordset = compat.getpropertiesins_to_recordset(GetPropertiesIns({}))
     message = Message(
         metadata=Metadata(
+            run_id=0,
             task_id=str(uuid.uuid4()),
-<<<<<<< HEAD
-=======
             group_id="",
             node_id=0,
             ttl="",
->>>>>>> d1c0481e
             task_type=TASK_TYPE_GET_PROPERTIES,
         ),
         content=recordset,
@@ -162,13 +160,11 @@
     recordset = compat.getpropertiesins_to_recordset(GetPropertiesIns({}))
     message = Message(
         metadata=Metadata(
+            run_id=0,
             task_id=str(uuid.uuid4()),
-<<<<<<< HEAD
-=======
             group_id="",
             node_id=0,
             ttl="",
->>>>>>> d1c0481e
             task_type=TASK_TYPE_GET_PROPERTIES,
         ),
         content=recordset,
