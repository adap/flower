--- conflicted
+++ resolved
@@ -123,13 +123,8 @@
     """Test client implementing get_properties."""
     # Prepare
     client = ClientWithoutProps()
-<<<<<<< HEAD
-    recordset = compat.getpropertiesins_to_recordset(GetPropertiesIns({}))
+    recorddict = compat.getpropertiesins_to_recorddict(GetPropertiesIns({}))
     message = make_message(
-=======
-    recorddict = compat.getpropertiesins_to_recorddict(GetPropertiesIns({}))
-    message = Message(
->>>>>>> 78fa6399
         metadata=Metadata(
             run_id=123,
             message_id=str(uuid.uuid4()),
@@ -161,13 +156,8 @@
         ),
         properties={},
     )
-<<<<<<< HEAD
-    expected_rs = compat.getpropertiesres_to_recordset(expected_get_properties_res)
+    expected_rs = compat.getpropertiesres_to_recorddict(expected_get_properties_res)
     expected_msg = make_message(
-=======
-    expected_rs = compat.getpropertiesres_to_recorddict(expected_get_properties_res)
-    expected_msg = Message(
->>>>>>> 78fa6399
         metadata=Metadata(
             run_id=123,
             message_id="",
@@ -201,13 +191,8 @@
     """Test client not implementing get_properties."""
     # Prepare
     client = ClientWithProps()
-<<<<<<< HEAD
-    recordset = compat.getpropertiesins_to_recordset(GetPropertiesIns({}))
+    recorddict = compat.getpropertiesins_to_recorddict(GetPropertiesIns({}))
     message = make_message(
-=======
-    recorddict = compat.getpropertiesins_to_recorddict(GetPropertiesIns({}))
-    message = Message(
->>>>>>> 78fa6399
         metadata=Metadata(
             run_id=123,
             message_id=str(uuid.uuid4()),
@@ -239,13 +224,8 @@
         ),
         properties={"str_prop": "val", "int_prop": 1},
     )
-<<<<<<< HEAD
-    expected_rs = compat.getpropertiesres_to_recordset(expected_get_properties_res)
+    expected_rs = compat.getpropertiesres_to_recorddict(expected_get_properties_res)
     expected_msg = make_message(
-=======
-    expected_rs = compat.getpropertiesres_to_recorddict(expected_get_properties_res)
-    expected_msg = Message(
->>>>>>> 78fa6399
         metadata=Metadata(
             run_id=123,
             message_id="",
@@ -308,13 +288,9 @@
     def test_valid_message(self) -> None:
         """Test a valid message."""
         # Prepare
-<<<<<<< HEAD
         valid_message = make_message(
-            metadata=self.valid_out_metadata, content=RecordSet()
-        )
-=======
-        valid_message = Message(metadata=self.valid_out_metadata, content=RecordDict())
->>>>>>> 78fa6399
+            metadata=self.valid_out_metadata, content=RecordDict()
+        )
 
         # Assert
         self.assertTrue(validate_out_message(valid_message, self.in_metadata))
@@ -322,11 +298,7 @@
     def test_invalid_message_run_id(self) -> None:
         """Test invalid messages."""
         # Prepare
-<<<<<<< HEAD
-        msg = make_message(metadata=self.valid_out_metadata, content=RecordSet())
-=======
-        msg = Message(metadata=self.valid_out_metadata, content=RecordDict())
->>>>>>> 78fa6399
+        msg = make_message(metadata=self.valid_out_metadata, content=RecordDict())
 
         # Execute
         invalid_metadata_list: list[Metadata] = []
