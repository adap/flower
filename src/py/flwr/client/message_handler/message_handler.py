--- conflicted
+++ resolved
@@ -79,15 +79,9 @@
         )
         # Store DisconnectRes in RecordDict
         reason = cast(int, disconnect_msg.disconnect_res.reason)
-<<<<<<< HEAD
-        recordset = RecordSet()
-        recordset.configs_records["config"] = ConfigsRecord({"reason": reason})
-        out_message = Message(recordset, reply_to=message)
-=======
         recorddict = RecordDict()
         recorddict.configs_records["config"] = ConfigsRecord({"reason": reason})
-        out_message = message.create_reply(recorddict)
->>>>>>> 78fa6399
+        out_message = Message(recorddict, reply_to=message)
         # Return Message and sleep duration
         return out_message, sleep_duration
 
@@ -147,11 +141,7 @@
         raise ValueError(f"Invalid message type: {message_type}")
 
     # Return Message
-<<<<<<< HEAD
-    return Message(out_recordset, reply_to=message)
-=======
-    return message.create_reply(out_recorddict)
->>>>>>> 78fa6399
+    return Message(out_recorddict, reply_to=message)
 
 
 def _reconnect(
