# Copyright 2020 Flower Labs GmbH. All Rights Reserved.
#
# Licensed under the Apache License, Version 2.0 (the "License");
# you may not use this file except in compliance with the License.
# You may obtain a copy of the License at
#
#     http://www.apache.org/licenses/LICENSE-2.0
#
# Unless required by applicable law or agreed to in writing, software
# distributed under the License is distributed on an "AS IS" BASIS,
# WITHOUT WARRANTIES OR CONDITIONS OF ANY KIND, either express or implied.
# See the License for the specific language governing permissions and
# limitations under the License.
# ==============================================================================
"""Client-side message handler."""


from typing import Optional, Tuple, cast

from flwr.client.client import (
    maybe_call_evaluate,
    maybe_call_fit,
    maybe_call_get_parameters,
    maybe_call_get_properties,
)
from flwr.client.typing import ClientFn
from flwr.common import Context, Message, Metadata, RecordSet
from flwr.common.configsrecord import ConfigsRecord
<<<<<<< HEAD
from flwr.common.constant import MessageType
from flwr.common.context import Context
from flwr.common.message import Message, Metadata
from flwr.common.recordset import RecordSet
=======
from flwr.common.constant import (
    MESSAGE_TYPE_EVALUATE,
    MESSAGE_TYPE_FIT,
    MESSAGE_TYPE_GET_PARAMETERS,
    MESSAGE_TYPE_GET_PROPERTIES,
)
>>>>>>> da682a17
from flwr.common.recordset_compat import (
    evaluateres_to_recordset,
    fitres_to_recordset,
    getparametersres_to_recordset,
    getpropertiesres_to_recordset,
    recordset_to_evaluateins,
    recordset_to_fitins,
    recordset_to_getparametersins,
    recordset_to_getpropertiesins,
)
from flwr.proto.transport_pb2 import (  # pylint: disable=E0611
    ClientMessage,
    Reason,
    ServerMessage,
)


class UnexpectedServerMessage(Exception):
    """Exception indicating that the received message is unexpected."""


class UnknownServerMessage(Exception):
    """Exception indicating that the received message is unknown."""


def handle_control_message(message: Message) -> Tuple[Optional[Message], int]:
    """Handle control part of the incoming message.

    Parameters
    ----------
    message : Message
        The Message coming from the server, to be processed by the client.

    Returns
    -------
    message : Optional[Message]
        Message to be sent back to the server. If None, the client should
        continue to process messages from the server.
    sleep_duration : int
        Number of seconds that the client should disconnect from the server.
    """
    if message.metadata.message_type == "reconnect":
        # Retrieve ReconnectIns from recordset
        recordset = message.content
        seconds = cast(int, recordset.get_configs("config")["seconds"])
        # Construct ReconnectIns and call _reconnect
        disconnect_msg, sleep_duration = _reconnect(
            ServerMessage.ReconnectIns(seconds=seconds)
        )
        # Store DisconnectRes in recordset
        reason = cast(int, disconnect_msg.disconnect_res.reason)
        recordset = RecordSet()
        recordset.set_configs("config", ConfigsRecord({"reason": reason}))
        out_message = message.create_reply(recordset, ttl="")
<<<<<<< HEAD
        out_message.metadata.message_type = "reconnect"
=======
>>>>>>> da682a17
        # Return TaskRes and sleep duration
        return out_message, sleep_duration

    # Any other message
    return None, 0


def handle_legacy_message_from_msgtype(
    client_fn: ClientFn, message: Message, context: Context
) -> Message:
    """Handle legacy message in the inner most mod."""
    client = client_fn(str(message.metadata.dst_node_id))

    client.set_context(context)

    message_type = message.metadata.message_type

    # Handle GetPropertiesIns
    if message_type == MessageType.GET_PROPERTIES:
        get_properties_res = maybe_call_get_properties(
            client=client,
            get_properties_ins=recordset_to_getpropertiesins(message.content),
        )
        out_recordset = getpropertiesres_to_recordset(get_properties_res)
    # Handle GetParametersIns
    elif message_type == MessageType.GET_PARAMETERS:
        get_parameters_res = maybe_call_get_parameters(
            client=client,
            get_parameters_ins=recordset_to_getparametersins(message.content),
        )
        out_recordset = getparametersres_to_recordset(
            get_parameters_res, keep_input=False
        )
    # Handle FitIns
    elif message_type == MessageType.TRAIN:
        fit_res = maybe_call_fit(
            client=client,
            fit_ins=recordset_to_fitins(message.content, keep_input=True),
        )
        out_recordset = fitres_to_recordset(fit_res, keep_input=False)
    # Handle EvaluateIns
    elif message_type == MessageType.EVALUATE:
        evaluate_res = maybe_call_evaluate(
            client=client,
            evaluate_ins=recordset_to_evaluateins(message.content, keep_input=True),
        )
        out_recordset = evaluateres_to_recordset(evaluate_res)
    else:
        raise ValueError(f"Invalid message type: {message_type}")

    # Return Message
    return message.create_reply(out_recordset, ttl="")


def _reconnect(
    reconnect_msg: ServerMessage.ReconnectIns,
) -> Tuple[ClientMessage, int]:
    # Determine the reason for sending DisconnectRes message
    reason = Reason.ACK
    sleep_duration = None
    if reconnect_msg.seconds is not None:
        reason = Reason.RECONNECT
        sleep_duration = reconnect_msg.seconds
    # Build DisconnectRes message
    disconnect_res = ClientMessage.DisconnectRes(reason=reason)
    return ClientMessage(disconnect_res=disconnect_res), sleep_duration


def validate_out_message(out_message: Message, in_message_metadata: Metadata) -> bool:
    """Validate the out message."""
    out_meta = out_message.metadata
    in_meta = in_message_metadata
    if (  # pylint: disable-next=too-many-boolean-expressions
        out_meta.run_id == in_meta.run_id
        and out_meta.message_id == ""  # This will be generated by the server
        and out_meta.src_node_id == in_meta.dst_node_id
        and out_meta.dst_node_id == in_meta.src_node_id
        and out_meta.reply_to_message == in_meta.message_id
        and out_meta.group_id == in_meta.group_id
        and out_meta.message_type == in_meta.message_type
    ):
        return True
    return False<|MERGE_RESOLUTION|>--- conflicted
+++ resolved
@@ -26,19 +26,12 @@
 from flwr.client.typing import ClientFn
 from flwr.common import Context, Message, Metadata, RecordSet
 from flwr.common.configsrecord import ConfigsRecord
-<<<<<<< HEAD
-from flwr.common.constant import MessageType
-from flwr.common.context import Context
-from flwr.common.message import Message, Metadata
-from flwr.common.recordset import RecordSet
-=======
 from flwr.common.constant import (
     MESSAGE_TYPE_EVALUATE,
     MESSAGE_TYPE_FIT,
     MESSAGE_TYPE_GET_PARAMETERS,
     MESSAGE_TYPE_GET_PROPERTIES,
 )
->>>>>>> da682a17
 from flwr.common.recordset_compat import (
     evaluateres_to_recordset,
     fitres_to_recordset,
@@ -93,10 +86,6 @@
         recordset = RecordSet()
         recordset.set_configs("config", ConfigsRecord({"reason": reason}))
         out_message = message.create_reply(recordset, ttl="")
-<<<<<<< HEAD
-        out_message.metadata.message_type = "reconnect"
-=======
->>>>>>> da682a17
         # Return TaskRes and sleep duration
         return out_message, sleep_duration
 
