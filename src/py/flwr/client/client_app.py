--- conflicted
+++ resolved
@@ -177,12 +177,7 @@
         Returns
         -------
         Callable[[ClientAppCallable], ClientAppCallable]
-<<<<<<< HEAD
-            A decorator that registers the decorated function as a train function
-            within the ``ClientApp``.
-=======
             A decorator that registers a train function with the ``ClientApp``.
->>>>>>> 55ebc329
 
         Examples
         --------
@@ -237,12 +232,7 @@
         Returns
         -------
         Callable[[ClientAppCallable], ClientAppCallable]
-<<<<<<< HEAD
-            A decorator that registers the decorated function as a train function
-            within the ``ClientApp``.
-=======
             A decorator that registers an evaluate function with the ``ClientApp``.
->>>>>>> 55ebc329
 
         Examples
         --------
@@ -297,12 +287,7 @@
         Returns
         -------
         Callable[[ClientAppCallable], ClientAppCallable]
-<<<<<<< HEAD
-            A decorator that registers the decorated function as a train function
-            within the ``ClientApp``.
-=======
             A decorator that registers a query function with the ``ClientApp``.
->>>>>>> 55ebc329
 
         Examples
         --------
