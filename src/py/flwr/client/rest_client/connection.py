--- conflicted
+++ resolved
@@ -361,10 +361,6 @@
 
         return run_from_proto(res.run)
 
-<<<<<<< HEAD
-    # pylint: disable=unused-argument
-=======
->>>>>>> 90a12e96
     def get_fab(fab_hash: str, run_id: int) -> Fab:
         # Construct the request
         req = GetFabRequest(node=node, hash_str=fab_hash, run_id=run_id)
