--- conflicted
+++ resolved
@@ -40,18 +40,13 @@
 from flwr.common.logger import log
 from flwr.common.message import Message, Metadata
 from flwr.common.retry_invoker import RetryInvoker
-<<<<<<< HEAD
-from flwr.common.serde import message_from_taskins, message_to_taskres
-from flwr.common.typing import Fab, Run
-from flwr.proto.fab_pb2 import GetFabRequest, GetFabResponse  # pylint: disable=E0611
-=======
 from flwr.common.serde import (
     message_from_taskins,
     message_to_taskres,
     user_config_from_proto,
 )
-from flwr.common.typing import Run
->>>>>>> d24ebe5c
+from flwr.common.typing import Fab, Run
+from flwr.proto.fab_pb2 import GetFabRequest, GetFabResponse  # pylint: disable=E0611
 from flwr.proto.fleet_pb2 import (  # pylint: disable=E0611
     CreateNodeRequest,
     CreateNodeResponse,
@@ -369,14 +364,8 @@
 
         return Run(
             run_id,
-<<<<<<< HEAD
             res.run.fab_hash,
-            dict(res.run.override_config.items()),
-=======
-            res.run.fab_id,
-            res.run.fab_version,
             user_config_from_proto(res.run.override_config),
->>>>>>> d24ebe5c
         )
 
     def get_fab(fab_hash: str) -> Fab:
