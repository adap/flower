--- conflicted
+++ resolved
@@ -34,19 +34,8 @@
     """
     message_size_in_bytes = 0
 
-<<<<<<< HEAD
-    for p_record in msg.content.parameters_records.values():
-        message_size_in_bytes += p_record.count_bytes()
-
-    for c_record in msg.content.config_records.values():
-        message_size_in_bytes += c_record.count_bytes()
-
-    for m_record in msg.content.metrics_records.values():
-        message_size_in_bytes += m_record.count_bytes()
-=======
     for record in msg.content.values():
         message_size_in_bytes += record.count_bytes()
->>>>>>> fba74633
 
     log(INFO, "Message size: %i bytes", message_size_in_bytes)
 
