# Copyright 2024 Flower Labs GmbH. All Rights Reserved.
#
# Licensed under the Apache License, Version 2.0 (the "License");
# you may not use this file except in compliance with the License.
# You may obtain a copy of the License at
#
#     http://www.apache.org/licenses/LICENSE-2.0
#
# Unless required by applicable law or agreed to in writing, software
# distributed under the License is distributed on an "AS IS" BASIS,
# WITHOUT WARRANTIES OR CONDITIONS OF ANY KIND, either express or implied.
# See the License for the specific language governing permissions and
# limitations under the License.
# ==============================================================================
"""The SecAgg+ protocol handler tests."""

import unittest
from itertools import product
from typing import Callable, Dict, List

from flwr.client.mod import make_ffn
from flwr.common.configsrecord import ConfigsRecord
from flwr.common.constant import TASK_TYPE_FIT
from flwr.common.context import Context
from flwr.common.message import Message, Metadata
from flwr.common.recordset import RecordSet
from flwr.common.secure_aggregation.secaggplus_constants import (
    KEY_ACTIVE_SECURE_ID_LIST,
    KEY_CIPHERTEXT_LIST,
    KEY_CLIPPING_RANGE,
    KEY_DEAD_SECURE_ID_LIST,
    KEY_MOD_RANGE,
    KEY_SAMPLE_NUMBER,
    KEY_SECURE_ID,
    KEY_SHARE_NUMBER,
    KEY_SOURCE_LIST,
    KEY_STAGE,
    KEY_TARGET_RANGE,
    KEY_THRESHOLD,
    RECORD_KEY_CONFIGS,
    RECORD_KEY_STATE,
    STAGE_COLLECT_MASKED_INPUT,
    STAGE_SETUP,
    STAGE_SHARE_KEYS,
    STAGE_UNMASK,
    STAGES,
)
from flwr.common.typing import ConfigsRecordValues

from .secaggplus_mod import SecAggPlusState, check_configs, secaggplus_mod


def get_test_handler(
    ctxt: Context,
) -> Callable[[Dict[str, ConfigsRecordValues]], Dict[str, ConfigsRecordValues]]:
    """."""

    def empty_ffn(_: Message, _2: Context) -> Message:
        return Message(
<<<<<<< HEAD
            metadata=Metadata(task_type=TASK_TYPE_FIT),
            message=RecordSet(),
=======
            metadata=Metadata(0, "", "", "", TASK_TYPE_FIT),
            content=RecordSet(),
>>>>>>> 41e9e90d
        )

    app = make_ffn(empty_ffn, [secaggplus_mod])

    def func(configs: Dict[str, ConfigsRecordValues]) -> Dict[str, ConfigsRecordValues]:
        in_msg = Message(
<<<<<<< HEAD
            metadata=Metadata(task_type=TASK_TYPE_FIT),
            message=RecordSet(configs={RECORD_KEY_CONFIGS: ConfigsRecord(configs)}),
=======
            metadata=Metadata(0, "", "", "", TASK_TYPE_FIT),
            content=RecordSet(configs={RECORD_KEY_CONFIGS: ConfigsRecord(configs)}),
>>>>>>> 41e9e90d
        )
        out_msg = app(in_msg, ctxt)
        return out_msg.content.get_configs(RECORD_KEY_CONFIGS).data

    return func


def _make_ctxt() -> Context:
    cfg = ConfigsRecord(SecAggPlusState().to_dict())
    return Context(RecordSet(configs={RECORD_KEY_STATE: cfg}))


def _make_set_state_fn(
    ctxt: Context,
) -> Callable[[str], None]:
    def set_stage(stage: str) -> None:
        state_dict = ctxt.state.get_configs(RECORD_KEY_STATE).data
        state = SecAggPlusState(**state_dict)
        state.current_stage = stage
        ctxt.state.set_configs(RECORD_KEY_STATE, ConfigsRecord(state.to_dict()))

    return set_stage


class TestSecAggPlusHandler(unittest.TestCase):
    """Test the SecAgg+ protocol handler."""

    def test_stage_transition(self) -> None:
        """Test stage transition."""
        ctxt = _make_ctxt()
        handler = get_test_handler(ctxt)
        set_stage = _make_set_state_fn(ctxt)

        assert STAGES == (
            STAGE_SETUP,
            STAGE_SHARE_KEYS,
            STAGE_COLLECT_MASKED_INPUT,
            STAGE_UNMASK,
        )

        valid_transitions = {
            # From one stage to the next stage
            (STAGE_UNMASK, STAGE_SETUP),
            (STAGE_SETUP, STAGE_SHARE_KEYS),
            (STAGE_SHARE_KEYS, STAGE_COLLECT_MASKED_INPUT),
            (STAGE_COLLECT_MASKED_INPUT, STAGE_UNMASK),
            # From any stage to the initial stage
            # Such transitions will log a warning.
            (STAGE_SETUP, STAGE_SETUP),
            (STAGE_SHARE_KEYS, STAGE_SETUP),
            (STAGE_COLLECT_MASKED_INPUT, STAGE_SETUP),
        }

        invalid_transitions = set(product(STAGES, STAGES)).difference(valid_transitions)

        # Test valid transitions
        # If the next stage is valid, the function should update the current stage
        # and then raise KeyError or other exceptions when trying to execute SA.
        for current_stage, next_stage in valid_transitions:
            set_stage(current_stage)

            with self.assertRaises(KeyError):
                handler({KEY_STAGE: next_stage})

        # Test invalid transitions
        # If the next stage is invalid, the function should raise ValueError
        for current_stage, next_stage in invalid_transitions:
            set_stage(current_stage)

            with self.assertRaises(ValueError):
                handler({KEY_STAGE: next_stage})

    def test_stage_setup_check(self) -> None:
        """Test content checking for the setup stage."""
        ctxt = _make_ctxt()
        handler = get_test_handler(ctxt)
        set_stage = _make_set_state_fn(ctxt)

        valid_key_type_pairs = [
            (KEY_SAMPLE_NUMBER, int),
            (KEY_SECURE_ID, int),
            (KEY_SHARE_NUMBER, int),
            (KEY_THRESHOLD, int),
            (KEY_CLIPPING_RANGE, float),
            (KEY_TARGET_RANGE, int),
            (KEY_MOD_RANGE, int),
        ]

        type_to_test_value: Dict[type, ConfigsRecordValues] = {
            int: 10,
            bool: True,
            float: 1.0,
            str: "test",
            bytes: b"test",
        }

        valid_configs: Dict[str, ConfigsRecordValues] = {
            key: type_to_test_value[value_type]
            for key, value_type in valid_key_type_pairs
        }

        # Test valid `named_values`
        try:
            check_configs(STAGE_SETUP, valid_configs.copy())
        # pylint: disable-next=broad-except
        except Exception as exc:
            self.fail(f"check_named_values() raised {type(exc)} unexpectedly!")

        # Set the stage
        valid_configs[KEY_STAGE] = STAGE_SETUP

        # Test invalid `named_values`
        for key, value_type in valid_key_type_pairs:
            invalid_configs = valid_configs.copy()

            # Test wrong value type for the key
            for other_type, other_value in type_to_test_value.items():
                if other_type == value_type:
                    continue
                invalid_configs[key] = other_value

                set_stage(STAGE_UNMASK)
                with self.assertRaises(TypeError):
                    handler(invalid_configs.copy())

            # Test missing key
            invalid_configs.pop(key)

            set_stage(STAGE_UNMASK)
            with self.assertRaises(KeyError):
                handler(invalid_configs.copy())

    def test_stage_share_keys_check(self) -> None:
        """Test content checking for the share keys stage."""
        ctxt = _make_ctxt()
        handler = get_test_handler(ctxt)
        set_stage = _make_set_state_fn(ctxt)

        valid_configs: Dict[str, ConfigsRecordValues] = {
            "1": [b"public key 1", b"public key 2"],
            "2": [b"public key 1", b"public key 2"],
            "3": [b"public key 1", b"public key 2"],
        }

        # Test valid `named_values`
        try:
            check_configs(STAGE_SHARE_KEYS, valid_configs.copy())
        # pylint: disable-next=broad-except
        except Exception as exc:
            self.fail(f"check_named_values() raised {type(exc)} unexpectedly!")

        # Set the stage
        valid_configs[KEY_STAGE] = STAGE_SHARE_KEYS

        # Test invalid `named_values`
        invalid_values: List[ConfigsRecordValues] = [
            b"public key 1",
            [b"public key 1"],
            [b"public key 1", b"public key 2", b"public key 3"],
        ]

        for value in invalid_values:
            invalid_configs = valid_configs.copy()
            invalid_configs["1"] = value

            set_stage(STAGE_SETUP)
            with self.assertRaises(TypeError):
                handler(invalid_configs.copy())

    def test_stage_collect_masked_input_check(self) -> None:
        """Test content checking for the collect masked input stage."""
        ctxt = _make_ctxt()
        handler = get_test_handler(ctxt)
        set_stage = _make_set_state_fn(ctxt)

        valid_configs: Dict[str, ConfigsRecordValues] = {
            KEY_CIPHERTEXT_LIST: [b"ctxt!", b"ctxt@", b"ctxt#", b"ctxt?"],
            KEY_SOURCE_LIST: [32, 51324, 32324123, -3],
        }

        # Test valid `named_values`
        try:
            check_configs(STAGE_COLLECT_MASKED_INPUT, valid_configs.copy())
        # pylint: disable-next=broad-except
        except Exception as exc:
            self.fail(f"check_named_values() raised {type(exc)} unexpectedly!")

        # Set the stage
        valid_configs[KEY_STAGE] = STAGE_COLLECT_MASKED_INPUT

        # Test invalid `named_values`
        # Test missing keys
        for key in list(valid_configs.keys()):
            if key == KEY_STAGE:
                continue
            invalid_configs = valid_configs.copy()
            invalid_configs.pop(key)

            set_stage(STAGE_SHARE_KEYS)
            with self.assertRaises(KeyError):
                handler(invalid_configs)

        # Test wrong value type for the key
        for key in valid_configs:
            if key == KEY_STAGE:
                continue
            invalid_configs = valid_configs.copy()
            invalid_configs[key] = [3.1415926]

            set_stage(STAGE_SHARE_KEYS)
            with self.assertRaises(TypeError):
                handler(invalid_configs)

    def test_stage_unmask_check(self) -> None:
        """Test content checking for the unmasking stage."""
        ctxt = _make_ctxt()
        handler = get_test_handler(ctxt)
        set_stage = _make_set_state_fn(ctxt)

        valid_configs: Dict[str, ConfigsRecordValues] = {
            KEY_ACTIVE_SECURE_ID_LIST: [1, 2, 3, 4, 5, 6, 7, 8, 9, 10],
            KEY_DEAD_SECURE_ID_LIST: [32, 51324, 32324123, -3],
        }

        # Test valid `named_values`
        try:
            check_configs(STAGE_UNMASK, valid_configs.copy())
        # pylint: disable-next=broad-except
        except Exception as exc:
            self.fail(f"check_named_values() raised {type(exc)} unexpectedly!")

        # Set the stage
        valid_configs[KEY_STAGE] = STAGE_UNMASK

        # Test invalid `named_values`
        # Test missing keys
        for key in list(valid_configs.keys()):
            if key == KEY_STAGE:
                continue
            invalid_configs = valid_configs.copy()
            invalid_configs.pop(key)

            set_stage(STAGE_COLLECT_MASKED_INPUT)
            with self.assertRaises(KeyError):
                handler(invalid_configs)

        # Test wrong value type for the key
        for key in valid_configs:
            if key == KEY_STAGE:
                continue
            invalid_configs = valid_configs.copy()
            invalid_configs[key] = [True, False, True, False]

            set_stage(STAGE_COLLECT_MASKED_INPUT)
            with self.assertRaises(TypeError):
                handler(invalid_configs)<|MERGE_RESOLUTION|>--- conflicted
+++ resolved
@@ -57,26 +57,16 @@
 
     def empty_ffn(_: Message, _2: Context) -> Message:
         return Message(
-<<<<<<< HEAD
             metadata=Metadata(task_type=TASK_TYPE_FIT),
-            message=RecordSet(),
-=======
-            metadata=Metadata(0, "", "", "", TASK_TYPE_FIT),
             content=RecordSet(),
->>>>>>> 41e9e90d
         )
 
     app = make_ffn(empty_ffn, [secaggplus_mod])
 
     def func(configs: Dict[str, ConfigsRecordValues]) -> Dict[str, ConfigsRecordValues]:
         in_msg = Message(
-<<<<<<< HEAD
             metadata=Metadata(task_type=TASK_TYPE_FIT),
-            message=RecordSet(configs={RECORD_KEY_CONFIGS: ConfigsRecord(configs)}),
-=======
-            metadata=Metadata(0, "", "", "", TASK_TYPE_FIT),
             content=RecordSet(configs={RECORD_KEY_CONFIGS: ConfigsRecord(configs)}),
->>>>>>> 41e9e90d
         )
         out_msg = app(in_msg, ctxt)
         return out_msg.content.get_configs(RECORD_KEY_CONFIGS).data
