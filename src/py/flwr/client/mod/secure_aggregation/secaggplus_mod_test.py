# Copyright 2024 Flower Labs GmbH. All Rights Reserved.
#
# Licensed under the Apache License, Version 2.0 (the "License");
# you may not use this file except in compliance with the License.
# You may obtain a copy of the License at
#
#     http://www.apache.org/licenses/LICENSE-2.0
#
# Unless required by applicable law or agreed to in writing, software
# distributed under the License is distributed on an "AS IS" BASIS,
# WITHOUT WARRANTIES OR CONDITIONS OF ANY KIND, either express or implied.
# See the License for the specific language governing permissions and
# limitations under the License.
# ==============================================================================
"""The SecAgg+ protocol modifier tests."""


import unittest
from itertools import product
from typing import Callable

from flwr.client.mod import make_ffn
<<<<<<< HEAD
from flwr.common import ConfigsRecord, Context, Message, RecordSet
=======
from flwr.common import (
    DEFAULT_TTL,
    ConfigsRecord,
    Context,
    Message,
    Metadata,
    RecordDict,
)
>>>>>>> 78fa6399
from flwr.common.constant import MessageType
from flwr.common.secure_aggregation.secaggplus_constants import (
    RECORD_KEY_CONFIGS,
    RECORD_KEY_STATE,
    Key,
    Stage,
)
from flwr.common.typing import ConfigsRecordValues

from .secaggplus_mod import SecAggPlusState, check_configs, secaggplus_mod


def get_test_handler(
    ctxt: Context,
) -> Callable[[dict[str, ConfigsRecordValues]], ConfigsRecord]:
    """."""

    def empty_ffn(_msg: Message, _2: Context) -> Message:
<<<<<<< HEAD
        return Message(RecordSet(), reply_to=_msg)
=======
        return _msg.create_reply(RecordDict())
>>>>>>> 78fa6399

    app = make_ffn(empty_ffn, [secaggplus_mod])

    def func(configs: dict[str, ConfigsRecordValues]) -> ConfigsRecord:
        in_msg = Message(
<<<<<<< HEAD
            RecordSet({RECORD_KEY_CONFIGS: ConfigsRecord(configs)}),
            dst_node_id=123,
            message_type=MessageType.TRAIN,
=======
            metadata=Metadata(
                run_id=0,
                message_id="",
                src_node_id=0,
                dst_node_id=123,
                reply_to_message="",
                group_id="",
                ttl=DEFAULT_TTL,
                message_type=MessageType.TRAIN,
            ),
            content=RecordDict({RECORD_KEY_CONFIGS: ConfigsRecord(configs)}),
>>>>>>> 78fa6399
        )
        out_msg = app(in_msg, ctxt)
        return out_msg.content.configs_records[RECORD_KEY_CONFIGS]

    return func


def _make_ctxt() -> Context:
    cfg = ConfigsRecord(SecAggPlusState().to_dict())
    return Context(
        run_id=234,
        node_id=123,
        node_config={},
        state=RecordDict({RECORD_KEY_STATE: cfg}),
        run_config={},
    )


def _make_set_state_fn(
    ctxt: Context,
) -> Callable[[str], None]:
    def set_stage(stage: str) -> None:
        state_dict = ctxt.state.configs_records[RECORD_KEY_STATE]
        state = SecAggPlusState(**state_dict)
        state.current_stage = stage
        ctxt.state.configs_records[RECORD_KEY_STATE] = ConfigsRecord(state.to_dict())

    return set_stage


class TestSecAggPlusHandler(unittest.TestCase):
    """Test the SecAgg+ protocol handler."""

    def test_stage_transition(self) -> None:
        """Test stage transition."""
        ctxt = _make_ctxt()
        handler = get_test_handler(ctxt)
        set_stage = _make_set_state_fn(ctxt)

        assert Stage.all() == (
            Stage.SETUP,
            Stage.SHARE_KEYS,
            Stage.COLLECT_MASKED_VECTORS,
            Stage.UNMASK,
        )

        valid_transitions = {
            # From one stage to the next stage
            (Stage.UNMASK, Stage.SETUP),
            (Stage.SETUP, Stage.SHARE_KEYS),
            (Stage.SHARE_KEYS, Stage.COLLECT_MASKED_VECTORS),
            (Stage.COLLECT_MASKED_VECTORS, Stage.UNMASK),
            # From any stage to the initial stage
            # Such transitions will log a warning.
            (Stage.SETUP, Stage.SETUP),
            (Stage.SHARE_KEYS, Stage.SETUP),
            (Stage.COLLECT_MASKED_VECTORS, Stage.SETUP),
        }

        invalid_transitions = set(product(Stage.all(), Stage.all())).difference(
            valid_transitions
        )

        # Test valid transitions
        # If the next stage is valid, the function should update the current stage
        # and then raise KeyError or other exceptions when trying to execute SA.
        for current_stage, next_stage in valid_transitions:
            set_stage(current_stage)

            with self.assertRaises(KeyError):
                handler({Key.STAGE: next_stage})

        # Test invalid transitions
        # If the next stage is invalid, the function should raise ValueError
        for current_stage, next_stage in invalid_transitions:
            set_stage(current_stage)

            with self.assertRaises(ValueError):
                handler({Key.STAGE: next_stage})

    def test_stage_setup_check(self) -> None:
        """Test content checking for the setup stage."""
        ctxt = _make_ctxt()
        handler = get_test_handler(ctxt)
        set_stage = _make_set_state_fn(ctxt)

        valid_key_type_pairs = [
            (Key.SAMPLE_NUMBER, int),
            (Key.SHARE_NUMBER, int),
            (Key.THRESHOLD, int),
            (Key.CLIPPING_RANGE, float),
            (Key.TARGET_RANGE, int),
            (Key.MOD_RANGE, int),
        ]

        type_to_test_value: dict[type, ConfigsRecordValues] = {
            int: 10,
            bool: True,
            float: 1.0,
            str: "test",
            bytes: b"test",
        }

        valid_configs: dict[str, ConfigsRecordValues] = {
            key: type_to_test_value[value_type]
            for key, value_type in valid_key_type_pairs
        }

        # Test valid configs
        try:
            check_configs(Stage.SETUP, ConfigsRecord(valid_configs))
        # pylint: disable-next=broad-except
        except Exception as exc:
            self.fail(f"check_configs() raised {type(exc)} unexpectedly!")

        # Set the stage
        valid_configs[Key.STAGE] = Stage.SETUP

        # Test invalid configs
        for key, value_type in valid_key_type_pairs:
            invalid_configs = valid_configs.copy()

            # Test wrong value type for the key
            for other_type, other_value in type_to_test_value.items():
                if other_type == value_type:
                    continue
                invalid_configs[key] = other_value

                set_stage(Stage.UNMASK)
                with self.assertRaises(TypeError):
                    handler(invalid_configs.copy())

            # Test missing key
            invalid_configs.pop(key)

            set_stage(Stage.UNMASK)
            with self.assertRaises(KeyError):
                handler(invalid_configs.copy())

    def test_stage_share_keys_check(self) -> None:
        """Test content checking for the share keys stage."""
        ctxt = _make_ctxt()
        handler = get_test_handler(ctxt)
        set_stage = _make_set_state_fn(ctxt)

        valid_configs: dict[str, ConfigsRecordValues] = {
            "1": [b"public key 1", b"public key 2"],
            "2": [b"public key 1", b"public key 2"],
            "3": [b"public key 1", b"public key 2"],
        }

        # Test valid configs
        try:
            check_configs(Stage.SHARE_KEYS, ConfigsRecord(valid_configs))
        # pylint: disable-next=broad-except
        except Exception as exc:
            self.fail(f"check_configs() raised {type(exc)} unexpectedly!")

        # Set the stage
        valid_configs[Key.STAGE] = Stage.SHARE_KEYS

        # Test invalid configs
        invalid_values: list[ConfigsRecordValues] = [
            b"public key 1",
            [b"public key 1"],
            [b"public key 1", b"public key 2", b"public key 3"],
        ]

        for value in invalid_values:
            invalid_configs = valid_configs.copy()
            invalid_configs["1"] = value

            set_stage(Stage.SETUP)
            with self.assertRaises(TypeError):
                handler(invalid_configs.copy())

    def test_stage_collect_masked_vectors_check(self) -> None:
        """Test content checking for the collect masked vectors stage."""
        ctxt = _make_ctxt()
        handler = get_test_handler(ctxt)
        set_stage = _make_set_state_fn(ctxt)

        valid_configs: dict[str, ConfigsRecordValues] = {
            Key.CIPHERTEXT_LIST: [b"ctxt!", b"ctxt@", b"ctxt#", b"ctxt?"],
            Key.SOURCE_LIST: [32, 51324, 32324123, -3],
        }

        # Test valid configs
        try:
            check_configs(Stage.COLLECT_MASKED_VECTORS, ConfigsRecord(valid_configs))
        # pylint: disable-next=broad-except
        except Exception as exc:
            self.fail(f"check_configs() raised {type(exc)} unexpectedly!")

        # Set the stage
        valid_configs[Key.STAGE] = Stage.COLLECT_MASKED_VECTORS

        # Test invalid configs
        # Test missing keys
        for key in list(valid_configs.keys()):
            if key == Key.STAGE:
                continue
            invalid_configs = valid_configs.copy()
            invalid_configs.pop(key)

            set_stage(Stage.SHARE_KEYS)
            with self.assertRaises(KeyError):
                handler(invalid_configs)

        # Test wrong value type for the key
        for key in valid_configs:
            if key == Key.STAGE:
                continue
            invalid_configs = valid_configs.copy()
            invalid_configs[key] = [3.1415926]

            set_stage(Stage.SHARE_KEYS)
            with self.assertRaises(TypeError):
                handler(invalid_configs)

    def test_stage_unmask_check(self) -> None:
        """Test content checking for the unmasking stage."""
        ctxt = _make_ctxt()
        handler = get_test_handler(ctxt)
        set_stage = _make_set_state_fn(ctxt)

        valid_configs: dict[str, ConfigsRecordValues] = {
            Key.ACTIVE_NODE_ID_LIST: [1, 2, 3, 4, 5, 6, 7, 8, 9, 10],
            Key.DEAD_NODE_ID_LIST: [32, 51324, 32324123, -3],
        }

        # Test valid configs
        try:
            check_configs(Stage.UNMASK, ConfigsRecord(valid_configs))
        # pylint: disable-next=broad-except
        except Exception as exc:
            self.fail(f"check_configs() raised {type(exc)} unexpectedly!")

        # Set the stage
        valid_configs[Key.STAGE] = Stage.UNMASK

        # Test invalid configs
        # Test missing keys
        for key in list(valid_configs.keys()):
            if key == Key.STAGE:
                continue
            invalid_configs = valid_configs.copy()
            invalid_configs.pop(key)

            set_stage(Stage.COLLECT_MASKED_VECTORS)
            with self.assertRaises(KeyError):
                handler(invalid_configs)

        # Test wrong value type for the key
        for key in valid_configs:
            if key == Key.STAGE:
                continue
            invalid_configs = valid_configs.copy()
            invalid_configs[key] = [True, False, True, False]

            set_stage(Stage.COLLECT_MASKED_VECTORS)
            with self.assertRaises(TypeError):
                handler(invalid_configs)<|MERGE_RESOLUTION|>--- conflicted
+++ resolved
@@ -20,18 +20,7 @@
 from typing import Callable
 
 from flwr.client.mod import make_ffn
-<<<<<<< HEAD
-from flwr.common import ConfigsRecord, Context, Message, RecordSet
-=======
-from flwr.common import (
-    DEFAULT_TTL,
-    ConfigsRecord,
-    Context,
-    Message,
-    Metadata,
-    RecordDict,
-)
->>>>>>> 78fa6399
+from flwr.common import ConfigsRecord, Context, Message, RecordDict
 from flwr.common.constant import MessageType
 from flwr.common.secure_aggregation.secaggplus_constants import (
     RECORD_KEY_CONFIGS,
@@ -50,33 +39,15 @@
     """."""
 
     def empty_ffn(_msg: Message, _2: Context) -> Message:
-<<<<<<< HEAD
-        return Message(RecordSet(), reply_to=_msg)
-=======
-        return _msg.create_reply(RecordDict())
->>>>>>> 78fa6399
+        return Message(RecordDict(), reply_to=_msg)
 
     app = make_ffn(empty_ffn, [secaggplus_mod])
 
     def func(configs: dict[str, ConfigsRecordValues]) -> ConfigsRecord:
         in_msg = Message(
-<<<<<<< HEAD
-            RecordSet({RECORD_KEY_CONFIGS: ConfigsRecord(configs)}),
+            RecordDict({RECORD_KEY_CONFIGS: ConfigsRecord(configs)}),
             dst_node_id=123,
             message_type=MessageType.TRAIN,
-=======
-            metadata=Metadata(
-                run_id=0,
-                message_id="",
-                src_node_id=0,
-                dst_node_id=123,
-                reply_to_message="",
-                group_id="",
-                ttl=DEFAULT_TTL,
-                message_type=MessageType.TRAIN,
-            ),
-            content=RecordDict({RECORD_KEY_CONFIGS: ConfigsRecord(configs)}),
->>>>>>> 78fa6399
         )
         out_msg = app(in_msg, ctxt)
         return out_msg.content.configs_records[RECORD_KEY_CONFIGS]
