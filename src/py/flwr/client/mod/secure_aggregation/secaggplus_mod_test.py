--- conflicted
+++ resolved
@@ -19,16 +19,8 @@
 from typing import Callable, Dict, List
 
 from flwr.client.mod import make_ffn
-<<<<<<< HEAD
-from flwr.common import ConfigsRecord, RecordSet
+from flwr.common import Context, Message, Metadata, RecordSet, ConfigsRecord
 from flwr.common.constant import MESSAGE_TYPE_FIT
-from flwr.common.context import Context
-from flwr.common.message import Message, Metadata
-=======
-from flwr.common import Context, Message, Metadata, RecordSet
-from flwr.common.configsrecord import ConfigsRecord
-from flwr.common.constant import MESSAGE_TYPE_FIT
->>>>>>> 1884222d
 from flwr.common.secure_aggregation.secaggplus_constants import (
     KEY_ACTIVE_SECURE_ID_LIST,
     KEY_CIPHERTEXT_LIST,
