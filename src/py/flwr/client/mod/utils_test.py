--- conflicted
+++ resolved
@@ -19,11 +19,6 @@
 from typing import List, cast
 
 from flwr.client.typing import ClientAppCallable, Mod
-<<<<<<< HEAD
-from flwr.common import ConfigsRecord, MetricsRecord, RecordSet
-from flwr.common.context import Context
-from flwr.common.message import Message, Metadata
-=======
 from flwr.common import (
     ConfigsRecord,
     Context,
@@ -32,7 +27,6 @@
     MetricsRecord,
     RecordSet,
 )
->>>>>>> 1884222d
 
 from .utils import make_ffn
 
