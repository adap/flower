# Copyright 2024 Flower Labs GmbH. All Rights Reserved.
#
# Licensed under the Apache License, Version 2.0 (the "License");
# you may not use this file except in compliance with the License.
# You may obtain a copy of the License at
#
#     http://www.apache.org/licenses/LICENSE-2.0
#
# Unless required by applicable law or agreed to in writing, software
# distributed under the License is distributed on an "AS IS" BASIS,
# WITHOUT WARRANTIES OR CONDITIONS OF ANY KIND, either express or implied.
# See the License for the specific language governing permissions and
# limitations under the License.
# ==============================================================================
"""Tests for the utility functions."""


import unittest
from typing import cast

from flwr.client.typing import ClientAppCallable, Mod
from flwr.common import (
    DEFAULT_TTL,
    ConfigsRecord,
    Context,
    Message,
    Metadata,
    MetricsRecord,
<<<<<<< HEAD
    RecordSet,
    now,
=======
    RecordDict,
>>>>>>> 78fa6399
)
from flwr.common.message import make_message

from .utils import make_ffn

METRIC = "context"
COUNTER = "counter"


def _increment_context_counter(context: Context) -> None:
    # Read from context
    current_counter = cast(int, context.state.metrics_records[METRIC][COUNTER])
    # update and override context
    current_counter += 1
    context.state.metrics_records[METRIC] = MetricsRecord({COUNTER: current_counter})


def make_mock_mod(name: str, footprint: list[str]) -> Mod:
    """Make a mock mod."""

    def mod(message: Message, context: Context, app: ClientAppCallable) -> Message:
        footprint.append(name)
        # add empty ConfigRecord to in_message for this mod
        message.content.configs_records[name] = ConfigsRecord()
        _increment_context_counter(context)
        out_message: Message = app(message, context)
        footprint.append(name)
        _increment_context_counter(context)
        # add empty ConfigRegcord to out_message for this mod
        out_message.content.configs_records[name] = ConfigsRecord()
        return out_message

    return mod


def make_mock_app(name: str, footprint: list[str]) -> ClientAppCallable:
    """Make a mock app."""

    def app(message: Message, context: Context) -> Message:
        footprint.append(name)
        message.content.configs_records[name] = ConfigsRecord()
<<<<<<< HEAD
        out_message = make_message(metadata=message.metadata, content=RecordSet())
=======
        out_message = Message(metadata=message.metadata, content=RecordDict())
>>>>>>> 78fa6399
        out_message.content.configs_records[name] = ConfigsRecord()
        print(context)
        return out_message

    return app


def _get_dummy_flower_message() -> Message:
<<<<<<< HEAD
    return make_message(
        content=RecordSet(),
=======
    return Message(
        content=RecordDict(),
>>>>>>> 78fa6399
        metadata=Metadata(
            run_id=0,
            message_id="",
            group_id="",
            src_node_id=0,
            dst_node_id=0,
            reply_to_message_id="",
            created_at=now().timestamp(),
            ttl=DEFAULT_TTL,
            message_type="train",
        ),
    )


class TestMakeApp(unittest.TestCase):
    """Tests for the `make_app` function."""

    def test_multiple_mods(self) -> None:
        """Test if multiple mods are called in the correct order."""
        # Prepare
        footprint: list[str] = []
        mock_app = make_mock_app("app", footprint)
        mock_mod_names = [f"mod{i}" for i in range(1, 15)]
        mock_mods = [make_mock_mod(name, footprint) for name in mock_mod_names]

        state = RecordDict()
        state.metrics_records[METRIC] = MetricsRecord({COUNTER: 0.0})
        context = Context(
            run_id=1, node_id=0, node_config={}, state=state, run_config={}
        )
        message = _get_dummy_flower_message()

        # Execute
        wrapped_app = make_ffn(mock_app, mock_mods)
        out_message = wrapped_app(message, context)

        # Assert
        trace = mock_mod_names + ["app"]
        self.assertEqual(footprint, trace + list(reversed(mock_mod_names)))
        # pylint: disable-next=no-member
        self.assertEqual(
            "".join(message.content.configs_records.keys()), "".join(trace)
        )
        self.assertEqual(
            "".join(out_message.content.configs_records.keys()),
            "".join(reversed(trace)),
        )
        self.assertEqual(state.metrics_records[METRIC][COUNTER], 2 * len(mock_mods))

    def test_filter(self) -> None:
        """Test if a mod can filter incoming Message."""
        # Prepare
        footprint: list[str] = []
        mock_app = make_mock_app("app", footprint)
        context = Context(
            run_id=1, node_id=0, node_config={}, state=RecordDict(), run_config={}
        )
        message = _get_dummy_flower_message()

        def filter_mod(
            message: Message,
            _1: Context,
            _2: ClientAppCallable,
        ) -> Message:
            footprint.append("filter")
            message.content.configs_records["filter"] = ConfigsRecord()
<<<<<<< HEAD
            out_message = make_message(metadata=message.metadata, content=RecordSet())
=======
            out_message = Message(metadata=message.metadata, content=RecordDict())
>>>>>>> 78fa6399
            out_message.content.configs_records["filter"] = ConfigsRecord()
            # Skip calling app
            return out_message

        # Execute
        wrapped_app = make_ffn(mock_app, [filter_mod])
        out_message = wrapped_app(message, context)

        # Assert
        self.assertEqual(footprint, ["filter"])
        # pylint: disable-next=no-member
        self.assertEqual(list(message.content.configs_records.keys())[0], "filter")
        self.assertEqual(list(out_message.content.configs_records.keys())[0], "filter")<|MERGE_RESOLUTION|>--- conflicted
+++ resolved
@@ -26,12 +26,8 @@
     Message,
     Metadata,
     MetricsRecord,
-<<<<<<< HEAD
-    RecordSet,
+    RecordDict,
     now,
-=======
-    RecordDict,
->>>>>>> 78fa6399
 )
 from flwr.common.message import make_message
 
@@ -73,11 +69,7 @@
     def app(message: Message, context: Context) -> Message:
         footprint.append(name)
         message.content.configs_records[name] = ConfigsRecord()
-<<<<<<< HEAD
-        out_message = make_message(metadata=message.metadata, content=RecordSet())
-=======
-        out_message = Message(metadata=message.metadata, content=RecordDict())
->>>>>>> 78fa6399
+        out_message = make_message(metadata=message.metadata, content=RecordDict())
         out_message.content.configs_records[name] = ConfigsRecord()
         print(context)
         return out_message
@@ -86,13 +78,8 @@
 
 
 def _get_dummy_flower_message() -> Message:
-<<<<<<< HEAD
     return make_message(
-        content=RecordSet(),
-=======
-    return Message(
         content=RecordDict(),
->>>>>>> 78fa6399
         metadata=Metadata(
             run_id=0,
             message_id="",
@@ -159,11 +146,7 @@
         ) -> Message:
             footprint.append("filter")
             message.content.configs_records["filter"] = ConfigsRecord()
-<<<<<<< HEAD
-            out_message = make_message(metadata=message.metadata, content=RecordSet())
-=======
-            out_message = Message(metadata=message.metadata, content=RecordDict())
->>>>>>> 78fa6399
+            out_message = make_message(metadata=message.metadata, content=RecordDict())
             out_message.content.configs_records["filter"] = ConfigsRecord()
             # Skip calling app
             return out_message
