--- conflicted
+++ resolved
@@ -14,27 +14,16 @@
 # ==============================================================================
 """Mods."""
 
-<<<<<<< HEAD
-from .dp_modifiers import adaptiveclipping_mod, fixedclipping_mod
-from .localdp_mod import LocalDpMod
-=======
 
 from .centraldp_mods import adaptiveclipping_mod, fixedclipping_mod
->>>>>>> e072f956
+from .localdp_mod import LocalDpMod
 from .secure_aggregation.secaggplus_mod import secaggplus_mod
 from .utils import make_ffn
 
 __all__ = [
-<<<<<<< HEAD
+    "adaptiveclipping_mod",
+    "fixedclipping_mod",
+    "LocalDpMod",
     "make_ffn",
     "secaggplus_mod",
-    "fixedclipping_mod",
-    "adaptiveclipping_mod",
-    "LocalDpMod",
-=======
-    "adaptiveclipping_mod",
-    "fixedclipping_mod",
-    "make_ffn",
-    "secaggplus_mod",
->>>>>>> e072f956
 ]