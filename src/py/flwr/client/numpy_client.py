# Copyright 2020 Adap GmbH. All Rights Reserved.
#
# Licensed under the Apache License, Version 2.0 (the "License");
# you may not use this file except in compliance with the License.
# You may obtain a copy of the License at
#
#     http://www.apache.org/licenses/LICENSE-2.0
#
# Unless required by applicable law or agreed to in writing, software
# distributed under the License is distributed on an "AS IS" BASIS,
# WITHOUT WARRANTIES OR CONDITIONS OF ANY KIND, either express or implied.
# See the License for the specific language governing permissions and
# limitations under the License.
# ==============================================================================
"""Flower client app."""


import timeit
from abc import ABC, abstractmethod
from typing import Dict, List, Optional, Tuple, Union, cast

import numpy as np

from flwr.common import (
    Config,
    EvaluateIns,
    EvaluateRes,
    FitIns,
    FitRes,
    Metrics,
    ParametersRes,
<<<<<<< HEAD
=======
    Properties,
>>>>>>> cb66854d
    PropertiesIns,
    PropertiesRes,
    Scalar,
    parameters_to_weights,
    weights_to_parameters,
)
from flwr.common.typing import Properties

from .client import Client

DEPRECATION_WARNING_FIT = """
DEPRECATION WARNING: deprecated return format

    parameters, num_examples

move to

    parameters, num_examples, {"custom_key": custom_val}

instead. Note that the deprecated return format will be removed in a future
release.
"""
DEPRECATION_WARNING_EVALUATE_0 = """
DEPRECATION WARNING: deprecated return format

    num_examples, loss, accuracy

move to

    loss, num_examples, {"accuracy": accuracy}

instead. Note that the deprecated return format will be removed in a future
release.
"""
DEPRECATION_WARNING_EVALUATE_1 = """
DEPRECATION WARNING: deprecated return format

    num_examples, loss, accuracy, {"custom_key": custom_val}

move to

    loss, num_examples, {"accuracy": accuracy}

instead. Note that the deprecated return format will be removed in a future
release.
"""

EXCEPTION_MESSAGE_WRONG_RETURN_TYPE = """
NumPyClient.evaluate did not return a tuple with 3 elements.
The return type should have the following type signature:

    Tuple[float, int, Dict[str, Scalar]]

Example
-------

    0.5, 10, {"accuracy": 0.95}

"""


class NumPyClient(ABC):
    """Abstract base class for Flower clients using NumPy."""

    @abstractmethod
    def get_parameters(self) -> List[np.ndarray]:
        """Return the current local model parameters.

        Returns
        -------
        parameters : List[numpy.ndarray]
            The local model parameters as a list of NumPy ndarrays.
        """

    # @abstractmethod
    def get_properties(self, config: Dict[str, Scalar]) -> Dict[str, Scalar]:
        """Returns a client's set of properties.

        Returns
        -------
        properties : PropertiesRes
            Response containing `properties` of the client.
        """
        return {"properties": {}}

    @abstractmethod
    def get_properties(self, config: Config) -> Properties:
        """Returns a client's set of properties.

        Parameters
        ----------
        config : Config
            Configuration parameters requested by the server.
            This can be used to tell the client which parameters
            are needed along with some Scalar attributes.

        Returns
        -------
        PropertiesRes :
            Response containing `properties` of the client.
        """

    @abstractmethod
    def fit(
        self, parameters: List[np.ndarray], config: Dict[str, Scalar]
    ) -> Union[
        Tuple[List[np.ndarray], int, Dict[str, Scalar]],
        Tuple[List[np.ndarray], int],  # Deprecated
    ]:
        """Train the provided parameters using the locally held dataset.

        Parameters
        ----------
        parameters : List[numpy.ndarray]
            The current (global) model parameters.
        config : Dict[str, Scalar]
            Configuration parameters which allow the
            server to influence training on the client. It can be used to
            communicate arbitrary values from the server to the client, for
            example, to set the number of (local) training epochs.

        Returns
        -------
        parameters : List[numpy.ndarray]
            The locally updated model parameters.
        num_examples : int
            The number of examples used for training.
        metrics : Dict[str, Scalar]
            A dictionary mapping arbitrary string keys to values of type
            bool, bytes, float, int, or str. It can be used to communicate
            arbitrary values back to the server.
        """

    @abstractmethod
    def evaluate(
        self, parameters: List[np.ndarray], config: Dict[str, Scalar]
    ) -> Union[
        Tuple[float, int, Dict[str, Scalar]],
        Tuple[int, float, float],  # Deprecated
        Tuple[int, float, float, Dict[str, Scalar]],  # Deprecated
    ]:
        """Evaluate the provided weights using the locally held dataset.

        Parameters
        ----------
        parameters : List[np.ndarray]
            The current (global) model parameters.
        config : Dict[str, Scalar]
            Configuration parameters which allow the server to influence
            evaluation on the client. It can be used to communicate
            arbitrary values from the server to the client, for example,
            to influence the number of examples used for evaluation.

        Returns
        -------
        loss : float
            The evaluation loss of the model on the local dataset.
        num_examples : int
            The number of examples used for evaluation.
        metrics : Dict[str, Scalar]
            A dictionary mapping arbitrary string keys to values of
            type bool, bytes, float, int, or str. It can be used to
            communicate arbitrary values back to the server.

        Warning
        -------
        The previous return type format (int, float, float) and the
        extended format (int, float, float, Dict[str, Scalar]) are still
        supported for compatibility reasons. They will however be removed
        in a future release, please migrate to (float, int, Dict[str, Scalar]).
        """


class NumPyClientWrapper(Client):
    """Wrapper which translates between Client and NumPyClient."""

    def __init__(self, numpy_client: NumPyClient) -> None:
        self.numpy_client = numpy_client
        self.properties: Properties = {"tensor_str": "numpy.ndarray"}

    def get_properties(self, ins: PropertiesIns) -> PropertiesRes:
        return PropertiesRes(properties=self.properties)

    def get_properties(self, ins: PropertiesIns) -> PropertiesRes:
        properties = self.numpy_client.get_properties(ins.config)
        return PropertiesRes(properties=properties)

    def get_parameters(self) -> ParametersRes:
        """Return the current local model parameters."""
        parameters = self.numpy_client.get_parameters()
        parameters_proto = weights_to_parameters(parameters)
        return ParametersRes(parameters=parameters_proto)

    def fit(self, ins: FitIns) -> FitRes:
        """Refine the provided weights using the locally held dataset."""
        # Deconstruct FitIns
        parameters: List[np.ndarray] = parameters_to_weights(ins.parameters)

        # Train
        fit_begin = timeit.default_timer()
        results = self.numpy_client.fit(parameters, ins.config)
        if len(results) == 2:
            print(DEPRECATION_WARNING_FIT)
            results = cast(Tuple[List[np.ndarray], int], results)
            parameters_prime, num_examples = results
            metrics: Optional[Metrics] = None
        elif len(results) == 3:
            results = cast(Tuple[List[np.ndarray], int, Metrics], results)
            parameters_prime, num_examples, metrics = results

        # Return FitRes
        fit_duration = timeit.default_timer() - fit_begin
        parameters_prime_proto = weights_to_parameters(parameters_prime)
        return FitRes(
            parameters=parameters_prime_proto,
            num_examples=num_examples,
            num_examples_ceil=num_examples,  # Deprecated
            fit_duration=fit_duration,  # Deprecated
            metrics=metrics,
        )

    def evaluate(self, ins: EvaluateIns) -> EvaluateRes:
        """Evaluate the provided parameters using the locally held dataset."""
        parameters: List[np.ndarray] = parameters_to_weights(ins.parameters)

        results = self.numpy_client.evaluate(parameters, ins.config)
        if len(results) == 3:
            if (
                isinstance(results[0], float)
                and isinstance(results[1], int)
                and isinstance(results[2], dict)
            ):
                # Forward-compatible case: loss, num_examples, metrics
                results = cast(Tuple[float, int, Metrics], results)
                loss, num_examples, metrics = results
                evaluate_res = EvaluateRes(
                    loss=loss,
                    num_examples=num_examples,
                    metrics=metrics,
                )
            elif (
                isinstance(results[0], int)
                and isinstance(results[1], float)
                and isinstance(results[2], float)
            ):
                # Legacy case: num_examples, loss, accuracy
                # This will be removed in a future release
                print(DEPRECATION_WARNING_EVALUATE_0)
                results = cast(Tuple[int, float, float], results)
                num_examples, loss, accuracy = results
                evaluate_res = EvaluateRes(
                    loss=loss,
                    num_examples=num_examples,
                    accuracy=accuracy,  # Deprecated
                )
            else:
                raise Exception(
                    "Return value expected to be of type (float, int, dict)."
                )
        elif len(results) == 4:
            # Legacy case: num_examples, loss, accuracy, metrics
            # This will be removed in a future release
            print(DEPRECATION_WARNING_EVALUATE_1)
            results = cast(Tuple[int, float, float, Metrics], results)
            assert isinstance(results[0], int)
            assert isinstance(results[1], float)
            assert isinstance(results[2], float)
            assert isinstance(results[3], dict)
            num_examples, loss, accuracy, metrics = results
            evaluate_res = EvaluateRes(
                loss=loss,
                num_examples=num_examples,
                accuracy=accuracy,  # Deprecated
                metrics=metrics,
            )
        else:
            raise Exception(EXCEPTION_MESSAGE_WRONG_RETURN_TYPE)

        return evaluate_res<|MERGE_RESOLUTION|>--- conflicted
+++ resolved
@@ -29,10 +29,7 @@
     FitRes,
     Metrics,
     ParametersRes,
-<<<<<<< HEAD
-=======
     Properties,
->>>>>>> cb66854d
     PropertiesIns,
     PropertiesRes,
     Scalar,
