--- conflicted
+++ resolved
@@ -125,34 +125,6 @@
     # ping/create_node/delete_node/receive/send functions
     ###########################################################################
 
-    def ping() -> None:
-        # Get Node
-        if node is None:
-            log(ERROR, "Node instance missing")
-<<<<<<< HEAD
-            if not ping_stop_event.is_set():
-                ping_stop_event.wait(PING_CALL_TIMEOUT)
-=======
->>>>>>> 94204242
-            return
-
-        # Construct the ping request
-        req = PingRequest(node=node, ping_interval=PING_DEFAULT_INTERVAL)
-
-        # Call FleetAPI
-        res: PingResponse = stub.Ping(req, timeout=PING_CALL_TIMEOUT)
-
-        # Check if success
-        if not res.success:
-            raise RuntimeError("Ping failed unexpectedly.")
-
-        # Wait
-        rd = random.uniform(*PING_RANDOM_RANGE)
-        next_interval: float = PING_DEFAULT_INTERVAL - PING_CALL_TIMEOUT
-        next_interval *= PING_BASE_MULTIPLIER + rd
-        if not ping_stop_event.is_set():
-            ping_stop_event.wait(next_interval)
-
     def create_node() -> None:
         """Set create_node."""
         # Call FleetAPI
@@ -174,26 +146,12 @@
         if node is None:
             log(ERROR, "Node instance missing")
             return
-
-        # Stop the ping-loop thread
-        ping_stop_event.set()
-<<<<<<< HEAD
-=======
-        if ping_thread is not None:
-            ping_thread.join()
->>>>>>> 94204242
-
-        # Call FleetAPI
+        node: Node = cast(Node, node_store[KEY_NODE])
+
         delete_node_request = DeleteNodeRequest(node=node)
         retry_invoker.invoke(stub.DeleteNode, request=delete_node_request)
 
-        # Cleanup
-        node = None
-<<<<<<< HEAD
-        if ping_thread is not None:
-            ping_thread.join()
-=======
->>>>>>> 94204242
+        del node_store[KEY_NODE]
 
     def receive() -> Optional[Message]:
         """Receive next task from server."""
