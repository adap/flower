--- conflicted
+++ resolved
@@ -27,16 +27,13 @@
 from flwr.client.message_handler.message_handler import validate_out_message
 from flwr.client.message_handler.task_handler import get_task_ins, validate_task_ins
 from flwr.common import GRPC_MAX_MESSAGE_LENGTH
-<<<<<<< HEAD
 from flwr.common.aws import BucketManager
-=======
 from flwr.common.constant import (
     PING_BASE_MULTIPLIER,
     PING_CALL_TIMEOUT,
     PING_DEFAULT_INTERVAL,
     PING_RANDOM_RANGE,
 )
->>>>>>> 2f8f9e51
 from flwr.common.grpc import create_channel
 from flwr.common.logger import log
 from flwr.common.message import Message, Metadata
