--- conflicted
+++ resolved
@@ -121,14 +121,11 @@
         authentication from the cryptography library.
         Source: https://cryptography.io/en/latest/hazmat/primitives/asymmetric/ec/
         Used to establish an authenticated connection with the server.
-<<<<<<< HEAD
     client_metadata : Optional[Sequence[tuple[str, Union[str, bytes]]]] (default: None)
         Unused argument present for compatibility.
-=======
     adapter_cls: Optional[Union[type[FleetStub], type[GrpcAdapter]]] (default: None)
         A GrpcStub Class that can be used to send messages. By default the FleetStub
         will be used.
->>>>>>> 2a804964
 
     Returns
     -------
