# Copyright 2023 Flower Labs GmbH. All Rights Reserved.
#
# Licensed under the Apache License, Version 2.0 (the "License");
# you may not use this file except in compliance with the License.
# You may obtain a copy of the License at
#
#     http://www.apache.org/licenses/LICENSE-2.0
#
# Unless required by applicable law or agreed to in writing, software
# distributed under the License is distributed on an "AS IS" BASIS,
# WITHOUT WARRANTIES OR CONDITIONS OF ANY KIND, either express or implied.
# See the License for the specific language governing permissions and
# limitations under the License.
# ==============================================================================
"""Contextmanager for a gRPC request-response channel to the Flower server."""


import random
import threading
from collections.abc import Iterator, Sequence
from contextlib import contextmanager
from copy import copy
from logging import DEBUG, ERROR
from pathlib import Path
from typing import Callable, Optional, Union, cast

import grpc
from cryptography.hazmat.primitives.asymmetric import ec

from flwr.client.heartbeat import start_ping_loop
from flwr.client.message_handler.message_handler import validate_out_message
from flwr.common import GRPC_MAX_MESSAGE_LENGTH
from flwr.common.constant import (
    PING_BASE_MULTIPLIER,
    PING_CALL_TIMEOUT,
    PING_DEFAULT_INTERVAL,
    PING_RANDOM_RANGE,
)
from flwr.common.grpc import create_channel
from flwr.common.logger import log
from flwr.common.message import Message, Metadata
from flwr.common.retry_invoker import RetryInvoker
<<<<<<< HEAD
from flwr.common.serde import message_from_proto, message_to_proto, run_from_proto
from flwr.common.typing import Fab, Run
=======
from flwr.common.serde import message_from_taskins, message_to_taskres, run_from_proto
from flwr.common.typing import Fab, Run, RunNotRunningException
>>>>>>> c3f318e6
from flwr.proto.fab_pb2 import GetFabRequest, GetFabResponse  # pylint: disable=E0611
from flwr.proto.fleet_pb2 import (  # pylint: disable=E0611
    CreateNodeRequest,
    DeleteNodeRequest,
    PingRequest,
    PingResponse,
    PullMessagesRequest,
    PullMessagesResponse,
    PushMessagesRequest,
)
from flwr.proto.fleet_pb2_grpc import FleetStub  # pylint: disable=E0611
from flwr.proto.node_pb2 import Node  # pylint: disable=E0611
from flwr.proto.run_pb2 import GetRunRequest, GetRunResponse  # pylint: disable=E0611

from .client_interceptor import AuthenticateClientInterceptor
from .grpc_adapter import GrpcAdapter


def on_channel_state_change(channel_connectivity: str) -> None:
    """Log channel connectivity."""
    log(DEBUG, channel_connectivity)


@contextmanager
def grpc_request_response(  # pylint: disable=R0913,R0914,R0915,R0917
    server_address: str,
    insecure: bool,
    retry_invoker: RetryInvoker,
    max_message_length: int = GRPC_MAX_MESSAGE_LENGTH,  # pylint: disable=W0613
    root_certificates: Optional[Union[bytes, str]] = None,
    authentication_keys: Optional[
        tuple[ec.EllipticCurvePrivateKey, ec.EllipticCurvePublicKey]
    ] = None,
    adapter_cls: Optional[Union[type[FleetStub], type[GrpcAdapter]]] = None,
) -> Iterator[
    tuple[
        Callable[[], Optional[Message]],
        Callable[[Message], None],
        Optional[Callable[[], Optional[int]]],
        Optional[Callable[[], None]],
        Optional[Callable[[int], Run]],
        Optional[Callable[[str, int], Fab]],
    ]
]:
    """Primitives for request/response-based interaction with a server.

    One notable difference to the grpc_connection context manager is that
    `receive` can return `None`.

    Parameters
    ----------
    server_address : str
        The IPv6 address of the server with `http://` or `https://`.
        If the Flower server runs on the same machine
        on port 8080, then `server_address` would be `"http://[::]:8080"`.
    insecure : bool
        Starts an insecure gRPC connection when True. Enables HTTPS connection
        when False, using system certificates if `root_certificates` is None.
    retry_invoker: RetryInvoker
        `RetryInvoker` object that will try to reconnect the client to the server
        after gRPC errors. If None, the client will only try to
        reconnect once after a failure.
    max_message_length : int
        Ignored, only present to preserve API-compatibility.
    root_certificates : Optional[Union[bytes, str]] (default: None)
        Path of the root certificate. If provided, a secure
        connection using the certificates will be established to an SSL-enabled
        Flower server. Bytes won't work for the REST API.
    authentication_keys : Optional[Tuple[PrivateKey, PublicKey]] (default: None)
        Tuple containing the elliptic curve private key and public key for
        authentication from the cryptography library.
        Source: https://cryptography.io/en/latest/hazmat/primitives/asymmetric/ec/
        Used to establish an authenticated connection with the server.
    adapter_cls: Optional[Union[type[FleetStub], type[GrpcAdapter]]] (default: None)
        A GrpcStub Class that can be used to send messages. By default the FleetStub
        will be used.

    Returns
    -------
    receive : Callable
    send : Callable
    create_node : Optional[Callable]
    delete_node : Optional[Callable]
    get_run : Optional[Callable]
    """
    if isinstance(root_certificates, str):
        root_certificates = Path(root_certificates).read_bytes()

    interceptors: Optional[Sequence[grpc.UnaryUnaryClientInterceptor]] = None
    if authentication_keys is not None:
        interceptors = AuthenticateClientInterceptor(
            authentication_keys[0], authentication_keys[1]
        )

    channel = create_channel(
        server_address=server_address,
        insecure=insecure,
        root_certificates=root_certificates,
        max_message_length=max_message_length,
        interceptors=interceptors,
    )
    channel.subscribe(on_channel_state_change)

    # Shared variables for inner functions
    if adapter_cls is None:
        adapter_cls = FleetStub
    stub = adapter_cls(channel)
    metadata: Optional[Metadata] = None
    node: Optional[Node] = None
    ping_thread: Optional[threading.Thread] = None
    ping_stop_event = threading.Event()

    def _should_giveup_fn(e: Exception) -> bool:
        if e.code() == grpc.StatusCode.PERMISSION_DENIED:  # type: ignore
            raise RunNotRunningException
        if e.code() == grpc.StatusCode.UNAVAILABLE:  # type: ignore
            return False
        return True

    # Restrict retries to cases where the status code is UNAVAILABLE
    # If the status code is PERMISSION_DENIED, additionally raise RunNotRunningException
    retry_invoker.should_giveup = _should_giveup_fn

    ###########################################################################
    # ping/create_node/delete_node/receive/send/get_run functions
    ###########################################################################

    def ping() -> None:
        # Get Node
        if node is None:
            log(ERROR, "Node instance missing")
            return

        # Construct the ping request
        req = PingRequest(node=node, ping_interval=PING_DEFAULT_INTERVAL)

        # Call FleetAPI
        res: PingResponse = stub.Ping(req, timeout=PING_CALL_TIMEOUT)

        # Check if success
        if not res.success:
            raise RuntimeError("Ping failed unexpectedly.")

        # Wait
        rd = random.uniform(*PING_RANDOM_RANGE)
        next_interval: float = PING_DEFAULT_INTERVAL - PING_CALL_TIMEOUT
        next_interval *= PING_BASE_MULTIPLIER + rd
        if not ping_stop_event.is_set():
            ping_stop_event.wait(next_interval)

    def create_node() -> Optional[int]:
        """Set create_node."""
        # Call FleetAPI
        create_node_request = CreateNodeRequest(ping_interval=PING_DEFAULT_INTERVAL)
        create_node_response = retry_invoker.invoke(
            stub.CreateNode,
            request=create_node_request,
        )

        # Remember the node and the ping-loop thread
        nonlocal node, ping_thread
        node = cast(Node, create_node_response.node)
        ping_thread = start_ping_loop(ping, ping_stop_event)
        return node.node_id

    def delete_node() -> None:
        """Set delete_node."""
        # Get Node
        nonlocal node
        if node is None:
            log(ERROR, "Node instance missing")
            return

        # Stop the ping-loop thread
        ping_stop_event.set()

        # Call FleetAPI
        delete_node_request = DeleteNodeRequest(node=node)
        retry_invoker.invoke(stub.DeleteNode, request=delete_node_request)

        # Cleanup
        node = None

    def receive() -> Optional[Message]:
        """Receive next message from server."""
        # Get Node
        if node is None:
            log(ERROR, "Node instance missing")
            return None

        # Request instructions (message) from server
        request = PullMessagesRequest(node=node)
        response: PullMessagesResponse = retry_invoker.invoke(
            stub.PullMessages, request=request
        )

        # Get the current Messages
        message_proto = (
            None if len(response.messages_list) == 0 else response.messages_list[0]
        )

        # Discard the current message if not valid
        if message_proto is not None and not (
            message_proto.metadata.dst_node_id == node.node_id
        ):
            message_proto = None

        # Construct the Message
        in_message = message_from_proto(message_proto) if message_proto else None

        # Remember `metadata` of the in message
        nonlocal metadata
        metadata = copy(in_message.metadata) if in_message else None

        # Return the message if available
        return in_message

    def send(message: Message) -> None:
        """Send message reply to server."""
        # Get Node
        if node is None:
            log(ERROR, "Node instance missing")
            return

        # Get the metadata of the incoming message
        nonlocal metadata
        if metadata is None:
            log(ERROR, "No current message")
            return

        # Validate out message
        if not validate_out_message(message, metadata):
            log(ERROR, "Invalid out message")
            return

        # Serialize ProtoBuf to bytes
        message_proto = message_to_proto(message=message)
        request = PushMessagesRequest(node=node, messages_list=[message_proto])
        _ = retry_invoker.invoke(stub.PushMessages, request)

        # Cleanup
        metadata = None

    def get_run(run_id: int) -> Run:
        # Call FleetAPI
        get_run_request = GetRunRequest(node=node, run_id=run_id)
        get_run_response: GetRunResponse = retry_invoker.invoke(
            stub.GetRun,
            request=get_run_request,
        )

        # Return fab_id and fab_version
        return run_from_proto(get_run_response.run)

    def get_fab(fab_hash: str, run_id: int) -> Fab:
        # Call FleetAPI
        get_fab_request = GetFabRequest(node=node, hash_str=fab_hash, run_id=run_id)
        get_fab_response: GetFabResponse = retry_invoker.invoke(
            stub.GetFab,
            request=get_fab_request,
        )

        return Fab(get_fab_response.fab.hash_str, get_fab_response.fab.content)

    try:
        # Yield methods
        yield (receive, send, create_node, delete_node, get_run, get_fab)
    except Exception as exc:  # pylint: disable=broad-except
        log(ERROR, exc)<|MERGE_RESOLUTION|>--- conflicted
+++ resolved
@@ -40,13 +40,10 @@
 from flwr.common.logger import log
 from flwr.common.message import Message, Metadata
 from flwr.common.retry_invoker import RetryInvoker
-<<<<<<< HEAD
 from flwr.common.serde import message_from_proto, message_to_proto, run_from_proto
 from flwr.common.typing import Fab, Run
-=======
 from flwr.common.serde import message_from_taskins, message_to_taskres, run_from_proto
 from flwr.common.typing import Fab, Run, RunNotRunningException
->>>>>>> c3f318e6
 from flwr.proto.fab_pb2 import GetFabRequest, GetFabResponse  # pylint: disable=E0611
 from flwr.proto.fleet_pb2 import (  # pylint: disable=E0611
     CreateNodeRequest,
