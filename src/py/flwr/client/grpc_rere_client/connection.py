# Copyright 2020 Flower Labs GmbH. All Rights Reserved.
#
# Licensed under the Apache License, Version 2.0 (the "License");
# you may not use this file except in compliance with the License.
# You may obtain a copy of the License at
#
#     http://www.apache.org/licenses/LICENSE-2.0
#
# Unless required by applicable law or agreed to in writing, software
# distributed under the License is distributed on an "AS IS" BASIS,
# WITHOUT WARRANTIES OR CONDITIONS OF ANY KIND, either express or implied.
# See the License for the specific language governing permissions and
# limitations under the License.
# ==============================================================================
"""Contextmanager for a gRPC request-response channel to the Flower server."""


import random
import threading
from contextlib import contextmanager
from copy import copy
from logging import DEBUG, ERROR
from pathlib import Path
from typing import Callable, Iterator, Optional, Sequence, Tuple, Union, cast

import grpc
from cryptography.hazmat.primitives.asymmetric import ec

from flwr.client.heartbeat import start_ping_loop
from flwr.client.message_handler.message_handler import validate_out_message
from flwr.client.message_handler.task_handler import get_task_ins, validate_task_ins
from flwr.common import GRPC_MAX_MESSAGE_LENGTH
<<<<<<< HEAD
from flwr.common.constant import TRANSPORT_TIMEOUT_DEFAULT
=======
from flwr.common.constant import (
    PING_BASE_MULTIPLIER,
    PING_CALL_TIMEOUT,
    PING_DEFAULT_INTERVAL,
    PING_RANDOM_RANGE,
)
>>>>>>> b2447a2c
from flwr.common.grpc import create_channel
from flwr.common.logger import log
from flwr.common.message import Message, Metadata
from flwr.common.retry_invoker import RetryInvoker
from flwr.common.serde import message_from_taskins, message_to_taskres
from flwr.proto.fleet_pb2 import (  # pylint: disable=E0611
    CreateNodeRequest,
    DeleteNodeRequest,
    GetRunRequest,
    GetRunResponse,
    PingRequest,
    PingResponse,
    PullTaskInsRequest,
    PushTaskResRequest,
)
from flwr.proto.fleet_pb2_grpc import FleetStub  # pylint: disable=E0611
from flwr.proto.node_pb2 import Node  # pylint: disable=E0611
from flwr.proto.task_pb2 import TaskIns  # pylint: disable=E0611

from .client_interceptor import AuthenticateClientInterceptor


def on_channel_state_change(channel_connectivity: str) -> None:
    """Log channel connectivity."""
    log(DEBUG, channel_connectivity)


@contextmanager
def grpc_request_response(  # pylint: disable=R0913, R0914, R0915
    server_address: str,
    insecure: bool,
    retry_invoker: RetryInvoker,
    max_message_length: int = GRPC_MAX_MESSAGE_LENGTH,  # pylint: disable=W0613
    root_certificates: Optional[Union[bytes, str]] = None,
<<<<<<< HEAD
    timeout: int = TRANSPORT_TIMEOUT_DEFAULT,
=======
    authentication_keys: Optional[
        Tuple[ec.EllipticCurvePrivateKey, ec.EllipticCurvePublicKey]
    ] = None,
>>>>>>> b2447a2c
) -> Iterator[
    Tuple[
        Callable[[], Optional[Message]],
        Callable[[Message], None],
        Optional[Callable[[], None]],
        Optional[Callable[[], None]],
        Optional[Callable[[int], Tuple[str, str]]],
    ]
]:
    """Primitives for request/response-based interaction with a server.

    One notable difference to the grpc_connection context manager is that
    `receive` can return `None`.

    Parameters
    ----------
    server_address : str
        The IPv6 address of the server with `http://` or `https://`.
        If the Flower server runs on the same machine
        on port 8080, then `server_address` would be `"http://[::]:8080"`.
    insecure : bool
        Starts an insecure gRPC connection when True. Enables HTTPS connection
        when False, using system certificates if `root_certificates` is None.
    retry_invoker: RetryInvoker
        `RetryInvoker` object that will try to reconnect the client to the server
        after gRPC errors. If None, the client will only try to
        reconnect once after a failure.
    max_message_length : int
        Ignored, only present to preserve API-compatibility.
    root_certificates : Optional[Union[bytes, str]] (default: None)
        Path of the root certificate. If provided, a secure
        connection using the certificates will be established to an SSL-enabled
        Flower server. Bytes won't work for the REST API.
    timeout : int (default: 60)
        A timeout (in seconds) for making requests to the server.

    Returns
    -------
    receive : Callable
    send : Callable
    create_node : Optional[Callable]
    delete_node : Optional[Callable]
    """
    if isinstance(root_certificates, str):
        root_certificates = Path(root_certificates).read_bytes()

    interceptors: Optional[Sequence[grpc.UnaryUnaryClientInterceptor]] = None
    if authentication_keys is not None:
        interceptors = AuthenticateClientInterceptor(
            authentication_keys[0], authentication_keys[1]
        )

    channel = create_channel(
        server_address=server_address,
        insecure=insecure,
        root_certificates=root_certificates,
        max_message_length=max_message_length,
        interceptors=interceptors,
    )
    channel.subscribe(on_channel_state_change)

    # Shared variables for inner functions
    stub = FleetStub(channel)
    metadata: Optional[Metadata] = None
    node: Optional[Node] = None
    ping_thread: Optional[threading.Thread] = None
    ping_stop_event = threading.Event()

    ###########################################################################
    # ping/create_node/delete_node/receive/send/get_run functions
    ###########################################################################

    def ping() -> None:
        # Get Node
        if node is None:
            log(ERROR, "Node instance missing")
            return

        # Construct the ping request
        req = PingRequest(node=node, ping_interval=PING_DEFAULT_INTERVAL)

        # Call FleetAPI
        res: PingResponse = stub.Ping(req, timeout=PING_CALL_TIMEOUT)

        # Check if success
        if not res.success:
            raise RuntimeError("Ping failed unexpectedly.")

        # Wait
        rd = random.uniform(*PING_RANDOM_RANGE)
        next_interval: float = PING_DEFAULT_INTERVAL - PING_CALL_TIMEOUT
        next_interval *= PING_BASE_MULTIPLIER + rd
        if not ping_stop_event.is_set():
            ping_stop_event.wait(next_interval)

    def create_node() -> None:
        """Set create_node."""
        # Call FleetAPI
        create_node_request = CreateNodeRequest(ping_interval=PING_DEFAULT_INTERVAL)
        create_node_response = retry_invoker.invoke(
            stub.CreateNode,
            request=create_node_request,
            timeout=timeout,
        )

        # Remember the node and the ping-loop thread
        nonlocal node, ping_thread
        node = cast(Node, create_node_response.node)
        ping_thread = start_ping_loop(ping, ping_stop_event)

    def delete_node() -> None:
        """Set delete_node."""
        # Get Node
        nonlocal node
        if node is None:
            log(ERROR, "Node instance missing")
            return

        # Stop the ping-loop thread
        ping_stop_event.set()
        if ping_thread is not None:
            ping_thread.join()

        # Call FleetAPI
        delete_node_request = DeleteNodeRequest(node=node)
<<<<<<< HEAD
        stub.DeleteNode(request=delete_node_request, timeout=timeout)
=======
        retry_invoker.invoke(stub.DeleteNode, request=delete_node_request)
>>>>>>> b2447a2c

        # Cleanup
        node = None

    def receive() -> Optional[Message]:
        """Receive next task from server."""
        # Get Node
        if node is None:
            log(ERROR, "Node instance missing")
            return None

        # Request instructions (task) from server
        request = PullTaskInsRequest(node=node)
<<<<<<< HEAD
        response = stub.PullTaskIns(request=request, timeout=timeout)
=======
        response = retry_invoker.invoke(stub.PullTaskIns, request=request)
>>>>>>> b2447a2c

        # Get the current TaskIns
        task_ins: Optional[TaskIns] = get_task_ins(response)

        # Discard the current TaskIns if not valid
        if task_ins is not None and not (
            task_ins.task.consumer.node_id == node.node_id
            and validate_task_ins(task_ins)
        ):
            task_ins = None

        # Construct the Message
        in_message = message_from_taskins(task_ins) if task_ins else None

        # Remember `metadata` of the in message
        nonlocal metadata
        metadata = copy(in_message.metadata) if in_message else None

        # Return the message if available
        return in_message

    def send(message: Message) -> None:
        """Send task result back to server."""
        # Get Node
        if node is None:
            log(ERROR, "Node instance missing")
            return

        # Get the metadata of the incoming message
        nonlocal metadata
        if metadata is None:
            log(ERROR, "No current message")
            return

        # Validate out message
        if not validate_out_message(message, metadata):
            log(ERROR, "Invalid out message")
            return

        # Construct TaskRes
        task_res = message_to_taskres(message)

        # Serialize ProtoBuf to bytes
        request = PushTaskResRequest(task_res_list=[task_res])
<<<<<<< HEAD
        _ = stub.PushTaskRes(request=request, timeout=timeout)
=======
        _ = retry_invoker.invoke(stub.PushTaskRes, request)

        # Cleanup
        metadata = None

    def get_run(run_id: int) -> Tuple[str, str]:
        # Call FleetAPI
        get_run_request = GetRunRequest(run_id=run_id)
        get_run_response: GetRunResponse = retry_invoker.invoke(
            stub.GetRun,
            request=get_run_request,
        )
>>>>>>> b2447a2c

        # Return fab_id and fab_version
        return get_run_response.run.fab_id, get_run_response.run.fab_version

    try:
        # Yield methods
        yield (receive, send, create_node, delete_node, get_run)
    except Exception as exc:  # pylint: disable=broad-except
        log(ERROR, exc)<|MERGE_RESOLUTION|>--- conflicted
+++ resolved
@@ -30,16 +30,13 @@
 from flwr.client.message_handler.message_handler import validate_out_message
 from flwr.client.message_handler.task_handler import get_task_ins, validate_task_ins
 from flwr.common import GRPC_MAX_MESSAGE_LENGTH
-<<<<<<< HEAD
-from flwr.common.constant import TRANSPORT_TIMEOUT_DEFAULT
-=======
 from flwr.common.constant import (
     PING_BASE_MULTIPLIER,
     PING_CALL_TIMEOUT,
     PING_DEFAULT_INTERVAL,
     PING_RANDOM_RANGE,
+    TRANSPORT_TIMEOUT_DEFAULT,
 )
->>>>>>> b2447a2c
 from flwr.common.grpc import create_channel
 from flwr.common.logger import log
 from flwr.common.message import Message, Metadata
@@ -74,13 +71,10 @@
     retry_invoker: RetryInvoker,
     max_message_length: int = GRPC_MAX_MESSAGE_LENGTH,  # pylint: disable=W0613
     root_certificates: Optional[Union[bytes, str]] = None,
-<<<<<<< HEAD
     timeout: int = TRANSPORT_TIMEOUT_DEFAULT,
-=======
     authentication_keys: Optional[
         Tuple[ec.EllipticCurvePrivateKey, ec.EllipticCurvePublicKey]
     ] = None,
->>>>>>> b2447a2c
 ) -> Iterator[
     Tuple[
         Callable[[], Optional[Message]],
@@ -206,12 +200,12 @@
 
         # Call FleetAPI
         delete_node_request = DeleteNodeRequest(node=node)
-<<<<<<< HEAD
-        stub.DeleteNode(request=delete_node_request, timeout=timeout)
-=======
-        retry_invoker.invoke(stub.DeleteNode, request=delete_node_request)
->>>>>>> b2447a2c
-
+        retry_invoker.invoke(
+            stub.DeleteNode,
+            request=delete_node_request,
+            timeout=timeout,
+        )
+  
         # Cleanup
         node = None
 
@@ -224,11 +218,11 @@
 
         # Request instructions (task) from server
         request = PullTaskInsRequest(node=node)
-<<<<<<< HEAD
-        response = stub.PullTaskIns(request=request, timeout=timeout)
-=======
-        response = retry_invoker.invoke(stub.PullTaskIns, request=request)
->>>>>>> b2447a2c
+        response = retry_invoker.invoke(
+            stub.PullTaskIns,
+            request=request,
+            timeout=timeout,
+        )
 
         # Get the current TaskIns
         task_ins: Optional[TaskIns] = get_task_ins(response)
@@ -273,10 +267,11 @@
 
         # Serialize ProtoBuf to bytes
         request = PushTaskResRequest(task_res_list=[task_res])
-<<<<<<< HEAD
-        _ = stub.PushTaskRes(request=request, timeout=timeout)
-=======
-        _ = retry_invoker.invoke(stub.PushTaskRes, request)
+        _ = retry_invoker.invoke(
+            stub.PushTaskRes,
+            request=request,
+            timeout=timeout,
+        )
 
         # Cleanup
         metadata = None
@@ -288,7 +283,6 @@
             stub.GetRun,
             request=get_run_request,
         )
->>>>>>> b2447a2c
 
         # Return fab_id and fab_version
         return get_run_response.run.fab_id, get_run_response.run.fab_version
