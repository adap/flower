--- conflicted
+++ resolved
@@ -30,13 +30,8 @@
 from flwr.common import GRPC_MAX_MESSAGE_LENGTH
 from flwr.common.constant import PUBLIC_KEY_HEADER, SIGNATURE_HEADER, TIMESTAMP_HEADER
 from flwr.common.logger import log
-<<<<<<< HEAD
 from flwr.common.message import Message
-from flwr.common.record import RecordSet
-=======
-from flwr.common.message import Message, Metadata
 from flwr.common.record import RecordDict
->>>>>>> 78fa6399
 from flwr.common.retry_invoker import RetryInvoker, exponential
 from flwr.common.secure_aggregation.crypto.symmetric_encryption import (
     generate_key_pairs,
@@ -84,25 +79,6 @@
                 return PushMessagesResponse()
             if isinstance(request, GetRunRequest):
                 return GetRunResponse()
-<<<<<<< HEAD
-=======
-
-            msg = Message(
-                metadata=Metadata(
-                    run_id=1234,
-                    message_id="",
-                    src_node_id=123,
-                    dst_node_id=SUPERLINK_NODE_ID,
-                    group_id="",
-                    ttl=DEFAULT_TTL,
-                    message_type="train",
-                    reply_to_message="",
-                ),
-                content=RecordDict(),
-            )
-            proto_msg = serde.message_to_proto(msg)
-            proto_msg.metadata.created_at = now().timestamp()
->>>>>>> 78fa6399
             return PullMessagesResponse(messages_list=[])
 
     def received_client_metadata(
@@ -211,11 +187,7 @@
     receive, send, create_node, _, _, _ = conn
     create_node()
     receive()
-<<<<<<< HEAD
-    send(Message(RecordSet(), dst_node_id=0, message_type="query"))
-=======
-    send(Message(Metadata(0, "", 123, 0, "", "", 0, ""), RecordDict()))
->>>>>>> 78fa6399
+    send(Message(RecordDict(), dst_node_id=0, message_type="query"))
 
 
 def _get_run(conn: Any) -> None:
