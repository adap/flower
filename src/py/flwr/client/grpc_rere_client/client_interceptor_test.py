# Copyright 2024 Flower Labs GmbH. All Rights Reserved.
#
# Licensed under the Apache License, Version 2.0 (the "License");
# you may not use this file except in compliance with the License.
# You may obtain a copy of the License at
#
#     http://www.apache.org/licenses/LICENSE-2.0
#
# Unless required by applicable law or agreed to in writing, software
# distributed under the License is distributed on an "AS IS" BASIS,
# WITHOUT WARRANTIES OR CONDITIONS OF ANY KIND, either express or implied.
# See the License for the specific language governing permissions and
# limitations under the License.
# ==============================================================================
"""Flower client interceptor tests."""


import threading
import unittest
from collections.abc import Sequence
from concurrent import futures
from logging import DEBUG, INFO, WARN
from typing import Any, Callable, Optional, Union

import grpc
from google.protobuf.message import Message as GrpcMessage
from parameterized import parameterized

from flwr.client.grpc_rere_client.connection import grpc_request_response
from flwr.common import DEFAULT_TTL, GRPC_MAX_MESSAGE_LENGTH, now, serde
from flwr.common.constant import (
    PUBLIC_KEY_HEADER,
    SIGNATURE_HEADER,
    SUPERLINK_NODE_ID,
    TIMESTAMP_HEADER,
)
from flwr.common.logger import log
from flwr.common.message import Message, Metadata
from flwr.common.record import RecordSet
from flwr.common.retry_invoker import RetryInvoker, exponential
from flwr.common.secure_aggregation.crypto.symmetric_encryption import (
    generate_key_pairs,
    public_key_to_bytes,
    verify_signature,
)
from flwr.proto.fleet_pb2 import (  # pylint: disable=E0611
    CreateNodeRequest,
    CreateNodeResponse,
    DeleteNodeRequest,
    DeleteNodeResponse,
    PullMessagesRequest,
    PullMessagesResponse,
<<<<<<< HEAD
    PushMessagesRequest,
    PushMessagesResponse,
=======
    PullTaskInsRequest,
    PullTaskInsResponse,
    PushMessagesRequest,
    PushMessagesResponse,
    PushTaskResRequest,
    PushTaskResResponse,
>>>>>>> 1899570f
)
from flwr.proto.node_pb2 import Node  # pylint: disable=E0611
from flwr.proto.run_pb2 import GetRunRequest, GetRunResponse  # pylint: disable=E0611


class _MockServicer:
    """Mock Servicer for Flower clients."""

    def __init__(self) -> None:
        """Initialize mock servicer."""
        self._lock = threading.Lock()
        self._received_client_metadata: Optional[
            Sequence[tuple[str, Union[str, bytes]]]
        ] = None
        self._received_message_bytes: bytes = b""

    def unary_unary(  # pylint: disable=too-many-return-statements
        self, request: GrpcMessage, context: grpc.ServicerContext
    ) -> GrpcMessage:
        """Handle unary call."""
        with self._lock:
            self._received_client_metadata = context.invocation_metadata()
            self._received_message_bytes = request.SerializeToString(deterministic=True)

            if isinstance(request, CreateNodeRequest):
                return CreateNodeResponse(node=Node(node_id=123))
            if isinstance(request, DeleteNodeRequest):
                return DeleteNodeResponse()
<<<<<<< HEAD
=======
            if isinstance(request, PushTaskResRequest):
                return PushTaskResResponse()
>>>>>>> 1899570f
            if isinstance(request, PushMessagesRequest):
                return PushMessagesResponse()
            if isinstance(request, GetRunRequest):
                return GetRunResponse()
            if isinstance(request, PullMessagesRequest):

                msg = Message(
                    metadata=Metadata(
                        run_id=1234,
                        message_id="",
                        src_node_id=123,
                        dst_node_id=SUPERLINK_NODE_ID,
                        group_id="",
                        ttl=DEFAULT_TTL,
                        message_type="mock",
                        reply_to_message="",
                    ),
                    content=RecordSet(),
                )
                proto_msg = serde.message_to_proto(msg)
                proto_msg.metadata.created_at = now().timestamp()
                return PullMessagesResponse(messages_list=[])

            msg = Message(
                metadata=Metadata(
                    run_id=1234,
                    message_id="",
                    src_node_id=123,
                    dst_node_id=SUPERLINK_NODE_ID,
                    group_id="",
                    ttl=DEFAULT_TTL,
                    message_type="mock",
                    reply_to_message="",
                ),
                content=RecordSet(),
            )
            proto_msg = serde.message_to_proto(msg)
            proto_msg.metadata.created_at = now().timestamp()
            return PullMessagesResponse(messages_list=[])

    def received_client_metadata(
        self,
    ) -> Optional[Sequence[tuple[str, Union[str, bytes]]]]:
        """Return received client metadata."""
        with self._lock:
            return self._received_client_metadata

    def received_message_bytes(self) -> bytes:
        """Return received message bytes."""
        with self._lock:
            return self._received_message_bytes


def _add_generic_handler(servicer: _MockServicer, server: grpc.Server) -> None:
    rpc_method_handlers = {
        "CreateNode": grpc.unary_unary_rpc_method_handler(
            servicer.unary_unary,
            request_deserializer=CreateNodeRequest.FromString,
            response_serializer=CreateNodeResponse.SerializeToString,
        ),
        "DeleteNode": grpc.unary_unary_rpc_method_handler(
            servicer.unary_unary,
            request_deserializer=DeleteNodeRequest.FromString,
            response_serializer=DeleteNodeResponse.SerializeToString,
        ),
        "PullMessages": grpc.unary_unary_rpc_method_handler(
            servicer.unary_unary,
            request_deserializer=PullMessagesRequest.FromString,
            response_serializer=PullMessagesResponse.SerializeToString,
        ),
<<<<<<< HEAD
        "PushMessages": grpc.unary_unary_rpc_method_handler(
=======
        "PullMessages": grpc.unary_unary_rpc_method_handler(
            servicer.unary_unary,
            request_deserializer=PullMessagesRequest.FromString,
            response_serializer=PullMessagesResponse.SerializeToString,
        ),
        "PushTaskRes": grpc.unary_unary_rpc_method_handler(
>>>>>>> 1899570f
            servicer.unary_unary,
            request_deserializer=PushMessagesRequest.FromString,
            response_serializer=PushMessagesResponse.SerializeToString,
        ),
        "PushMessages": grpc.unary_unary_rpc_method_handler(
            servicer.unary_unary,
            request_deserializer=PushMessagesRequest.FromString,
            response_serializer=PushMessagesResponse.SerializeToString,
        ),
        "GetRun": grpc.unary_unary_rpc_method_handler(
            servicer.unary_unary,
            request_deserializer=GetRunRequest.FromString,
            response_serializer=GetRunResponse.SerializeToString,
        ),
    }
    generic_handler = grpc.method_handlers_generic_handler(
        "flwr.proto.Fleet", rpc_method_handlers
    )
    server.add_generic_rpc_handlers((generic_handler,))


def _init_retry_invoker() -> RetryInvoker:
    return RetryInvoker(
        wait_gen_factory=exponential,
        recoverable_exceptions=grpc.RpcError,
        max_tries=1,
        max_time=None,
        on_giveup=lambda retry_state: (
            log(
                WARN,
                "Giving up reconnection after %.2f seconds and %s tries.",
                retry_state.elapsed_time,
                retry_state.tries,
            )
            if retry_state.tries > 1
            else None
        ),
        on_success=lambda retry_state: (
            log(
                INFO,
                "Connection successful after %.2f seconds and %s tries.",
                retry_state.elapsed_time,
                retry_state.tries,
            )
            if retry_state.tries > 1
            else None
        ),
        on_backoff=lambda retry_state: (
            log(WARN, "Connection attempt failed, retrying...")
            if retry_state.tries == 1
            else log(
                DEBUG,
                "Connection attempt failed, retrying in %.2f seconds",
                retry_state.actual_wait,
            )
        ),
    )


def _create_node(conn: Any) -> None:
    create_node = conn[2]
    create_node()


def _delete_node(conn: Any) -> None:
    _, _, create_node, delete_node, _, _ = conn
    create_node()
    delete_node()


def _receive(conn: Any) -> None:
    receive, _, create_node, _, _, _ = conn
    create_node()
    receive()


def _send(conn: Any) -> None:
    receive, send, create_node, _, _, _ = conn
    create_node()
    receive()
    send(Message(Metadata(0, "", 123, 0, "", "", 0, ""), RecordSet()))


def _get_run(conn: Any) -> None:
    _, _, create_node, _, get_run, _ = conn
    create_node()
    get_run(0)


class TestAuthenticateClientInterceptor(unittest.TestCase):
    """Test for client interceptor client authentication."""

    def setUp(self) -> None:
        """Initialize mock server and client."""
        self._server = grpc.server(
            futures.ThreadPoolExecutor(max_workers=10),
            options=(("grpc.so_reuseport", int(False)),),
        )
        self._servicer = _MockServicer()
        _add_generic_handler(self._servicer, self._server)
        port = self._server.add_insecure_port("[::]:0")
        self._server.start()
        self._client_private_key, self._client_public_key = generate_key_pairs()

        self._connection = grpc_request_response
        self._address = f"localhost:{port}"

    @parameterized.expand(
        [(_create_node,), (_delete_node,), (_receive,), (_send,), (_get_run,)]
    )  # type: ignore
    def test_client_auth_rpc(self, grpc_call: Callable[[Any], None]) -> None:
        """Test client authentication during create node."""
        # Prepare
        retry_invoker = _init_retry_invoker()

        # Execute
        with self._connection(
            self._address,
            True,
            retry_invoker,
            GRPC_MAX_MESSAGE_LENGTH,
            None,
            (self._client_private_key, self._client_public_key),
        ) as conn:
            grpc_call(conn)

            received_metadata = self._servicer.received_client_metadata()
            assert received_metadata is not None

            metadata_dict = dict(received_metadata)
            actual_public_key = metadata_dict[PUBLIC_KEY_HEADER]
            signature = metadata_dict[SIGNATURE_HEADER]
            timestamp = metadata_dict[TIMESTAMP_HEADER]

            expected_public_key = public_key_to_bytes(self._client_public_key)

            # Assert
            assert isinstance(signature, bytes)
            assert isinstance(timestamp, str)
            assert actual_public_key == expected_public_key
            assert verify_signature(
                self._client_public_key, timestamp.encode("ascii"), signature
            )

    def test_without_servicer(self) -> None:
        """Test client authentication without servicer."""
        # Prepare
        self._server.stop(grace=None)
        retry_invoker = _init_retry_invoker()

        # Execute and Assert
        with self._connection(
            self._address,
            True,
            retry_invoker,
            GRPC_MAX_MESSAGE_LENGTH,
            None,
            (self._client_private_key, self._client_public_key),
        ) as conn:
            _, _, create_node, _, _, _ = conn
            assert create_node is not None
            create_node()

            assert self._servicer.received_client_metadata() is None


if __name__ == "__main__":
    unittest.main(verbosity=2)<|MERGE_RESOLUTION|>--- conflicted
+++ resolved
@@ -50,17 +50,8 @@
     DeleteNodeResponse,
     PullMessagesRequest,
     PullMessagesResponse,
-<<<<<<< HEAD
     PushMessagesRequest,
     PushMessagesResponse,
-=======
-    PullTaskInsRequest,
-    PullTaskInsResponse,
-    PushMessagesRequest,
-    PushMessagesResponse,
-    PushTaskResRequest,
-    PushTaskResResponse,
->>>>>>> 1899570f
 )
 from flwr.proto.node_pb2 import Node  # pylint: disable=E0611
 from flwr.proto.run_pb2 import GetRunRequest, GetRunResponse  # pylint: disable=E0611
@@ -89,11 +80,6 @@
                 return CreateNodeResponse(node=Node(node_id=123))
             if isinstance(request, DeleteNodeRequest):
                 return DeleteNodeResponse()
-<<<<<<< HEAD
-=======
-            if isinstance(request, PushTaskResRequest):
-                return PushTaskResResponse()
->>>>>>> 1899570f
             if isinstance(request, PushMessagesRequest):
                 return PushMessagesResponse()
             if isinstance(request, GetRunRequest):
@@ -164,16 +150,7 @@
             request_deserializer=PullMessagesRequest.FromString,
             response_serializer=PullMessagesResponse.SerializeToString,
         ),
-<<<<<<< HEAD
         "PushMessages": grpc.unary_unary_rpc_method_handler(
-=======
-        "PullMessages": grpc.unary_unary_rpc_method_handler(
-            servicer.unary_unary,
-            request_deserializer=PullMessagesRequest.FromString,
-            response_serializer=PullMessagesResponse.SerializeToString,
-        ),
-        "PushTaskRes": grpc.unary_unary_rpc_method_handler(
->>>>>>> 1899570f
             servicer.unary_unary,
             request_deserializer=PushMessagesRequest.FromString,
             response_serializer=PushMessagesResponse.SerializeToString,
