--- conflicted
+++ resolved
@@ -170,7 +170,6 @@
 
             # free state after saving it to disk
             if saved and not self.keep_in_memory:
-<<<<<<< HEAD
                 self._state.clear()
 
 class InFileSystemVirtualClientState(InFileSystemClientState):
@@ -206,7 +205,4 @@
     def setup(self) -> None:
         return super().setup(self.clients_state_dir,
                              create_directory=True,
-                             load_if_exist=self.load_state_from_disk_at_init)
-=======
-                self._state.clear()
->>>>>>> 5f90bc6f
+                             load_if_exist=self.load_state_from_disk_at_init)