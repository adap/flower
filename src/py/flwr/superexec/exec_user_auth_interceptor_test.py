--- conflicted
+++ resolved
@@ -49,20 +49,6 @@
 
 class DummyUnaryStreamHandler:
     """Dummy unary-stream handler for testing."""
-<<<<<<< HEAD
-
-    unary_unary = None
-    unary_stream = staticmethod(
-        lambda request, context: iter(["stream response 1", "stream response 2"])
-    )
-    request_deserializer = None
-    response_serializer = None
-
-
-class DummyUnsupportedHandler:
-    """Dummy handler for unsupported RPC types."""
-=======
->>>>>>> 7b2b799d
 
     unary_unary = None
     unary_stream = staticmethod(
