--- conflicted
+++ resolved
@@ -112,11 +112,7 @@
         """Test StopRun method of ExecServicer."""
         # Prepare
         run_id = self.state.create_run(
-<<<<<<< HEAD
-            "mock fabid", "mock fabver", "fake hash", {}, ConfigsRecord()
-=======
             "mock_fabid", "mock_fabver", "fake_hash", {}, ConfigsRecord()
->>>>>>> 0ea7a0e0
         )
         self.servicer.executor = MagicMock()
         expected_run_status = RunStatus(Status.FINISHED, SubStatus.STOPPED, "")
