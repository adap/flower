--- conflicted
+++ resolved
@@ -16,12 +16,8 @@
 
 
 import unittest
-<<<<<<< HEAD
-from typing import Optional, Union
-=======
 from collections.abc import Iterator
 from typing import Any, Optional, Union
->>>>>>> 7b2b799d
 from unittest.mock import MagicMock
 
 import grpc
@@ -37,13 +33,8 @@
 from flwr.superexec.exec_user_auth_interceptor import shared_user_info
 
 from .exec_user_auth_interceptor_test import (
-<<<<<<< HEAD
-    DummyUnaryStreamHandler,
-    DummyUnaryUnaryHandler,
-=======
     get_dummy_unary_stream_handler,
     get_dummy_unary_unary_handler,
->>>>>>> 7b2b799d
 )
 
 
@@ -97,26 +88,6 @@
         self.logs.append(log_entry)
 
 
-<<<<<<< HEAD
-# class DummyUnaryUnaryHandler:
-#     """Dummy unary-unary handler for testing."""
-#
-#     unary_unary = staticmethod(lambda request, context: "dummy_response")
-#     unary_stream = None
-#     request_deserializer = None
-#     response_serializer = None
-#
-#
-# class DummyUnaryStreamHandler:
-#     """Dummy unary-stream handler for testing."""
-#
-#     unary_unary = None
-#     unary_stream = staticmethod(
-#         lambda request, context: iter(["stream response 1", "stream response 2"])
-#     )
-#     request_deserializer = None
-#     response_serializer = None
-=======
 class DummyUnsupportedHandler:
     """Dummy handler for unsupported RPC types."""
 
@@ -135,7 +106,6 @@
     unary_stream = None
     request_deserializer = None
     response_serializer = None
->>>>>>> 7b2b799d
 
 
 def dummy_unary_stream_exception(
