--- conflicted
+++ resolved
@@ -151,11 +151,7 @@
             )
             log(INFO, "Created run %s", str(run_id))
 
-<<<<<<< HEAD
             return run_id
-=======
-            return None
->>>>>>> 0c06469d
         # pylint: disable-next=broad-except
         except Exception as e:
             log(ERROR, "Could not start run: %s", str(e))
