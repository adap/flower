# Copyright 2024 Flower Labs GmbH. All Rights Reserved.
#
# Licensed under the Apache License, Version 2.0 (the "License");
# you may not use this file except in compliance with the License.
# You may obtain a copy of the License at
#
#     http://www.apache.org/licenses/LICENSE-2.0
#
# Unless required by applicable law or agreed to in writing, software
# distributed under the License is distributed on an "AS IS" BASIS,
# WITHOUT WARRANTIES OR CONDITIONS OF ANY KIND, either express or implied.
# See the License for the specific language governing permissions and
# limitations under the License.
# ==============================================================================
"""Deployment engine executor."""

import hashlib
from logging import ERROR, INFO
from pathlib import Path
from typing import Optional

from typing_extensions import override

from flwr.cli.config_utils import get_fab_metadata
from flwr.common import ConfigsRecord, Context, RecordSet
from flwr.common.constant import (
    SERVERAPPIO_API_DEFAULT_CLIENT_ADDRESS,
    Status,
    SubStatus,
)
from flwr.common.logger import log
from flwr.common.typing import Fab, RunStatus, UserConfig
from flwr.server.superlink.ffs import Ffs
from flwr.server.superlink.ffs.ffs_factory import FfsFactory
from flwr.server.superlink.linkstate import LinkState, LinkStateFactory

from .executor import Executor


class DeploymentEngine(Executor):
    """Deployment engine executor.

    Parameters
    ----------
<<<<<<< HEAD
    serverappio_api_address: str (default: "127.0.0.1:9091")
=======
    serverappio_api_address: str (default: "0.0.0.0:9091")
>>>>>>> 4eeaf999
        Address of the SuperLink to connect to.
    root_certificates: Optional[str] (default: None)
        Specifies the path to the PEM-encoded root certificate file for
        establishing secure HTTPS connections.
    flwr_dir: Optional[str] (default: None)
        The path containing installed Flower Apps.
    """

    def __init__(
        self,
<<<<<<< HEAD
        serverappio_api_address: str = SERVERAPPIO_API_DEFAULT_CLIENT_ADDRESS,
=======
        serverappio_api_address: str = SERVERAPPIO_API_DEFAULT_ADDRESS,
>>>>>>> 4eeaf999
        root_certificates: Optional[str] = None,
        flwr_dir: Optional[str] = None,
    ) -> None:
        self.serverappio_api_address = serverappio_api_address
        if root_certificates is None:
            self.root_certificates = None
            self.root_certificates_bytes = None
        else:
            self.root_certificates = root_certificates
            self.root_certificates_bytes = Path(root_certificates).read_bytes()
        self.flwr_dir = flwr_dir
        self.linkstate_factory: Optional[LinkStateFactory] = None
        self.ffs_factory: Optional[FfsFactory] = None

    @override
    def initialize(
        self, linkstate_factory: LinkStateFactory, ffs_factory: FfsFactory
    ) -> None:
        """Initialize the executor with the necessary factories."""
        self.linkstate_factory = linkstate_factory
        self.ffs_factory = ffs_factory

    @property
    def linkstate(self) -> LinkState:
        """Return the LinkState."""
        if self.linkstate_factory is None:
            raise RuntimeError("Executor is not initialized.")
        return self.linkstate_factory.state()

    @property
    def ffs(self) -> Ffs:
        """Return the Flower File Storage (FFS)."""
        if self.ffs_factory is None:
            raise RuntimeError("Executor is not initialized.")
        return self.ffs_factory.ffs()

    @override
    def set_config(
        self,
        config: UserConfig,
    ) -> None:
        """Set executor config arguments.

        Parameters
        ----------
        config : UserConfig
            A dictionary for configuration values.
            Supported configuration key/value pairs:
            - "superlink": str
                The address of the SuperLink ServerAppIo API.
            - "root-certificates": str
                The path to the root certificates.
            - "flwr-dir": str
                The path to the Flower directory.
        """
        if not config:
            return
        if superlink_address := config.get("superlink"):
            if not isinstance(superlink_address, str):
                raise ValueError("The `superlink` value should be of type `str`.")
            self.serverappio_api_address = superlink_address
        if root_certificates := config.get("root-certificates"):
            if not isinstance(root_certificates, str):
                raise ValueError(
                    "The `root-certificates` value should be of type `str`."
                )
            self.root_certificates = root_certificates
            self.root_certificates_bytes = Path(str(root_certificates)).read_bytes()
        if flwr_dir := config.get("flwr-dir"):
            if not isinstance(flwr_dir, str):
                raise ValueError("The `flwr-dir` value should be of type `str`.")
            self.flwr_dir = str(flwr_dir)

    def _create_run(
        self,
        fab: Fab,
        override_config: UserConfig,
    ) -> int:
        fab_hash = self.ffs.put(fab.content, {})
        if fab_hash != fab.hash_str:
            raise RuntimeError(
                f"FAB ({fab.hash_str}) hash from request doesn't match contents"
            )
        fab_id, fab_version = get_fab_metadata(fab.content)

        run_id = self.linkstate.create_run(
            fab_id, fab_version, fab_hash, override_config, ConfigsRecord()
        )
        return run_id

    def _create_context(self, run_id: int) -> None:
        """Register a Context for a Run."""
        # Create an empty context for the Run
        context = Context(
            run_id=run_id, node_id=0, node_config={}, state=RecordSet(), run_config={}
        )

        # Register the context at the LinkState
        self.linkstate.set_serverapp_context(run_id=run_id, context=context)

    @override
    def start_run(
        self,
        fab_file: bytes,
        override_config: UserConfig,
        federation_options: ConfigsRecord,
    ) -> Optional[int]:
        """Start run using the Flower Deployment Engine."""
        run_id = None
        try:

            # Call SuperLink to create run
            run_id = self._create_run(
                Fab(hashlib.sha256(fab_file).hexdigest(), fab_file), override_config
            )

            # Register context for the Run
            self._create_context(run_id=run_id)
            log(INFO, "Created run %s", str(run_id))

            return run_id
        # pylint: disable-next=broad-except
        except Exception as e:
            log(ERROR, "Could not start run: %s", str(e))
            if run_id:
                run_status = RunStatus(Status.FINISHED, SubStatus.FAILED, str(e))
                self.linkstate.update_run_status(run_id, new_status=run_status)
            return None


executor = DeploymentEngine()<|MERGE_RESOLUTION|>--- conflicted
+++ resolved
@@ -42,11 +42,7 @@
 
     Parameters
     ----------
-<<<<<<< HEAD
     serverappio_api_address: str (default: "127.0.0.1:9091")
-=======
-    serverappio_api_address: str (default: "0.0.0.0:9091")
->>>>>>> 4eeaf999
         Address of the SuperLink to connect to.
     root_certificates: Optional[str] (default: None)
         Specifies the path to the PEM-encoded root certificate file for
@@ -57,14 +53,11 @@
 
     def __init__(
         self,
-<<<<<<< HEAD
         serverappio_api_address: str = SERVERAPPIO_API_DEFAULT_CLIENT_ADDRESS,
-=======
-        serverappio_api_address: str = SERVERAPPIO_API_DEFAULT_ADDRESS,
->>>>>>> 4eeaf999
         root_certificates: Optional[str] = None,
         flwr_dir: Optional[str] = None,
     ) -> None:
+        self.serverappio_api_address = serverappio_api_address
         self.serverappio_api_address = serverappio_api_address
         if root_certificates is None:
             self.root_certificates = None
@@ -122,6 +115,7 @@
         if superlink_address := config.get("superlink"):
             if not isinstance(superlink_address, str):
                 raise ValueError("The `superlink` value should be of type `str`.")
+            self.serverappio_api_address = superlink_address
             self.serverappio_api_address = superlink_address
         if root_certificates := config.get("root-certificates"):
             if not isinstance(root_certificates, str):
