--- conflicted
+++ resolved
@@ -130,13 +130,9 @@
 
     @override
     def start_run(
-<<<<<<< HEAD
-        self, fab_file: bytes, override_config: Dict[str, Value]
-=======
         self,
         fab_file: bytes,
-        override_config: Dict[str, str],
->>>>>>> 0531668c
+        override_config: Dict[str, Value],
     ) -> Optional[RunTracker]:
         """Start run using the Flower Deployment Engine."""
         try:
