# Copyright 2024 Flower Labs GmbH. All Rights Reserved.
#
# Licensed under the Apache License, Version 2.0 (the "License");
# you may not use this file except in compliance with the License.
# You may obtain a copy of the License at
#
#     http://www.apache.org/licenses/LICENSE-2.0
#
# Unless required by applicable law or agreed to in writing, software
# distributed under the License is distributed on an "AS IS" BASIS,
# WITHOUT WARRANTIES OR CONDITIONS OF ANY KIND, either express or implied.
# See the License for the specific language governing permissions and
# limitations under the License.
# ==============================================================================
"""SuperExec API servicer."""


from logging import ERROR, INFO
from typing import Any, Dict, Generator

import grpc

from flwr.common.logger import log
from flwr.common.serde import user_config_from_proto
from flwr.proto import exec_pb2_grpc  # pylint: disable=E0611
from flwr.proto.exec_pb2 import (  # pylint: disable=E0611
    StartRunRequest,
    StartRunResponse,
    StreamLogsRequest,
    StreamLogsResponse,
)

from .executor import Executor, RunTracker


class ExecServicer(exec_pb2_grpc.ExecServicer):
    """SuperExec API servicer."""

    def __init__(self, executor: Executor) -> None:
        self.executor = executor
        self.runs: Dict[int, RunTracker] = {}

    def StartRun(
        self, request: StartRunRequest, context: grpc.ServicerContext
    ) -> StartRunResponse:
        """Create run ID."""
        log(INFO, "ExecServicer.StartRun")

        run = self.executor.start_run(
<<<<<<< HEAD
            request.fab_file,
            dict(request.override_config.items()),
            dict(request.federation_config.items()),
=======
            request.fab_file, user_config_from_proto(request.override_config)
>>>>>>> d24ebe5c
        )

        if run is None:
            log(ERROR, "Executor failed to start run")
            return StartRunResponse()

        self.runs[run.run_id] = run

        return StartRunResponse(run_id=run.run_id)

    def StreamLogs(
        self, request: StreamLogsRequest, context: grpc.ServicerContext
    ) -> Generator[StreamLogsResponse, Any, None]:
        """Get logs."""
        logs = ["a", "b", "c"]
        while context.is_active():
            for i in range(len(logs)):  # pylint: disable=C0200
                yield StreamLogsResponse(log_output=logs[i])<|MERGE_RESOLUTION|>--- conflicted
+++ resolved
@@ -47,13 +47,9 @@
         log(INFO, "ExecServicer.StartRun")
 
         run = self.executor.start_run(
-<<<<<<< HEAD
             request.fab_file,
-            dict(request.override_config.items()),
-            dict(request.federation_config.items()),
-=======
-            request.fab_file, user_config_from_proto(request.override_config)
->>>>>>> d24ebe5c
+            user_config_from_proto(request.override_config),
+            user_config_from_proto(request.federation_config),
         )
 
         if run is None:
