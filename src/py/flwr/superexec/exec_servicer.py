# Copyright 2024 Flower Labs GmbH. All Rights Reserved.
#
# Licensed under the Apache License, Version 2.0 (the "License");
# you may not use this file except in compliance with the License.
# You may obtain a copy of the License at
#
#     http://www.apache.org/licenses/LICENSE-2.0
#
# Unless required by applicable law or agreed to in writing, software
# distributed under the License is distributed on an "AS IS" BASIS,
# WITHOUT WARRANTIES OR CONDITIONS OF ANY KIND, either express or implied.
# See the License for the specific language governing permissions and
# limitations under the License.
# ==============================================================================
"""SuperExec API servicer."""


from logging import ERROR, INFO
from typing import Any, Dict, Generator, Optional

import grpc

from flwr.common.logger import log
from flwr.proto import exec_pb2_grpc  # pylint: disable=E0611
from flwr.proto.exec_pb2 import (  # pylint: disable=E0611
    StartRunRequest,
    StartRunResponse,
    StreamLogsRequest,
    StreamLogsResponse,
)

from .executor import Executor, RunTracker


class ExecServicer(exec_pb2_grpc.ExecServicer):
    """SuperExec API servicer."""

    def __init__(self, executor: Executor, config: Optional[Dict[str, str]]) -> None:
        self.executor = executor
        self.runs: Dict[int, RunTracker] = {}
        self.config = config

    def StartRun(
        self, request: StartRunRequest, context: grpc.ServicerContext
    ) -> StartRunResponse:
        """Create run ID."""
        log(INFO, "ExecServicer.StartRun")

<<<<<<< HEAD
        run = self.executor.start_run(request.fab_file, self.config)
=======
        run = self.executor.start_run(
            request.fab_file,
            dict(request.override_config.items()),
        )
>>>>>>> d1ec08b5

        if run is None:
            log(ERROR, "Executor failed to start run")
            return StartRunResponse()

        self.runs[run.run_id] = run

        return StartRunResponse(run_id=run.run_id)

    def StreamLogs(
        self, request: StreamLogsRequest, context: grpc.ServicerContext
    ) -> Generator[StreamLogsResponse, Any, None]:
        """Get logs."""
        logs = ["a", "b", "c"]
        while context.is_active():
            for i in range(len(logs)):  # pylint: disable=C0200
                yield StreamLogsResponse(log_output=logs[i])<|MERGE_RESOLUTION|>--- conflicted
+++ resolved
@@ -46,14 +46,11 @@
         """Create run ID."""
         log(INFO, "ExecServicer.StartRun")
 
-<<<<<<< HEAD
-        run = self.executor.start_run(request.fab_file, self.config)
-=======
         run = self.executor.start_run(
             request.fab_file,
             dict(request.override_config.items()),
+            self.config,
         )
->>>>>>> d1ec08b5
 
         if run is None:
             log(ERROR, "Executor failed to start run")
