--- conflicted
+++ resolved
@@ -136,7 +136,6 @@
         # Handle `flwr ls --run-id <run_id>`
         return _create_list_runs_response({request.run_id}, state)
 
-<<<<<<< HEAD
     def GetLoginDetails(
         self, request: GetLoginDetailsRequest, context: grpc.ServicerContext
     ) -> GetLoginDetailsResponse:
@@ -164,8 +163,6 @@
         )
         return GetAuthTokensResponse(auth_tokens={})
 
-=======
->>>>>>> 473cd868
     def StopRun(
         self, request: StopRunRequest, context: grpc.ServicerContext
     ) -> StopRunResponse:
@@ -191,23 +188,33 @@
             new_status=RunStatus(Status.FINISHED, SubStatus.STOPPED, ""),
         )
         return StopRunResponse(success=update_success)
-<<<<<<< HEAD
-=======
 
     def GetLoginDetails(
         self, request: GetLoginDetailsRequest, context: grpc.ServicerContext
     ) -> GetLoginDetailsResponse:
         """Start login."""
         log(INFO, "ExecServicer.GetLoginDetails")
-        return GetLoginDetailsResponse(login_details={})
+        if self.auth_plugin is not None:
+            return self.auth_plugin.get_login_details()
+
+        context.abort(
+            grpc.StatusCode.UNIMPLEMENTED,
+            "ExecServicer initialized without user authentication",
+        )
 
     def GetAuthTokens(
         self, request: GetAuthTokensRequest, context: grpc.ServicerContext
     ) -> GetAuthTokensResponse:
         """Get auth token."""
         log(INFO, "ExecServicer.GetAuthTokens")
+        if self.auth_plugin is not None:
+            return self.auth_plugin.get_auth_tokens(request)
+
+        context.abort(
+            grpc.StatusCode.UNIMPLEMENTED,
+            "ExecServicer initialized without user authentication",
+        )
         return GetAuthTokensResponse(auth_tokens={})
->>>>>>> 473cd868
 
 
 def _create_list_runs_response(run_ids: set[int], state: LinkState) -> ListRunsResponse:
