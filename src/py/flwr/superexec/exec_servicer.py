# Copyright 2024 Flower Labs GmbH. All Rights Reserved.
#
# Licensed under the Apache License, Version 2.0 (the "License");
# you may not use this file except in compliance with the License.
# You may obtain a copy of the License at
#
#     http://www.apache.org/licenses/LICENSE-2.0
#
# Unless required by applicable law or agreed to in writing, software
# distributed under the License is distributed on an "AS IS" BASIS,
# WITHOUT WARRANTIES OR CONDITIONS OF ANY KIND, either express or implied.
# See the License for the specific language governing permissions and
# limitations under the License.
# ==============================================================================
"""SuperExec API servicer."""


import time
from collections.abc import Generator
from logging import ERROR, INFO
<<<<<<< HEAD
from typing import Any
from uuid import UUID
=======
from typing import Any, Optional
>>>>>>> bc55bab6

import grpc

from flwr.common import now
from flwr.common.auth_plugin import ExecAuthPlugin
from flwr.common.constant import LOG_STREAM_INTERVAL, Status, SubStatus
from flwr.common.logger import log
from flwr.common.serde import (
    configs_record_from_proto,
    run_to_proto,
    user_config_from_proto,
)
from flwr.common.typing import RunStatus
from flwr.proto import exec_pb2_grpc  # pylint: disable=E0611
from flwr.proto.exec_pb2 import (  # pylint: disable=E0611
    GetAuthTokensRequest,
    GetAuthTokensResponse,
    GetLoginDetailsRequest,
    GetLoginDetailsResponse,
    ListRunsRequest,
    ListRunsResponse,
    StartRunRequest,
    StartRunResponse,
    StopRunRequest,
    StopRunResponse,
    StreamLogsRequest,
    StreamLogsResponse,
)
from flwr.server.superlink.ffs.ffs_factory import FfsFactory
from flwr.server.superlink.linkstate import LinkState, LinkStateFactory

from .executor import Executor


class ExecServicer(exec_pb2_grpc.ExecServicer):
    """SuperExec API servicer."""

    def __init__(
        self,
        linkstate_factory: LinkStateFactory,
        ffs_factory: FfsFactory,
        executor: Executor,
        auth_plugin: Optional[ExecAuthPlugin] = None,
    ) -> None:
        self.linkstate_factory = linkstate_factory
        self.ffs_factory = ffs_factory
        self.executor = executor
        self.executor.initialize(linkstate_factory, ffs_factory)
        self.auth_plugin = auth_plugin

    def StartRun(
        self, request: StartRunRequest, context: grpc.ServicerContext
    ) -> StartRunResponse:
        """Create run ID."""
        log(INFO, "ExecServicer.StartRun")

        run_id = self.executor.start_run(
            request.fab.content,
            user_config_from_proto(request.override_config),
            configs_record_from_proto(request.federation_options),
        )

        if run_id is None:
            log(ERROR, "Executor failed to start run")
            return StartRunResponse()

        return StartRunResponse(run_id=run_id)

    def StreamLogs(  # pylint: disable=C0103
        self, request: StreamLogsRequest, context: grpc.ServicerContext
    ) -> Generator[StreamLogsResponse, Any, None]:
        """Get logs."""
        log(INFO, "ExecServicer.StreamLogs")
        state = self.linkstate_factory.state()

        # Retrieve run ID
        run_id = request.run_id

        # Exit if `run_id` not found
        if not state.get_run(run_id):
            context.abort(grpc.StatusCode.NOT_FOUND, "Run ID not found")

        after_timestamp = request.after_timestamp + 1e-6
        while context.is_active():
            log_msg, latest_timestamp = state.get_serverapp_log(run_id, after_timestamp)
            if log_msg:
                yield StreamLogsResponse(
                    log_output=log_msg,
                    latest_timestamp=latest_timestamp,
                )
                # Add a small epsilon to the latest timestamp to avoid getting
                # the same log
                after_timestamp = max(latest_timestamp + 1e-6, after_timestamp)

            # Wait for and continue to yield more log responses only if the
            # run isn't completed yet. If the run is finished, the entire log
            # is returned at this point and the server ends the stream.
            run_status = state.get_run_status({run_id})[run_id]
            if run_status.status == Status.FINISHED:
                log(INFO, "All logs for run ID `%s` returned", request.run_id)
                context.cancel()

            time.sleep(LOG_STREAM_INTERVAL)  # Sleep briefly to avoid busy waiting

    def ListRuns(
        self, request: ListRunsRequest, context: grpc.ServicerContext
    ) -> ListRunsResponse:
        """Handle `flwr ls` command."""
        log(INFO, "ExecServicer.List")
        state = self.linkstate_factory.state()

        # Handle `flwr ls --runs`
        if not request.HasField("run_id"):
            return _create_list_runs_response(state.get_run_ids(), state)
        # Handle `flwr ls --run-id <run_id>`
        return _create_list_runs_response({request.run_id}, state)

    def StopRun(
        self, request: StopRunRequest, context: grpc.ServicerContext
    ) -> StopRunResponse:
        """Stop a given run ID."""
        log(INFO, "ExecServicer.StopRun")
        state = self.linkstate_factory.state()

        # Exit if `run_id` not found
        if not state.get_run(request.run_id):
            context.abort(
                grpc.StatusCode.NOT_FOUND, f"Run ID {request.run_id} not found"
            )

        run_status = state.get_run_status({request.run_id})[request.run_id]
        if run_status.status == Status.FINISHED:
            context.abort(
                grpc.StatusCode.FAILED_PRECONDITION,
                f"Run ID {request.run_id} is already finished",
            )

        update_success = state.update_run_status(
            run_id=request.run_id,
            new_status=RunStatus(Status.FINISHED, SubStatus.STOPPED, ""),
        )

        # Register callback
        def on_rpc_done() -> None:
            log(
                INFO,
                "ExecServicer.StopRun callback: delete TaskIns/TaskRes",
            )

            if context.is_active():
                return
            if context.code() != grpc.StatusCode.OK:
                return

            task_ids: set[UUID] = state.get_task_ids_from_run_id(request.run_id)

            # Delete TaskIns and TaskRes for the `run_id`
            state.delete_tasks(task_ids)

        context.add_callback(on_rpc_done)

        return StopRunResponse(success=update_success)

    def GetLoginDetails(
        self, request: GetLoginDetailsRequest, context: grpc.ServicerContext
    ) -> GetLoginDetailsResponse:
        """Start login."""
        log(INFO, "ExecServicer.GetLoginDetails")
        if self.auth_plugin is None:
            context.abort(
                grpc.StatusCode.UNIMPLEMENTED,
                "ExecServicer initialized without user authentication",
            )
            raise grpc.RpcError()  # This line is unreachable
        return GetLoginDetailsResponse(
            login_details=self.auth_plugin.get_login_details()
        )

    def GetAuthTokens(
        self, request: GetAuthTokensRequest, context: grpc.ServicerContext
    ) -> GetAuthTokensResponse:
        """Get auth token."""
        log(INFO, "ExecServicer.GetAuthTokens")
        if self.auth_plugin is None:
            context.abort(
                grpc.StatusCode.UNIMPLEMENTED,
                "ExecServicer initialized without user authentication",
            )
            raise grpc.RpcError()  # This line is unreachable
        return GetAuthTokensResponse(
            auth_tokens=self.auth_plugin.get_auth_tokens(dict(request.auth_details))
        )


def _create_list_runs_response(run_ids: set[int], state: LinkState) -> ListRunsResponse:
    """Create response for `flwr ls --runs` and `flwr ls --run-id <run_id>`."""
    run_dict = {run_id: state.get_run(run_id) for run_id in run_ids}
    return ListRunsResponse(
        run_dict={run_id: run_to_proto(run) for run_id, run in run_dict.items() if run},
        now=now().isoformat(),
    )<|MERGE_RESOLUTION|>--- conflicted
+++ resolved
@@ -18,12 +18,8 @@
 import time
 from collections.abc import Generator
 from logging import ERROR, INFO
-<<<<<<< HEAD
-from typing import Any
+from typing import Any, Optional
 from uuid import UUID
-=======
-from typing import Any, Optional
->>>>>>> bc55bab6
 
 import grpc
 
