--- conflicted
+++ resolved
@@ -134,9 +134,6 @@
     ) -> StopRunResponse:
         """Stop a given run ID."""
         log(INFO, "ExecServicer.StopRun")
-<<<<<<< HEAD
-        raise NotImplementedError()
-=======
         state = self.linkstate_factory.state()
 
         # Exit if `run_id` not found
@@ -157,7 +154,6 @@
             new_status=RunStatus(Status.FINISHED, SubStatus.STOPPED, ""),
         )
         return StopRunResponse(success=update_success)
->>>>>>> fc8591fc
 
 
 def _create_list_runs_response(run_ids: set[int], state: LinkState) -> ListRunsResponse:
