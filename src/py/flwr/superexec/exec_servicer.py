# Copyright 2024 Flower Labs GmbH. All Rights Reserved.
#
# Licensed under the Apache License, Version 2.0 (the "License");
# you may not use this file except in compliance with the License.
# You may obtain a copy of the License at
#
#     http://www.apache.org/licenses/LICENSE-2.0
#
# Unless required by applicable law or agreed to in writing, software
# distributed under the License is distributed on an "AS IS" BASIS,
# WITHOUT WARRANTIES OR CONDITIONS OF ANY KIND, either express or implied.
# See the License for the specific language governing permissions and
# limitations under the License.
# ==============================================================================
"""SuperExec API servicer."""


import time
from collections.abc import Generator
from logging import ERROR, INFO
from typing import Any

import grpc

from flwr.common import now
from flwr.common.constant import LOG_STREAM_INTERVAL, Status
from flwr.common.logger import log
from flwr.common.serde import (
    configs_record_from_proto,
    run_to_proto,
    user_config_from_proto,
)
from flwr.proto import exec_pb2_grpc  # pylint: disable=E0611
from flwr.proto.exec_pb2 import (  # pylint: disable=E0611
<<<<<<< HEAD
    LoginRequest,
    LoginResponse,
=======
    ListRunsRequest,
    ListRunsResponse,
>>>>>>> e23c12f9
    StartRunRequest,
    StartRunResponse,
    StreamLogsRequest,
    StreamLogsResponse,
)
from flwr.server.superlink.ffs.ffs_factory import FfsFactory
from flwr.server.superlink.linkstate import LinkState, LinkStateFactory

from .executor import Executor


class ExecServicer(exec_pb2_grpc.ExecServicer):
    """SuperExec API servicer."""

    def __init__(
        self,
        linkstate_factory: LinkStateFactory,
        ffs_factory: FfsFactory,
        executor: Executor,
    ) -> None:
        self.linkstate_factory = linkstate_factory
        self.ffs_factory = ffs_factory
        self.executor = executor
        self.executor.initialize(linkstate_factory, ffs_factory)

    def StartRun(
        self, request: StartRunRequest, context: grpc.ServicerContext
    ) -> StartRunResponse:
        """Create run ID."""
        log(INFO, "ExecServicer.StartRun")

        run_id = self.executor.start_run(
            request.fab.content,
            user_config_from_proto(request.override_config),
            configs_record_from_proto(request.federation_options),
        )

        if run_id is None:
            log(ERROR, "Executor failed to start run")
            return StartRunResponse()

        return StartRunResponse(run_id=run_id)

    def StreamLogs(  # pylint: disable=C0103
        self, request: StreamLogsRequest, context: grpc.ServicerContext
    ) -> Generator[StreamLogsResponse, Any, None]:
        """Get logs."""
        log(INFO, "ExecServicer.StreamLogs")
        state = self.linkstate_factory.state()

        # Retrieve run ID
        run_id = request.run_id

        # Exit if `run_id` not found
        if not state.get_run(run_id):
            context.abort(grpc.StatusCode.NOT_FOUND, "Run ID not found")

        after_timestamp = request.after_timestamp + 1e-6
        while context.is_active():
            log_msg, latest_timestamp = state.get_serverapp_log(run_id, after_timestamp)
            if log_msg:
                yield StreamLogsResponse(
                    log_output=log_msg,
                    latest_timestamp=latest_timestamp,
                )
                # Add a small epsilon to the latest timestamp to avoid getting
                # the same log
                after_timestamp = max(latest_timestamp + 1e-6, after_timestamp)

            # Wait for and continue to yield more log responses only if the
            # run isn't completed yet. If the run is finished, the entire log
            # is returned at this point and the server ends the stream.
            run_status = state.get_run_status({run_id})[run_id]
            if run_status.status == Status.FINISHED:
                log(INFO, "All logs for run ID `%s` returned", request.run_id)
                context.cancel()

<<<<<<< HEAD
            time.sleep(1.0)  # Sleep briefly to avoid busy waiting

    def Login(
        self, request: LoginRequest, context: grpc.ServicerContext
    ) -> LoginResponse:
        """Start login."""
        log(INFO, "ExecServicer.Login")

        return LoginResponse(auth_url="")


def _capture_logs(
    run: RunTracker,
) -> None:
    while True:
        # Explicitly check if Popen.poll() is None. Required for `pytest`.
        if run.proc.poll() is None:
            # Select streams only when ready to read
            ready_to_read, _, _ = select.select(
                [run.proc.stdout, run.proc.stderr],
                [],
                [],
                SELECT_TIMEOUT,
            )
            # Read from std* and append to RunTracker.logs
            for stream in ready_to_read:
                # Flush stdout to view output in real time
                readline = stream.readline()
                sys.stdout.write(readline)
                sys.stdout.flush()
                # Append to logs
                line = readline.rstrip()
                if line:
                    run.logs.append(f"{line}")

        # Close std* to prevent blocking
        elif run.proc.poll() is not None:
            log(INFO, "Subprocess finished, exiting log capture")
            if run.proc.stdout:
                run.proc.stdout.close()
            if run.proc.stderr:
                run.proc.stderr.close()
            break
=======
            time.sleep(LOG_STREAM_INTERVAL)  # Sleep briefly to avoid busy waiting

    def ListRuns(
        self, request: ListRunsRequest, context: grpc.ServicerContext
    ) -> ListRunsResponse:
        """Handle `flwr ls` command."""
        log(INFO, "ExecServicer.List")
        state = self.linkstate_factory.state()

        # Handle `flwr ls --runs`
        if not request.HasField("run_id"):
            return _create_list_runs_response(state.get_run_ids(), state)
        # Handle `flwr ls --run-id <run_id>`
        return _create_list_runs_response({request.run_id}, state)


def _create_list_runs_response(run_ids: set[int], state: LinkState) -> ListRunsResponse:
    """Create response for `flwr ls --runs` and `flwr ls --run-id <run_id>`."""
    run_dict = {run_id: state.get_run(run_id) for run_id in run_ids}
    return ListRunsResponse(
        run_dict={run_id: run_to_proto(run) for run_id, run in run_dict.items() if run},
        now=now().isoformat(),
    )
>>>>>>> e23c12f9
<|MERGE_RESOLUTION|>--- conflicted
+++ resolved
@@ -18,11 +18,12 @@
 import time
 from collections.abc import Generator
 from logging import ERROR, INFO
-from typing import Any
+from typing import Any, Optional
 
 import grpc
 
 from flwr.common import now
+from flwr.common.auth_plugin import ExecAuthPlugin
 from flwr.common.constant import LOG_STREAM_INTERVAL, Status
 from flwr.common.logger import log
 from flwr.common.serde import (
@@ -32,13 +33,12 @@
 )
 from flwr.proto import exec_pb2_grpc  # pylint: disable=E0611
 from flwr.proto.exec_pb2 import (  # pylint: disable=E0611
-<<<<<<< HEAD
+    GetAuthTokenRequest,
+    GetAuthTokenResponse,
+    ListRunsRequest,
+    ListRunsResponse,
     LoginRequest,
     LoginResponse,
-=======
-    ListRunsRequest,
-    ListRunsResponse,
->>>>>>> e23c12f9
     StartRunRequest,
     StartRunResponse,
     StreamLogsRequest,
@@ -58,11 +58,13 @@
         linkstate_factory: LinkStateFactory,
         ffs_factory: FfsFactory,
         executor: Executor,
+        auth_plugin: Optional[ExecAuthPlugin] = None,
     ) -> None:
         self.linkstate_factory = linkstate_factory
         self.ffs_factory = ffs_factory
         self.executor = executor
         self.executor.initialize(linkstate_factory, ffs_factory)
+        self.auth_plugin = auth_plugin
 
     def StartRun(
         self, request: StartRunRequest, context: grpc.ServicerContext
@@ -116,51 +118,6 @@
                 log(INFO, "All logs for run ID `%s` returned", request.run_id)
                 context.cancel()
 
-<<<<<<< HEAD
-            time.sleep(1.0)  # Sleep briefly to avoid busy waiting
-
-    def Login(
-        self, request: LoginRequest, context: grpc.ServicerContext
-    ) -> LoginResponse:
-        """Start login."""
-        log(INFO, "ExecServicer.Login")
-
-        return LoginResponse(auth_url="")
-
-
-def _capture_logs(
-    run: RunTracker,
-) -> None:
-    while True:
-        # Explicitly check if Popen.poll() is None. Required for `pytest`.
-        if run.proc.poll() is None:
-            # Select streams only when ready to read
-            ready_to_read, _, _ = select.select(
-                [run.proc.stdout, run.proc.stderr],
-                [],
-                [],
-                SELECT_TIMEOUT,
-            )
-            # Read from std* and append to RunTracker.logs
-            for stream in ready_to_read:
-                # Flush stdout to view output in real time
-                readline = stream.readline()
-                sys.stdout.write(readline)
-                sys.stdout.flush()
-                # Append to logs
-                line = readline.rstrip()
-                if line:
-                    run.logs.append(f"{line}")
-
-        # Close std* to prevent blocking
-        elif run.proc.poll() is not None:
-            log(INFO, "Subprocess finished, exiting log capture")
-            if run.proc.stdout:
-                run.proc.stdout.close()
-            if run.proc.stderr:
-                run.proc.stderr.close()
-            break
-=======
             time.sleep(LOG_STREAM_INTERVAL)  # Sleep briefly to avoid busy waiting
 
     def ListRuns(
@@ -176,6 +133,28 @@
         # Handle `flwr ls --run-id <run_id>`
         return _create_list_runs_response({request.run_id}, state)
 
+    def Login(
+        self, request: LoginRequest, context: grpc.ServicerContext
+    ) -> LoginResponse:
+        """Start login."""
+        log(INFO, "ExecServicer.Login")
+
+        context.abort(
+            grpc.StatusCode.UNIMPLEMENTED,
+            "SuperExec initialized without user authentication",
+        )
+
+    def GetAuthToken(
+        self, request: GetAuthTokenRequest, context: grpc.ServicerContext
+    ) -> GetAuthTokenResponse:
+        """Get auth token."""
+        log(INFO, "ExecServicer.GetAuthToken")
+
+        context.abort(
+            grpc.StatusCode.UNIMPLEMENTED,
+            "SuperExec initialized without user authentication",
+        )
+
 
 def _create_list_runs_response(run_ids: set[int], state: LinkState) -> ListRunsResponse:
     """Create response for `flwr ls --runs` and `flwr ls --run-id <run_id>`."""
@@ -183,5 +162,4 @@
     return ListRunsResponse(
         run_dict={run_id: run_to_proto(run) for run_id, run in run_dict.items() if run},
         now=now().isoformat(),
-    )
->>>>>>> e23c12f9
+    )