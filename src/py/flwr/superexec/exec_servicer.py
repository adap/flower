--- conflicted
+++ resolved
@@ -47,14 +47,9 @@
         log(INFO, "ExecServicer.StartRun")
 
         run = self.executor.start_run(
-<<<<<<< HEAD
             request.fab.content,
             user_config_from_proto(request.override_config),
-=======
-            request.fab_file,
-            user_config_from_proto(request.override_config),
             user_config_from_proto(request.federation_config),
->>>>>>> b1ea24d0
         )
 
         if run is None:
