# Copyright 2020 Adap GmbH. All Rights Reserved.
#
# Licensed under the Apache License, Version 2.0 (the "License");
# you may not use this file except in compliance with the License.
# You may obtain a copy of the License at
#
#     http://www.apache.org/licenses/LICENSE-2.0
#
# Unless required by applicable law or agreed to in writing, software
# distributed under the License is distributed on an "AS IS" BASIS,
# WITHOUT WARRANTIES OR CONDITIONS OF ANY KIND, either express or implied.
# See the License for the specific language governing permissions and
# limitations under the License.
# ==============================================================================
"""Provides contextmanager which manages a gRPC channel to connect to the server."""
from __future__ import annotations  # pylint: disable=unused-import

from contextlib import contextmanager
from logging import DEBUG
from queue import Queue
from typing import Callable, Iterator, Tuple

import grpc

from flower.logger import log
from flower.proto.transport_pb2 import ClientMessage, ServerMessage
from flower.proto.transport_pb2_grpc import FlowerServiceStub

# Uncomment these flags in case you are debugging
# os.environ["GRPC_VERBOSITY"] = "debug"
# os.environ["GRPC_TRACE"] = "connectivity_state"


def on_channel_state_change(channel_connectivity: str) -> None:
    """Log channel connectivity."""
<<<<<<< HEAD
    log("DEBUG", channel_connectivity)
=======
    log(DEBUG, channel_connectivity)
>>>>>>> 832d977b


@contextmanager
def insecure_grpc_connection(
    address: str, port: int
) -> Iterator[Tuple[Callable[[], ServerMessage], Callable[[ClientMessage], None]]]:
    """Establish an insecure gRPC connection to a gRPC server."""
    channel = grpc.insecure_channel(
        f"{address}:{port}",
        options=[
            ("grpc.max_send_message_length", 256 * 1024 * 1024),
            ("grpc.max_receive_message_length", 256 * 1024 * 1024),
        ],
    )
    channel.subscribe(on_channel_state_change)

    queue: Queue[ClientMessage] = Queue(  # pylint: disable=unsubscriptable-object
        maxsize=1
    )
    stub = FlowerServiceStub(channel)  # type: ignore

    server_message_iterator: Iterator[ServerMessage] = stub.Join(iter(queue.get, None))

    receive: Callable[[], ServerMessage] = lambda: next(server_message_iterator)
    send: Callable[[ClientMessage], None] = lambda msg: queue.put(msg, block=False)

    try:
        yield (receive, send)
    finally:
        # Make sure to have a final
        channel.close()
        log(DEBUG, "Insecure gRPC channel closed")<|MERGE_RESOLUTION|>--- conflicted
+++ resolved
@@ -33,11 +33,7 @@
 
 def on_channel_state_change(channel_connectivity: str) -> None:
     """Log channel connectivity."""
-<<<<<<< HEAD
-    log("DEBUG", channel_connectivity)
-=======
     log(DEBUG, channel_connectivity)
->>>>>>> 832d977b
 
 
 @contextmanager
