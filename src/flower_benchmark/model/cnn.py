# Copyright 2020 Adap GmbH. All Rights Reserved.
#
# Licensed under the Apache License, Version 2.0 (the "License");
# you may not use this file except in compliance with the License.
# You may obtain a copy of the License at
#
#     http://www.apache.org/licenses/LICENSE-2.0
#
# Unless required by applicable law or agreed to in writing, software
# distributed under the License is distributed on an "AS IS" BASIS,
# WITHOUT WARRANTIES OR CONDITIONS OF ANY KIND, either express or implied.
# See the License for the specific language governing permissions and
# limitations under the License.
# ==============================================================================
"""CNN."""


from typing import Optional, Tuple

import tensorflow as tf

CNN_REG = 1e-5
DENSE_REG = 1e-3


def orig_cnn(
    input_shape: Tuple[int, int, int] = (28, 28, 1), seed: Optional[int] = None
) -> tf.keras.Model:
    """Create a CNN instance."""
    # Kernel initializer
    kernel_initializer = tf.keras.initializers.glorot_uniform(seed=seed)

    # Architecture
    inputs = tf.keras.layers.Input(shape=input_shape)
    layers = tf.keras.layers.Conv2D(
        32,
        kernel_size=(5, 5),
        strides=(1, 1),
        kernel_initializer=kernel_initializer,
        padding="same",
        activation="relu",
        kernel_regularizer=tf.keras.regularizers.l2(CNN_REG),
    )(inputs)
    layers = tf.keras.layers.MaxPool2D(pool_size=(2, 2), strides=(2, 2))(layers)
    layers = tf.keras.layers.Conv2D(
        64,
        kernel_size=(5, 5),
        strides=(1, 1),
        kernel_initializer=kernel_initializer,
        padding="same",
        activation="relu",
        kernel_regularizer=tf.keras.regularizers.l2(CNN_REG),
    )(layers)
    layers = tf.keras.layers.MaxPool2D(pool_size=(2, 2), strides=(2, 2))(layers)
    layers = tf.keras.layers.Flatten()(layers)
    layers = tf.keras.layers.Dense(
        512,
        kernel_initializer=kernel_initializer,
        activation="relu",
        kernel_regularizer=tf.keras.regularizers.l2(DENSE_REG),
        bias_regularizer=tf.keras.regularizers.l2(DENSE_REG),
    )(layers)

    outputs = tf.keras.layers.Dense(
        10,
        kernel_initializer=kernel_initializer,
        activation="softmax",
        kernel_regularizer=tf.keras.regularizers.l2(DENSE_REG),
        bias_regularizer=tf.keras.regularizers.l2(DENSE_REG),
    )(layers)

    model = tf.keras.Model(inputs=inputs, outputs=outputs)

    # Compile model w/ learning rate schedule
    lr_schedule = tf.keras.optimizers.schedules.ExponentialDecay(
        initial_learning_rate=1e-3, decay_steps=10000, decay_rate=0.9,
    )
    model.compile(
        optimizer=tf.keras.optimizers.SGD(learning_rate=lr_schedule, momentum=0.9),
        loss=tf.keras.losses.categorical_crossentropy,
        metrics=["accuracy"],
    )
<<<<<<< HEAD

    return model


def keyword_cnn(
    input_shape: Tuple[int, int, int] = (80, 40, 1), seed: Optional[int] = None
) -> tf.keras.Model:
    """Create a keyword detection model instance."""
    # Kernel initializer
    kernel_initializer = tf.keras.initializers.glorot_uniform(seed=seed)

    # Architecture
    inputs = tf.keras.layers.Input(shape=input_shape)
    layers = tf.keras.layers.Conv2D(
        32,
        kernel_size=(20, 8),
        strides=(1, 1),
        kernel_initializer=kernel_initializer,
        padding="same",
        activation="relu",
    )(inputs)
    layers = tf.keras.layers.MaxPool2D(pool_size=(2, 2), strides=(2, 2))(layers)
    layers = tf.keras.layers.Dropout(0.5)(layers)
    layers = tf.keras.layers.Conv2D(
        64,
        kernel_size=(10, 4),
        strides=(1, 1),
        kernel_initializer=kernel_initializer,
        padding="same",
        activation="relu",
    )(layers)
    layers = tf.keras.layers.MaxPool2D(pool_size=(2, 2), strides=(2, 2))(layers)

    layers = tf.keras.layers.Conv2D(
        64,
        kernel_size=(2, 2),
        strides=(1, 1),
        kernel_initializer=kernel_initializer,
        padding="same",
        activation="relu",
    )(layers)

    layers = tf.keras.layers.GlobalAveragePooling2D()(layers)
    layers = tf.keras.layers.Dense(
        256, kernel_initializer=kernel_initializer, activation="relu"
    )(layers)

    outputs = tf.keras.layers.Dense(
        10, kernel_initializer=kernel_initializer, activation="softmax"
    )(layers)

    model = tf.keras.Model(inputs=inputs, outputs=outputs)

    # Compile model
    model.compile(
        optimizer=tf.keras.optimizers.Adam(),
        loss=tf.keras.losses.categorical_crossentropy,
        metrics=["accuracy"],
    )

=======
>>>>>>> c8a62efb
    return model<|MERGE_RESOLUTION|>--- conflicted
+++ resolved
@@ -80,8 +80,6 @@
         loss=tf.keras.losses.categorical_crossentropy,
         metrics=["accuracy"],
     )
-<<<<<<< HEAD
-
     return model
 
 
@@ -141,6 +139,4 @@
         metrics=["accuracy"],
     )
 
-=======
->>>>>>> c8a62efb
     return model