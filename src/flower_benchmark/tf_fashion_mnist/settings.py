--- conflicted
+++ resolved
@@ -231,7 +231,13 @@
         ),
     ),
     "fast-and-slow-only-dynamic-timeouts": Setting(
-        server=ServerSetting(
+        instances=[
+            Instance(name="server", group="server", num_cpu=4, num_ram=16),
+            Instance(name="client_0", group="clients", num_cpu=48, num_ram=192),
+            Instance(name="client_1", group="clients", num_cpu=48, num_ram=192),
+        ],
+        server=ServerSetting(
+            instance_name="server",
             strategy="fast-and-slow",
             rounds=25,
             min_num_clients=80,
@@ -253,37 +259,6 @@
             delay_factor_slow=3.0,
         ),
     ),
-<<<<<<< HEAD
-=======
-    # "fast-and-slow-only-dynamic-timeouts": Setting(
-    #     instances=[
-    #         Instance(name="server", group="server", num_cpu=4, num_ram=16),
-    #         Instance(name="client_0", group="clients", num_cpu=48, num_ram=192),
-    #         Instance(name="client_1", group="clients", num_cpu=48, num_ram=192),
-    #     ],
-    #     server=ServerSetting(
-    #         instance_name="server",
-    #         strategy="fast-and-slow",
-    #         rounds=25,
-    #         min_num_clients=80,
-    #         sample_fraction=0.1,
-    #         min_sample_size=10,
-    #         training_round_timeout=20,
-    #         lr_initial=0.1,
-    #         partial_updates=False,
-    #         importance_sampling=False,
-    #         dry_run=False,
-    #     ),
-    #     clients=configure_clients(
-    #         iid_fraction=0.0,
-    #         instance_names=["client_0", "client_1"],
-    #         num_clients=100,
-    #         dry_run=False,
-    #         delay_factor_fast=0.0,
-    #         delay_factor_slow=3.0,
-    #     ),
-    # ),
->>>>>>> f434e748
     "fast-and-slow-only-importance-sampling": Setting(
         instances=[
             Instance(name="server", group="server", num_cpu=4, num_ram=16),
