--- conflicted
+++ resolved
@@ -16,16 +16,12 @@
 
 
 import argparse
-<<<<<<< HEAD
-from logging import DEBUG, ERROR
-from typing import Tuple
-=======
->>>>>>> d3451060
+from logging import ERROR
 
 import tensorflow as tf
 
 import flower as flwr
-from flower.logger import configure
+from flower.logger import configure, log
 from flower_benchmark.common import VisionClassificationClient, load_partition
 from flower_benchmark.dataset import tf_fashion_mnist_partitioned
 from flower_benchmark.model import orig_cnn
