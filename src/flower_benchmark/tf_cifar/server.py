--- conflicted
+++ resolved
@@ -69,7 +69,6 @@
 
     # Create client_manager
     client_manager = flwr.SimpleClientManager()
-<<<<<<< HEAD
 
     # Strategy
     eval_fn = get_eval_fn(model=model, num_classes=10, xy_test=xy_test)
@@ -78,30 +77,6 @@
         timeout=server_setting.training_round_timeout,
         partial_updates=server_setting.partial_updates,
     )
-=======
-    strategy = flwr.strategy.DefaultStrategy(
-        fraction_fit=server_setting.sample_fraction,
-        min_fit_clients=server_setting.min_sample_size,
-        min_available_clients=server_setting.min_num_clients,
-        eval_fn=get_eval_fn(model=model, num_classes=NUM_CLASSES, xy_test=xy_test),
-        on_fit_config_fn=get_on_fit_config_fn(
-            server_setting.lr_initial, server_setting.training_round_timeout
-        ),
-    )
-    # strategy = flwr.strategy.FastAndSlow(
-    #     fraction_fit=args.sample_fraction,
-    #     min_fit_clients=args.min_sample_size,
-    #     min_available_clients=args.min_num_clients,
-    #     eval_fn=get_eval_fn(model=model, num_classes=NUM_CLASSES, xy_test=xy_test),
-    #     on_fit_config_fn=get_on_fit_config_fn(
-    #         args.lr_initial, args.training_round_timeout
-    #     ),
-    #     r_fast=1,
-    #     r_slow=1,
-    #     t_fast=20,
-    #     t_slow=40,
-    # )
->>>>>>> 2daa1a16
 
     if server_setting.strategy == "fedavg":
         strategy = flwr.strategy.FedAvg(
