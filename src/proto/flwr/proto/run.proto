// Copyright 2024 Flower Labs GmbH. All Rights Reserved.
//
// Licensed under the Apache License, Version 2.0 (the "License");
// you may not use this file except in compliance with the License.
// You may obtain a copy of the License at
//
//     http://www.apache.org/licenses/LICENSE-2.0
//
// Unless required by applicable law or agreed to in writing, software
// distributed under the License is distributed on an "AS IS" BASIS,
// WITHOUT WARRANTIES OR CONDITIONS OF ANY KIND, either express or implied.
// See the License for the specific language governing permissions and
// limitations under the License.
// ==============================================================================

syntax = "proto3";

package flwr.proto;

import "flwr/proto/fab.proto";
import "flwr/proto/transport.proto";

message Run {
  uint64 run_id = 1;
  string fab_id = 2;
  string fab_version = 3;
  map<string, Scalar> override_config = 4;
  string fab_hash = 5;
}
<<<<<<< HEAD

message StatusInfo {
  string status = 1;     // "starting", "running", "finished"
  string sub_status = 2; // "completed", "failed", "stopped" or ""
  string reason = 3;     // failure reason
}

// CreateRun
message CreateRunRequest {
  string fab_id = 1;
  string fab_version = 2;
  map<string, Scalar> override_config = 3;
  Fab fab = 4;
  double ttl = 5;
}
message CreateRunResponse {
  bool success = 1;
  sint64 run_id = 2;
}

// GetRun
message GetRunRequest { sint64 run_id = 1; }
message GetRunResponse { Run run = 1; }

// UpdateRunStatus
message UpdateRunStatusRequest {
  uint64 run_id = 1;
  StatusInfo info = 2;
}
message UpdateRunStatusResponse {}

// GetRunStatus
message GetRunStatusRequest { repeated uint64 run_ids = 1; }
message GetRunStatusResponse { map<uint64, StatusInfo> info_dict = 1; }
=======
message GetRunRequest { uint64 run_id = 1; }
message GetRunResponse { Run run = 1; }
>>>>>>> efdb9006
<|MERGE_RESOLUTION|>--- conflicted
+++ resolved
@@ -27,7 +27,6 @@
   map<string, Scalar> override_config = 4;
   string fab_hash = 5;
 }
-<<<<<<< HEAD
 
 message StatusInfo {
   string status = 1;     // "starting", "running", "finished"
@@ -45,11 +44,11 @@
 }
 message CreateRunResponse {
   bool success = 1;
-  sint64 run_id = 2;
+  uint64 run_id = 2;
 }
 
 // GetRun
-message GetRunRequest { sint64 run_id = 1; }
+message GetRunRequest { uint64 run_id = 1; }
 message GetRunResponse { Run run = 1; }
 
 // UpdateRunStatus
@@ -61,8 +60,4 @@
 
 // GetRunStatus
 message GetRunStatusRequest { repeated uint64 run_ids = 1; }
-message GetRunStatusResponse { map<uint64, StatusInfo> info_dict = 1; }
-=======
-message GetRunRequest { uint64 run_id = 1; }
-message GetRunResponse { Run run = 1; }
->>>>>>> efdb9006
+message GetRunStatusResponse { map<uint64, StatusInfo> info_dict = 1; }