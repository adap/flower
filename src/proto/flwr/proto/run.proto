// Copyright 2024 Flower Labs GmbH. All Rights Reserved.
//
// Licensed under the Apache License, Version 2.0 (the "License");
// you may not use this file except in compliance with the License.
// You may obtain a copy of the License at
//
//     http://www.apache.org/licenses/LICENSE-2.0
//
// Unless required by applicable law or agreed to in writing, software
// distributed under the License is distributed on an "AS IS" BASIS,
// WITHOUT WARRANTIES OR CONDITIONS OF ANY KIND, either express or implied.
// See the License for the specific language governing permissions and
// limitations under the License.
// ==============================================================================

syntax = "proto3";

package flwr.proto;

import "flwr/proto/fab.proto";
import "flwr/proto/transport.proto";

message Run {
  uint64 run_id = 1;
  string fab_id = 2;
  string fab_version = 3;
  map<string, Scalar> override_config = 4;
  string fab_hash = 5;
}

<<<<<<< HEAD
message StatusInfo {
  string status = 1;     // "starting", "running", "finished"
  string sub_status = 2; // "completed", "failed", "stopped" or ""
  string reason = 3;     // failure reason
}

=======
>>>>>>> fe16ff9c
// CreateRun
message CreateRunRequest {
  string fab_id = 1;
  string fab_version = 2;
  map<string, Scalar> override_config = 3;
  Fab fab = 4;
}
message CreateRunResponse { uint64 run_id = 1; }

// GetRun
message GetRunRequest { uint64 run_id = 1; }
message GetRunResponse { Run run = 1; }

// UpdateRunStatus
message UpdateRunStatusRequest {
  uint64 run_id = 1;
  StatusInfo info = 2;
}
message UpdateRunStatusResponse {}

// GetRunStatus
message GetRunStatusRequest { repeated uint64 run_ids = 1; }
message GetRunStatusResponse { map<uint64, StatusInfo> info_dict = 1; }<|MERGE_RESOLUTION|>--- conflicted
+++ resolved
@@ -18,6 +18,7 @@
 package flwr.proto;
 
 import "flwr/proto/fab.proto";
+import "flwr/proto/fab.proto";
 import "flwr/proto/transport.proto";
 
 message Run {
@@ -28,15 +29,12 @@
   string fab_hash = 5;
 }
 
-<<<<<<< HEAD
 message StatusInfo {
   string status = 1;     // "starting", "running", "finished"
   string sub_status = 2; // "completed", "failed", "stopped" or ""
   string reason = 3;     // failure reason
 }
 
-=======
->>>>>>> fe16ff9c
 // CreateRun
 message CreateRunRequest {
   string fab_id = 1;
