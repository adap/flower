--- conflicted
+++ resolved
@@ -51,14 +51,12 @@
   rpc PushServerAppOutputs(PushServerAppOutputsRequest)
       returns (PushServerAppOutputsResponse) {}
 
-<<<<<<< HEAD
-  // Push ServerApp logs
-  rpc PushLogs(PushLogsRequest) returns (PushLogsResponse) {}
-=======
   // Update the status of a given run
   rpc UpdateRunStatus(UpdateRunStatusRequest)
       returns (UpdateRunStatusResponse) {}
->>>>>>> 9a17484c
+
+  // Push ServerApp logs
+  rpc PushLogs(PushLogsRequest) returns (PushLogsResponse) {}
 }
 
 // GetNodes messages
