// Copyright 2022 Flower Labs GmbH. All Rights Reserved.
//
// Licensed under the Apache License, Version 2.0 (the "License");
// you may not use this file except in compliance with the License.
// You may obtain a copy of the License at
//
//     http://www.apache.org/licenses/LICENSE-2.0
//
// Unless required by applicable law or agreed to in writing, software
// distributed under the License is distributed on an "AS IS" BASIS,
// WITHOUT WARRANTIES OR CONDITIONS OF ANY KIND, either express or implied.
// See the License for the specific language governing permissions and
// limitations under the License.
// ==============================================================================

syntax = "proto3";

package flwr.proto;

import "flwr/proto/node.proto";
import "flwr/proto/task.proto";
import "flwr/proto/run.proto";
import "flwr/proto/fab.proto";

service Driver {
  // Request run_id
  rpc CreateRun(CreateRunRequest) returns (CreateRunResponse) {}

  // Return a set of nodes
  rpc GetNodes(GetNodesRequest) returns (GetNodesResponse) {}

  // Create one or more tasks
  rpc PushTaskIns(PushTaskInsRequest) returns (PushTaskInsResponse) {}

  // Get task results
  rpc PullTaskRes(PullTaskResRequest) returns (PullTaskResResponse) {}

  // Get run details
  rpc GetRun(GetRunRequest) returns (GetRunResponse) {}

  // Get FAB
  rpc GetFab(GetFabRequest) returns (GetFabResponse) {}
}

<<<<<<< HEAD
=======
// CreateRun
message CreateRunRequest {
  string fab_id = 1;
  string fab_version = 2;
  map<string, Scalar> override_config = 3;
  Fab fab = 4;
}
message CreateRunResponse { uint64 run_id = 1; }

>>>>>>> efdb9006
// GetNodes messages
message GetNodesRequest { uint64 run_id = 1; }
message GetNodesResponse { repeated Node nodes = 1; }

// PushTaskIns messages
message PushTaskInsRequest { repeated TaskIns task_ins_list = 1; }
message PushTaskInsResponse { repeated string task_ids = 2; }

// PullTaskRes messages
message PullTaskResRequest {
  Node node = 1;
  repeated string task_ids = 2;
}
message PullTaskResResponse { repeated TaskRes task_res_list = 1; }<|MERGE_RESOLUTION|>--- conflicted
+++ resolved
@@ -42,18 +42,6 @@
   rpc GetFab(GetFabRequest) returns (GetFabResponse) {}
 }
 
-<<<<<<< HEAD
-=======
-// CreateRun
-message CreateRunRequest {
-  string fab_id = 1;
-  string fab_version = 2;
-  map<string, Scalar> override_config = 3;
-  Fab fab = 4;
-}
-message CreateRunResponse { uint64 run_id = 1; }
-
->>>>>>> efdb9006
 // GetNodes messages
 message GetNodesRequest { uint64 run_id = 1; }
 message GetNodesResponse { repeated Node nodes = 1; }
