--- conflicted
+++ resolved
@@ -75,12 +75,7 @@
 message ConfigsRecord { map<string, ConfigsRecordValue> data = 1; }
 
 message RecordDict {
-<<<<<<< HEAD
-  map<string, ParametersRecord> parameters = 1;
+  map<string, ArrayRecord> arrays = 1;
   map<string, MetricRecord> metrics = 2;
-=======
-  map<string, ArrayRecord> arrays = 1;
-  map<string, MetricsRecord> metrics = 2;
->>>>>>> e84577b8
   map<string, ConfigsRecord> configs = 3;
 }