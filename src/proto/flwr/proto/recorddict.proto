--- conflicted
+++ resolved
@@ -75,13 +75,7 @@
 message ConfigRecord { map<string, ConfigRecordValue> data = 1; }
 
 message RecordDict {
-<<<<<<< HEAD
-  map<string, ParametersRecord> parameters = 1;
-  map<string, MetricsRecord> metrics = 2;
-  map<string, ConfigRecord> configs = 3;
-=======
   map<string, ArrayRecord> arrays = 1;
   map<string, MetricRecord> metrics = 2;
-  map<string, ConfigsRecord> configs = 3;
->>>>>>> fba74633
+  map<string, ConfigRecord> configs = 3;
 }