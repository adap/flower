--- conflicted
+++ resolved
@@ -79,11 +79,7 @@
 requests = "^2.31.0"
 click = "<8.2.0"
 # Optional dependencies (Simulation Engine)
-<<<<<<< HEAD
-ray = { version = "==2.51.0", optional = true, python = ">=3.10,<3.13" }
-=======
-ray = { version = "==2.51.1", optional = true, python = ">=3.9,<3.13" }
->>>>>>> 51a7eded
+ray = { version = "==2.51.1", optional = true, python = ">=3.10,<3.13" }
 # Optional dependencies (REST transport layer)
 starlette = { version = "^0.45.2", optional = true }
 uvicorn = { version = "^0.34.0", extras = ["standard"], optional = true }
