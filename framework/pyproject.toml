[build-system]
requires = ["poetry-core>=2.1.3"]
build-backend = "poetry.core.masonry.api"

[tool.poetry]
name = "flwr"
version = "1.24.0"
description = "Flower: A Friendly Federated AI Framework"
license = "Apache-2.0"
authors = ["The Flower Authors <hello@flower.ai>"]
readme = "README.md"
homepage = "https://flower.ai"
repository = "https://github.com/adap/flower"
documentation = "https://flower.ai"
keywords = [
    "Artificial Intelligence",
    "Federated AI",
    "Federated Analytics",
    "Federated Evaluation",
    "Federated Learning",
    "Flower",
    "Machine Learning",
]
classifiers = [
    "Development Status :: 5 - Production/Stable",
    "Intended Audience :: Developers",
    "Intended Audience :: Science/Research",
    "License :: OSI Approved :: Apache Software License",
    "Operating System :: MacOS :: MacOS X",
    "Operating System :: POSIX :: Linux",
    "Programming Language :: Python",
    "Programming Language :: Python :: 3",
    "Programming Language :: Python :: 3 :: Only",
    "Programming Language :: Python :: 3.9",
    "Programming Language :: Python :: 3.10",
    "Programming Language :: Python :: 3.11",
    "Programming Language :: Python :: 3.12",
    "Programming Language :: Python :: 3.13",
    "Programming Language :: Python :: Implementation :: CPython",
    "Topic :: Scientific/Engineering",
    "Topic :: Scientific/Engineering :: Artificial Intelligence",
    "Topic :: Scientific/Engineering :: Mathematics",
    "Topic :: Software Development",
    "Topic :: Software Development :: Libraries",
    "Topic :: Software Development :: Libraries :: Python Modules",
    "Typing :: Typed",
]
packages = [{ include = "flwr", from = "py" }]
exclude = ["py/**/*_test.py"]

[tool.poetry.scripts]
# `flwr` CLI
flwr = "flwr.cli.app:app"
# Simulation Engine
flwr-simulation = "flwr.simulation.app:flwr_simulation"
flower-simulation = "flwr.simulation.run_simulation:run_simulation_from_cli"
# Deployment Engine
flower-superlink = "flwr.server.app:run_superlink"
flower-supernode = "flwr.supernode.cli:flower_supernode"
flower-superexec = "flwr.supercore.cli:flower_superexec"
flwr-serverapp = "flwr.server.serverapp:flwr_serverapp"
flwr-clientapp = "flwr.supernode.cli:flwr_clientapp"

[tool.poetry.dependencies]
python = "^3.9.2"
# Mandatory dependencies
numpy = ">=1.26.0,<3.0.0"
grpcio = "^1.70.0"
grpcio-health-checking = "^1.70.0"
protobuf = ">=5.28.0,<7.0.0"
cryptography = "^44.0.1"
pycryptodome = "^3.18.0"
iterators = "^0.0.2"
typer = ">=0.12.5,<0.21.0"
tomli = "^2.0.1"
tomli-w = "^1.0.0"
pathspec = "^0.12.1"
rich = "^13.5.0"
pyyaml = "^6.0.2"
requests = "^2.31.0"
click = "<8.2.0"
# Optional dependencies (Simulation Engine)
<<<<<<< HEAD
ray = [
    { version = "==2.31.0", optional = true, python = ">=3.9,<3.13" },
    { version = "==2.51.1", optional = true, python = "==3.13", markers = "sys_platform != 'win32'" },
]
=======
ray = { version = "==2.51.1", optional = true, python = ">=3.9,<3.13" }
>>>>>>> 8ec9dcd6
# Optional dependencies (REST transport layer)
starlette = { version = "^0.45.2", optional = true }
uvicorn = { version = "^0.34.0", extras = ["standard"], optional = true }

[tool.poetry.extras]
simulation = ["ray"]
rest = ["starlette", "uvicorn"]

[tool.poetry.group.dev.dependencies]
types-dataclasses = "==0.6.6"
types-protobuf = "==5.29.1.20250403"
types-requests = "==2.31.0.20240125"
types-setuptools = "==69.0.0.20240125"
clang-format = "==17.0.6"
isort = "==5.13.2"
black = { version = "==24.2.0", extras = ["jupyter"] }
taplo = "==0.9.3"
docformatter = "==1.7.5"
mypy = "==1.8.0"
pylint = "==3.3.1"
parameterized = "==0.9.0"
pytest = "==7.4.4"
pytest-cov = "==4.1.0"
pytest-watcher = "==0.4.3"
grpcio-tools = "==1.70.0"
mypy-protobuf = "==3.6.0"
jupyterlab = "==4.0.12"
rope = "==1.13.0"
semver = "==3.0.2"
sphinx = "==7.4.7"
sphinx-intl = "==2.2.0"
sphinx-click = "==6.0.0"
myst-parser = "==3.0.1"
sphinx-design = "==0.6.1"
sphinx-copybutton = "==0.5.2"
sphinxcontrib-mermaid = "==0.9.2"
sphinxcontrib-youtube = "==1.4.1"
furo = "==2024.8.6"
sphinx-reredirects = "==0.1.5"
nbsphinx = "==0.9.5"
nbstripout = "==0.6.1"
ruff = "==0.4.5"
sphinx-argparse = "==0.4.0"
pipreqs = "==0.4.13"
mdformat = "==0.7.22"
mdformat-gfm = "==0.3.6"
mdformat-frontmatter = "==2.0.1"
mdformat-beautysh = "==0.1.1"
beautysh = "==6.1.0"
twine = "==5.1.1"
types-PyYAML = "^6.0.2"
pyroma = "==4.2"
check-wheel-contents = "==0.4.0"
GitPython = "==3.1.32"
PyGithub = "==2.1.1"
licensecheck = "==2025.1.0"
pre-commit = "==3.5.0"
sphinx-substitution-extensions = "2022.02.16"
sphinxext-opengraph = "==0.9.1"
docstrfmt = { git = "https://github.com/charlesbvll/docstrfmt.git", branch = "patch-2" }
docsig = "==0.64.0"
devtool = [{ path = "./devtool", develop = true }]

[tool.docstrfmt]
extend_exclude = [
    "docs/source/conf.py",
    "docs/source/tutorial-quickstart-huggingface.rst",
    "docs/source/_templates/autosummary/*",
    "docs/source/ref-api/*",
]

[tool.isort]
profile = "black"
known_first_party = ["flwr", "flwr_tool"]

[tool.black]
line-length = 88
target-version = ["py39", "py310", "py311"]

[tool.pylint."MESSAGES CONTROL"]
disable = "duplicate-code,too-few-public-methods,useless-import-alias"

[tool.pytest.ini_options]
minversion = "6.2"
addopts = "-qq"
testpaths = ["py/flwr", "py/flwr_tool"]
filterwarnings = "ignore::DeprecationWarning"

[tool.pytest-watcher]
now = false
clear = true
delay = 0.2
runner = "pytest"
runner_args = ["-s", "-vvvvv"]
patterns = ["*.py"]
ignore_patterns = []

[tool.mypy]
plugins = ["numpy.typing.mypy_plugin"]
ignore_missing_imports = true
strict = true

[[tool.mypy.overrides]]
module = ["importlib.metadata.*", "importlib_metadata.*"]
follow_imports = "skip"
follow_imports_for_stubs = true
disallow_untyped_calls = false

[[tool.mypy.overrides]]
module = "torch.*"
follow_imports = "skip"
follow_imports_for_stubs = true

[[tool.mypy.overrides]]
module = "flwr.proto.*"
warn_unused_ignores = false

[tool.docformatter]
wrap-summaries = 88
wrap-descriptions = 88

[tool.ruff]
target-version = "py39"
line-length = 88
exclude = [
    ".bzr",
    ".direnv",
    ".eggs",
    ".git",
    ".hg",
    ".mypy_cache",
    ".nox",
    ".pants.d",
    ".pytype",
    ".ruff_cache",
    ".svn",
    ".tox",
    ".venv",
    "__pypackages__",
    "_build",
    "buck-out",
    "build",
    "dist",
    "node_modules",
    "venv",
    "proto",
]

[tool.ruff.lint]
select = ["D", "E", "F", "W", "B", "ISC", "C4", "UP"]
fixable = ["D", "E", "F", "W", "B", "ISC", "C4", "UP"]
ignore = ["B024", "B027", "D205", "D209"]

[tool.ruff.lint.pydocstyle]
convention = "numpy"

[tool.ruff.lint.per-file-ignores]
"py/flwr/server/strategy/*.py" = ["E501"]

[tool.docsig]
ignore-no-params = true
exclude = 'py/flwr/proto/.*|py/flwr/.*_test\.py|py/flwr/cli/new/templates/.*\.tpl'<|MERGE_RESOLUTION|>--- conflicted
+++ resolved
@@ -80,14 +80,10 @@
 requests = "^2.31.0"
 click = "<8.2.0"
 # Optional dependencies (Simulation Engine)
-<<<<<<< HEAD
 ray = [
-    { version = "==2.31.0", optional = true, python = ">=3.9,<3.13" },
+    { version = "==2.51.1", optional = true, python = ">=3.9,<3.13" },
     { version = "==2.51.1", optional = true, python = "==3.13", markers = "sys_platform != 'win32'" },
 ]
-=======
-ray = { version = "==2.51.1", optional = true, python = ">=3.9,<3.13" }
->>>>>>> 8ec9dcd6
 # Optional dependencies (REST transport layer)
 starlette = { version = "^0.45.2", optional = true }
 uvicorn = { version = "^0.34.0", extras = ["standard"], optional = true }
