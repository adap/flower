# Copyright 2025 Flower Labs GmbH. All Rights Reserved.
#
# Licensed under the Apache License, Version 2.0 (the "License");
# you may not use this file except in compliance with the License.
# You may obtain a copy of the License at
#
#     http://www.apache.org/licenses/LICENSE-2.0
#
# Unless required by applicable law or agreed to in writing, software
# distributed under the License is distributed on an "AS IS" BASIS,
# WITHOUT WARRANTIES OR CONDITIONS OF ANY KIND, either express or implied.
# See the License for the specific language governing permissions and
# limitations under the License.
# ==============================================================================
"""Flower Exec API auth interceptor tests."""


import unittest
from typing import Any, Callable, Union
from unittest.mock import MagicMock

import grpc
from google.protobuf.message import Message as GrpcMessage
from parameterized import parameterized

from flwr.common.dummy_grpc_handlers_test import (
    NoOpUnaryStreamHandler,
    NoOpUnaryUnaryHandler,
    get_noop_unary_stream_handler,
    get_noop_unary_unary_handler,
)
from flwr.common.typing import AccountInfo
from flwr.proto.exec_pb2 import (  # pylint: disable=E0611
    GetAuthTokensRequest,
    GetLoginDetailsRequest,
    ListRunsRequest,
    StartRunRequest,
    StopRunRequest,
    StreamLogsRequest,
)
from flwr.superexec.exec_user_auth_interceptor import (
    ExecUserAuthInterceptor,
    shared_account_info,
)


class TestExecUserAuthInterceptor(unittest.TestCase):
    """Test the ExecUserAuthInterceptor authentication logic."""

    def setUp(self) -> None:
        """Set up test fixtures."""
        # Set a known default for shared_account_info and store the token.
<<<<<<< HEAD
        self.default_account_info = AccountInfo(flwr_aid=None, user_name=None)
        self.token = shared_account_info.set(self.default_account_info)
        self.expected_account_info = AccountInfo(
            flwr_aid="flwr_aid", user_name="user_name"
=======
        self.default_account_info = AccountInfo(flwr_aid=None, account_name=None)
        self.token = shared_account_info.set(self.default_account_info)
        self.expected_account_info = AccountInfo(
            flwr_aid="flwr_aid", account_name="account_name"
>>>>>>> d4050ce0
        )

    def tearDown(self) -> None:
        """Reset shared_account_info to its previous state to prevent state leakage."""
        shared_account_info.reset(self.token)

    @parameterized.expand(
        [
            (GetAuthTokensRequest()),
            (GetLoginDetailsRequest(),),
        ]
    )  # type: ignore
    def test_unary_unary_authentication_successful(self, request: GrpcMessage) -> None:
        """Test unary-unary RPC call successful for a login request.

        Occurs for requests that are GetLoginDetailsRequest or GetAuthTokensRequest.
        """
        # Prepare
        dummy_request = request
        dummy_context = MagicMock()
        dummy_auth_plugin = MagicMock()
        dummy_authz_plugin = MagicMock()
        handler_call_details = MagicMock()

        # Set up validate_tokens_in_metadata to return a tuple indicating invalid tokens
        dummy_auth_plugin.validate_tokens_in_metadata.return_value = (False, None)
        # Set up validate user authorization to return True. The return value is
        # irrelevant because no user authentication is required for requests of type
        # GetLoginDetailsRequest and GetAuthTokensRequest.
        dummy_authz_plugin.verify_user_authorization.return_value = True
        interceptor = ExecUserAuthInterceptor(
            auth_plugin=dummy_auth_plugin, authz_plugin=dummy_authz_plugin
        )
        intercepted_handler = interceptor.intercept_service(
            get_noop_unary_unary_handler, handler_call_details
        )

        # Execute
        response = intercepted_handler.unary_unary(dummy_request, dummy_context)

        # Assert response is as expected
        self.assertEqual(response, "dummy_response")
        # Assert `shared_account_info` is not set
        account_info_from_context = shared_account_info.get()
        self.assertIsNone(account_info_from_context.flwr_aid)
<<<<<<< HEAD
        self.assertIsNone(account_info_from_context.user_name)
=======
        self.assertIsNone(account_info_from_context.account_name)
>>>>>>> d4050ce0

    @parameterized.expand(
        [
            (ListRunsRequest()),
            (StartRunRequest()),
            (StopRunRequest()),
            (StreamLogsRequest()),
        ]
    )  # type: ignore
    def test_unary_rpc_authentication_unsuccessful(self, request: GrpcMessage) -> None:
        """Test unary-unary/stream RPC call not successful when authentication fails.

        Occurs for requests that are not GetLoginDetailsRequest or GetAuthTokensRequest.
        """
        # Prepare
        dummy_request = request
        dummy_context = MagicMock()
        dummy_auth_plugin = MagicMock()
        dummy_authz_plugin = MagicMock()
        handler_call_details = MagicMock()

        # Set up validate_tokens_in_metadata to return a tuple indicating invalid tokens
        dummy_auth_plugin.validate_tokens_in_metadata.return_value = (False, None)
        dummy_auth_plugin.refresh_tokens.return_value = (None, None)
        # Set up verify user authorization to return True. The return value is
        # irrelevant because the authentication will fail and the authorization
        # plugin will not be called.
        dummy_authz_plugin.verify_user_authorization.return_value = True
        interceptor = ExecUserAuthInterceptor(
            auth_plugin=dummy_auth_plugin, authz_plugin=dummy_authz_plugin
        )
        continuation: Union[
            Callable[[Any], NoOpUnaryUnaryHandler],
            Callable[[Any], NoOpUnaryStreamHandler],
        ] = get_noop_unary_unary_handler
        # Set up unary-stream case for StreamLogsRequest
        if isinstance(request, StreamLogsRequest):
            continuation = get_noop_unary_stream_handler
        intercepted_handler = interceptor.intercept_service(
            continuation, handler_call_details
        )

        # Execute & Assert: interceptor should abort with UNAUTHENTICATED
        if isinstance(request, StreamLogsRequest):
            with self.assertRaises(grpc.RpcError):
                _ = intercepted_handler.unary_stream(dummy_request, dummy_context)
        else:
            with self.assertRaises(grpc.RpcError):
                intercepted_handler.unary_unary(dummy_request, dummy_context)

    @parameterized.expand(
        [
            (ListRunsRequest()),
            (StartRunRequest()),
            (StopRunRequest()),
            (StreamLogsRequest()),
        ]
    )  # type: ignore
    def test_unary_validate_tokens_successful(self, request: GrpcMessage) -> None:
        """Test unary-unary/stream RPC call is successful when token is valid.

        Occurs for requests that are not GetLoginDetailsRequest or GetAuthTokensRequest.
        """
        # Prepare
        dummy_request = request
        dummy_context = MagicMock()
        dummy_auth_plugin = MagicMock()
        dummy_authz_plugin = MagicMock()
        handler_call_details = MagicMock()

        # Set up validate_tokens_in_metadata to return a tuple indicating valid tokens
        dummy_auth_plugin.validate_tokens_in_metadata.return_value = (
            True,
            self.expected_account_info,
        )
        # Set up verify user authorization to return True. The return value must be True
        # because the authorization plugin is expected to be called after a successful
        # token validation.
        dummy_authz_plugin.verify_user_authorization.return_value = True
        interceptor = ExecUserAuthInterceptor(
            auth_plugin=dummy_auth_plugin, authz_plugin=dummy_authz_plugin
        )
        continuation: Union[
            Callable[[Any], NoOpUnaryUnaryHandler],
            Callable[[Any], NoOpUnaryStreamHandler],
        ] = get_noop_unary_unary_handler
        # Set up unary-stream case for StreamLogsRequest
        if isinstance(request, StreamLogsRequest):
            continuation = get_noop_unary_stream_handler
        intercepted_handler = interceptor.intercept_service(
            continuation, handler_call_details
        )

        # Execute & Assert
        if isinstance(request, StreamLogsRequest):
            response = intercepted_handler.unary_stream(dummy_request, dummy_context)
            # Assert response is as expected
            self.assertEqual(list(response), ["stream response 1", "stream response 2"])
        else:
            response = intercepted_handler.unary_unary(dummy_request, dummy_context)
            # Assert response is as expected
            self.assertEqual(response, "dummy_response")

        # Assert `shared_account_info` is set
        account_info_from_context = shared_account_info.get()
        self.assertEqual(
            account_info_from_context.flwr_aid, self.expected_account_info.flwr_aid
        )
        self.assertEqual(
<<<<<<< HEAD
            account_info_from_context.user_name, self.expected_account_info.user_name
=======
            account_info_from_context.account_name,
            self.expected_account_info.account_name,
>>>>>>> d4050ce0
        )

    @parameterized.expand(
        [
            (ListRunsRequest()),
            (StartRunRequest()),
            (StopRunRequest()),
            (StreamLogsRequest()),
        ]
    )  # type: ignore
    def test_unary_refresh_tokens_successful(self, request: GrpcMessage) -> None:
        """Test unary-unary/stream RPC call is successful when tokens are refreshed.

        Occurs for requests that are not GetLoginDetailsRequest or GetAuthTokensRequest.
        """
        # Prepare
        dummy_request = request
        dummy_context = MagicMock()
        dummy_auth_plugin = MagicMock()
        dummy_authz_plugin = MagicMock()
        handler_call_details = MagicMock()

        # Set up validate_tokens_in_metadata to return a tuple indicating invalid tokens
        dummy_auth_plugin.validate_tokens_in_metadata.return_value = (False, None)
        # Set up refresh tokens
        expected_refresh_tokens_value = [("new-token", "value")]
        dummy_auth_plugin.refresh_tokens.return_value = (
            expected_refresh_tokens_value,
            self.default_account_info,
        )
        # Set up verify user authorization to return True. The return value must be True
        # because the authorization plugin is expected to be called after a successful
        # token refresh.
        dummy_authz_plugin.verify_user_authorization.return_value = True

        interceptor = ExecUserAuthInterceptor(
            auth_plugin=dummy_auth_plugin, authz_plugin=dummy_authz_plugin
        )
        continuation: Union[
            Callable[[Any], NoOpUnaryUnaryHandler],
            Callable[[Any], NoOpUnaryStreamHandler],
        ] = get_noop_unary_unary_handler
        # Set up unary-stream case for StreamLogsRequest
        if isinstance(request, StreamLogsRequest):
            continuation = get_noop_unary_stream_handler
        intercepted_handler = interceptor.intercept_service(
            continuation, handler_call_details
        )

        # Execute & Assert
        if isinstance(request, StreamLogsRequest):
            response_iterator = intercepted_handler.unary_stream(
                dummy_request, dummy_context
            )
            responses = list(response_iterator)
            # Assert responses are as expected
            self.assertEqual(responses, ["stream response 1", "stream response 2"])
        else:
            response = intercepted_handler.unary_unary(dummy_request, dummy_context)
            # Assert response is as expected and initial metadata was sent
            self.assertEqual(response, "dummy_response")
        # Assert refresh tokens were sent in initial metadata
        dummy_context.send_initial_metadata.assert_called_once_with(
            expected_refresh_tokens_value
        )


class TestExecUserAuthInterceptorAuthorization(unittest.TestCase):
    """Test the ExecUserAuthInterceptor authorization logic."""

    def setUp(self) -> None:
        """Set up test fixtures."""
        # Reset the shared AccountInfo before each test
        self.default_token = shared_account_info.set(
<<<<<<< HEAD
            AccountInfo(flwr_aid=None, user_name=None)
        )
        self.expected_account_info = AccountInfo(
            flwr_aid="flwr_aid", user_name="user_name"
=======
            AccountInfo(flwr_aid=None, account_name=None)
        )
        self.expected_account_info = AccountInfo(
            flwr_aid="flwr_aid", account_name="account_name"
>>>>>>> d4050ce0
        )

        # A dummy authorization plugin
        self.authz_plugin = MagicMock()

        # A dummy authentication plugin that always validates tokens
        self.auth_plugin = MagicMock()
        self.auth_plugin.validate_tokens_in_metadata.return_value = (
            True,
            self.expected_account_info,
        )

    def tearDown(self) -> None:
        """Reset shared_account_info."""
        shared_account_info.reset(self.default_token)

    @parameterized.expand(
        [
            (ListRunsRequest()),
            (StartRunRequest()),
            (StopRunRequest()),
            (StreamLogsRequest()),
        ]
    )  # type: ignore
    def test_authorization_successful(self, request: GrpcMessage) -> None:
        """Test RPC calls successful when authorization is approved.

        When AuthZ plugin approves, the RPC calls should succeed.
        """
        dummy_context = MagicMock()
        handler_call_details = MagicMock()

        # Authorization approves
        self.authz_plugin.verify_user_authorization.return_value = True

        interceptor = ExecUserAuthInterceptor(
            auth_plugin=self.auth_plugin, authz_plugin=self.authz_plugin
        )

        # Pick correct continuation for unary vs stream
        continuation: Union[
            Callable[[Any], NoOpUnaryUnaryHandler],
            Callable[[Any], NoOpUnaryStreamHandler],
        ] = get_noop_unary_unary_handler
        if isinstance(request, StreamLogsRequest):
            continuation = get_noop_unary_stream_handler

        intercepted = interceptor.intercept_service(continuation, handler_call_details)

        # Execute & Assert
        if isinstance(request, StreamLogsRequest):
            result = list(intercepted.unary_stream(request, dummy_context))
            self.assertEqual(result, ["stream response 1", "stream response 2"])
        else:
            result = intercepted.unary_unary(request, dummy_context)
            self.assertEqual(result, "dummy_response")
        # Authz plugin should have been called once
        self.authz_plugin.verify_user_authorization.assert_called_once_with(
            self.expected_account_info
        )

    @parameterized.expand(
        [
            (ListRunsRequest()),
            (StartRunRequest()),
            (StopRunRequest()),
            (StreamLogsRequest()),
        ]
    )  # type: ignore
    def test_authorization_failure(self, request: GrpcMessage) -> None:
        """Test RPC calls not successful when authorization fails.

        When AuthZ plugin denies, the calls should be aborted with PERMISSION_DENIED.
        """
        dummy_context = MagicMock()
        handler_call_details = MagicMock()

        # Authorization denies
        self.authz_plugin.verify_user_authorization.return_value = False

        interceptor = ExecUserAuthInterceptor(
            auth_plugin=self.auth_plugin, authz_plugin=self.authz_plugin
        )

        continuation: Union[
            Callable[[Any], NoOpUnaryUnaryHandler],
            Callable[[Any], NoOpUnaryStreamHandler],
        ] = get_noop_unary_unary_handler
        if isinstance(request, StreamLogsRequest):
            continuation = get_noop_unary_stream_handler

        intercepted = interceptor.intercept_service(continuation, handler_call_details)

        # Execute & Assert
        if isinstance(request, StreamLogsRequest):
            with self.assertRaises(grpc.RpcError):
                _ = intercepted.unary_stream(request, dummy_context)
        else:
            with self.assertRaises(grpc.RpcError):
                _ = intercepted.unary_unary(request, dummy_context)

        # Ensure abort was called with PERMISSION_DENIED
        dummy_context.abort.assert_called_once_with(
            grpc.StatusCode.PERMISSION_DENIED, "User not authorized"
        )<|MERGE_RESOLUTION|>--- conflicted
+++ resolved
@@ -50,17 +50,10 @@
     def setUp(self) -> None:
         """Set up test fixtures."""
         # Set a known default for shared_account_info and store the token.
-<<<<<<< HEAD
-        self.default_account_info = AccountInfo(flwr_aid=None, user_name=None)
-        self.token = shared_account_info.set(self.default_account_info)
-        self.expected_account_info = AccountInfo(
-            flwr_aid="flwr_aid", user_name="user_name"
-=======
         self.default_account_info = AccountInfo(flwr_aid=None, account_name=None)
         self.token = shared_account_info.set(self.default_account_info)
         self.expected_account_info = AccountInfo(
             flwr_aid="flwr_aid", account_name="account_name"
->>>>>>> d4050ce0
         )
 
     def tearDown(self) -> None:
@@ -106,11 +99,7 @@
         # Assert `shared_account_info` is not set
         account_info_from_context = shared_account_info.get()
         self.assertIsNone(account_info_from_context.flwr_aid)
-<<<<<<< HEAD
-        self.assertIsNone(account_info_from_context.user_name)
-=======
         self.assertIsNone(account_info_from_context.account_name)
->>>>>>> d4050ce0
 
     @parameterized.expand(
         [
@@ -220,12 +209,8 @@
             account_info_from_context.flwr_aid, self.expected_account_info.flwr_aid
         )
         self.assertEqual(
-<<<<<<< HEAD
-            account_info_from_context.user_name, self.expected_account_info.user_name
-=======
             account_info_from_context.account_name,
             self.expected_account_info.account_name,
->>>>>>> d4050ce0
         )
 
     @parameterized.expand(
@@ -300,17 +285,10 @@
         """Set up test fixtures."""
         # Reset the shared AccountInfo before each test
         self.default_token = shared_account_info.set(
-<<<<<<< HEAD
-            AccountInfo(flwr_aid=None, user_name=None)
-        )
-        self.expected_account_info = AccountInfo(
-            flwr_aid="flwr_aid", user_name="user_name"
-=======
             AccountInfo(flwr_aid=None, account_name=None)
         )
         self.expected_account_info = AccountInfo(
             flwr_aid="flwr_aid", account_name="account_name"
->>>>>>> d4050ce0
         )
 
         # A dummy authorization plugin
