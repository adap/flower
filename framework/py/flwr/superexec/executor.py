--- conflicted
+++ resolved
@@ -90,12 +90,8 @@
         federation_options: ConfigRecord
             The federation options sent by the user (using `flwr run`).
         flwr_aid : Optional[str]
-<<<<<<< HEAD
-            The ID of the user starting the run, if authentication is enabled.
-=======
             The Flower Account ID of the user starting the run, if authentication is
             enabled.
->>>>>>> 43caf81a
 
         Returns
         -------
