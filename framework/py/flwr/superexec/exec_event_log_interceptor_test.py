# Copyright 2025 Flower Labs GmbH. All Rights Reserved.
#
# Licensed under the Apache License, Version 2.0 (the "License");
# you may not use this file except in compliance with the License.
# You may obtain a copy of the License at
#
#     http://www.apache.org/licenses/LICENSE-2.0
#
# Unless required by applicable law or agreed to in writing, software
# distributed under the License is distributed on an "AS IS" BASIS,
# WITHOUT WARRANTIES OR CONDITIONS OF ANY KIND, either express or implied.
# See the License for the specific language governing permissions and
# limitations under the License.
# ==============================================================================
"""Flower Exec API event log interceptor tests."""


import unittest
from typing import Optional, Union
from unittest.mock import MagicMock

import grpc
from google.protobuf.message import Message as GrpcMessage

from flwr.common.dummy_grpc_handlers_test import (
    NoOpUnaryStreamHandlerException,
    NoOpUnaryUnaryHandlerException,
    NoOpUnsupportedHandler,
    get_noop_unary_stream_handler,
    get_noop_unary_unary_handler,
)
from flwr.common.event_log_plugin import EventLogWriterPlugin
from flwr.common.typing import AccountInfo, Actor, Event, LogEntry
from flwr.superexec.exec_event_log_interceptor import ExecEventLogInterceptor
from flwr.superexec.exec_user_auth_interceptor import shared_account_info


class DummyLogPlugin(EventLogWriterPlugin):
    """Dummy log plugin for testing."""

    def __init__(self) -> None:
        self.logs: list[LogEntry] = []

    def compose_log_before_event(
        self,
        request: GrpcMessage,
        context: grpc.ServicerContext,
        account_info: Optional[AccountInfo],
        method_name: str,
    ) -> LogEntry:
        """Compose pre-event log entry from the provided request and context."""
        return LogEntry(
            timestamp="before_timestamp",
            actor=Actor(
<<<<<<< HEAD
                actor_id=user_info.flwr_aid if user_info else None,
                description=user_info.user_name if user_info else None,
=======
                actor_id=account_info.flwr_aid if account_info else None,
                description=account_info.user_name if account_info else None,
>>>>>>> d4ea11c9
                ip_address="1.2.3.4",
            ),
            event=Event(action=method_name, run_id=None, fab_hash=None),
            status="before",
        )

    def compose_log_after_event(  # pylint: disable=too-many-arguments,R0917
        self,
        request: GrpcMessage,
        context: grpc.ServicerContext,
        account_info: Optional[AccountInfo],
        method_name: str,
        response: Optional[Union[GrpcMessage, BaseException]],
    ) -> LogEntry:
        """Compose post-event log entry from the provided response and context."""
        return LogEntry(
            timestamp="after_timestamp",
            actor=Actor(
<<<<<<< HEAD
                actor_id=user_info.flwr_aid if user_info else None,
                description=user_info.user_name if user_info else None,
=======
                actor_id=account_info.flwr_aid if account_info else None,
                description=account_info.user_name if account_info else None,
>>>>>>> d4ea11c9
                ip_address="5.6.7.8",
            ),
            event=Event(action=method_name, run_id=None, fab_hash=None),
            status="after",
        )

    def write_log(self, log_entry: LogEntry) -> None:
        """Write the event log to the specified data sink."""
        self.logs.append(log_entry)


class TestExecEventLogInterceptor(unittest.TestCase):
    """Test the ExecEventLogInterceptor logging for different RPC call types."""

    def setUp(self) -> None:
        """Initialize."""
        self.log_plugin = DummyLogPlugin()
        self.interceptor = ExecEventLogInterceptor(log_plugin=self.log_plugin)
        # Because shared_account_info.get() is read-only, we need to set the user info
        # and store the token to reset it after the test.
<<<<<<< HEAD
        self.expected_user_info = UserInfo(flwr_aid="flwr_aid", user_name="user_name")
        self.token = shared_user_info.set(self.expected_user_info)
=======
        self.expected_account_info = AccountInfo(
            flwr_aid="flwr_aid", user_name="user_name"
        )
        self.token = shared_account_info.set(self.expected_account_info)
>>>>>>> d4ea11c9

    def tearDown(self) -> None:
        """Cleanup."""
        # Reset shared_account_info to its previous state
        shared_account_info.reset(self.token)

    def get_expected_logs(self, method_name: str) -> list[LogEntry]:
        """Get the expected log entries for the given method name."""
        expected_logs = [
            LogEntry(
                timestamp="before_timestamp",
                actor=Actor(
<<<<<<< HEAD
                    actor_id=self.expected_user_info.flwr_aid,
                    description=self.expected_user_info.user_name,
=======
                    actor_id=self.expected_account_info.flwr_aid,
                    description=self.expected_account_info.user_name,
>>>>>>> d4ea11c9
                    ip_address="1.2.3.4",
                ),
                event=Event(action=method_name, run_id=None, fab_hash=None),
                status="before",
            ),
            LogEntry(
                timestamp="after_timestamp",
                actor=Actor(
<<<<<<< HEAD
                    actor_id=self.expected_user_info.flwr_aid,
                    description=self.expected_user_info.user_name,
=======
                    actor_id=self.expected_account_info.flwr_aid,
                    description=self.expected_account_info.user_name,
>>>>>>> d4ea11c9
                    ip_address="5.6.7.8",
                ),
                event=Event(action=method_name, run_id=None, fab_hash=None),
                status="after",
            ),
        ]
        return expected_logs

    def test_unary_unary_interceptor(self) -> None:
        """Test unary-unary RPC call logging."""
        handler_call_details = MagicMock()
        handler_call_details.method = "dummy_method"
        expected_method_name = handler_call_details.method
        continuation = get_noop_unary_unary_handler
        intercepted_handler = self.interceptor.intercept_service(
            continuation, handler_call_details
        )
        expected_logs = self.get_expected_logs(expected_method_name)

        # Execute: Invoke the intercepted unary_unary method
        dummy_request = MagicMock()
        dummy_context = MagicMock()
        response = intercepted_handler.unary_unary(dummy_request, dummy_context)

        # Assert: Verify response and that logs were written before and after.
        self.assertEqual(response, "dummy_response")
        self.assertEqual(self.log_plugin.logs, expected_logs)

    def test_unary_unary_interceptor_exception(self) -> None:
        """Test unary-unary RPC call when the handler raises a BaseException."""
        handler_call_details = MagicMock()
        handler_call_details.method = "exception_method"
        expected_method_name = handler_call_details.method

        # pylint: disable=unused-argument
        def continuation(
            handler_call_details: grpc.HandlerCallDetails,
        ) -> NoOpUnaryUnaryHandlerException:
            return NoOpUnaryUnaryHandlerException()

        intercepted_handler = self.interceptor.intercept_service(
            continuation, handler_call_details
        )
        dummy_request = MagicMock()
        dummy_context = MagicMock()

        # Execute & Assert
        # Invoking the unary_unary method raises a BaseException with the expected msg
        with self.assertRaises(BaseException) as context_manager:
            intercepted_handler.unary_unary(dummy_request, dummy_context)
        self.assertEqual(str(context_manager.exception), "Test error")

        # Assert that the expected logs should include the before log and the after
        # log (even though an exception occurred)
        expected_logs = self.get_expected_logs(expected_method_name)
        self.assertEqual(self.log_plugin.logs, expected_logs)

    def test_unary_stream_interceptor(self) -> None:
        """Test unary-stream RPC call logging."""
        handler_call_details = MagicMock()
        handler_call_details.method = "stream_method"
        expected_method_name = handler_call_details.method
        continuation = get_noop_unary_stream_handler
        intercepted_handler = self.interceptor.intercept_service(
            continuation, handler_call_details
        )
        expected_logs = self.get_expected_logs(expected_method_name)

        # Execute: Invoke the intercepted unary_stream method
        dummy_request = MagicMock()
        dummy_context = MagicMock()
        response_iterator = intercepted_handler.unary_stream(
            dummy_request, dummy_context
        )
        responses = list(response_iterator)

        # Assert: Verify the stream responses and that logs were written.
        self.assertEqual(responses, ["stream response 1", "stream response 2"])
        self.assertEqual(self.log_plugin.logs, expected_logs)

    def test_unary_stream_interceptor_exception(self) -> None:
        """Test unary-stream RPC call when the stream handler raises a BaseException."""
        handler_call_details = MagicMock()
        handler_call_details.method = "stream_exception_method"
        expected_method_name = handler_call_details.method

        # pylint: disable=unused-argument
        def continuation(
            handler_call_details: grpc.HandlerCallDetails,
        ) -> NoOpUnaryStreamHandlerException:
            return NoOpUnaryStreamHandlerException()

        intercepted_handler = self.interceptor.intercept_service(
            continuation, handler_call_details
        )
        dummy_request = MagicMock()
        dummy_context = MagicMock()

        # Execute & Assert
        # Ierating the response iterator raises the expected exception.
        with self.assertRaises(BaseException) as context_manager:
            list(intercepted_handler.unary_stream(dummy_request, dummy_context))
        self.assertEqual(str(context_manager.exception), "Test stream error")

        # Assert that the expected logs should include the before log and the after
        # log (even though an exception occurred)
        expected_logs = self.get_expected_logs(expected_method_name)
        self.assertEqual(self.log_plugin.logs, expected_logs)

    def test_unsupported_rpc_method(self) -> None:
        """Test that unsupported RPC method types raise NotImplementedError."""

        # pylint: disable=unused-argument
        def continuation(
            handler_call_details: grpc.HandlerCallDetails,
        ) -> NoOpUnsupportedHandler:
            return NoOpUnsupportedHandler()

        handler_call_details = MagicMock()
        with self.assertRaises(NotImplementedError):
            self.interceptor.intercept_service(continuation, handler_call_details)<|MERGE_RESOLUTION|>--- conflicted
+++ resolved
@@ -52,13 +52,8 @@
         return LogEntry(
             timestamp="before_timestamp",
             actor=Actor(
-<<<<<<< HEAD
-                actor_id=user_info.flwr_aid if user_info else None,
-                description=user_info.user_name if user_info else None,
-=======
                 actor_id=account_info.flwr_aid if account_info else None,
                 description=account_info.user_name if account_info else None,
->>>>>>> d4ea11c9
                 ip_address="1.2.3.4",
             ),
             event=Event(action=method_name, run_id=None, fab_hash=None),
@@ -77,13 +72,8 @@
         return LogEntry(
             timestamp="after_timestamp",
             actor=Actor(
-<<<<<<< HEAD
-                actor_id=user_info.flwr_aid if user_info else None,
-                description=user_info.user_name if user_info else None,
-=======
                 actor_id=account_info.flwr_aid if account_info else None,
                 description=account_info.user_name if account_info else None,
->>>>>>> d4ea11c9
                 ip_address="5.6.7.8",
             ),
             event=Event(action=method_name, run_id=None, fab_hash=None),
@@ -104,15 +94,10 @@
         self.interceptor = ExecEventLogInterceptor(log_plugin=self.log_plugin)
         # Because shared_account_info.get() is read-only, we need to set the user info
         # and store the token to reset it after the test.
-<<<<<<< HEAD
-        self.expected_user_info = UserInfo(flwr_aid="flwr_aid", user_name="user_name")
-        self.token = shared_user_info.set(self.expected_user_info)
-=======
         self.expected_account_info = AccountInfo(
             flwr_aid="flwr_aid", user_name="user_name"
         )
         self.token = shared_account_info.set(self.expected_account_info)
->>>>>>> d4ea11c9
 
     def tearDown(self) -> None:
         """Cleanup."""
@@ -125,13 +110,8 @@
             LogEntry(
                 timestamp="before_timestamp",
                 actor=Actor(
-<<<<<<< HEAD
-                    actor_id=self.expected_user_info.flwr_aid,
-                    description=self.expected_user_info.user_name,
-=======
                     actor_id=self.expected_account_info.flwr_aid,
                     description=self.expected_account_info.user_name,
->>>>>>> d4ea11c9
                     ip_address="1.2.3.4",
                 ),
                 event=Event(action=method_name, run_id=None, fab_hash=None),
@@ -140,13 +120,8 @@
             LogEntry(
                 timestamp="after_timestamp",
                 actor=Actor(
-<<<<<<< HEAD
-                    actor_id=self.expected_user_info.flwr_aid,
-                    description=self.expected_user_info.user_name,
-=======
                     actor_id=self.expected_account_info.flwr_aid,
                     description=self.expected_account_info.user_name,
->>>>>>> d4ea11c9
                     ip_address="5.6.7.8",
                 ),
                 event=Event(action=method_name, run_id=None, fab_hash=None),
