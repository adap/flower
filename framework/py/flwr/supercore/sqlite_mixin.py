# Copyright 2025 Flower Labs GmbH. All Rights Reserved.
#
# Licensed under the Apache License, Version 2.0 (the "License");
# you may not use this file except in compliance with the License.
# You may obtain a copy of the License at
#
#     http://www.apache.org/licenses/LICENSE-2.0
#
# Unless required by applicable law or agreed to in writing, software
# distributed under the License is distributed on an "AS IS" BASIS,
# WITHOUT WARRANTIES OR CONDITIONS OF ANY KIND, either express or implied.
# See the License for the specific language governing permissions and
# limitations under the License.
# ==============================================================================
"""Mixin providing common SQLite connection and initialization logic."""


import re
import sqlite3
from abc import ABC
from collections.abc import Sequence
from logging import DEBUG, ERROR
from typing import Any

from flwr.common.logger import log

DictOrTuple = tuple[Any, ...] | dict[str, Any]


class SqliteMixin(ABC):
    """Mixin providing common SQLite connection and initialization logic."""

    def __init__(self, database_path: str) -> None:
        self.database_path = database_path
        self._conn: sqlite3.Connection | None = None

    @property
    def conn(self) -> sqlite3.Connection:
        """Get the SQLite connection."""
        if self._conn is None:
            raise AttributeError("Database not initialized. Call initialize() first.")
        return self._conn

    def get_sql_statements(self) -> tuple[str, ...]:
        """Return SQL statements for this class.

        Subclasses can override this to provide their SQL CREATE statements.
        The base implementation returns an empty tuple.

        Returns
        -------
        tuple[str, ...]
            SQL CREATE TABLE/INDEX statements for this class.
        """
        return ()

    def initialize(self, log_queries: bool = False) -> list[tuple[str]]:
        """Connect to the DB, enable FK support, and create tables if needed.

        This method executes SQL statements returned by `get_sql_statements()`.

        Parameters
        ----------
        log_queries : bool
            Log each query which is executed.

        Returns
        -------
        list[tuple[str]]
            The list of all tables in the DB.

        Examples
        --------
        Override `get_sql_statements()` in your subclass:

        .. code:: python

            def get_sql_statements(self) -> tuple[str, ...]:
                return (
                    SQL_CREATE_TABLE_FOO,
                    SQL_CREATE_TABLE_BAR,
                )
<<<<<<< HEAD
        """

    def get_sql_statements(self) -> tuple[str, ...]:
        """Return SQL statements for this class.

        Subclasses can override this to provide their SQL CREATE statements.
        The base implementation returns an empty tuple.

        Returns
        -------
        tuple[str, ...]
            SQL CREATE TABLE/INDEX statements for this class.
        """
        return ()

    def _ensure_initialized(
        self,
        *create_statements: str,
        log_queries: bool = False,
    ) -> list[tuple[str]]:
        """Connect to the DB, enable FK support, and create tables if needed.

        Subclasses should call this with their own CREATE TABLE/INDEX statements in
        their `.initialize()` methods. This method will automatically collect and
        include SQL statements from parent classes that define `get_sql_statements()`.
=======

        To include parent SQL statements, call super():
>>>>>>> ca95bc16

        .. code:: python

            def get_sql_statements(self) -> tuple[str, ...]:
                return super().get_sql_statements() + (
                    SQL_CREATE_TABLE_FOO,
                    SQL_CREATE_TABLE_BAR,
                )
        """
        self._conn = sqlite3.connect(self.database_path)
        # Enable Write-Ahead Logging (WAL) for better concurrency
        self._conn.execute("PRAGMA journal_mode = WAL;")
        self._conn.execute("PRAGMA synchronous = NORMAL;")
        self._conn.execute("PRAGMA foreign_keys = ON;")
        self._conn.execute("PRAGMA cache_size = -64000;")  # 64MB cache
        self._conn.execute("PRAGMA temp_store = MEMORY;")  # In-memory temp tables
        self._conn.execute("PRAGMA mmap_size = 268435456;")  # 256MB memory-mapped I/O
        self._conn.row_factory = dict_factory

        if log_queries:
            self._conn.set_trace_callback(lambda q: log(DEBUG, q))

        # Collect SQL statements from inheritance hierarchy
        inherited_sql: list[str] = []
        for cls in type(self).__mro__:
            if hasattr(cls, 'get_sql_statements') and cls is not SqliteMixin:
                # Get SQL from this class in the MRO
                sql = cls.get_sql_statements(self)
                if sql:
                    # Prepend to maintain parent-before-child order
                    inherited_sql = list(sql) + inherited_sql

        # Create tables and indexes
        cur = self._conn.cursor()
<<<<<<< HEAD
        # First execute inherited SQL statements, then the provided ones
        for sql in inherited_sql + list(create_statements):
=======
        for sql in self.get_sql_statements():
>>>>>>> ca95bc16
            cur.execute(sql)
        res = cur.execute("SELECT name FROM sqlite_schema;")
        return res.fetchall()

    def query(
        self,
        query: str,
        data: Sequence[DictOrTuple] | DictOrTuple | None = None,
    ) -> list[dict[str, Any]]:
        """Execute a SQL query and return the results as list of dicts."""
        if self._conn is None:
            raise AttributeError("LinkState is not initialized.")

        if data is None:
            data = []

        # Clean up whitespace to make the logs nicer
        query = re.sub(r"\s+", " ", query)

        try:
            with self._conn:
                if (
                    len(data) > 0
                    and isinstance(data, (tuple | list))
                    and isinstance(data[0], (tuple | dict))
                ):
                    rows = self._conn.executemany(query, data)
                else:
                    rows = self._conn.execute(query, data)

                # Extract results before committing to support
                #   INSERT/UPDATE ... RETURNING
                # style queries
                result = rows.fetchall()
        except KeyError as exc:
            log(ERROR, {"query": query, "data": data, "exception": exc})

        return result


def dict_factory(
    cursor: sqlite3.Cursor,
    row: sqlite3.Row,
) -> dict[str, Any]:
    """Turn SQLite results into dicts.

    Less efficent for retrival of large amounts of data but easier to use.
    """
    fields = [column[0] for column in cursor.description]
    return dict(zip(fields, row, strict=True))<|MERGE_RESOLUTION|>--- conflicted
+++ resolved
@@ -80,36 +80,8 @@
                     SQL_CREATE_TABLE_FOO,
                     SQL_CREATE_TABLE_BAR,
                 )
-<<<<<<< HEAD
-        """
-
-    def get_sql_statements(self) -> tuple[str, ...]:
-        """Return SQL statements for this class.
-
-        Subclasses can override this to provide their SQL CREATE statements.
-        The base implementation returns an empty tuple.
-
-        Returns
-        -------
-        tuple[str, ...]
-            SQL CREATE TABLE/INDEX statements for this class.
-        """
-        return ()
-
-    def _ensure_initialized(
-        self,
-        *create_statements: str,
-        log_queries: bool = False,
-    ) -> list[tuple[str]]:
-        """Connect to the DB, enable FK support, and create tables if needed.
-
-        Subclasses should call this with their own CREATE TABLE/INDEX statements in
-        their `.initialize()` methods. This method will automatically collect and
-        include SQL statements from parent classes that define `get_sql_statements()`.
-=======
 
         To include parent SQL statements, call super():
->>>>>>> ca95bc16
 
         .. code:: python
 
@@ -144,12 +116,7 @@
 
         # Create tables and indexes
         cur = self._conn.cursor()
-<<<<<<< HEAD
-        # First execute inherited SQL statements, then the provided ones
-        for sql in inherited_sql + list(create_statements):
-=======
         for sql in self.get_sql_statements():
->>>>>>> ca95bc16
             cur.execute(sql)
         res = cur.execute("SELECT name FROM sqlite_schema;")
         return res.fetchall()
