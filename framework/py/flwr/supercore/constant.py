--- conflicted
+++ resolved
@@ -27,12 +27,9 @@
 APP_ID_PATTERN = r"^@(?P<user>[^/]+)/(?P<app>[^/]+)$"
 PLATFORM_API_URL = "https://api.flower.ai/v1"
 
-<<<<<<< HEAD
-=======
 # Constants for federations
 NOOP_FEDERATION = "default"
 
->>>>>>> cbcc3d12
 
 class NodeStatus:
     """Event log writer types."""
