--- conflicted
+++ resolved
@@ -23,17 +23,12 @@
 from parameterized import parameterized
 
 from .utils import (
-<<<<<<< HEAD
     humanize_bytes,
     humanize_duration,
     int64_to_uint64,
     mask_string,
-=======
-    int64_to_uint64,
-    mask_string,
     parse_app_spec,
     request_download_link,
->>>>>>> 1f394f14
     uint64_to_int64,
 )
 
@@ -108,33 +103,6 @@
     assert actual == expected
 
 
-<<<<<<< HEAD
-@parameterized.expand(  # type: ignore
-    [
-        (24, "24 s"),  # seconds
-        (90, "1 m 30 s"),  # min + sec
-        (3723, "1 h 2 m"),  # hour + min
-        (90000, "1 d 1 h"),  # day + hour
-    ]
-)
-def test_humanize_duration(seconds, expected) -> None:
-    """Test the humanize_duration function."""
-    assert humanize_duration(seconds) == expected
-
-
-@parameterized.expand(  # type: ignore
-    [
-        (800, "800 B"),  # bytes
-        (2048, "2.0 KB"),  # KB < 10 → 1 decimal
-        (10 * 1024, "10 KB"),  # KB >= 10 → no decimal
-        (5 * 1024**2, "5.0 MB"),  # MB < 10
-        (3 * 1024**3, "3.0 GB"),  # GB < 10
-    ]
-)
-def test_humanize_bytes(num_bytes, expected) -> None:
-    """Test the humanize_bytes function."""
-    assert humanize_bytes(num_bytes) == expected
-=======
 @pytest.mark.parametrize(
     "value",
     [
@@ -293,4 +261,30 @@
                 app_id, app_version, in_url, out_url
             )
             assert case["assert"](result), f"Assertion failed for {case['name']}"
->>>>>>> 1f394f14
+
+
+@parameterized.expand(  # type: ignore
+    [
+        (24, "24 s"),  # seconds
+        (90, "1 m 30 s"),  # min + sec
+        (3723, "1 h 2 m"),  # hour + min
+        (90000, "1 d 1 h"),  # day + hour
+    ]
+)
+def test_humanize_duration(seconds, expected) -> None:
+    """Test the humanize_duration function."""
+    assert humanize_duration(seconds) == expected
+
+
+@parameterized.expand(  # type: ignore
+    [
+        (800, "800 B"),  # bytes
+        (2048, "2.0 KB"),  # KB < 10 → 1 decimal
+        (10 * 1024, "10 KB"),  # KB >= 10 → no decimal
+        (5 * 1024**2, "5.0 MB"),  # MB < 10
+        (3 * 1024**3, "3.0 GB"),  # GB < 10
+    ]
+)
+def test_humanize_bytes(num_bytes, expected) -> None:
+    """Test the humanize_bytes function."""
+    assert humanize_bytes(num_bytes) == expected