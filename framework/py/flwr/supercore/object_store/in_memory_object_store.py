# Copyright 2025 Flower Labs GmbH. All Rights Reserved.
#
# Licensed under the Apache License, Version 2.0 (the "License");
# you may not use this file except in compliance with the License.
# You may obtain a copy of the License at
#
#     http://www.apache.org/licenses/LICENSE-2.0
#
# Unless required by applicable law or agreed to in writing, software
# distributed under the License is distributed on an "AS IS" BASIS,
# WITHOUT WARRANTIES OR CONDITIONS OF ANY KIND, either express or implied.
# See the License for the specific language governing permissions and
# limitations under the License.
# ==============================================================================
"""Flower in-memory ObjectStore implementation."""


from typing import Optional

from flwr.common.inflatable import get_object_id, is_valid_sha256_hash

from .object_store import NoObjectInStoreError, ObjectStore


class InMemoryObjectStore(ObjectStore):
    """In-memory implementation of the ObjectStore interface."""

    def __init__(self, verify: bool = True) -> None:
        self.verify = verify
        self.store: dict[str, bytes] = {}
        # Mapping the Object ID of a message to the list of children object IDs
        self.msg_children_objects_mapping: dict[str, list[str]] = {}

    def preregister(self, object_ids: list[str]) -> list[str]:
        """Identify and preregister missing objects."""
        new_objects = []
        for obj_id in object_ids:
            # Verify object ID format (must be a valid sha256 hash)
            if not is_valid_sha256_hash(obj_id):
                raise ValueError(f"Invalid object ID format: {obj_id}")
            if obj_id not in self.store:
                self.store[obj_id] = b""
                new_objects.append(obj_id)

        return new_objects

    def put(self, object_id: str, object_content: bytes) -> None:
        """Put an object into the store."""
        # Only allow adding the object if it has been preregistered
        if object_id not in self.store:
            raise NoObjectInStoreError(
                f"Object with ID '{object_id}' was not pre-registered."
            )

        # Verify object_id and object_content match
        if self.verify:
            object_id_from_content = get_object_id(object_content)
            if object_id != object_id_from_content:
                raise ValueError(f"Object ID {object_id} does not match content hash")

        # Return if object is already present in the store
        if self.store[object_id] != b"":
            return

        self.store[object_id] = object_content

    def set_message_descendant_ids(
        self, msg_object_id: str, descendant_ids: list[str]
    ) -> None:
        """Store the mapping from a ``Message`` object ID to the object IDs of its
        descendants."""
        self.msg_children_objects_mapping[msg_object_id] = descendant_ids

    def get_message_descendant_ids(self, msg_object_id: str) -> list[str]:
        """Retrieve the object IDs of all descendants of a given Message."""
        if msg_object_id not in self.msg_children_objects_mapping:
<<<<<<< HEAD
            raise KeyError(
                f"No message registed in Object Store with ID {msg_object_id}"
            )

=======
            raise NoObjectInStoreError(
                f"No message registered in Object Store with ID '{msg_object_id}'. "
                "Mapping to descendants could not be found."
            )
>>>>>>> 423bdf22
        return self.msg_children_objects_mapping[msg_object_id]

    def get(self, object_id: str) -> Optional[bytes]:
        """Get an object from the store."""
        return self.store.get(object_id)

    def delete(self, object_id: str) -> None:
        """Delete an object from the store."""
        if object_id in self.store:
            del self.store[object_id]

    def clear(self) -> None:
        """Clear the store."""
        self.store.clear()

    def __contains__(self, object_id: str) -> bool:
        """Check if an object_id is in the store."""
        return object_id in self.store<|MERGE_RESOLUTION|>--- conflicted
+++ resolved
@@ -74,17 +74,10 @@
     def get_message_descendant_ids(self, msg_object_id: str) -> list[str]:
         """Retrieve the object IDs of all descendants of a given Message."""
         if msg_object_id not in self.msg_children_objects_mapping:
-<<<<<<< HEAD
-            raise KeyError(
-                f"No message registed in Object Store with ID {msg_object_id}"
-            )
-
-=======
             raise NoObjectInStoreError(
                 f"No message registered in Object Store with ID '{msg_object_id}'. "
                 "Mapping to descendants could not be found."
             )
->>>>>>> 423bdf22
         return self.msg_children_objects_mapping[msg_object_id]
 
     def get(self, object_id: str) -> Optional[bytes]:
