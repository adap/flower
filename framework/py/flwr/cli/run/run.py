--- conflicted
+++ resolved
@@ -212,12 +212,8 @@
             if is_remote_app:
                 typer.secho(
                     "❌ Failed to start run. Please check that the provided "
-<<<<<<< HEAD
-                    "app identifier (@user_name/app_name) is correct, "
+                    "app identifier (@account_name/app_name) is correct, "
                     "or that it is not using an unsupported gRPC adapter.",
-=======
-                    "app identifier (@account_name/app_name) is correct.",
->>>>>>> e43383c0
                     fg=typer.colors.RED,
                 )
             else:
