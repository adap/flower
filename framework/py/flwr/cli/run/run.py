--- conflicted
+++ resolved
@@ -103,18 +103,7 @@
         if suppress_output:
             redirect_output(captured_output)
 
-<<<<<<< HEAD
         # Determine if app is remote
-        app_id = None
-        if str(app).startswith("@"):
-            if not re.match(r"^@(?P<user>[^/]+)/(?P<app>[^/]+)$", str(app)):
-                raise typer.BadParameter(
-                    "Invalid remote app ID. Expected format: '@user_name/app_name'."
-                )
-            app_id = str(app)
-        is_remote_app = app_id is not None
-=======
-        app_id_str = str(app) if app is not None else ""
         app_id = None
         if (app_str := str(app)).startswith("@"):
             if not re.match(r"^@(?P<user>[^/]+)/(?P<app>[^/]+)$", app_str):
@@ -122,7 +111,7 @@
                     "Invalid remote app ID. Expected format: '@user_name/app_name'."
                 )
             app_id = app_str
->>>>>>> 99670820
+        is_remote_app = app_id is not None
 
         typer.secho("Loading project configuration... ", fg=typer.colors.BLUE)
 
