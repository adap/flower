# Copyright 2025 Flower Labs GmbH. All Rights Reserved.
#
# Licensed under the Apache License, Version 2.0 (the "License");
# you may not use this file except in compliance with the License.
# You may obtain a copy of the License at
#
#     http://www.apache.org/licenses/LICENSE-2.0
#
# Unless required by applicable law or agreed to in writing, software
# distributed under the License is distributed on an "AS IS" BASIS,
# WITHOUT WARRANTIES OR CONDITIONS OF ANY KIND, either express or implied.
# See the License for the specific language governing permissions and
# limitations under the License.
# ==============================================================================
"""Flower command line interface `run` command."""


import hashlib
import io
import json
import subprocess
from pathlib import Path
from typing import Annotated, Any, cast

import typer
from rich.console import Console

from flwr.cli.build import build_fab_from_disk, get_fab_filename
from flwr.cli.config_utils import load as load_toml
from flwr.cli.config_utils import (
    load_and_validate,
    process_loaded_project_config,
    validate_federation_in_project_config,
)
from flwr.cli.constant import FEDERATION_CONFIG_HELP_MESSAGE, RUN_CONFIG_HELP_MESSAGE
from flwr.common.config import (
    flatten_dict,
    get_metadata_from_config,
    parse_config_args,
    user_config_to_configrecord,
)
from flwr.common.constant import FAB_CONFIG_FILE, CliOutputFormat
from flwr.common.logger import print_json_error, redirect_output, restore_output
from flwr.common.serde import config_record_to_proto, fab_to_proto, user_config_to_proto
from flwr.common.typing import Fab
from flwr.proto.control_pb2 import StartRunRequest  # pylint: disable=E0611
from flwr.proto.control_pb2_grpc import ControlStub
from flwr.supercore.constant import NOOP_FEDERATION

from ..log import start_stream
from ..utils import (
    flwr_cli_grpc_exc_handler,
    init_channel,
    load_cli_auth_plugin,
    parse_app_spec,
)

CONN_REFRESH_PERIOD = 60  # Connection refresh period for log streaming (seconds)


# pylint: disable-next=too-many-locals, too-many-branches, R0913, R0917
def run(
    app: Annotated[
        Path,
        typer.Argument(help="Path of the Flower App to run."),
    ] = Path("."),
    federation: Annotated[
        str | None,
        typer.Argument(help="Name of the federation to run the app on."),
    ] = None,
    run_config_overrides: Annotated[
        list[str] | None,
        typer.Option(
            "--run-config",
            "-c",
            help=RUN_CONFIG_HELP_MESSAGE,
        ),
    ] = None,
    federation_config_overrides: Annotated[
        list[str] | None,
        typer.Option(
            "--federation-config",
            help=FEDERATION_CONFIG_HELP_MESSAGE,
        ),
    ] = None,
    stream: Annotated[
        bool,
        typer.Option(
            "--stream",
            help="Use `--stream` with `flwr run` to display logs;\n "
            "logs are not streamed by default.",
        ),
    ] = False,
    output_format: Annotated[
        str,
        typer.Option(
            "--format",
            case_sensitive=False,
            help="Format output using 'default' view or 'json'",
        ),
    ] = CliOutputFormat.DEFAULT,
) -> None:
    """Run Flower App."""
    suppress_output = output_format == CliOutputFormat.JSON
    captured_output = io.StringIO()
    try:
        if suppress_output:
            redirect_output(captured_output)

        # Determine if app is remote
        app_spec = None
        if (app_str := str(app)).startswith("@"):
<<<<<<< HEAD
            if not re.match(APP_ID_PATTERN, app_str):
                typer.secho(
                "Invalid remote app ID. Expected format: '@account_name/app_name'.",
                fg=typer.colors.RED,
                err=True,
                )
                raise typer.Exit(code=1)
            app_id = app_str
        is_remote_app = app_id is not None
=======
            # Validate app version and ID format
            _ = parse_app_spec(app_str)
            app_spec = app_str
        is_remote_app = app_spec is not None
>>>>>>> 21dd7531

        typer.secho("Loading project configuration... ", fg=typer.colors.BLUE)

        # Disable the validation for remote apps
        pyproject_path = app / "pyproject.toml" if not is_remote_app else None
        # `./pyproject.toml` will be loaded when `pyproject_path` is None
        config, errors, warnings = load_and_validate(
            pyproject_path, check_module=not is_remote_app
        )
        config = process_loaded_project_config(config, errors, warnings)

        federation, federation_config = validate_federation_in_project_config(
            federation, config, federation_config_overrides
        )

        if "address" in federation_config:
            _run_with_control_api(
                app,
                federation,
                federation_config,
                run_config_overrides,
                stream,
                output_format,
                app_spec,
            )
        else:
            _run_without_control_api(
                app, federation_config, run_config_overrides, federation
            )
    except (typer.Exit, Exception) as err:  # pylint: disable=broad-except
        if suppress_output:
            restore_output()
            e_message = captured_output.getvalue()
            print_json_error(e_message, err)
        else:
            typer.secho(
                f"{err}",
                fg=typer.colors.RED,
                bold=True,
            )
    finally:
        if suppress_output:
            restore_output()
        captured_output.close()


# pylint: disable-next=R0913, R0914, R0917
def _run_with_control_api(
    app: Path,
    federation: str,
    federation_config: dict[str, Any],
    config_overrides: list[str] | None,
    stream: bool,
    output_format: str,
    app_spec: str | None,
) -> None:
    channel = None
    is_remote_app = app_spec is not None
    try:
        auth_plugin = load_cli_auth_plugin(app, federation, federation_config)
        channel = init_channel(app, federation_config, auth_plugin)
        stub = ControlStub(channel)

        # Build FAB if local app
        if not is_remote_app:
            fab_bytes = build_fab_from_disk(app)
            fab_hash = hashlib.sha256(fab_bytes).hexdigest()
            config = cast(dict[str, Any], load_toml(app / FAB_CONFIG_FILE))
            fab_id, fab_version = get_metadata_from_config(config)
            fab = Fab(fab_hash, fab_bytes, {})
        # Skip FAB build if remote app
        else:
            # Use empty values for FAB
            fab_id = fab_version = fab_hash = ""
            fab = Fab(fab_hash, b"", {})

        real_federation: str = federation_config.get("federation", NOOP_FEDERATION)

        # Construct a `ConfigRecord` out of a flattened `UserConfig`
        fed_config = flatten_dict(federation_config.get("options", {}))
        c_record = user_config_to_configrecord(fed_config)

        req = StartRunRequest(
            fab=fab_to_proto(fab),
            override_config=user_config_to_proto(parse_config_args(config_overrides)),
            federation=real_federation,
            federation_options=config_record_to_proto(c_record),
            app_spec=app_spec or "",
        )
        with flwr_cli_grpc_exc_handler():
            res = stub.StartRun(req)

        if res.HasField("run_id"):
            typer.secho(
                f"🎊 Successfully started run {res.run_id}", fg=typer.colors.GREEN
            )
        else:
            if is_remote_app:
                typer.secho(
                    "❌ Failed to start run. Please check that the provided "
                    "app identifier (@account_name/app_name) is correct.",
                    fg=typer.colors.RED,
                )
            else:
                typer.secho("❌ Failed to start run", fg=typer.colors.RED)
            raise typer.Exit(code=1)

        if output_format == CliOutputFormat.JSON:
            # Only include FAB metadata if we actually built a local FAB
            payload: dict[str, Any] = {
                "success": res.HasField("run_id"),
                "run-id": res.run_id if res.HasField("run_id") else None,
            }
            if not is_remote_app:
                payload.update(
                    {
                        "fab-id": fab_id,
                        "fab-name": fab_id.rsplit("/", maxsplit=1)[-1],
                        "fab-version": fab_version,
                        "fab-hash": fab_hash[:8],
                        "fab-filename": get_fab_filename(config, fab_hash),
                    }
                )
            restore_output()
            Console().print_json(json.dumps(payload))

        if stream:
            start_stream(res.run_id, channel, CONN_REFRESH_PERIOD)
    finally:
        if channel:
            channel.close()


def _run_without_control_api(
    app: Path | None,
    federation_config: dict[str, Any],
    config_overrides: list[str] | None,
    federation: str,
) -> None:
    try:
        num_supernodes = federation_config["options"]["num-supernodes"]
        verbose: bool | None = federation_config["options"].get("verbose")
        backend_cfg = federation_config["options"].get("backend", {})
    except KeyError as err:
        typer.secho(
            "❌ The project's `pyproject.toml` needs to declare the number of"
            " SuperNodes in the simulation. To simulate 10 SuperNodes,"
            " use the following notation:\n\n"
            f"[tool.flwr.federations.{federation}]\n"
            "options.num-supernodes = 10\n",
            fg=typer.colors.RED,
            bold=True,
        )
        raise typer.Exit(code=1) from err

    command = [
        "flower-simulation",
        "--app",
        f"{app}",
        "--num-supernodes",
        f"{num_supernodes}",
    ]

    if backend_cfg:
        # Stringify as JSON
        command.extend(["--backend-config", json.dumps(backend_cfg)])

    if verbose:
        command.extend(["--verbose"])

    if config_overrides:
        command.extend(["--run-config", f"{' '.join(config_overrides)}"])

    # Run the simulation
    subprocess.run(
        command,
        check=True,
        text=True,
    )<|MERGE_RESOLUTION|>--- conflicted
+++ resolved
@@ -110,22 +110,10 @@
         # Determine if app is remote
         app_spec = None
         if (app_str := str(app)).startswith("@"):
-<<<<<<< HEAD
-            if not re.match(APP_ID_PATTERN, app_str):
-                typer.secho(
-                "Invalid remote app ID. Expected format: '@account_name/app_name'.",
-                fg=typer.colors.RED,
-                err=True,
-                )
-                raise typer.Exit(code=1)
-            app_id = app_str
-        is_remote_app = app_id is not None
-=======
             # Validate app version and ID format
             _ = parse_app_spec(app_str)
             app_spec = app_str
         is_remote_app = app_spec is not None
->>>>>>> 21dd7531
 
         typer.secho("Loading project configuration... ", fg=typer.colors.BLUE)
 
