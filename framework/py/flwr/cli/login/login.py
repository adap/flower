--- conflicted
+++ resolved
@@ -103,22 +103,8 @@
         login_response: GetLoginDetailsResponse = stub.GetLoginDetails(login_request)
 
     # Get the auth plugin
-<<<<<<< HEAD
-    auth_type = login_response.auth_type
-    auth_plugin = load_cli_auth_plugin(app, federation, federation_config, auth_type)
-=======
     authn_type = login_response.authn_type
-    auth_plugin = try_obtain_cli_auth_plugin(
-        app, federation, federation_config, authn_type
-    )
-    if auth_plugin is None:
-        typer.secho(
-            f'❌ Authentication type "{authn_type}" not found',
-            fg=typer.colors.RED,
-            bold=True,
-        )
-        raise typer.Exit(code=1)
->>>>>>> 68150022
+    auth_plugin = load_cli_auth_plugin(app, federation, federation_config, authn_type)
 
     # Login
     details = AccountAuthLoginDetails(
