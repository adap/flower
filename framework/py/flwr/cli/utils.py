# Copyright 2025 Flower Labs GmbH. All Rights Reserved.
#
# Licensed under the Apache License, Version 2.0 (the "License");
# you may not use this file except in compliance with the License.
# You may obtain a copy of the License at
#
#     http://www.apache.org/licenses/LICENSE-2.0
#
# Unless required by applicable law or agreed to in writing, software
# distributed under the License is distributed on an "AS IS" BASIS,
# WITHOUT WARRANTIES OR CONDITIONS OF ANY KIND, either express or implied.
# See the License for the specific language governing permissions and
# limitations under the License.
# ==============================================================================
"""Flower command line interface utils."""


import hashlib
import json
import re
from collections.abc import Iterator
from contextlib import contextmanager
from pathlib import Path
from typing import Any, Callable, Optional, Union, cast

import grpc
import typer

from flwr.common.constant import (
    AUTHN_TYPE_JSON_KEY,
    CREDENTIALS_DIR,
    FLWR_DIR,
    NO_ACCOUNT_AUTH_MESSAGE,
    NO_ARTIFACT_PROVIDER_MESSAGE,
    PULL_UNFINISHED_RUN_MESSAGE,
    RUN_ID_NOT_FOUND_MESSAGE,
    AuthType,
)
from flwr.common.grpc import (
    GRPC_MAX_MESSAGE_LENGTH,
    create_channel,
    on_channel_state_change,
)

from .auth_plugin import CliAuthPlugin, get_cli_plugin_class
from .cli_account_auth_interceptor import CliAccountAuthInterceptor
from .config_utils import validate_certificate_in_federation_config


def prompt_text(
    text: str,
    predicate: Callable[[str], bool] = lambda _: True,
    default: Optional[str] = None,
) -> str:
    """Ask user to enter text input."""
    while True:
        result = typer.prompt(
            typer.style(f"\n💬 {text}", fg=typer.colors.MAGENTA, bold=True),
            default=default,
        )
        if predicate(result) and len(result) > 0:
            break
        print(typer.style("❌ Invalid entry", fg=typer.colors.RED, bold=True))

    return cast(str, result)


def prompt_options(text: str, options: list[str]) -> str:
    """Ask user to select one of the given options and return the selected item."""
    # Turn options into a list with index as in " [ 0] quickstart-pytorch"
    options_formatted = [
        " [ "
        + typer.style(index, fg=typer.colors.GREEN, bold=True)
        + "]"
        + f" {typer.style(name, fg=typer.colors.WHITE, bold=True)}"
        for index, name in enumerate(options)
    ]

    while True:
        index = typer.prompt(
            "\n"
            + typer.style(f"💬 {text}", fg=typer.colors.MAGENTA, bold=True)
            + "\n\n"
            + "\n".join(options_formatted)
            + "\n\n\n"
        )
        try:
            options[int(index)]  # pylint: disable=expression-not-assigned
            break
        except IndexError:
            print(typer.style("❌ Index out of range", fg=typer.colors.RED, bold=True))
            continue
        except ValueError:
            print(
                typer.style("❌ Please choose a number", fg=typer.colors.RED, bold=True)
            )
            continue

    result = options[int(index)]
    return result


def is_valid_project_name(name: str) -> bool:
    """Check if the given string is a valid Python project name.

    A valid project name must start with a letter and can only contain letters, digits,
    and hyphens.
    """
    if not name:
        return False

    # Check if the first character is a letter
    if not name[0].isalpha():
        return False

    # Check if the rest of the characters are valid (letter, digit, or dash)
    for char in name[1:]:
        if not (char.isalnum() or char in "-"):
            return False

    return True


def sanitize_project_name(name: str) -> str:
    """Sanitize the given string to make it a valid Python project name.

    This version replaces spaces, dots, slashes, and underscores with dashes, removes
    any characters not allowed in Python project names, makes the string lowercase, and
    ensures it starts with a valid character.
    """
    # Replace whitespace with '_'
    name_with_hyphens = re.sub(r"[ ./_]", "-", name)

    # Allowed characters in a module name: letters, digits, underscore
    allowed_chars = set(
        "abcdefghijklmnopqrstuvwxyzABCDEFGHIJKLMNOPQRSTUVWXYZ0123456789-"
    )

    # Make the string lowercase
    sanitized_name = name_with_hyphens.lower()

    # Remove any characters not allowed in Python module names
    sanitized_name = "".join(c for c in sanitized_name if c in allowed_chars)

    # Ensure the first character is a letter or underscore
    while sanitized_name and (
        sanitized_name[0].isdigit() or sanitized_name[0] not in allowed_chars
    ):
        sanitized_name = sanitized_name[1:]

    return sanitized_name


def get_sha256_hash(file_path_or_int: Union[Path, int]) -> str:
    """Calculate the SHA-256 hash of a file."""
    sha256 = hashlib.sha256()
    if isinstance(file_path_or_int, Path):
        with open(file_path_or_int, "rb") as f:
            while True:
                data = f.read(65536)  # Read in 64kB blocks
                if not data:
                    break
                sha256.update(data)
    elif isinstance(file_path_or_int, int):
        sha256.update(str(file_path_or_int).encode())
    return sha256.hexdigest()


def get_account_auth_config_path(root_dir: Path, federation: str) -> Path:
    """Return the path to the account auth config file.

    Additionally, a `.gitignore` file will be created in the Flower directory to
    include the `.credentials` folder to be excluded from git. If the `.gitignore`
    file already exists, a warning will be displayed if the `.credentials` entry is
    not found.
    """
    # Locate the credentials directory
    abs_flwr_dir = root_dir.absolute() / FLWR_DIR
    credentials_dir = abs_flwr_dir / CREDENTIALS_DIR
    credentials_dir.mkdir(parents=True, exist_ok=True)

    # Determine the absolute path of the Flower directory for .gitignore
    gitignore_path = abs_flwr_dir / ".gitignore"
    credential_entry = CREDENTIALS_DIR

    try:
        if gitignore_path.exists():
            with open(gitignore_path, encoding="utf-8") as gitignore_file:
                lines = gitignore_file.read().splitlines()

            # Warn if .credentials is not already in .gitignore
            if credential_entry not in lines:
                typer.secho(
                    f"`.gitignore` exists, but `{credential_entry}` entry not found. "
                    "Consider adding it to your `.gitignore` to exclude Flower "
                    "credentials from git.",
                    fg=typer.colors.YELLOW,
                    bold=True,
                )
        else:
            typer.secho(
                f"Creating a new `.gitignore` with `{credential_entry}` entry...",
                fg=typer.colors.BLUE,
            )
            # Create a new .gitignore with .credentials
            with open(gitignore_path, "w", encoding="utf-8") as gitignore_file:
                gitignore_file.write(f"{credential_entry}\n")
    except Exception as err:
        typer.secho(
            "❌ An error occurred while handling `.gitignore.` "
            f"Please check the permissions of `{gitignore_path}` and try again.",
            fg=typer.colors.RED,
            bold=True,
        )
        raise typer.Exit(code=1) from err

    return credentials_dir / f"{federation}.json"


def account_auth_enabled(federation_config: dict[str, Any]) -> bool:
    """Check if account authentication is enabled in the federation config."""
    enabled: bool = federation_config.get("enable-user-auth", False)
    enabled |= federation_config.get("enable-account-auth", False)
    if "enable-user-auth" in federation_config:
        typer.secho(
            "`enable-user-auth` is deprecated and will be removed in a future "
            "release. Please use `enable-account-auth` instead.",
            fg=typer.colors.YELLOW,
            bold=True,
        )
    return enabled


def retrieve_auth_type(config_path: Path) -> str:
    """Retrieve the auth type from the config file or return NOOP if not found."""
    try:
        with config_path.open("r", encoding="utf-8") as file:
            json_file = json.load(file)
        auth_type: str = json_file[AUTH_TYPE_JSON_KEY]
        return auth_type
    except (FileNotFoundError, KeyError):
        return AuthType.NOOP


def load_cli_auth_plugin(
    root_dir: Path,
    federation: str,
    federation_config: dict[str, Any],
<<<<<<< HEAD
    auth_type: Optional[str] = None,
) -> CliAuthPlugin:
    """Load the CLI-side account auth plugin for the given auth type."""
    # Find the path to the account auth config file
    config_path = get_account_auth_config_path(root_dir, federation)

    # Determine the auth type if not provided
    # Only `flwr login` command can provide `auth_type` explicitly, as it can query the
    # SuperLink for the auth type.
    if auth_type is None:
        auth_type = AuthType.NOOP
        if account_auth_enabled(federation_config):
            auth_type = retrieve_auth_type(config_path)

    # Retrieve auth plugin class and instantiate it
    try:
        auth_plugin_class = get_cli_plugin_class(auth_type)
        return auth_plugin_class(config_path)
    except ValueError:
        typer.echo(f"❌ Unknown account authentication type: {auth_type}")
=======
    authn_type: Optional[str] = None,
) -> Optional[CliAuthPlugin]:
    """Load the CLI-side account auth plugin for the given authn type."""
    # Check if account auth is enabled
    if not account_auth_enabled(federation_config):
        return None

    config_path = get_account_auth_config_path(root_dir, federation)

    # Get the authn type from the config if not provided
    # authn_type will be None for all CLI commands except login
    if authn_type is None:
        try:
            with config_path.open("r", encoding="utf-8") as file:
                json_file = json.load(file)
            authn_type = json_file[AUTHN_TYPE_JSON_KEY]
        except (FileNotFoundError, KeyError):
            typer.secho(
                "❌ Missing or invalid credentials for account authentication. "
                "Please run `flwr login` to authenticate.",
                fg=typer.colors.RED,
                bold=True,
            )
            raise typer.Exit(code=1) from None

    # Retrieve auth plugin class and instantiate it
    try:
        all_plugins: dict[str, type[CliAuthPlugin]] = get_cli_auth_plugins()
        auth_plugin_class = all_plugins[authn_type]
        return auth_plugin_class(config_path)
    except KeyError:
        typer.echo(f"❌ Unknown account authentication type: {authn_type}")
>>>>>>> 68150022
        raise typer.Exit(code=1) from None


def init_channel(
    app: Path, federation_config: dict[str, Any], auth_plugin: CliAuthPlugin
) -> grpc.Channel:
    """Initialize gRPC channel to the Control API."""
    insecure, root_certificates_bytes = validate_certificate_in_federation_config(
        app, federation_config
    )

    # Load tokens
    auth_plugin.load_tokens()

    # Create the gRPC channel
    channel = create_channel(
        server_address=federation_config["address"],
        insecure=insecure,
        root_certificates=root_certificates_bytes,
        max_message_length=GRPC_MAX_MESSAGE_LENGTH,
        interceptors=[CliAccountAuthInterceptor(auth_plugin)],
    )
    channel.subscribe(on_channel_state_change)
    return channel


@contextmanager
def flwr_cli_grpc_exc_handler() -> Iterator[None]:
    """Context manager to handle specific gRPC errors.

    It catches grpc.RpcError exceptions with UNAUTHENTICATED, UNIMPLEMENTED,
    UNAVAILABLE, and PERMISSION_DENIED statuses, informs the user, and exits the
    application. All other exceptions will be allowed to escape.
    """
    try:
        yield
    except grpc.RpcError as e:
        if e.code() == grpc.StatusCode.UNAUTHENTICATED:
            typer.secho(
                "❌ Authentication failed. Please run `flwr login`"
                " to authenticate and try again.",
                fg=typer.colors.RED,
                bold=True,
            )
            raise typer.Exit(code=1) from None
        if e.code() == grpc.StatusCode.UNIMPLEMENTED:
            if e.details() == NO_ACCOUNT_AUTH_MESSAGE:  # pylint: disable=E1101
                typer.secho(
                    "❌ Account authentication is not enabled on this SuperLink.",
                    fg=typer.colors.RED,
                    bold=True,
                )
            elif e.details() == NO_ARTIFACT_PROVIDER_MESSAGE:  # pylint: disable=E1101
                typer.secho(
                    "❌ The SuperLink does not support `flwr pull` command.",
                    fg=typer.colors.RED,
                    bold=True,
                )
            else:
                typer.secho(
                    "❌ The SuperLink cannot process this request. Please verify that "
                    "you set the address to its Control API endpoint correctly in your "
                    "`pyproject.toml`, and ensure that the Flower versions used by "
                    "the CLI and SuperLink are compatible.",
                    fg=typer.colors.RED,
                    bold=True,
                )
            raise typer.Exit(code=1) from None
        if e.code() == grpc.StatusCode.PERMISSION_DENIED:
            typer.secho(
                "❌ Permission denied.",
                fg=typer.colors.RED,
                bold=True,
            )
            # pylint: disable-next=E1101
            typer.secho(e.details(), fg=typer.colors.RED, bold=True)
            raise typer.Exit(code=1) from None
        if e.code() == grpc.StatusCode.UNAVAILABLE:
            typer.secho(
                "Connection to the SuperLink is unavailable. Please check your network "
                "connection and 'address' in the federation configuration.",
                fg=typer.colors.RED,
                bold=True,
            )
            raise typer.Exit(code=1) from None
        if (
            e.code() == grpc.StatusCode.NOT_FOUND
            and e.details() == RUN_ID_NOT_FOUND_MESSAGE  # pylint: disable=E1101
        ):
            typer.secho(
                "❌ Run ID not found.",
                fg=typer.colors.RED,
                bold=True,
            )
            raise typer.Exit(code=1) from None
        if e.code() == grpc.StatusCode.FAILED_PRECONDITION:
            if e.details() == PULL_UNFINISHED_RUN_MESSAGE:  # pylint: disable=E1101
                typer.secho(
                    "❌ Run is not finished yet. Artifacts can only be pulled after "
                    "the run is finished. You can check the run status with `flwr ls`.",
                    fg=typer.colors.RED,
                    bold=True,
                )
                raise typer.Exit(code=1) from None
        raise<|MERGE_RESOLUTION|>--- conflicted
+++ resolved
@@ -246,61 +246,26 @@
     root_dir: Path,
     federation: str,
     federation_config: dict[str, Any],
-<<<<<<< HEAD
-    auth_type: Optional[str] = None,
+    authn_type: Optional[str] = None,
 ) -> CliAuthPlugin:
-    """Load the CLI-side account auth plugin for the given auth type."""
+    """Load the CLI-side account auth plugin for the given authn type."""
     # Find the path to the account auth config file
     config_path = get_account_auth_config_path(root_dir, federation)
 
     # Determine the auth type if not provided
-    # Only `flwr login` command can provide `auth_type` explicitly, as it can query the
+    # Only `flwr login` command can provide `authn_type` explicitly, as it can query the
     # SuperLink for the auth type.
-    if auth_type is None:
-        auth_type = AuthType.NOOP
+    if authn_type is None:
+        authn_type = AuthType.NOOP
         if account_auth_enabled(federation_config):
-            auth_type = retrieve_auth_type(config_path)
+            authn_type = retrieve_auth_type(config_path)
 
     # Retrieve auth plugin class and instantiate it
     try:
-        auth_plugin_class = get_cli_plugin_class(auth_type)
+        auth_plugin_class = get_cli_plugin_class(authn_type)
         return auth_plugin_class(config_path)
     except ValueError:
-        typer.echo(f"❌ Unknown account authentication type: {auth_type}")
-=======
-    authn_type: Optional[str] = None,
-) -> Optional[CliAuthPlugin]:
-    """Load the CLI-side account auth plugin for the given authn type."""
-    # Check if account auth is enabled
-    if not account_auth_enabled(federation_config):
-        return None
-
-    config_path = get_account_auth_config_path(root_dir, federation)
-
-    # Get the authn type from the config if not provided
-    # authn_type will be None for all CLI commands except login
-    if authn_type is None:
-        try:
-            with config_path.open("r", encoding="utf-8") as file:
-                json_file = json.load(file)
-            authn_type = json_file[AUTHN_TYPE_JSON_KEY]
-        except (FileNotFoundError, KeyError):
-            typer.secho(
-                "❌ Missing or invalid credentials for account authentication. "
-                "Please run `flwr login` to authenticate.",
-                fg=typer.colors.RED,
-                bold=True,
-            )
-            raise typer.Exit(code=1) from None
-
-    # Retrieve auth plugin class and instantiate it
-    try:
-        all_plugins: dict[str, type[CliAuthPlugin]] = get_cli_auth_plugins()
-        auth_plugin_class = all_plugins[authn_type]
-        return auth_plugin_class(config_path)
-    except KeyError:
         typer.echo(f"❌ Unknown account authentication type: {authn_type}")
->>>>>>> 68150022
         raise typer.Exit(code=1) from None
 
 
