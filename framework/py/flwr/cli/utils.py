# Copyright 2025 Flower Labs GmbH. All Rights Reserved.
#
# Licensed under the Apache License, Version 2.0 (the "License");
# you may not use this file except in compliance with the License.
# You may obtain a copy of the License at
#
#     http://www.apache.org/licenses/LICENSE-2.0
#
# Unless required by applicable law or agreed to in writing, software
# distributed under the License is distributed on an "AS IS" BASIS,
# WITHOUT WARRANTIES OR CONDITIONS OF ANY KIND, either express or implied.
# See the License for the specific language governing permissions and
# limitations under the License.
# ==============================================================================
"""Flower command line interface utils."""


import hashlib
import json
import re
from collections.abc import Callable, Iterable, Iterator
from contextlib import contextmanager
from pathlib import Path
from typing import Any, cast

import grpc
import pathspec
import requests
import typer

from flwr.common.constant import (
    ACCESS_TOKEN_KEY,
    AUTHN_TYPE_JSON_KEY,
    CREDENTIALS_DIR,
    FLWR_DIR,
    NO_ACCOUNT_AUTH_MESSAGE,
    NO_ARTIFACT_PROVIDER_MESSAGE,
    NODE_NOT_FOUND_MESSAGE,
    PUBLIC_KEY_ALREADY_IN_USE_MESSAGE,
    PUBLIC_KEY_NOT_VALID,
    PULL_UNFINISHED_RUN_MESSAGE,
    REFRESH_TOKEN_KEY,
    RUN_ID_NOT_FOUND_MESSAGE,
    AuthnType,
)
from flwr.common.grpc import (
    GRPC_MAX_MESSAGE_LENGTH,
    create_channel,
    on_channel_state_change,
)
from flwr.common.version import package_version as flwr_version
from flwr.supercore.constant import APP_ID_PATTERN, APP_VERSION_PATTERN

from .auth_plugin import CliAuthPlugin, get_cli_plugin_class
from .cli_account_auth_interceptor import CliAccountAuthInterceptor
from .config_utils import validate_certificate_in_federation_config


def prompt_text(
    text: str,
    predicate: Callable[[str], bool] = lambda _: True,
    default: str | None = None,
) -> str:
    """Ask user to enter text input.

    Parameters
    ----------
    text : str
        The prompt text to display to the user.
    predicate : Callable[[str], bool] (default: lambda _: True)
        A function to validate the user input. Default accepts all non-empty strings.
    default : str | None (default: None)
        Default value to use if user presses enter without input.

    Returns
    -------
    str
        The validated user input.
    """
    while True:
        result = typer.prompt(
            typer.style(f"\n💬 {text}", fg=typer.colors.MAGENTA, bold=True),
            default=default,
        )
        if predicate(result) and len(result) > 0:
            break
        print(typer.style("❌ Invalid entry", fg=typer.colors.RED, bold=True))

    return cast(str, result)


def prompt_options(text: str, options: list[str]) -> str:
    """Ask user to select one of the given options and return the selected item.

    Parameters
    ----------
    text : str
        The prompt text to display to the user.
    options : list[str]
        List of options to present to the user.

    Returns
    -------
    str
        The selected option from the list.
    """
    # Turn options into a list with index as in " [ 0] quickstart-pytorch"
    options_formatted = [
        " [ "
        + typer.style(index, fg=typer.colors.GREEN, bold=True)
        + "]"
        + f" {typer.style(name, fg=typer.colors.WHITE, bold=True)}"
        for index, name in enumerate(options)
    ]

    while True:
        index = typer.prompt(
            "\n"
            + typer.style(f"💬 {text}", fg=typer.colors.MAGENTA, bold=True)
            + "\n\n"
            + "\n".join(options_formatted)
            + "\n\n\n"
        )
        try:
            options[int(index)]  # pylint: disable=expression-not-assigned
            break
        except IndexError:
            print(typer.style("❌ Index out of range", fg=typer.colors.RED, bold=True))
            continue
        except ValueError:
            print(
                typer.style("❌ Please choose a number", fg=typer.colors.RED, bold=True)
            )
            continue

    result = options[int(index)]
    return result


def is_valid_project_name(name: str) -> bool:
    """Check if the given string is a valid Python project name.

    A valid project name must start with a letter and can only contain letters, digits,
    and hyphens.
    """
    if not name:
        return False

    # Check if the first character is a letter
    if not name[0].isalpha():
        return False

    # Check if the rest of the characters are valid (letter, digit, or dash)
    for char in name[1:]:
        if not (char.isalnum() or char in "-"):
            return False

    return True


def sanitize_project_name(name: str) -> str:
    """Sanitize the given string to make it a valid Python project name.

    This function replaces spaces, dots, slashes, and underscores with dashes, removes
    any characters not allowed in Python project names, makes the string lowercase, and
    ensures it starts with a valid character.

    Parameters
    ----------
    name : str
        The project name to sanitize.

    Returns
    -------
    str
        The sanitized project name that is valid for Python projects.
    """
    # Replace whitespace with '_'
    name_with_hyphens = re.sub(r"[ ./_]", "-", name)

    # Allowed characters in a module name: letters, digits, underscore
    allowed_chars = set(
        "abcdefghijklmnopqrstuvwxyzABCDEFGHIJKLMNOPQRSTUVWXYZ0123456789-"
    )

    # Make the string lowercase
    sanitized_name = name_with_hyphens.lower()

    # Remove any characters not allowed in Python module names
    sanitized_name = "".join(c for c in sanitized_name if c in allowed_chars)

    # Ensure the first character is a letter or underscore
    while sanitized_name and (
        sanitized_name[0].isdigit() or sanitized_name[0] not in allowed_chars
    ):
        sanitized_name = sanitized_name[1:]

    return sanitized_name


def get_sha256_hash(file_path_or_int: Path | int) -> str:
    """Calculate the SHA-256 hash of a file or integer.

    Parameters
    ----------
    file_path_or_int : Path | int
        Either a path to a file to hash, or an integer to convert to string and hash.

    Returns
    -------
    str
        The SHA-256 hash as a hexadecimal string.
    """
    sha256 = hashlib.sha256()
    if isinstance(file_path_or_int, Path):
        with open(file_path_or_int, "rb") as f:
            while True:
                data = f.read(65536)  # Read in 64kB blocks
                if not data:
                    break
                sha256.update(data)
    elif isinstance(file_path_or_int, int):
        sha256.update(str(file_path_or_int).encode())
    return sha256.hexdigest()


def get_account_auth_config_path(root_dir: Path, federation: str) -> Path:
    """Return the path to the account auth config file.

    Additionally, a `.gitignore` file will be created in the Flower directory to
    include the `.credentials` folder to be excluded from git. If the `.gitignore`
    file already exists, a warning will be displayed if the `.credentials` entry is
    not found.
    """
    # Locate the credentials directory
    abs_flwr_dir = root_dir.absolute() / FLWR_DIR
    credentials_dir = abs_flwr_dir / CREDENTIALS_DIR
    credentials_dir.mkdir(parents=True, exist_ok=True)

    # Determine the absolute path of the Flower directory for .gitignore
    gitignore_path = abs_flwr_dir / ".gitignore"
    credential_entry = CREDENTIALS_DIR

    try:
        if gitignore_path.exists():
            with open(gitignore_path, encoding="utf-8") as gitignore_file:
                lines = gitignore_file.read().splitlines()

            # Warn if .credentials is not already in .gitignore
            if credential_entry not in lines:
                typer.secho(
                    f"`.gitignore` exists, but `{credential_entry}` entry not found. "
                    "Consider adding it to your `.gitignore` to exclude Flower "
                    "credentials from git.",
                    fg=typer.colors.YELLOW,
                    bold=True,
                )
        else:
            typer.secho(
                f"Creating a new `.gitignore` with `{credential_entry}` entry...",
                fg=typer.colors.BLUE,
            )
            # Create a new .gitignore with .credentials
            with open(gitignore_path, "w", encoding="utf-8") as gitignore_file:
                gitignore_file.write(f"{credential_entry}\n")
    except Exception as err:
        typer.secho(
            "❌ An error occurred while handling `.gitignore.` "
            f"Please check the permissions of `{gitignore_path}` and try again.",
            fg=typer.colors.RED,
            bold=True,
        )
        raise typer.Exit(code=1) from err

    return credentials_dir / f"{federation}.json"


def account_auth_enabled(federation_config: dict[str, Any]) -> bool:
    """Check if account authentication is enabled in the federation config.

    Parameters
    ----------
    federation_config : dict[str, Any]
        The federation configuration dictionary.

    Returns
    -------
    bool
        True if account authentication is enabled, False otherwise.
    """
    enabled: bool = federation_config.get("enable-user-auth", False)
    enabled |= federation_config.get("enable-account-auth", False)
    if "enable-user-auth" in federation_config:
        typer.secho(
            "`enable-user-auth` is deprecated and will be removed in a future "
            "release. Please use `enable-account-auth` instead.",
            fg=typer.colors.YELLOW,
            bold=True,
        )
    return enabled


def retrieve_authn_type(config_path: Path) -> str:
    """Retrieve the auth type from the config file or return NOOP if not found.

    Parameters
    ----------
    config_path : Path
        Path to the authentication configuration file.

    Returns
    -------
    str
        The authentication type string, or AuthnType.NOOP if not found.
    """
    try:
        with config_path.open("r", encoding="utf-8") as file:
            json_file = json.load(file)
        authn_type: str = json_file[AUTHN_TYPE_JSON_KEY]
        return authn_type
    except (FileNotFoundError, KeyError):
        return AuthnType.NOOP


def load_cli_auth_plugin(
    root_dir: Path,
    federation: str,
    federation_config: dict[str, Any],
    authn_type: str | None = None,
) -> CliAuthPlugin:
    """Load the CLI-side account auth plugin for the given authn type.

    Parameters
    ----------
    root_dir : Path
        Root directory of the Flower project.
    federation : str
        Name of the federation.
    federation_config : dict[str, Any]
        Federation configuration dictionary.
    authn_type : str | None
        Authentication type. If None, will be determined from config.

    Returns
    -------
    CliAuthPlugin
        The loaded authentication plugin instance.

    Raises
    ------
    typer.Exit
        If the authentication type is unknown.
    """
    # Find the path to the account auth config file
    config_path = get_account_auth_config_path(root_dir, federation)

    # Determine the auth type if not provided
    # Only `flwr login` command can provide `authn_type` explicitly, as it can query the
    # SuperLink for the auth type.
    if authn_type is None:
        authn_type = AuthnType.NOOP
        if account_auth_enabled(federation_config):
            authn_type = retrieve_authn_type(config_path)

    # Retrieve auth plugin class and instantiate it
    try:
        auth_plugin_class = get_cli_plugin_class(authn_type)
        return auth_plugin_class(config_path)
    except ValueError:
        typer.echo(f"❌ Unknown account authentication type: {authn_type}")
        raise typer.Exit(code=1) from None


def init_channel(
    app: Path, federation_config: dict[str, Any], auth_plugin: CliAuthPlugin
) -> grpc.Channel:
    """Initialize gRPC channel to the Control API.

    Parameters
    ----------
    app : Path
        Path to the Flower app directory.
    federation_config : dict[str, Any]
        Federation configuration dictionary containing address and TLS settings.
    auth_plugin : CliAuthPlugin
        Authentication plugin instance for handling credentials.

    Returns
    -------
    grpc.Channel
        Configured gRPC channel with authentication interceptors.
    """
    insecure, root_certificates_bytes = validate_certificate_in_federation_config(
        app, federation_config
    )

    # Load tokens
    auth_plugin.load_tokens()

    # Create the gRPC channel
    channel = create_channel(
        server_address=federation_config["address"],
        insecure=insecure,
        root_certificates=root_certificates_bytes,
        max_message_length=GRPC_MAX_MESSAGE_LENGTH,
        interceptors=[CliAccountAuthInterceptor(auth_plugin)],
    )
    channel.subscribe(on_channel_state_change)
    return channel


@contextmanager
def flwr_cli_grpc_exc_handler() -> Iterator[None]:  # pylint: disable=too-many-branches
    """Context manager to handle specific gRPC errors.

    Catches grpc.RpcError exceptions with UNAUTHENTICATED, UNIMPLEMENTED,
    UNAVAILABLE, PERMISSION_DENIED, NOT_FOUND, and FAILED_PRECONDITION statuses,
    informs the user, and exits the application. All other exceptions will be
    allowed to escape.

    Yields
    ------
    None
        Context manager yields nothing.

    Raises
    ------
    typer.Exit
        On handled gRPC error statuses with appropriate exit code.
    grpc.RpcError
        For unhandled gRPC error statuses.
    """
    try:
        yield
    except grpc.RpcError as e:
        if e.code() == grpc.StatusCode.UNAUTHENTICATED:
            typer.secho(
                "❌ Authentication failed. Please run `flwr login`"
                " to authenticate and try again.",
                fg=typer.colors.RED,
                bold=True,
            )
            raise typer.Exit(code=1) from None
        if e.code() == grpc.StatusCode.UNIMPLEMENTED:
            if e.details() == NO_ACCOUNT_AUTH_MESSAGE:  # pylint: disable=E1101
                typer.secho(
                    "❌ Account authentication is not enabled on this SuperLink.",
                    fg=typer.colors.RED,
                    bold=True,
                )
            elif e.details() == NO_ARTIFACT_PROVIDER_MESSAGE:  # pylint: disable=E1101
                typer.secho(
                    "❌ The SuperLink does not support `flwr pull` command.",
                    fg=typer.colors.RED,
                    bold=True,
                )
            else:
                typer.secho(
                    "❌ The SuperLink cannot process this request. Please verify that "
                    "you set the address to its Control API endpoint correctly in your "
                    "`pyproject.toml`, and ensure that the Flower versions used by "
                    "the CLI and SuperLink are compatible.",
                    fg=typer.colors.RED,
                    bold=True,
                )
            raise typer.Exit(code=1) from None
        if e.code() == grpc.StatusCode.PERMISSION_DENIED:
            typer.secho(
                "❌ Permission denied.",
                fg=typer.colors.RED,
                bold=True,
            )
            # pylint: disable-next=E1101
            typer.secho(e.details(), fg=typer.colors.RED, bold=True)
            raise typer.Exit(code=1) from None
        if e.code() == grpc.StatusCode.UNAVAILABLE:
            typer.secho(
                "Connection to the SuperLink is unavailable. Please check your network "
                "connection and 'address' in the federation configuration.",
                fg=typer.colors.RED,
                bold=True,
            )
            raise typer.Exit(code=1) from None
        if e.code() == grpc.StatusCode.NOT_FOUND:
            if e.details() == RUN_ID_NOT_FOUND_MESSAGE:  # pylint: disable=E1101
                typer.secho(
                    "❌ Run ID not found.",
                    fg=typer.colors.RED,
                    bold=True,
                )
                raise typer.Exit(code=1) from None
            if e.details() == NODE_NOT_FOUND_MESSAGE:  # pylint: disable=E1101
                typer.secho(
                    "❌ Node ID not found for this account.",
                    fg=typer.colors.RED,
                    bold=True,
                )
                raise typer.Exit(code=1) from None
        if e.code() == grpc.StatusCode.FAILED_PRECONDITION:
            if e.details() == PULL_UNFINISHED_RUN_MESSAGE:  # pylint: disable=E1101
                typer.secho(
                    "❌ Run is not finished yet. Artifacts can only be pulled after "
                    "the run is finished. You can check the run status with `flwr ls`.",
                    fg=typer.colors.RED,
                    bold=True,
                )
                raise typer.Exit(code=1) from None
            if (
                e.details() == PUBLIC_KEY_ALREADY_IN_USE_MESSAGE
            ):  # pylint: disable=E1101
                typer.secho(
                    "❌ The provided public key is already in use by another "
                    "SuperNode.",
                    fg=typer.colors.RED,
                    bold=True,
                )
                raise typer.Exit(code=1) from None
            if e.details() == PUBLIC_KEY_NOT_VALID:  # pylint: disable=E1101
                typer.secho(
                    "❌ The provided public key is invalid. Please provide a valid "
                    "NIST EC public key.",
                    fg=typer.colors.RED,
                    bold=True,
                )
                raise typer.Exit(code=1) from None

            # Log details from grpc error directly
            typer.secho(
                f"❌ {e.details()}",
                fg=typer.colors.RED,
                bold=True,
            )
            raise typer.Exit(code=1) from None
        raise


def request_download_link(
    app_id: str, app_version: str | None, in_url: str, out_url: str
) -> str:
    """Request a download link for the given app from the Flower platform API.

    Parameters
    ----------
    app_id : str
        The application identifier.
    app_version : str | None
        The application version, or None for latest.
    in_url : str
        The API endpoint URL.
    out_url : str
        The key name for the download URL in the response.

    Returns
    -------
    str
        The download URL for the application.

    Raises
    ------
    typer.BadParameter
        If connection fails, app not found, or API request fails.
    """
    headers = {
        "Content-Type": "application/json",
        "Accept": "application/json",
    }
    body = {
        "app_id": app_id,  # send raw string of app_id
        "app_version": app_version,
        "flwr_version": flwr_version,
    }
    try:
        resp = requests.post(in_url, headers=headers, data=json.dumps(body), timeout=20)
    except requests.RequestException as e:
        raise typer.BadParameter(f"Unable to connect to Platform API: {e}") from e

    if resp.status_code == 404:
        raise typer.BadParameter(f"'{app_id}' not found in Platform API")
    if not resp.ok:
        raise typer.BadParameter(
            f"Platform API request failed with "
            f"status {resp.status_code}. Details: {resp.text}"
        )

    data = resp.json()
    if out_url not in data:
        raise typer.BadParameter("Invalid response from Platform API")
    return str(data[out_url])


def build_pathspec(patterns: Iterable[str]) -> pathspec.PathSpec:
    """Build a PathSpec from a list of GitIgnore-style patterns.

    Parameters
    ----------
    patterns : Iterable[str]
        Iterable of GitIgnore-style pattern strings.

    Returns
    -------
    pathspec.PathSpec
        Compiled PathSpec object for pattern matching.
    """
    return pathspec.PathSpec.from_lines("gitwildmatch", patterns)


def load_gitignore_patterns(file: Path | bytes) -> list[str]:
    """Load gitignore patterns from .gitignore file bytes.

    Parameters
    ----------
    file : Path | bytes
        The path to a .gitignore file or its bytes content.

    Returns
    -------
    list[str]
        List of gitignore patterns.
        Returns empty list if content can't be decoded or the file does not exist.
    """
    try:
        if isinstance(file, Path):
            content = file.read_text(encoding="utf-8")
        else:
            content = file.decode("utf-8")
        patterns = [
            line.strip()
            for line in content.splitlines()
            if line.strip() and not line.strip().startswith("#")
        ]
        return patterns
    except (UnicodeDecodeError, OSError):
        return []


def validate_credentials_content(creds_path: Path) -> str:
    """Load and validate the credentials file content.

    Ensures required keys exist:
      - AUTHN_TYPE_JSON_KEY
      - ACCESS_TOKEN_KEY
      - REFRESH_TOKEN_KEY
    """
    try:
        creds: dict[str, str] = json.loads(creds_path.read_text(encoding="utf-8"))
    except (OSError, json.JSONDecodeError) as err:
        typer.secho(
            f"Invalid credentials file at '{creds_path}': {err}",
            fg=typer.colors.RED,
            err=True,
        )
        raise typer.Exit(code=1) from err

    required_keys = [AUTHN_TYPE_JSON_KEY, ACCESS_TOKEN_KEY, REFRESH_TOKEN_KEY]
    missing = [key for key in required_keys if key not in creds]

    if missing:
        typer.secho(
            f"Credentials file '{creds_path}' is missing "
            f"required key(s): {', '.join(missing)}. Please log in again.",
            fg=typer.colors.RED,
            err=True,
        )
        raise typer.Exit(code=1)

    return creds[ACCESS_TOKEN_KEY]


def parse_app_spec(app_spec: str) -> tuple[str, str | None]:
    """Parse app specification string into app ID and version.

    Parameters
    ----------
    app_spec : str
        The app specification string in the format '@account/app' or
        '@account/app==x.y.z' (digits only).

    Returns
    -------
    tuple[str, str | None]
        A tuple containing the app ID and optional version.

    Raises
    ------
<<<<<<< HEAD
    typer.Exit
=======
    typer.Exit(code=1)
>>>>>>> dce9c702
        If the app specification format is invalid.
    """
    if "==" in app_spec:
        app_id, app_version = app_spec.split("==")

        # Validate app version format
        if not re.match(APP_VERSION_PATTERN, app_version):
            typer.secho(
                "❌ Invalid app version. Expected format: x.y.z (digits only).",
                fg=typer.colors.RED,
                err=True,
            )
            raise typer.Exit(code=1)
    else:
        app_id = app_spec
        app_version = None

    # Validate app_id format
    if not re.match(APP_ID_PATTERN, app_id):
        typer.secho(
            "❌ Invalid remote app ID. Expected format: '@account/app'.",
            fg=typer.colors.RED,
            err=True,
        )
        raise typer.Exit(code=1)

    return app_id, app_version<|MERGE_RESOLUTION|>--- conflicted
+++ resolved
@@ -682,11 +682,7 @@
 
     Raises
     ------
-<<<<<<< HEAD
-    typer.Exit
-=======
     typer.Exit(code=1)
->>>>>>> dce9c702
         If the app specification format is invalid.
     """
     if "==" in app_spec:
