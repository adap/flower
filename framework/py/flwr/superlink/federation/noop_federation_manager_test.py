--- conflicted
+++ resolved
@@ -15,11 +15,7 @@
 """Tests for NoOpFederationManager."""
 
 
-<<<<<<< HEAD
-from unittest.mock import MagicMock
-=======
 from unittest.mock import Mock
->>>>>>> 0625786a
 
 import pytest
 
@@ -35,11 +31,7 @@
     """Test get_details returns correct Federation details."""
     # Prepare
     manager = NoOpFederationManager()
-<<<<<<< HEAD
-    mock_linkstate = MagicMock()
-=======
     mock_linkstate = Mock()
->>>>>>> 0625786a
     manager.linkstate = mock_linkstate
 
     # Mock data
@@ -116,11 +108,7 @@
     """Test get_details raises ValueError for invalid federation."""
     # Prepare
     manager = NoOpFederationManager()
-<<<<<<< HEAD
-    mock_linkstate = MagicMock()
-=======
     mock_linkstate = Mock()
->>>>>>> 0625786a
     manager.linkstate = mock_linkstate
     invalid_federation = "invalid_federation"
 
@@ -133,11 +121,7 @@
     """Test get_details returns empty runs list when no runs exist."""
     # Prepare
     manager = NoOpFederationManager()
-<<<<<<< HEAD
-    mock_linkstate = MagicMock()
-=======
     mock_linkstate = Mock()
->>>>>>> 0625786a
     manager.linkstate = mock_linkstate
 
     # Configure mocks for empty runs
