--- conflicted
+++ resolved
@@ -16,12 +16,7 @@
 
 
 import contextvars
-<<<<<<< HEAD
 from typing import Any, Callable, Optional, Union
-=======
-from collections.abc import Callable
-from typing import Any
->>>>>>> e6e2b359
 
 import grpc
 
