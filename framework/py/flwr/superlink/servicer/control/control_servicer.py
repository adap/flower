--- conflicted
+++ resolved
@@ -130,7 +130,7 @@
                 item["public_key_id"]: {
                     k: str(v) for k, v in item.items() if k != "public_key_id"
                 }
-                for item in verification_dict
+                for item in verification
             }
 
             # Download FAB from Hub
@@ -168,15 +168,10 @@
             fab = Fab(
                 hashlib.sha256(fab_file).hexdigest(),
                 fab_file,
-<<<<<<< HEAD
                 verification_dict,
             )
             fab_hash = ffs.put(fab.content, fab.verification)
-=======
-                dict(request.fab.verifications),
-            )
-            fab_hash = ffs.put(fab.content, {})
->>>>>>> 797b4a40
+
             if fab_hash != fab.hash_str:
                 raise RuntimeError(
                     f"FAB ({fab.hash_str}) hash from request doesn't match contents"
