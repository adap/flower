# Copyright 2025 Flower Labs GmbH. All Rights Reserved.
#
# Licensed under the Apache License, Version 2.0 (the "License");
# you may not use this file except in compliance with the License.
# You may obtain a copy of the License at
#
#     http://www.apache.org/licenses/LICENSE-2.0
#
# Unless required by applicable law or agreed to in writing, software
# distributed under the License is distributed on an "AS IS" BASIS,
# WITHOUT WARRANTIES OR CONDITIONS OF ANY KIND, either express or implied.
# See the License for the specific language governing permissions and
# limitations under the License.
# ==============================================================================
"""Control API servicer."""


import hashlib
import time
from collections.abc import Generator
from logging import ERROR, INFO
from typing import Any, Optional, cast

import grpc

from flwr.cli.config_utils import get_fab_metadata
from flwr.common import Context, RecordDict, now
from flwr.common.constant import (
    FAB_MAX_SIZE,
    LOG_STREAM_INTERVAL,
    NO_ACCOUNT_AUTH_MESSAGE,
    NO_ARTIFACT_PROVIDER_MESSAGE,
    PULL_UNFINISHED_RUN_MESSAGE,
    RUN_ID_NOT_FOUND_MESSAGE,
    Status,
    SubStatus,
)
from flwr.common.logger import log
from flwr.common.serde import (
    config_record_from_proto,
    run_to_proto,
    user_config_from_proto,
)
from flwr.common.typing import Fab, Run, RunStatus
from flwr.proto import control_pb2_grpc  # pylint: disable=E0611
from flwr.proto.control_pb2 import (  # pylint: disable=E0611
    CreateNodeCliRequest,
    CreateNodeCliResponse,
    DeleteNodeCliRequest,
    DeleteNodeCliResponse,
    GetAuthTokensRequest,
    GetAuthTokensResponse,
    GetLoginDetailsRequest,
    GetLoginDetailsResponse,
    ListNodesCliRequest,
    ListNodesCliResponse,
    ListRunsRequest,
    ListRunsResponse,
    PullArtifactsRequest,
    PullArtifactsResponse,
    StartRunRequest,
    StartRunResponse,
    StopRunRequest,
    StopRunResponse,
    StreamLogsRequest,
    StreamLogsResponse,
)
from flwr.server.superlink.linkstate import LinkState, LinkStateFactory
from flwr.supercore.ffs import FfsFactory
from flwr.supercore.object_store import ObjectStore, ObjectStoreFactory
from flwr.superlink.artifact_provider import ArtifactProvider
from flwr.superlink.auth_plugin import ControlAuthnPlugin

from .control_account_auth_interceptor import shared_account_info


class ControlServicer(control_pb2_grpc.ControlServicer):
    """Control API servicer."""

    def __init__(  # pylint: disable=R0913, R0917
        self,
        linkstate_factory: LinkStateFactory,
        ffs_factory: FfsFactory,
        objectstore_factory: ObjectStoreFactory,
        is_simulation: bool,
<<<<<<< HEAD
        auth_plugin: ControlAuthnPlugin,
=======
        authn_plugin: Optional[ControlAuthnPlugin] = None,
>>>>>>> 68150022
        artifact_provider: Optional[ArtifactProvider] = None,
    ) -> None:
        self.linkstate_factory = linkstate_factory
        self.ffs_factory = ffs_factory
        self.objectstore_factory = objectstore_factory
        self.is_simulation = is_simulation
        self.authn_plugin = authn_plugin
        self.artifact_provider = artifact_provider

    def StartRun(  # pylint: disable=too-many-locals
        self, request: StartRunRequest, context: grpc.ServicerContext
    ) -> StartRunResponse:
        """Create run ID."""
        log(INFO, "ControlServicer.StartRun")
        state = self.linkstate_factory.state()
        ffs = self.ffs_factory.ffs()

        if len(request.fab.content) > FAB_MAX_SIZE:
            log(
                ERROR,
                "FAB size exceeds maximum allowed size of %d bytes.",
                FAB_MAX_SIZE,
            )
            return StartRunResponse()

<<<<<<< HEAD
        flwr_aid = shared_account_info.get().flwr_aid
=======
        flwr_aid = shared_account_info.get().flwr_aid if self.authn_plugin else None
>>>>>>> 68150022
        override_config = user_config_from_proto(request.override_config)
        federation_options = config_record_from_proto(request.federation_options)
        fab_file = request.fab.content

        try:
            # Check that num-supernodes is set
            if self.is_simulation and "num-supernodes" not in federation_options:
                raise ValueError(
                    "Federation options doesn't contain key `num-supernodes`."
                )

            # Create run
            fab = Fab(hashlib.sha256(fab_file).hexdigest(), fab_file)
            fab_hash = ffs.put(fab.content, {})
            if fab_hash != fab.hash_str:
                raise RuntimeError(
                    f"FAB ({fab.hash_str}) hash from request doesn't match contents"
                )
            fab_id, fab_version = get_fab_metadata(fab.content)

            run_id = state.create_run(
                fab_id,
                fab_version,
                fab_hash,
                override_config,
                federation_options,
                flwr_aid,
            )

            # Initialize node config
            node_config = {}
            if self.artifact_provider is not None:
                node_config = {
                    "output_dir": self.artifact_provider.output_dir,
                    "tmp_dir": self.artifact_provider.tmp_dir,
                }

            # Create an empty context for the Run
            context = Context(
                run_id=run_id,
                node_id=0,
                # Dict is invariant in mypy
                node_config=node_config,  # type: ignore[arg-type]
                state=RecordDict(),
                run_config={},
            )

            # Register the context at the LinkState
            state.set_serverapp_context(run_id=run_id, context=context)

        # pylint: disable-next=broad-except
        except Exception as e:
            log(ERROR, "Could not start run: %s", str(e))
            return StartRunResponse()

        log(INFO, "Created run %s", str(run_id))
        return StartRunResponse(run_id=run_id)

    def StreamLogs(  # pylint: disable=C0103
        self, request: StreamLogsRequest, context: grpc.ServicerContext
    ) -> Generator[StreamLogsResponse, Any, None]:
        """Get logs."""
        log(INFO, "ControlServicer.StreamLogs")
        state = self.linkstate_factory.state()

        # Retrieve run ID and run
        run_id = request.run_id
        run = state.get_run(run_id)

        # Exit if `run_id` not found
        if not run:
            context.abort(grpc.StatusCode.NOT_FOUND, RUN_ID_NOT_FOUND_MESSAGE)

<<<<<<< HEAD
        # Check if `flwr_aid` matches the run's `flwr_aid`
        flwr_aid = shared_account_info.get().flwr_aid
        _check_flwr_aid_in_run(flwr_aid=flwr_aid, run=cast(Run, run), context=context)
=======
        # If account auth is enabled, check if `flwr_aid` matches the run's `flwr_aid`
        if self.authn_plugin:
            flwr_aid = shared_account_info.get().flwr_aid
            _check_flwr_aid_in_run(
                flwr_aid=flwr_aid, run=cast(Run, run), context=context
            )
>>>>>>> 68150022

        after_timestamp = request.after_timestamp + 1e-6
        while context.is_active():
            log_msg, latest_timestamp = state.get_serverapp_log(run_id, after_timestamp)
            if log_msg:
                yield StreamLogsResponse(
                    log_output=log_msg,
                    latest_timestamp=latest_timestamp,
                )
                # Add a small epsilon to the latest timestamp to avoid getting
                # the same log
                after_timestamp = max(latest_timestamp + 1e-6, after_timestamp)

            # Wait for and continue to yield more log responses only if the
            # run isn't completed yet. If the run is finished, the entire log
            # is returned at this point and the server ends the stream.
            run_status = state.get_run_status({run_id})[run_id]
            if run_status.status == Status.FINISHED:
                log(INFO, "All logs for run ID `%s` returned", run_id)

                # Delete objects of the run from the object store
                self.objectstore_factory.store().delete_objects_in_run(run_id)
                break

            time.sleep(LOG_STREAM_INTERVAL)  # Sleep briefly to avoid busy waiting

    def ListRuns(
        self, request: ListRunsRequest, context: grpc.ServicerContext
    ) -> ListRunsResponse:
        """Handle `flwr ls` command."""
        log(INFO, "ControlServicer.List")
        state = self.linkstate_factory.state()

        # Build a set of run IDs for `flwr ls --runs`
        if not request.HasField("run_id"):
<<<<<<< HEAD
            # If no `run_id` is specified and account auth is enabled,
            # return run IDs for the authenticated account
            flwr_aid = shared_account_info.get().flwr_aid
            if flwr_aid is None:
                context.abort(
                    grpc.StatusCode.PERMISSION_DENIED,
                    "️⛔️ Account authentication is enabled, but `flwr_aid` is None",
                )
            run_ids = state.get_run_ids(flwr_aid=flwr_aid)
=======
            if self.authn_plugin:
                # If no `run_id` is specified and account auth is enabled,
                # return run IDs for the authenticated account
                flwr_aid = shared_account_info.get().flwr_aid
                if flwr_aid is None:
                    context.abort(
                        grpc.StatusCode.PERMISSION_DENIED,
                        "️⛔️ Account authentication is enabled, but `flwr_aid` is None",
                    )
                run_ids = state.get_run_ids(flwr_aid=flwr_aid)
            else:
                # If no `run_id` is specified and no account auth is enabled,
                # return all run IDs
                run_ids = state.get_run_ids(None)
>>>>>>> 68150022
        # Build a set of run IDs for `flwr ls --run-id <run_id>`
        else:
            # Retrieve run ID and run
            run_id = request.run_id
            run = state.get_run(run_id)

            # Exit if `run_id` not found
            if not run:
                context.abort(grpc.StatusCode.NOT_FOUND, RUN_ID_NOT_FOUND_MESSAGE)
                raise grpc.RpcError()  # This line is unreachable

<<<<<<< HEAD
            # Check if `flwr_aid` matches the run's `flwr_aid`
            flwr_aid = shared_account_info.get().flwr_aid
            _check_flwr_aid_in_run(flwr_aid=flwr_aid, run=run, context=context)
=======
            # If account auth is enabled,
            # check if `flwr_aid` matches the run's `flwr_aid`
            if self.authn_plugin:
                flwr_aid = shared_account_info.get().flwr_aid
                _check_flwr_aid_in_run(
                    flwr_aid=flwr_aid, run=cast(Run, run), context=context
                )
>>>>>>> 68150022

            run_ids = {run_id}

        # Init the object store
        store = self.objectstore_factory.store()
        return _create_list_runs_response(run_ids, state, store)

    def StopRun(
        self, request: StopRunRequest, context: grpc.ServicerContext
    ) -> StopRunResponse:
        """Stop a given run ID."""
        log(INFO, "ControlServicer.StopRun")
        state = self.linkstate_factory.state()

        # Retrieve run ID and run
        run_id = request.run_id
        run = state.get_run(run_id)

        # Exit if `run_id` not found
        if not run:
            context.abort(grpc.StatusCode.NOT_FOUND, RUN_ID_NOT_FOUND_MESSAGE)
            raise grpc.RpcError()  # This line is unreachable

<<<<<<< HEAD
        # Check if `flwr_aid` matches the run's `flwr_aid`
        flwr_aid = shared_account_info.get().flwr_aid
        _check_flwr_aid_in_run(flwr_aid=flwr_aid, run=run, context=context)
=======
        # If account auth is enabled, check if `flwr_aid` matches the run's `flwr_aid`
        if self.authn_plugin:
            flwr_aid = shared_account_info.get().flwr_aid
            _check_flwr_aid_in_run(
                flwr_aid=flwr_aid, run=cast(Run, run), context=context
            )
>>>>>>> 68150022

        run_status = state.get_run_status({run_id})[run_id]
        if run_status.status == Status.FINISHED:
            context.abort(
                grpc.StatusCode.FAILED_PRECONDITION,
                f"Run ID {run_id} is already finished",
            )

        update_success = state.update_run_status(
            run_id=run_id,
            new_status=RunStatus(Status.FINISHED, SubStatus.STOPPED, ""),
        )

        if update_success:
            message_ids: set[str] = state.get_message_ids_from_run_id(run_id)

            # Delete Messages and their replies for the `run_id`
            state.delete_messages(message_ids)

            # Delete objects of the run from the object store
            self.objectstore_factory.store().delete_objects_in_run(run_id)

        return StopRunResponse(success=update_success)

    def GetLoginDetails(
        self, request: GetLoginDetailsRequest, context: grpc.ServicerContext
    ) -> GetLoginDetailsResponse:
        """Start login."""
        log(INFO, "ControlServicer.GetLoginDetails")
        if self.authn_plugin is None:
            context.abort(
                grpc.StatusCode.UNIMPLEMENTED,
                NO_ACCOUNT_AUTH_MESSAGE,
            )
            raise grpc.RpcError()  # This line is unreachable

        # Get login details
        details = self.authn_plugin.get_login_details()

        # Return empty response if details is None
        if details is None:
            return GetLoginDetailsResponse()

        return GetLoginDetailsResponse(
            authn_type=details.authn_type,
            device_code=details.device_code,
            verification_uri_complete=details.verification_uri_complete,
            expires_in=details.expires_in,
            interval=details.interval,
        )

    def GetAuthTokens(
        self, request: GetAuthTokensRequest, context: grpc.ServicerContext
    ) -> GetAuthTokensResponse:
        """Get auth token."""
        log(INFO, "ControlServicer.GetAuthTokens")
        if self.authn_plugin is None:
            context.abort(
                grpc.StatusCode.UNIMPLEMENTED,
                NO_ACCOUNT_AUTH_MESSAGE,
            )
            raise grpc.RpcError()  # This line is unreachable

        # Get auth tokens
        credentials = self.authn_plugin.get_auth_tokens(request.device_code)

        # Return empty response if credentials is None
        if credentials is None:
            return GetAuthTokensResponse()

        return GetAuthTokensResponse(
            access_token=credentials.access_token,
            refresh_token=credentials.refresh_token,
        )

    def PullArtifacts(
        self, request: PullArtifactsRequest, context: grpc.ServicerContext
    ) -> PullArtifactsResponse:
        """Pull artifacts for a given run ID."""
        log(INFO, "ControlServicer.PullArtifacts")

        # Check if artifact provider is configured
        if self.artifact_provider is None:
            context.abort(
                grpc.StatusCode.UNIMPLEMENTED,
                NO_ARTIFACT_PROVIDER_MESSAGE,
            )
            raise grpc.RpcError()  # This line is unreachable

        # Init link state
        state = self.linkstate_factory.state()

        # Retrieve run ID and run
        run_id = request.run_id
        run = state.get_run(run_id)

        # Exit if `run_id` not found
        if not run:
            context.abort(grpc.StatusCode.NOT_FOUND, RUN_ID_NOT_FOUND_MESSAGE)
            raise grpc.RpcError()  # This line is unreachable

        # Exit if the run is not finished yet
        if run.status.status != Status.FINISHED:
            context.abort(
                grpc.StatusCode.FAILED_PRECONDITION, PULL_UNFINISHED_RUN_MESSAGE
            )

<<<<<<< HEAD
        # Check if `flwr_aid` matches the run's `flwr_aid`
        flwr_aid = shared_account_info.get().flwr_aid
        _check_flwr_aid_in_run(flwr_aid=flwr_aid, run=run, context=context)
=======
        # Check if `flwr_aid` matches the run's `flwr_aid` when account auth is enabled
        if self.authn_plugin:
            flwr_aid = shared_account_info.get().flwr_aid
            _check_flwr_aid_in_run(flwr_aid=flwr_aid, run=run, context=context)
>>>>>>> 68150022

        # Call artifact provider
        download_url = self.artifact_provider.get_url(run_id)
        return PullArtifactsResponse(url=download_url)

    def CreateNodeCli(
        self, request: CreateNodeCliRequest, context: grpc.ServicerContext
    ) -> CreateNodeCliResponse:
        """Add a SuperNode."""
        log(INFO, "ControlServicer.CreateNodeCli")
        return CreateNodeCliResponse()

    def DeleteNodeCli(
        self, request: DeleteNodeCliRequest, context: grpc.ServicerContext
    ) -> DeleteNodeCliResponse:
        """Remove a SuperNode."""
        log(INFO, "ControlServicer.RemoveNode")
        return DeleteNodeCliResponse()

    def ListNodesCli(
        self, request: ListNodesCliRequest, context: grpc.ServicerContext
    ) -> ListNodesCliResponse:
        """List all SuperNodes."""
        log(INFO, "ControlServicer.ListNodesCli")
        return ListNodesCliResponse()


def _create_list_runs_response(
    run_ids: set[int], state: LinkState, store: ObjectStore
) -> ListRunsResponse:
    """Create response for `flwr ls --runs` and `flwr ls --run-id <run_id>`."""
    run_dict = {run_id: run for run_id in run_ids if (run := state.get_run(run_id))}

    # Delete objects of finished runs from the object store
    for run_id, run in run_dict.items():
        if run.status.status == Status.FINISHED:
            store.delete_objects_in_run(run_id)

    return ListRunsResponse(
        run_dict={run_id: run_to_proto(run) for run_id, run in run_dict.items()},
        now=now().isoformat(),
    )


def _check_flwr_aid_in_run(
    flwr_aid: Optional[str], run: Run, context: grpc.ServicerContext
) -> None:
    """Guard clause to check if `flwr_aid` matches the run's `flwr_aid`."""
    # `flwr_aid` must not be None. Abort if it is None.
    if flwr_aid is None:
        context.abort(
            grpc.StatusCode.PERMISSION_DENIED,
            "️⛔️ Account authentication is enabled, but `flwr_aid` is None",
        )

    # `run.flwr_aid` must not be an empty string. Abort if it is empty.
    run_flwr_aid = run.flwr_aid
    if not run_flwr_aid:
        context.abort(
            grpc.StatusCode.PERMISSION_DENIED,
            "⛔️ Account authentication is enabled, but the run is not associated "
            "with a `flwr_aid`.",
        )

    # Exit if `flwr_aid` does not match the run's `flwr_aid`
    if run_flwr_aid != flwr_aid:
        context.abort(
            grpc.StatusCode.PERMISSION_DENIED,
            "⛔️ Run ID does not belong to the account",
        )<|MERGE_RESOLUTION|>--- conflicted
+++ resolved
@@ -83,11 +83,7 @@
         ffs_factory: FfsFactory,
         objectstore_factory: ObjectStoreFactory,
         is_simulation: bool,
-<<<<<<< HEAD
-        auth_plugin: ControlAuthnPlugin,
-=======
-        authn_plugin: Optional[ControlAuthnPlugin] = None,
->>>>>>> 68150022
+        authn_plugin: ControlAuthnPlugin,
         artifact_provider: Optional[ArtifactProvider] = None,
     ) -> None:
         self.linkstate_factory = linkstate_factory
@@ -113,11 +109,7 @@
             )
             return StartRunResponse()
 
-<<<<<<< HEAD
         flwr_aid = shared_account_info.get().flwr_aid
-=======
-        flwr_aid = shared_account_info.get().flwr_aid if self.authn_plugin else None
->>>>>>> 68150022
         override_config = user_config_from_proto(request.override_config)
         federation_options = config_record_from_proto(request.federation_options)
         fab_file = request.fab.content
@@ -191,18 +183,9 @@
         if not run:
             context.abort(grpc.StatusCode.NOT_FOUND, RUN_ID_NOT_FOUND_MESSAGE)
 
-<<<<<<< HEAD
         # Check if `flwr_aid` matches the run's `flwr_aid`
         flwr_aid = shared_account_info.get().flwr_aid
         _check_flwr_aid_in_run(flwr_aid=flwr_aid, run=cast(Run, run), context=context)
-=======
-        # If account auth is enabled, check if `flwr_aid` matches the run's `flwr_aid`
-        if self.authn_plugin:
-            flwr_aid = shared_account_info.get().flwr_aid
-            _check_flwr_aid_in_run(
-                flwr_aid=flwr_aid, run=cast(Run, run), context=context
-            )
->>>>>>> 68150022
 
         after_timestamp = request.after_timestamp + 1e-6
         while context.is_active():
@@ -238,7 +221,6 @@
 
         # Build a set of run IDs for `flwr ls --runs`
         if not request.HasField("run_id"):
-<<<<<<< HEAD
             # If no `run_id` is specified and account auth is enabled,
             # return run IDs for the authenticated account
             flwr_aid = shared_account_info.get().flwr_aid
@@ -248,22 +230,6 @@
                     "️⛔️ Account authentication is enabled, but `flwr_aid` is None",
                 )
             run_ids = state.get_run_ids(flwr_aid=flwr_aid)
-=======
-            if self.authn_plugin:
-                # If no `run_id` is specified and account auth is enabled,
-                # return run IDs for the authenticated account
-                flwr_aid = shared_account_info.get().flwr_aid
-                if flwr_aid is None:
-                    context.abort(
-                        grpc.StatusCode.PERMISSION_DENIED,
-                        "️⛔️ Account authentication is enabled, but `flwr_aid` is None",
-                    )
-                run_ids = state.get_run_ids(flwr_aid=flwr_aid)
-            else:
-                # If no `run_id` is specified and no account auth is enabled,
-                # return all run IDs
-                run_ids = state.get_run_ids(None)
->>>>>>> 68150022
         # Build a set of run IDs for `flwr ls --run-id <run_id>`
         else:
             # Retrieve run ID and run
@@ -275,19 +241,9 @@
                 context.abort(grpc.StatusCode.NOT_FOUND, RUN_ID_NOT_FOUND_MESSAGE)
                 raise grpc.RpcError()  # This line is unreachable
 
-<<<<<<< HEAD
             # Check if `flwr_aid` matches the run's `flwr_aid`
             flwr_aid = shared_account_info.get().flwr_aid
             _check_flwr_aid_in_run(flwr_aid=flwr_aid, run=run, context=context)
-=======
-            # If account auth is enabled,
-            # check if `flwr_aid` matches the run's `flwr_aid`
-            if self.authn_plugin:
-                flwr_aid = shared_account_info.get().flwr_aid
-                _check_flwr_aid_in_run(
-                    flwr_aid=flwr_aid, run=cast(Run, run), context=context
-                )
->>>>>>> 68150022
 
             run_ids = {run_id}
 
@@ -311,18 +267,9 @@
             context.abort(grpc.StatusCode.NOT_FOUND, RUN_ID_NOT_FOUND_MESSAGE)
             raise grpc.RpcError()  # This line is unreachable
 
-<<<<<<< HEAD
         # Check if `flwr_aid` matches the run's `flwr_aid`
         flwr_aid = shared_account_info.get().flwr_aid
         _check_flwr_aid_in_run(flwr_aid=flwr_aid, run=run, context=context)
-=======
-        # If account auth is enabled, check if `flwr_aid` matches the run's `flwr_aid`
-        if self.authn_plugin:
-            flwr_aid = shared_account_info.get().flwr_aid
-            _check_flwr_aid_in_run(
-                flwr_aid=flwr_aid, run=cast(Run, run), context=context
-            )
->>>>>>> 68150022
 
         run_status = state.get_run_status({run_id})[run_id]
         if run_status.status == Status.FINISHED:
@@ -430,16 +377,9 @@
                 grpc.StatusCode.FAILED_PRECONDITION, PULL_UNFINISHED_RUN_MESSAGE
             )
 
-<<<<<<< HEAD
         # Check if `flwr_aid` matches the run's `flwr_aid`
         flwr_aid = shared_account_info.get().flwr_aid
         _check_flwr_aid_in_run(flwr_aid=flwr_aid, run=run, context=context)
-=======
-        # Check if `flwr_aid` matches the run's `flwr_aid` when account auth is enabled
-        if self.authn_plugin:
-            flwr_aid = shared_account_info.get().flwr_aid
-            _check_flwr_aid_in_run(flwr_aid=flwr_aid, run=run, context=context)
->>>>>>> 68150022
 
         # Call artifact provider
         download_url = self.artifact_provider.get_url(run_id)
