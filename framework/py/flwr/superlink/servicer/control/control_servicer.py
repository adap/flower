# Copyright 2025 Flower Labs GmbH. All Rights Reserved.
#
# Licensed under the Apache License, Version 2.0 (the "License");
# you may not use this file except in compliance with the License.
# You may obtain a copy of the License at
#
#     http://www.apache.org/licenses/LICENSE-2.0
#
# Unless required by applicable law or agreed to in writing, software
# distributed under the License is distributed on an "AS IS" BASIS,
# WITHOUT WARRANTIES OR CONDITIONS OF ANY KIND, either express or implied.
# See the License for the specific language governing permissions and
# limitations under the License.
# ==============================================================================
"""Control API servicer."""


import hashlib
import time
from collections.abc import Generator
from datetime import timedelta
from logging import ERROR, INFO
from typing import Any, Optional, cast

import grpc

from flwr.cli.config_utils import get_fab_metadata
from flwr.common import Context, RecordDict, now
from flwr.common.constant import (
    FAB_MAX_SIZE,
    HEARTBEAT_DEFAULT_INTERVAL,
    LOG_STREAM_INTERVAL,
    NO_ACCOUNT_AUTH_MESSAGE,
    NO_ARTIFACT_PROVIDER_MESSAGE,
<<<<<<< HEAD
    NODE_AUTH_DISABLED_MESSAGE,
=======
    NODE_NOT_FOUND_MESSAGE,
    PUBLIC_KEY_ALREADY_IN_USE_MESSAGE,
    PUBLIC_KEY_NOT_VALID,
>>>>>>> 27ac66c0
    PULL_UNFINISHED_RUN_MESSAGE,
    RUN_ID_NOT_FOUND_MESSAGE,
    Status,
    SubStatus,
)
from flwr.common.logger import log
from flwr.common.serde import (
    config_record_from_proto,
    run_to_proto,
    user_config_from_proto,
)
from flwr.common.typing import Fab, Run, RunStatus
from flwr.proto import control_pb2_grpc  # pylint: disable=E0611
from flwr.proto.control_pb2 import (  # pylint: disable=E0611
    CreateNodeCliRequest,
    CreateNodeCliResponse,
    DeleteNodeCliRequest,
    DeleteNodeCliResponse,
    GetAuthTokensRequest,
    GetAuthTokensResponse,
    GetLoginDetailsRequest,
    GetLoginDetailsResponse,
    ListNodesCliRequest,
    ListNodesCliResponse,
    ListRunsRequest,
    ListRunsResponse,
    PullArtifactsRequest,
    PullArtifactsResponse,
    StartRunRequest,
    StartRunResponse,
    StopRunRequest,
    StopRunResponse,
    StreamLogsRequest,
    StreamLogsResponse,
)
from flwr.proto.node_pb2 import NodeInfo  # pylint: disable=E0611
from flwr.server.superlink.linkstate import LinkState, LinkStateFactory
from flwr.supercore.ffs import FfsFactory
from flwr.supercore.object_store import ObjectStore, ObjectStoreFactory
from flwr.supercore.primitives.asymmetric import bytes_to_public_key, uses_nist_ec_curve
from flwr.superlink.artifact_provider import ArtifactProvider
from flwr.superlink.auth_plugin import ControlAuthnPlugin

from .control_account_auth_interceptor import shared_account_info


class ControlServicer(control_pb2_grpc.ControlServicer):
    """Control API servicer."""

    def __init__(  # pylint: disable=R0913, R0917
        self,
        linkstate_factory: LinkStateFactory,
        ffs_factory: FfsFactory,
        objectstore_factory: ObjectStoreFactory,
        is_simulation: bool,
<<<<<<< HEAD
        enable_supernode_auth: bool,
        authn_plugin: Optional[ControlAuthnPlugin] = None,
=======
        authn_plugin: ControlAuthnPlugin,
>>>>>>> 27ac66c0
        artifact_provider: Optional[ArtifactProvider] = None,
    ) -> None:
        self.linkstate_factory = linkstate_factory
        self.ffs_factory = ffs_factory
        self.objectstore_factory = objectstore_factory
        self.is_simulation = is_simulation
        self.enable_supernode_auth = enable_supernode_auth
        self.authn_plugin = authn_plugin
        self.artifact_provider = artifact_provider

    def StartRun(  # pylint: disable=too-many-locals
        self, request: StartRunRequest, context: grpc.ServicerContext
    ) -> StartRunResponse:
        """Create run ID."""
        log(INFO, "ControlServicer.StartRun")
        state = self.linkstate_factory.state()
        ffs = self.ffs_factory.ffs()

        if len(request.fab.content) > FAB_MAX_SIZE:
            log(
                ERROR,
                "FAB size exceeds maximum allowed size of %d bytes.",
                FAB_MAX_SIZE,
            )
            return StartRunResponse()

        flwr_aid = shared_account_info.get().flwr_aid
        _check_flwr_aid_exists(flwr_aid, context)
        override_config = user_config_from_proto(request.override_config)
        federation_options = config_record_from_proto(request.federation_options)
        fab_file = request.fab.content

        try:
            # Check that num-supernodes is set
            if self.is_simulation and "num-supernodes" not in federation_options:
                raise ValueError(
                    "Federation options doesn't contain key `num-supernodes`."
                )

            # Create run
            fab = Fab(hashlib.sha256(fab_file).hexdigest(), fab_file)
            fab_hash = ffs.put(fab.content, {})
            if fab_hash != fab.hash_str:
                raise RuntimeError(
                    f"FAB ({fab.hash_str}) hash from request doesn't match contents"
                )
            fab_id, fab_version = get_fab_metadata(fab.content)

            run_id = state.create_run(
                fab_id,
                fab_version,
                fab_hash,
                override_config,
                federation_options,
                flwr_aid,
            )

            # Initialize node config
            node_config = {}
            if self.artifact_provider is not None:
                node_config = {
                    "output_dir": self.artifact_provider.output_dir,
                    "tmp_dir": self.artifact_provider.tmp_dir,
                }

            # Create an empty context for the Run
            context = Context(
                run_id=run_id,
                node_id=0,
                # Dict is invariant in mypy
                node_config=node_config,  # type: ignore[arg-type]
                state=RecordDict(),
                run_config={},
            )

            # Register the context at the LinkState
            state.set_serverapp_context(run_id=run_id, context=context)

        # pylint: disable-next=broad-except
        except Exception as e:
            log(ERROR, "Could not start run: %s", str(e))
            return StartRunResponse()

        log(INFO, "Created run %s", str(run_id))
        return StartRunResponse(run_id=run_id)

    def StreamLogs(  # pylint: disable=C0103
        self, request: StreamLogsRequest, context: grpc.ServicerContext
    ) -> Generator[StreamLogsResponse, Any, None]:
        """Get logs."""
        log(INFO, "ControlServicer.StreamLogs")
        state = self.linkstate_factory.state()

        # Retrieve run ID and run
        run_id = request.run_id
        run = state.get_run(run_id)

        # Exit if `run_id` not found
        if not run:
            context.abort(grpc.StatusCode.NOT_FOUND, RUN_ID_NOT_FOUND_MESSAGE)

        # Check if `flwr_aid` matches the run's `flwr_aid`
        flwr_aid = shared_account_info.get().flwr_aid
        _check_flwr_aid_in_run(flwr_aid=flwr_aid, run=cast(Run, run), context=context)

        after_timestamp = request.after_timestamp + 1e-6
        while context.is_active():
            log_msg, latest_timestamp = state.get_serverapp_log(run_id, after_timestamp)
            if log_msg:
                yield StreamLogsResponse(
                    log_output=log_msg,
                    latest_timestamp=latest_timestamp,
                )
                # Add a small epsilon to the latest timestamp to avoid getting
                # the same log
                after_timestamp = max(latest_timestamp + 1e-6, after_timestamp)

            # Wait for and continue to yield more log responses only if the
            # run isn't completed yet. If the run is finished, the entire log
            # is returned at this point and the server ends the stream.
            run_status = state.get_run_status({run_id})[run_id]
            if run_status.status == Status.FINISHED:
                log(INFO, "All logs for run ID `%s` returned", run_id)

                # Delete objects of the run from the object store
                self.objectstore_factory.store().delete_objects_in_run(run_id)
                break

            time.sleep(LOG_STREAM_INTERVAL)  # Sleep briefly to avoid busy waiting

    def ListRuns(
        self, request: ListRunsRequest, context: grpc.ServicerContext
    ) -> ListRunsResponse:
        """Handle `flwr ls` command."""
        log(INFO, "ControlServicer.List")
        state = self.linkstate_factory.state()

        # Build a set of run IDs for `flwr ls --runs`
        if not request.HasField("run_id"):
            # If no `run_id` is specified and account auth is enabled,
            # return run IDs for the authenticated account
            flwr_aid = shared_account_info.get().flwr_aid
            _check_flwr_aid_exists(flwr_aid, context)
            run_ids = state.get_run_ids(flwr_aid=flwr_aid)
        # Build a set of run IDs for `flwr ls --run-id <run_id>`
        else:
            # Retrieve run ID and run
            run_id = request.run_id
            run = state.get_run(run_id)

            # Exit if `run_id` not found
            if not run:
                context.abort(grpc.StatusCode.NOT_FOUND, RUN_ID_NOT_FOUND_MESSAGE)
                raise grpc.RpcError()  # This line is unreachable

            # Check if `flwr_aid` matches the run's `flwr_aid`
            flwr_aid = shared_account_info.get().flwr_aid
            _check_flwr_aid_in_run(flwr_aid=flwr_aid, run=run, context=context)

            run_ids = {run_id}

        # Init the object store
        store = self.objectstore_factory.store()
        return _create_list_runs_response(run_ids, state, store)

    def StopRun(
        self, request: StopRunRequest, context: grpc.ServicerContext
    ) -> StopRunResponse:
        """Stop a given run ID."""
        log(INFO, "ControlServicer.StopRun")
        state = self.linkstate_factory.state()

        # Retrieve run ID and run
        run_id = request.run_id
        run = state.get_run(run_id)

        # Exit if `run_id` not found
        if not run:
            context.abort(grpc.StatusCode.NOT_FOUND, RUN_ID_NOT_FOUND_MESSAGE)
            raise grpc.RpcError()  # This line is unreachable

        # Check if `flwr_aid` matches the run's `flwr_aid`
        flwr_aid = shared_account_info.get().flwr_aid
        _check_flwr_aid_in_run(flwr_aid=flwr_aid, run=run, context=context)

        run_status = state.get_run_status({run_id})[run_id]
        if run_status.status == Status.FINISHED:
            context.abort(
                grpc.StatusCode.FAILED_PRECONDITION,
                f"Run ID {run_id} is already finished",
            )

        update_success = state.update_run_status(
            run_id=run_id,
            new_status=RunStatus(Status.FINISHED, SubStatus.STOPPED, ""),
        )

        if update_success:
            message_ids: set[str] = state.get_message_ids_from_run_id(run_id)

            # Delete Messages and their replies for the `run_id`
            state.delete_messages(message_ids)

            # Delete objects of the run from the object store
            self.objectstore_factory.store().delete_objects_in_run(run_id)

        return StopRunResponse(success=update_success)

    def GetLoginDetails(
        self, request: GetLoginDetailsRequest, context: grpc.ServicerContext
    ) -> GetLoginDetailsResponse:
        """Start login."""
        log(INFO, "ControlServicer.GetLoginDetails")
        if self.authn_plugin is None:
            context.abort(
                grpc.StatusCode.UNIMPLEMENTED,
                NO_ACCOUNT_AUTH_MESSAGE,
            )
            raise grpc.RpcError()  # This line is unreachable

        # Get login details
        details = self.authn_plugin.get_login_details()

        # Return empty response if details is None
        if details is None:
            return GetLoginDetailsResponse()

        return GetLoginDetailsResponse(
            authn_type=details.authn_type,
            device_code=details.device_code,
            verification_uri_complete=details.verification_uri_complete,
            expires_in=details.expires_in,
            interval=details.interval,
        )

    def GetAuthTokens(
        self, request: GetAuthTokensRequest, context: grpc.ServicerContext
    ) -> GetAuthTokensResponse:
        """Get auth token."""
        log(INFO, "ControlServicer.GetAuthTokens")
        if self.authn_plugin is None:
            context.abort(
                grpc.StatusCode.UNIMPLEMENTED,
                NO_ACCOUNT_AUTH_MESSAGE,
            )
            raise grpc.RpcError()  # This line is unreachable

        # Get auth tokens
        credentials = self.authn_plugin.get_auth_tokens(request.device_code)

        # Return empty response if credentials is None
        if credentials is None:
            return GetAuthTokensResponse()

        return GetAuthTokensResponse(
            access_token=credentials.access_token,
            refresh_token=credentials.refresh_token,
        )

    def PullArtifacts(
        self, request: PullArtifactsRequest, context: grpc.ServicerContext
    ) -> PullArtifactsResponse:
        """Pull artifacts for a given run ID."""
        log(INFO, "ControlServicer.PullArtifacts")

        # Check if artifact provider is configured
        if self.artifact_provider is None:
            context.abort(
                grpc.StatusCode.UNIMPLEMENTED,
                NO_ARTIFACT_PROVIDER_MESSAGE,
            )
            raise grpc.RpcError()  # This line is unreachable

        # Init link state
        state = self.linkstate_factory.state()

        # Retrieve run ID and run
        run_id = request.run_id
        run = state.get_run(run_id)

        # Exit if `run_id` not found
        if not run:
            context.abort(grpc.StatusCode.NOT_FOUND, RUN_ID_NOT_FOUND_MESSAGE)
            raise grpc.RpcError()  # This line is unreachable

        # Exit if the run is not finished yet
        if run.status.status != Status.FINISHED:
            context.abort(
                grpc.StatusCode.FAILED_PRECONDITION, PULL_UNFINISHED_RUN_MESSAGE
            )

        # Check if `flwr_aid` matches the run's `flwr_aid`
        flwr_aid = shared_account_info.get().flwr_aid
        _check_flwr_aid_in_run(flwr_aid=flwr_aid, run=run, context=context)

        # Call artifact provider
        download_url = self.artifact_provider.get_url(run_id)
        return PullArtifactsResponse(url=download_url)

    def CreateNodeCli(
        self, request: CreateNodeCliRequest, context: grpc.ServicerContext
    ) -> CreateNodeCliResponse:
        """Add a SuperNode."""
        log(INFO, "ControlServicer.CreateNodeCli")
<<<<<<< HEAD
        if not self.enable_supernode_auth:
            context.abort(grpc.StatusCode.UNIMPLEMENTED, NODE_AUTH_DISABLED_MESSAGE)

        return CreateNodeCliResponse()
=======

        # Verify public key
        try:
            # Attempt to deserialize public key
            pub_key = bytes_to_public_key(request.public_key)
            # Check if it's a NIST EC curve public key
            if not uses_nist_ec_curve(pub_key):
                err_msg = "The provided public key is not a NIST EC curve public key."
                log(ERROR, "%s", err_msg)
                raise ValueError(err_msg)
        except (ValueError, AttributeError) as err:
            log(ERROR, "%s", err)
            context.abort(grpc.StatusCode.FAILED_PRECONDITION, PUBLIC_KEY_NOT_VALID)

        # Init link state
        state = self.linkstate_factory.state()
        node_id = 0

        flwr_aid = shared_account_info.get().flwr_aid
        flwr_aid = _check_flwr_aid_exists(flwr_aid, context)
        try:
            node_id = state.create_node(
                owner_aid=flwr_aid,
                public_key=request.public_key,
                heartbeat_interval=HEARTBEAT_DEFAULT_INTERVAL,
            )

        except ValueError:
            # Public key already in use
            log(ERROR, PUBLIC_KEY_ALREADY_IN_USE_MESSAGE)
            context.abort(
                grpc.StatusCode.FAILED_PRECONDITION, PUBLIC_KEY_ALREADY_IN_USE_MESSAGE
            )
        log(INFO, "[ControlServicer.CreateNodeCli] Created node_id=%s", node_id)

        return CreateNodeCliResponse(node_id=node_id)
>>>>>>> 27ac66c0

    def DeleteNodeCli(
        self, request: DeleteNodeCliRequest, context: grpc.ServicerContext
    ) -> DeleteNodeCliResponse:
        """Remove a SuperNode."""
        log(INFO, "ControlServicer.RemoveNode")
<<<<<<< HEAD
        if not self.enable_supernode_auth:
            context.abort(grpc.StatusCode.UNIMPLEMENTED, NODE_AUTH_DISABLED_MESSAGE)
=======

        # Init link state
        state = self.linkstate_factory.state()

        flwr_aid = shared_account_info.get().flwr_aid
        flwr_aid = _check_flwr_aid_exists(flwr_aid, context)
        try:
            state.delete_node(owner_aid=flwr_aid, node_id=request.node_id)
        except ValueError:
            log(ERROR, NODE_NOT_FOUND_MESSAGE)
            context.abort(grpc.StatusCode.NOT_FOUND, NODE_NOT_FOUND_MESSAGE)

>>>>>>> 27ac66c0
        return DeleteNodeCliResponse()

    def ListNodesCli(
        self, request: ListNodesCliRequest, context: grpc.ServicerContext
    ) -> ListNodesCliResponse:
        """List all SuperNodes."""
        log(INFO, "ControlServicer.ListNodesCli")
        if not self.enable_supernode_auth:
            context.abort(grpc.StatusCode.UNIMPLEMENTED, NODE_AUTH_DISABLED_MESSAGE)

        nodes_info = []
        # A node created (but not connected)
        nodes_info.append(
            NodeInfo(
                node_id=15390646978706312628,
                owner_aid="owner_aid_1",
                status="created",
                created_at=(now()).isoformat(),
                last_activated_at="",
                last_deactivated_at="",
                deleted_at="",
            )
        )

        # A node created and connected
        nodes_info.append(
            NodeInfo(
                node_id=2941141058168602545,
                owner_aid="owner_aid_2",
                status="online",
                created_at=(now()).isoformat(),
                last_activated_at=(now() + timedelta(hours=0.5)).isoformat(),
                last_deactivated_at="",
                deleted_at="",
            )
        )

        # A node created and deleted (never connected)
        nodes_info.append(
            NodeInfo(
                node_id=906971720890549292,
                owner_aid="owner_aid_3",
                status="deleted",
                created_at=(now()).isoformat(),
                last_activated_at="",
                last_deactivated_at="",
                deleted_at=(now() + timedelta(hours=1)).isoformat(),
            )
        )

        # A node created, deactivate and then deleted
        nodes_info.append(
            NodeInfo(
                node_id=1781174086018058152,
                owner_aid="owner_aid_4",
                status="offline",
                created_at=(now()).isoformat(),
                last_activated_at=(now() + timedelta(hours=0.5)).isoformat(),
                last_deactivated_at=(now() + timedelta(hours=1)).isoformat(),
                deleted_at=(now() + timedelta(hours=1.5)).isoformat(),
            )
        )

        return ListNodesCliResponse(nodes_info=nodes_info, now=now().isoformat())


def _create_list_runs_response(
    run_ids: set[int], state: LinkState, store: ObjectStore
) -> ListRunsResponse:
    """Create response for `flwr ls --runs` and `flwr ls --run-id <run_id>`."""
    run_dict = {run_id: run for run_id in run_ids if (run := state.get_run(run_id))}

    # Delete objects of finished runs from the object store
    for run_id, run in run_dict.items():
        if run.status.status == Status.FINISHED:
            store.delete_objects_in_run(run_id)

    return ListRunsResponse(
        run_dict={run_id: run_to_proto(run) for run_id, run in run_dict.items()},
        now=now().isoformat(),
    )


def _check_flwr_aid_exists(
    flwr_aid: Optional[str], context: grpc.ServicerContext
) -> str:
    """Guard clause to check if `flwr_aid` exists."""
    if flwr_aid is None:
        context.abort(
            grpc.StatusCode.PERMISSION_DENIED,
            "️⛔️ Failed to fetch the account information.",
        )
        raise RuntimeError  # This line is unreachable
    return flwr_aid


def _check_flwr_aid_in_run(
    flwr_aid: Optional[str], run: Run, context: grpc.ServicerContext
) -> None:
    """Guard clause to check if `flwr_aid` matches the run's `flwr_aid`."""
    _check_flwr_aid_exists(flwr_aid, context)
    # `run.flwr_aid` must not be an empty string. Abort if it is empty.
    run_flwr_aid = run.flwr_aid
    if not run_flwr_aid:
        context.abort(
            grpc.StatusCode.PERMISSION_DENIED,
            "⛔️ Run is not associated with a `flwr_aid`.",
        )

    # Exit if `flwr_aid` does not match the run's `flwr_aid`
    if run_flwr_aid != flwr_aid:
        context.abort(
            grpc.StatusCode.PERMISSION_DENIED,
            "⛔️ Run ID does not belong to the account",
        )<|MERGE_RESOLUTION|>--- conflicted
+++ resolved
@@ -32,13 +32,10 @@
     LOG_STREAM_INTERVAL,
     NO_ACCOUNT_AUTH_MESSAGE,
     NO_ARTIFACT_PROVIDER_MESSAGE,
-<<<<<<< HEAD
     NODE_AUTH_DISABLED_MESSAGE,
-=======
     NODE_NOT_FOUND_MESSAGE,
     PUBLIC_KEY_ALREADY_IN_USE_MESSAGE,
     PUBLIC_KEY_NOT_VALID,
->>>>>>> 27ac66c0
     PULL_UNFINISHED_RUN_MESSAGE,
     RUN_ID_NOT_FOUND_MESSAGE,
     Status,
@@ -94,12 +91,8 @@
         ffs_factory: FfsFactory,
         objectstore_factory: ObjectStoreFactory,
         is_simulation: bool,
-<<<<<<< HEAD
         enable_supernode_auth: bool,
-        authn_plugin: Optional[ControlAuthnPlugin] = None,
-=======
         authn_plugin: ControlAuthnPlugin,
->>>>>>> 27ac66c0
         artifact_provider: Optional[ArtifactProvider] = None,
     ) -> None:
         self.linkstate_factory = linkstate_factory
@@ -404,12 +397,8 @@
     ) -> CreateNodeCliResponse:
         """Add a SuperNode."""
         log(INFO, "ControlServicer.CreateNodeCli")
-<<<<<<< HEAD
         if not self.enable_supernode_auth:
             context.abort(grpc.StatusCode.UNIMPLEMENTED, NODE_AUTH_DISABLED_MESSAGE)
-
-        return CreateNodeCliResponse()
-=======
 
         # Verify public key
         try:
@@ -446,17 +435,14 @@
         log(INFO, "[ControlServicer.CreateNodeCli] Created node_id=%s", node_id)
 
         return CreateNodeCliResponse(node_id=node_id)
->>>>>>> 27ac66c0
 
     def DeleteNodeCli(
         self, request: DeleteNodeCliRequest, context: grpc.ServicerContext
     ) -> DeleteNodeCliResponse:
         """Remove a SuperNode."""
         log(INFO, "ControlServicer.RemoveNode")
-<<<<<<< HEAD
         if not self.enable_supernode_auth:
             context.abort(grpc.StatusCode.UNIMPLEMENTED, NODE_AUTH_DISABLED_MESSAGE)
-=======
 
         # Init link state
         state = self.linkstate_factory.state()
@@ -469,7 +455,6 @@
             log(ERROR, NODE_NOT_FOUND_MESSAGE)
             context.abort(grpc.StatusCode.NOT_FOUND, NODE_NOT_FOUND_MESSAGE)
 
->>>>>>> 27ac66c0
         return DeleteNodeCliResponse()
 
     def ListNodesCli(
