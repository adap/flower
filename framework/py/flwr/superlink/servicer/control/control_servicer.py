--- conflicted
+++ resolved
@@ -99,12 +99,8 @@
         objectstore_factory: ObjectStoreFactory,
         is_simulation: bool,
         authn_plugin: ControlAuthnPlugin,
-<<<<<<< HEAD
-        artifact_provider: Optional[ArtifactProvider] = None,
-        fleet_api_type: Optional[str] = None,
-=======
         artifact_provider: ArtifactProvider | None = None,
->>>>>>> b2d6c7e0
+        fleet_api_type: str | None = None,
     ) -> None:
         self.linkstate_factory = linkstate_factory
         self.ffs_factory = ffs_factory
