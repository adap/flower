--- conflicted
+++ resolved
@@ -35,13 +35,10 @@
     LOG_STREAM_INTERVAL,
     NO_ACCOUNT_AUTH_MESSAGE,
     NO_ARTIFACT_PROVIDER_MESSAGE,
-<<<<<<< HEAD
     PLATFORM_API_URL,
-=======
     NODE_NOT_FOUND_MESSAGE,
     PUBLIC_KEY_ALREADY_IN_USE_MESSAGE,
     PUBLIC_KEY_NOT_VALID,
->>>>>>> 88cc4b63
     PULL_UNFINISHED_RUN_MESSAGE,
     RUN_ID_NOT_FOUND_MESSAGE,
     Status,
