# Copyright 2025 Flower Labs GmbH. All Rights Reserved.
#
# Licensed under the Apache License, Version 2.0 (the "License");
# you may not use this file except in compliance with the License.
# You may obtain a copy of the License at
#
#     http://www.apache.org/licenses/LICENSE-2.0
#
# Unless required by applicable law or agreed to in writing, software
# distributed under the License is distributed on an "AS IS" BASIS,
# WITHOUT WARRANTIES OR CONDITIONS OF ANY KIND, either express or implied.
# See the License for the specific language governing permissions and
# limitations under the License.
# ==============================================================================
"""Control API server."""


from logging import INFO
from typing import Optional

import grpc

from flwr.common import GRPC_MAX_MESSAGE_LENGTH
from flwr.common.event_log_plugin import EventLogWriterPlugin
from flwr.common.exit import ExitCode, flwr_exit
from flwr.common.grpc import generic_create_grpc_server
from flwr.common.logger import log
from flwr.proto.control_pb2_grpc import add_ControlServicer_to_server
from flwr.server.superlink.linkstate import LinkStateFactory
from flwr.supercore.ffs import FfsFactory
from flwr.supercore.license_plugin import LicensePlugin
from flwr.supercore.object_store import ObjectStoreFactory
from flwr.superlink.artifact_provider import ArtifactProvider
from flwr.superlink.auth_plugin import (
    ControlAuthnPlugin,
    ControlAuthzPlugin,
    NoOpControlAuthnPlugin,
)

from .control_account_auth_interceptor import ControlAccountAuthInterceptor
from .control_event_log_interceptor import ControlEventLogInterceptor
from .control_license_interceptor import ControlLicenseInterceptor
from .control_servicer import ControlServicer

try:
    from flwr.ee import get_license_plugin
except ImportError:

    def get_license_plugin() -> Optional[LicensePlugin]:
        """Return the license plugin."""


# pylint: disable-next=too-many-arguments,too-many-positional-arguments,too-many-locals
def run_control_api_grpc(
    address: str,
    state_factory: LinkStateFactory,
    ffs_factory: FfsFactory,
    objectstore_factory: ObjectStoreFactory,
    certificates: Optional[tuple[bytes, bytes, bytes]],
    is_simulation: bool,
<<<<<<< HEAD
    enable_supernode_auth: bool,
    authn_plugin: Optional[ControlAuthnPlugin] = None,
    authz_plugin: Optional[ControlAuthzPlugin] = None,
=======
    authn_plugin: ControlAuthnPlugin,
    authz_plugin: ControlAuthzPlugin,
>>>>>>> 27ac66c0
    event_log_plugin: Optional[EventLogWriterPlugin] = None,
    artifact_provider: Optional[ArtifactProvider] = None,
) -> grpc.Server:
    """Run Control API (gRPC, request-response)."""
    license_plugin: Optional[LicensePlugin] = get_license_plugin()
    if license_plugin and not license_plugin.check_license():
        flwr_exit(ExitCode.SUPERLINK_LICENSE_INVALID)

    control_servicer: grpc.Server = ControlServicer(
        linkstate_factory=state_factory,
        ffs_factory=ffs_factory,
        objectstore_factory=objectstore_factory,
        is_simulation=is_simulation,
        enable_supernode_auth=enable_supernode_auth,
        authn_plugin=authn_plugin,
        artifact_provider=artifact_provider,
    )
    interceptors = [ControlAccountAuthInterceptor(authn_plugin, authz_plugin)]
    if license_plugin is not None:
        interceptors.append(ControlLicenseInterceptor(license_plugin))
    # Event log interceptor must be added after account auth interceptor
    if event_log_plugin is not None:
        interceptors.append(ControlEventLogInterceptor(event_log_plugin))
        log(INFO, "Flower event logging enabled")
    control_add_servicer_to_server_fn = add_ControlServicer_to_server
    control_grpc_server = generic_create_grpc_server(
        servicer_and_add_fn=(control_servicer, control_add_servicer_to_server_fn),
        server_address=address,
        max_message_length=GRPC_MAX_MESSAGE_LENGTH,
        certificates=certificates,
        interceptors=interceptors or None,
    )

    if isinstance(authn_plugin, NoOpControlAuthnPlugin):
        log(INFO, "Flower Deployment Runtime: Starting Control API on %s", address)
    else:
        log(
            INFO,
            "Flower Deployment Runtime: Starting Control API with account "
            "authentication on %s",
            address,
        )
    control_grpc_server.start()

    return control_grpc_server<|MERGE_RESOLUTION|>--- conflicted
+++ resolved
@@ -58,14 +58,9 @@
     objectstore_factory: ObjectStoreFactory,
     certificates: Optional[tuple[bytes, bytes, bytes]],
     is_simulation: bool,
-<<<<<<< HEAD
     enable_supernode_auth: bool,
-    authn_plugin: Optional[ControlAuthnPlugin] = None,
-    authz_plugin: Optional[ControlAuthzPlugin] = None,
-=======
     authn_plugin: ControlAuthnPlugin,
     authz_plugin: ControlAuthzPlugin,
->>>>>>> 27ac66c0
     event_log_plugin: Optional[EventLogWriterPlugin] = None,
     artifact_provider: Optional[ArtifactProvider] = None,
 ) -> grpc.Server:
