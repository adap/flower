--- conflicted
+++ resolved
@@ -59,14 +59,9 @@
     is_simulation: bool,
     authn_plugin: ControlAuthnPlugin,
     authz_plugin: ControlAuthzPlugin,
-<<<<<<< HEAD
-    event_log_plugin: Optional[EventLogWriterPlugin] = None,
-    artifact_provider: Optional[ArtifactProvider] = None,
-    fleet_api_type: Optional[str] = None,
-=======
     event_log_plugin: EventLogWriterPlugin | None = None,
     artifact_provider: ArtifactProvider | None = None,
->>>>>>> b2d6c7e0
+    fleet_api_type: str | None = None,
 ) -> grpc.Server:
     """Run Control API (gRPC, request-response)."""
     license_plugin: LicensePlugin | None = get_license_plugin()
