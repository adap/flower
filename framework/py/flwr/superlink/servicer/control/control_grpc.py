# Copyright 2025 Flower Labs GmbH. All Rights Reserved.
#
# Licensed under the Apache License, Version 2.0 (the "License");
# you may not use this file except in compliance with the License.
# You may obtain a copy of the License at
#
#     http://www.apache.org/licenses/LICENSE-2.0
#
# Unless required by applicable law or agreed to in writing, software
# distributed under the License is distributed on an "AS IS" BASIS,
# WITHOUT WARRANTIES OR CONDITIONS OF ANY KIND, either express or implied.
# See the License for the specific language governing permissions and
# limitations under the License.
# ==============================================================================
"""Control API server."""


from logging import INFO
from typing import Optional

import grpc

from flwr.common import GRPC_MAX_MESSAGE_LENGTH
from flwr.common.event_log_plugin import EventLogWriterPlugin
from flwr.common.exit import ExitCode, flwr_exit
from flwr.common.grpc import generic_create_grpc_server
from flwr.common.logger import log
from flwr.proto.control_pb2_grpc import add_ControlServicer_to_server
from flwr.server.superlink.linkstate import LinkStateFactory
from flwr.supercore.ffs import FfsFactory
from flwr.supercore.license_plugin import LicensePlugin
from flwr.supercore.object_store import ObjectStoreFactory
from flwr.superlink.artifact_provider import ArtifactProvider
from flwr.superlink.auth_plugin import (
    ControlAuthnPlugin,
    ControlAuthzPlugin,
    NoOpControlAuthnPlugin,
)

from .control_account_auth_interceptor import ControlAccountAuthInterceptor
from .control_event_log_interceptor import ControlEventLogInterceptor
from .control_license_interceptor import ControlLicenseInterceptor
from .control_servicer import ControlServicer

try:
    from flwr.ee import get_license_plugin
except ImportError:

    def get_license_plugin() -> Optional[LicensePlugin]:
        """Return the license plugin."""


# pylint: disable-next=too-many-arguments,too-many-positional-arguments,too-many-locals
def run_control_api_grpc(
    address: str,
    state_factory: LinkStateFactory,
    ffs_factory: FfsFactory,
    objectstore_factory: ObjectStoreFactory,
    certificates: Optional[tuple[bytes, bytes, bytes]],
    is_simulation: bool,
<<<<<<< HEAD
    auth_plugin: ControlAuthnPlugin,
    authz_plugin: ControlAuthzPlugin,
=======
    authn_plugin: Optional[ControlAuthnPlugin] = None,
    authz_plugin: Optional[ControlAuthzPlugin] = None,
>>>>>>> 68150022
    event_log_plugin: Optional[EventLogWriterPlugin] = None,
    artifact_provider: Optional[ArtifactProvider] = None,
) -> grpc.Server:
    """Run Control API (gRPC, request-response)."""
    license_plugin: Optional[LicensePlugin] = get_license_plugin()
    if license_plugin and not license_plugin.check_license():
        flwr_exit(ExitCode.SUPERLINK_LICENSE_INVALID)

    control_servicer: grpc.Server = ControlServicer(
        linkstate_factory=state_factory,
        ffs_factory=ffs_factory,
        objectstore_factory=objectstore_factory,
        is_simulation=is_simulation,
        authn_plugin=authn_plugin,
        artifact_provider=artifact_provider,
    )
    interceptors = [ControlAccountAuthInterceptor(auth_plugin, authz_plugin)]
    if license_plugin is not None:
        interceptors.append(ControlLicenseInterceptor(license_plugin))
<<<<<<< HEAD
=======
    if authn_plugin is not None and authz_plugin is not None:
        interceptors.append(ControlAccountAuthInterceptor(authn_plugin, authz_plugin))
>>>>>>> 68150022
    # Event log interceptor must be added after account auth interceptor
    if event_log_plugin is not None:
        interceptors.append(ControlEventLogInterceptor(event_log_plugin))
        log(INFO, "Flower event logging enabled")
    control_add_servicer_to_server_fn = add_ControlServicer_to_server
    control_grpc_server = generic_create_grpc_server(
        servicer_and_add_fn=(control_servicer, control_add_servicer_to_server_fn),
        server_address=address,
        max_message_length=GRPC_MAX_MESSAGE_LENGTH,
        certificates=certificates,
        interceptors=interceptors or None,
    )

<<<<<<< HEAD
    if isinstance(auth_plugin, NoOpControlAuthnPlugin):
=======
    if authn_plugin is None:
>>>>>>> 68150022
        log(INFO, "Flower Deployment Runtime: Starting Control API on %s", address)
    else:
        log(
            INFO,
            "Flower Deployment Runtime: Starting Control API with account "
            "authentication on %s",
            address,
        )
    control_grpc_server.start()

    return control_grpc_server<|MERGE_RESOLUTION|>--- conflicted
+++ resolved
@@ -58,13 +58,8 @@
     objectstore_factory: ObjectStoreFactory,
     certificates: Optional[tuple[bytes, bytes, bytes]],
     is_simulation: bool,
-<<<<<<< HEAD
-    auth_plugin: ControlAuthnPlugin,
+    authn_plugin: ControlAuthnPlugin,
     authz_plugin: ControlAuthzPlugin,
-=======
-    authn_plugin: Optional[ControlAuthnPlugin] = None,
-    authz_plugin: Optional[ControlAuthzPlugin] = None,
->>>>>>> 68150022
     event_log_plugin: Optional[EventLogWriterPlugin] = None,
     artifact_provider: Optional[ArtifactProvider] = None,
 ) -> grpc.Server:
@@ -84,11 +79,6 @@
     interceptors = [ControlAccountAuthInterceptor(auth_plugin, authz_plugin)]
     if license_plugin is not None:
         interceptors.append(ControlLicenseInterceptor(license_plugin))
-<<<<<<< HEAD
-=======
-    if authn_plugin is not None and authz_plugin is not None:
-        interceptors.append(ControlAccountAuthInterceptor(authn_plugin, authz_plugin))
->>>>>>> 68150022
     # Event log interceptor must be added after account auth interceptor
     if event_log_plugin is not None:
         interceptors.append(ControlEventLogInterceptor(event_log_plugin))
@@ -102,11 +92,7 @@
         interceptors=interceptors or None,
     )
 
-<<<<<<< HEAD
     if isinstance(auth_plugin, NoOpControlAuthnPlugin):
-=======
-    if authn_plugin is None:
->>>>>>> 68150022
         log(INFO, "Flower Deployment Runtime: Starting Control API on %s", address)
     else:
         log(
