# Copyright 2025 Flower Labs GmbH. All Rights Reserved.
#
# Licensed under the Apache License, Version 2.0 (the "License");
# you may not use this file except in compliance with the License.
# You may obtain a copy of the License at
#
#     http://www.apache.org/licenses/LICENSE-2.0
#
# Unless required by applicable law or agreed to in writing, software
# distributed under the License is distributed on an "AS IS" BASIS,
# WITHOUT WARRANTIES OR CONDITIONS OF ANY KIND, either express or implied.
# See the License for the specific language governing permissions and
# limitations under the License.
# ==============================================================================
"""Flower Simulation process."""


import argparse
import gc
from logging import DEBUG, ERROR, INFO
from queue import Queue
from typing import Optional

from flwr.cli.config_utils import get_fab_metadata
from flwr.cli.install import install_from_fab
from flwr.cli.utils import get_sha256_hash
from flwr.common import EventType, event
from flwr.common.args import add_args_flwr_app_common
from flwr.common.config import (
    get_flwr_dir,
    get_fused_config_from_dir,
    get_project_config,
    get_project_dir,
    unflatten_dict,
)
from flwr.common.constant import (
    SIMULATIONIO_API_DEFAULT_CLIENT_ADDRESS,
    ExecPluginType,
    Status,
    SubStatus,
)
from flwr.common.exit import ExitCode, flwr_exit
from flwr.common.heartbeat import HeartbeatSender, get_grpc_app_heartbeat_fn
from flwr.common.logger import (
    log,
    mirror_output_to_queue,
    restore_output,
    start_log_uploader,
    stop_log_uploader,
)
from flwr.common.serde import (
    config_record_from_proto,
    context_from_proto,
    context_to_proto,
    fab_from_proto,
    run_from_proto,
    run_status_to_proto,
)
from flwr.common.typing import RunStatus
from flwr.proto.appio_pb2 import (  # pylint: disable=E0611
    PullAppInputsRequest,
    PullAppInputsResponse,
    PushAppOutputsRequest,
)
from flwr.proto.run_pb2 import (  # pylint: disable=E0611
    GetFederationOptionsRequest,
    GetFederationOptionsResponse,
    UpdateRunStatusRequest,
)
from flwr.proto.simulationio_pb2_grpc import SimulationIoStub
from flwr.server.superlink.fleet.vce.backend.backend import BackendConfig
from flwr.simulation.run_simulation import _run_simulation
from flwr.simulation.simulationio_connection import SimulationIoConnection
from flwr.supercore.app_utils import simple_get_token, start_parent_process_monitor
from flwr.supercore.superexec.plugin import SimulationExecPlugin
from flwr.supercore.superexec.run_superexec import run_with_deprecation_warning


def flwr_simulation() -> None:
    """Run process-isolated Flower Simulation."""
    # Capture stdout/stderr
    log_queue: Queue[Optional[str]] = Queue()
    mirror_output_to_queue(log_queue)

    args = _parse_args_run_flwr_simulation().parse_args()

    if not args.insecure:
        flwr_exit(
            ExitCode.COMMON_TLS_NOT_SUPPORTED,
            "`flwr-simulation` does not support TLS yet.",
        )

    # Disallow long-running `flwr-simulation` processes
    if args.token is None:
        run_with_deprecation_warning(
            cmd="flwr-simulation",
            plugin_type=ExecPluginType.SIMULATION,
            plugin_class=SimulationExecPlugin,
            stub_class=SimulationIoStub,
            appio_api_address=args.simulationio_api_address,
            flwr_dir=args.flwr_dir,
            parent_pid=args.parent_pid,
        )
        return

    log(INFO, "Starting Flower Simulation")
    log(
        DEBUG,
        "Starting isolated `Simulation` connected to SuperLink SimulationAppIo API "
        "at %s",
        args.simulationio_api_address,
    )
    run_simulation_process(
        simulationio_api_address=args.simulationio_api_address,
        log_queue=log_queue,
        run_once=(args.token is not None) or args.run_once,
        token=args.token,
        flwr_dir_=args.flwr_dir,
        certificates=None,
        parent_pid=args.parent_pid,
    )

    # Restore stdout/stderr
    restore_output()


def run_simulation_process(  # pylint: disable=R0913, R0914, R0915, R0917, W0212
    simulationio_api_address: str,
    log_queue: Queue[Optional[str]],
    run_once: bool,
    token: Optional[str] = None,
    flwr_dir_: Optional[str] = None,
    certificates: Optional[bytes] = None,
    parent_pid: Optional[int] = None,
) -> None:
    """Run Flower Simulation process."""
    # Start monitoring the parent process if a PID is provided
    if parent_pid is not None:
        start_parent_process_monitor(parent_pid)

    conn = SimulationIoConnection(
        simulationio_service_address=simulationio_api_address,
        root_certificates=certificates,
    )

    # Resolve directory where FABs are installed
    flwr_dir = get_flwr_dir(flwr_dir_)
    log_uploader = None
    run_status = None
    heartbeat_sender = None
<<<<<<< HEAD
    context = None
=======
    run_status = None
>>>>>>> f0f94b6c

    while True:

        try:
            # If token is not set, loop until token is received from SuperNode
            if token is None:
                log(DEBUG, "[flwr-simulation] Request token")
                token = simple_get_token(conn._stub)

            # Pull SimulationInputs from LinkState
            req = PullAppInputsRequest(token=token)
            res: PullAppInputsResponse = conn._stub.PullAppInputs(req)
            context = context_from_proto(res.context)
            run = run_from_proto(res.run)
            fab = fab_from_proto(res.fab)

            # Start log uploader for this run
            log_uploader = start_log_uploader(
                log_queue=log_queue,
                node_id=context.node_id,
                run_id=run.run_id,
                stub=conn._stub,
            )

            log(DEBUG, "Simulation process starts FAB installation.")
            install_from_fab(fab.content, flwr_dir=flwr_dir, skip_prompt=True)

            fab_id, fab_version = get_fab_metadata(fab.content)

            app_path = get_project_dir(fab_id, fab_version, fab.hash_str, flwr_dir)
            config = get_project_config(app_path)

            # Get ClientApp and SeverApp components
            app_components = config["tool"]["flwr"]["app"]["components"]
            client_app_attr = app_components["clientapp"]
            server_app_attr = app_components["serverapp"]
            fused_config = get_fused_config_from_dir(app_path, run.override_config)

            # Update run_config in context
            context.run_config = fused_config

            log(
                DEBUG,
                "Flower will load ServerApp `%s` in %s",
                server_app_attr,
                app_path,
            )
            log(
                DEBUG,
                "Flower will load ClientApp `%s` in %s",
                client_app_attr,
                app_path,
            )

            # Change status to Running
            run_status_proto = run_status_to_proto(RunStatus(Status.RUNNING, "", ""))
            conn._stub.UpdateRunStatus(
                UpdateRunStatusRequest(run_id=run.run_id, run_status=run_status_proto)
            )

            # Pull Federation Options
            fed_opt_res: GetFederationOptionsResponse = conn._stub.GetFederationOptions(
                GetFederationOptionsRequest(run_id=run.run_id)
            )
            federation_options = config_record_from_proto(
                fed_opt_res.federation_options
            )

            # Unflatten underlying dict
            fed_opt = unflatten_dict({**federation_options})

            # Extract configs values of interest
            num_supernodes = fed_opt.get("num-supernodes")
            if num_supernodes is None:
                raise ValueError(
                    "Federation options expects `num-supernodes` to be set."
                )
            backend_config: BackendConfig = fed_opt.get("backend", {})
            verbose: bool = fed_opt.get("verbose", False)
            enable_tf_gpu_growth: bool = fed_opt.get("enable_tf_gpu_growth", False)

            event(
                EventType.FLWR_SIMULATION_RUN_ENTER,
                event_details={
                    "backend": "ray",
                    "num-supernodes": num_supernodes,
                    "run-id-hash": get_sha256_hash(run.run_id),
                },
            )

            # Set up heartbeat sender
            heartbeat_fn = get_grpc_app_heartbeat_fn(
                conn._stub,
                run.run_id,
                failure_message="Heartbeat failed unexpectedly. The SuperLink could "
                "not find the provided run ID, or the run status is invalid.",
            )
            heartbeat_sender = HeartbeatSender(heartbeat_fn)
            heartbeat_sender.start()

            # Launch the simulation
            updated_context = _run_simulation(
                server_app_attr=server_app_attr,
                client_app_attr=client_app_attr,
                num_supernodes=num_supernodes,
                backend_config=backend_config,
                app_dir=str(app_path),
                run=run,
                enable_tf_gpu_growth=enable_tf_gpu_growth,
                verbose_logging=verbose,
                server_app_run_config=fused_config,
                is_app=True,
                exit_event=EventType.FLWR_SIMULATION_RUN_LEAVE,
            )

            # Send resulting context
            context_proto = context_to_proto(updated_context)
            out_req = PushAppOutputsRequest(
                token=token, run_id=run.run_id, context=context_proto
            )
            _ = conn._stub.PushAppOutputs(out_req)

            run_status = RunStatus(Status.FINISHED, SubStatus.COMPLETED, "")

        except Exception as ex:  # pylint: disable=broad-exception-caught
            exc_entity = "Simulation"
            log(ERROR, "%s raised an exception", exc_entity, exc_info=ex)
            run_status = RunStatus(Status.FINISHED, SubStatus.FAILED, str(ex))

        finally:
            # Stop heartbeat sender
            if heartbeat_sender:
                heartbeat_sender.stop()
                heartbeat_sender = None

            # Stop log uploader for this run and upload final logs
            if log_uploader:
                stop_log_uploader(log_queue, log_uploader)
                log_uploader = None

            # Update run status
            if run_status:
                run_status_proto = run_status_to_proto(run_status)
                conn._stub.UpdateRunStatus(
                    UpdateRunStatusRequest(
                        run_id=run.run_id, run_status=run_status_proto
                    )
                )
                run_status = None

            # Clean up the Context if it exists
            try:
                del updated_context
            except NameError:
                pass

            # Remove the token
            token = None
            gc.collect()

        # Stop the loop if `flwr-simulation` is expected to process a single run
        if run_once:
            break


def _parse_args_run_flwr_simulation() -> argparse.ArgumentParser:
    """Parse flwr-simulation command line arguments."""
    parser = argparse.ArgumentParser(
        description="Run a Flower Simulation",
    )
    parser.add_argument(
        "--simulationio-api-address",
        default=SIMULATIONIO_API_DEFAULT_CLIENT_ADDRESS,
        type=str,
        help="Address of SuperLink's SimulationIO API (IPv4, IPv6, or a domain name)."
        f"By default, it is set to {SIMULATIONIO_API_DEFAULT_CLIENT_ADDRESS}.",
    )
    parser.add_argument(
        "--run-once",
        action="store_true",
        help="When set, this process will start a single simulation "
        "for a pending Run. If no pending run the process will exit. ",
    )
    add_args_flwr_app_common(parser=parser)
    return parser<|MERGE_RESOLUTION|>--- conflicted
+++ resolved
@@ -146,13 +146,8 @@
     # Resolve directory where FABs are installed
     flwr_dir = get_flwr_dir(flwr_dir_)
     log_uploader = None
+    heartbeat_sender = None
     run_status = None
-    heartbeat_sender = None
-<<<<<<< HEAD
-    context = None
-=======
-    run_status = None
->>>>>>> f0f94b6c
 
     while True:
 
