--- conflicted
+++ resolved
@@ -207,11 +207,7 @@
         grpc_res.ParseFromString(res.content)
         return grpc_res
 
-<<<<<<< HEAD
     def send_node_heartbeat() -> bool:
-=======
-    def heartbeat() -> bool:
->>>>>>> a6817ee5
         # Get Node
         if node is None:
             log(ERROR, "Node instance missing")
@@ -223,11 +219,7 @@
         )
 
         # Send the request
-<<<<<<< HEAD
         res = _request(req, SendNodeHeartbeatResponse, PATH_PING, retry=False)
-=======
-        res = _request(req, HeartbeatResponse, PATH_PING, retry=False)
->>>>>>> a6817ee5
         if res is None:
             return False
 
@@ -239,11 +231,7 @@
             )
         return True
 
-<<<<<<< HEAD
     heartbeat_sender = HeartbeatSender(send_node_heartbeat)
-=======
-    heartbeat_sender = HeartbeatSender(heartbeat)
->>>>>>> a6817ee5
 
     def create_node() -> Optional[int]:
         """Set create_node."""
@@ -267,11 +255,7 @@
             log(ERROR, "Node instance missing")
             return
 
-<<<<<<< HEAD
-        # Stop heartbeat sender
-=======
         # Stop the heartbeat sender
->>>>>>> a6817ee5
         heartbeat_sender.stop()
 
         # Send DeleteNode request
