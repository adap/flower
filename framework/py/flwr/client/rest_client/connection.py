# Copyright 2025 Flower Labs GmbH. All Rights Reserved.
#
# Licensed under the Apache License, Version 2.0 (the "License");
# you may not use this file except in compliance with the License.
# You may obtain a copy of the License at
#
#     http://www.apache.org/licenses/LICENSE-2.0
#
# Unless required by applicable law or agreed to in writing, software
# distributed under the License is distributed on an "AS IS" BASIS,
# WITHOUT WARRANTIES OR CONDITIONS OF ANY KIND, either express or implied.
# See the License for the specific language governing permissions and
# limitations under the License.
# ==============================================================================
"""Contextmanager for a REST request-response channel to the Flower server."""


from collections.abc import Iterator
from contextlib import contextmanager
from logging import DEBUG, ERROR, INFO, WARN
from typing import Callable, Optional, TypeVar, Union, cast

from cryptography.hazmat.primitives.asymmetric import ec
from google.protobuf.message import Message as GrpcMessage
from requests.exceptions import ConnectionError as RequestsConnectionError

from flwr.common import GRPC_MAX_MESSAGE_LENGTH
from flwr.common.constant import HEARTBEAT_DEFAULT_INTERVAL
from flwr.common.exit import ExitCode, flwr_exit
from flwr.common.heartbeat import HeartbeatSender
from flwr.common.inflatable import (
    get_all_nested_objects,
    get_object_tree,
    iterate_object_tree,
    no_object_id_recompute,
)
from flwr.common.inflatable_protobuf_utils import (
    make_pull_object_fn_protobuf,
    make_push_object_fn_protobuf,
)
from flwr.common.inflatable_utils import (
    inflate_object_from_contents,
    pull_objects,
    push_objects,
)
from flwr.common.logger import log
from flwr.common.message import Message, remove_content_from_message
from flwr.common.retry_invoker import RetryInvoker
from flwr.common.serde import message_to_proto, run_from_proto
from flwr.common.typing import Fab, Run
from flwr.proto.fab_pb2 import GetFabRequest, GetFabResponse  # pylint: disable=E0611
from flwr.proto.fleet_pb2 import (  # pylint: disable=E0611
    CreateNodeRequest,
    CreateNodeResponse,
    DeleteNodeRequest,
    DeleteNodeResponse,
    PullMessagesRequest,
    PullMessagesResponse,
    PushMessagesRequest,
    PushMessagesResponse,
)
from flwr.proto.heartbeat_pb2 import (  # pylint: disable=E0611
    SendNodeHeartbeatRequest,
    SendNodeHeartbeatResponse,
)
from flwr.proto.message_pb2 import (  # pylint: disable=E0611
    ConfirmMessageReceivedRequest,
    ConfirmMessageReceivedResponse,
    PullObjectRequest,
    PullObjectResponse,
    PushObjectRequest,
    PushObjectResponse,
)
from flwr.proto.node_pb2 import Node  # pylint: disable=E0611
from flwr.proto.run_pb2 import GetRunRequest, GetRunResponse  # pylint: disable=E0611

try:
    import requests
except ModuleNotFoundError:
    flwr_exit(ExitCode.COMMON_MISSING_EXTRA_REST)


PATH_CREATE_NODE: str = "api/v0/fleet/create-node"
PATH_DELETE_NODE: str = "api/v0/fleet/delete-node"
PATH_PULL_MESSAGES: str = "/api/v0/fleet/pull-messages"
PATH_PUSH_MESSAGES: str = "/api/v0/fleet/push-messages"
PATH_PULL_OBJECT: str = "/api/v0/fleet/pull-object"
PATH_PUSH_OBJECT: str = "/api/v0/fleet/push-object"
PATH_SEND_NODE_HEARTBEAT: str = "api/v0/fleet/send-node-heartbeat"
PATH_GET_RUN: str = "/api/v0/fleet/get-run"
PATH_GET_FAB: str = "/api/v0/fleet/get-fab"
PATH_CONFIRM_MESSAGE_RECEIVED: str = "/api/v0/fleet/confirm-message-received"

T = TypeVar("T", bound=GrpcMessage)


@contextmanager
def http_request_response(  # pylint: disable=R0913,R0914,R0915,R0917
    server_address: str,
    insecure: bool,  # pylint: disable=unused-argument
    retry_invoker: RetryInvoker,
    max_message_length: int = GRPC_MAX_MESSAGE_LENGTH,  # pylint: disable=W0613
    root_certificates: Optional[
        Union[bytes, str]
    ] = None,  # pylint: disable=unused-argument
    authentication_keys: Optional[  # pylint: disable=unused-argument
        tuple[ec.EllipticCurvePrivateKey, ec.EllipticCurvePublicKey]
    ] = None,
) -> Iterator[
    tuple[
        Callable[[], Optional[Message]],
        Callable[[Message], None],
        Callable[[], Optional[int]],
        Callable[[], None],
        Callable[[int], Run],
        Callable[[str, int], Fab],
    ]
]:
    """Primitives for request/response-based interaction with a server.

    One notable difference to the grpc_connection context manager is that
    `receive` can return `None`.

    Parameters
    ----------
    server_address : str
        The IPv6 address of the server with `http://` or `https://`.
        If the Flower server runs on the same machine
        on port 8080, then `server_address` would be `"http://[::]:8080"`.
    insecure : bool
        Unused argument present for compatibilty.
    retry_invoker: RetryInvoker
        `RetryInvoker` object that will try to reconnect the client to the server
        after REST connection errors. If None, the client will only try to
        reconnect once after a failure.
    max_message_length : int
        Ignored, only present to preserve API-compatibility.
    root_certificates : Optional[Union[bytes, str]] (default: None)
        Path of the root certificate. If provided, a secure
        connection using the certificates will be established to an SSL-enabled
        Flower server. Bytes won't work for the REST API.
    authentication_keys : Optional[Tuple[PrivateKey, PublicKey]] (default: None)
        Client authentication is not supported for this transport type.

    Returns
    -------
    receive : Callable
    send : Callable
    create_node : Optional[Callable]
    delete_node : Optional[Callable]
    get_run : Optional[Callable]
    """
    log(
        WARN,
        """
        EXPERIMENTAL: `rest` is an experimental feature, it might change
        considerably in future versions of Flower
        """,
    )

    base_url = server_address

    # NEVER SET VERIFY TO FALSE
    # Otherwise any server can fake its identity
    # Please refer to:
    # https://requests.readthedocs.io/en/latest/user/advanced/#ssl-cert-verification
    verify: Union[bool, str] = True
    if isinstance(root_certificates, str):
        verify = root_certificates
    elif isinstance(root_certificates, bytes):
        log(
            ERROR,
            "For the REST API, the root certificates "
            "must be provided as a string path to the client.",
        )
    if authentication_keys is not None:
        log(ERROR, "Client authentication is not supported for this transport type.")

    # Shared variables for inner functions
    node: Optional[Node] = None

    ###########################################################################
    # heartbeat/create_node/delete_node/receive/send/get_run functions
    ###########################################################################

    def _request(
        req: GrpcMessage, res_type: type[T], api_path: str, retry: bool = True
    ) -> Optional[T]:
        # Serialize the request
        req_bytes = req.SerializeToString()

        # Send the request
        def post() -> requests.Response:
            return requests.post(
                f"{base_url}/{api_path}",
                data=req_bytes,
                headers={
                    "Accept": "application/protobuf",
                    "Content-Type": "application/protobuf",
                },
                verify=verify,
                timeout=None,
            )

        if retry:
            res: requests.Response = retry_invoker.invoke(post)
        else:
            res = post()

        # Check status code and headers
        if res.status_code != 200:
            return None
        if "content-type" not in res.headers:
            log(
                WARN,
                "[Node] POST /%s: missing header `Content-Type`",
                api_path,
            )
            return None
        if res.headers["content-type"] != "application/protobuf":
            log(
                WARN,
                "[Node] POST /%s: header `Content-Type` has wrong value",
                api_path,
            )
            return None

        # Deserialize ProtoBuf from bytes
        grpc_res = res_type()
        grpc_res.ParseFromString(res.content)
        return grpc_res

    def send_node_heartbeat() -> bool:
        # Get Node
        if node is None:
            log(ERROR, "Node instance missing")
            return False

        # Construct the heartbeat request
        req = SendNodeHeartbeatRequest(
            node=node, heartbeat_interval=HEARTBEAT_DEFAULT_INTERVAL
        )

        # Send the request
        res = _request(
            req, SendNodeHeartbeatResponse, PATH_SEND_NODE_HEARTBEAT, retry=False
        )
        if res is None:
            return False

        # Check if success
        if not res.success:
            raise RuntimeError(
                "Heartbeat failed unexpectedly. The SuperLink does not "
                "recognize this SuperNode."
            )
        return True

    heartbeat_sender = HeartbeatSender(send_node_heartbeat)

    def create_node() -> Optional[int]:
        """Set create_node."""
        req = CreateNodeRequest(heartbeat_interval=HEARTBEAT_DEFAULT_INTERVAL)

        # Send the request
        res = _request(req, CreateNodeResponse, PATH_CREATE_NODE)
        if res is None:
            return None

        # Remember the node and start the heartbeat sender
        nonlocal node
        node = res.node
        heartbeat_sender.start()
        return node.node_id

    def delete_node() -> None:
        """Set delete_node."""
        nonlocal node
        if node is None:
            log(ERROR, "Node instance missing")
            return

        # Stop the heartbeat sender
        heartbeat_sender.stop()

        # Send DeleteNode request
        req = DeleteNodeRequest(node=node)

        # Send the request
        res = _request(req, DeleteNodeResponse, PATH_DELETE_NODE)
        if res is None:
            return

        # Cleanup
        node = None

    def receive() -> Optional[Message]:
        """Receive next Message from server."""
        # Get Node
        if node is None:
            log(ERROR, "Node instance missing")
            return None

        # Request instructions (message) from server
        req = PullMessagesRequest(node=node)

        # Send the request
        res = _request(req, PullMessagesResponse, PATH_PULL_MESSAGES)
        if res is None:
            return None

        # Get the current Messages
        message_proto = None if len(res.messages_list) == 0 else res.messages_list[0]

        # Discard the current message if not valid
        if message_proto is not None and not (
            message_proto.metadata.dst_node_id == node.node_id
        ):
            message_proto = None

        # Construct the Message
        in_message: Optional[Message] = None

        if message_proto:
            log(INFO, "[Node] POST /%s: success", PATH_PULL_MESSAGES)
            msg_id = message_proto.metadata.message_id
            run_id = message_proto.metadata.run_id

            def fn(request: PullObjectRequest) -> PullObjectResponse:
                res = _request(
                    req=request, res_type=PullObjectResponse, api_path=PATH_PULL_OBJECT
                )
                if res is None:
                    raise ValueError("PushObjectResponse is None.")
                return res

            try:
                object_tree = res.message_object_trees[0]
                all_object_contents = pull_objects(
<<<<<<< HEAD
                    list(res.objects_to_pull[msg_id].object_ids) + [msg_id],
                    pull_object_fn=make_pull_object_fn_protobuf(
                        pull_object_protobuf=fn,
=======
                    [tree.object_id for tree in iterate_object_tree(object_tree)],
                    pull_object_fn=make_pull_object_fn_rest(
                        pull_object_rest=fn,
>>>>>>> e068eb58
                        node=node,
                        run_id=run_id,
                    ),
                )

                # Confirm that the message has been received
                _request(
                    req=ConfirmMessageReceivedRequest(
                        node=node, run_id=run_id, message_object_id=msg_id
                    ),
                    res_type=ConfirmMessageReceivedResponse,
                    api_path=PATH_CONFIRM_MESSAGE_RECEIVED,
                )
            except ValueError as e:
                log(
                    ERROR,
                    "Pulling objects failed. Potential irrecoverable error: %s",
                    str(e),
                )
            in_message = cast(
                Message, inflate_object_from_contents(msg_id, all_object_contents)
            )
            # The deflated message doesn't contain the message_id (its own object_id)
            # Inject
            in_message.metadata.__dict__["_message_id"] = msg_id

        return in_message

    def send(message: Message) -> None:
        """Send Message result back to server."""
        # Get Node
        if node is None:
            log(ERROR, "Node instance missing")
            return

        with no_object_id_recompute():
            # Get all nested objects
            all_objects = get_all_nested_objects(message)
            object_tree = get_object_tree(message)

            # Serialize Message
            message_proto = message_to_proto(
                message=remove_content_from_message(message)
            )
            req = PushMessagesRequest(
                node=node,
                messages_list=[message_proto],
                message_object_trees=[object_tree],
            )

            # Send the request
            res = _request(req, PushMessagesResponse, PATH_PUSH_MESSAGES)
            if res:
                log(
                    INFO,
                    "[Node] POST /%s: success, created result %s",
                    PATH_PUSH_MESSAGES,
                    res.results,  # pylint: disable=no-member
                )

            if res and res.objects_to_push:
                objs_to_push = set(res.objects_to_push[message.object_id].object_ids)

                def fn(request: PushObjectRequest) -> PushObjectResponse:
                    res = _request(
                        req=request,
                        res_type=PushObjectResponse,
                        api_path=PATH_PUSH_OBJECT,
                    )
                    if res is None:
                        raise ValueError("PushObjectResponse is None.")
                    return res

                try:
                    push_objects(
                        all_objects,
                        push_object_fn=make_push_object_fn_protobuf(
                            push_object_protobuf=fn,
                            node=node,
                            run_id=message_proto.metadata.run_id,
                        ),
                        object_ids_to_push=objs_to_push,
                    )
                    log(DEBUG, "Pushed %s objects to servicer.", len(objs_to_push))
                except ValueError as e:
                    log(
                        ERROR,
                        "Pushing objects failed. Potential irrecoverable error: %s",
                        str(e),
                    )
                    log(ERROR, str(e))

    def get_run(run_id: int) -> Run:
        # Construct the request
        req = GetRunRequest(node=node, run_id=run_id)

        # Send the request
        res = _request(req, GetRunResponse, PATH_GET_RUN)
        if res is None:
            return Run.create_empty(run_id)

        return run_from_proto(res.run)

    def get_fab(fab_hash: str, run_id: int) -> Fab:
        # Construct the request
        req = GetFabRequest(node=node, hash_str=fab_hash, run_id=run_id)

        # Send the request
        res = _request(req, GetFabResponse, PATH_GET_FAB)
        if res is None:
            return Fab("", b"")

        return Fab(
            res.fab.hash_str,
            res.fab.content,
        )

    try:
        # Yield methods
        yield (receive, send, create_node, delete_node, get_run, get_fab)
    except Exception as exc:  # pylint: disable=broad-except
        log(ERROR, exc)
    # Cleanup
    finally:
        try:
            if node is not None:
                # Disable retrying
                retry_invoker.max_tries = 1
                delete_node()
        except RequestsConnectionError:
            pass<|MERGE_RESOLUTION|>--- conflicted
+++ resolved
@@ -337,15 +337,9 @@
             try:
                 object_tree = res.message_object_trees[0]
                 all_object_contents = pull_objects(
-<<<<<<< HEAD
-                    list(res.objects_to_pull[msg_id].object_ids) + [msg_id],
+                    [tree.object_id for tree in iterate_object_tree(object_tree)],
                     pull_object_fn=make_pull_object_fn_protobuf(
                         pull_object_protobuf=fn,
-=======
-                    [tree.object_id for tree in iterate_object_tree(object_tree)],
-                    pull_object_fn=make_pull_object_fn_rest(
-                        pull_object_rest=fn,
->>>>>>> e068eb58
                         node=node,
                         run_id=run_id,
                     ),
