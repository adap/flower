--- conflicted
+++ resolved
@@ -276,15 +276,9 @@
             run_id = message_proto.metadata.run_id
             object_tree = response.message_object_trees[0]
             all_object_contents = pull_objects(
-<<<<<<< HEAD
-                list(response.objects_to_pull[msg_id].object_ids) + [msg_id],
+                [tree.object_id for tree in iterate_object_tree(object_tree)],
                 pull_object_fn=make_pull_object_fn_protobuf(
                     pull_object_protobuf=stub.PullObject,
-=======
-                [tree.object_id for tree in iterate_object_tree(object_tree)],
-                pull_object_fn=make_pull_object_fn_grpc(
-                    pull_object_grpc=stub.PullObject,
->>>>>>> e068eb58
                     node=node,
                     run_id=run_id,
                 ),
