# Copyright 2025 Flower Labs GmbH. All Rights Reserved.
#
# Licensed under the Apache License, Version 2.0 (the "License");
# you may not use this file except in compliance with the License.
# You may obtain a copy of the License at
#
#     http://www.apache.org/licenses/LICENSE-2.0
#
# Unless required by applicable law or agreed to in writing, software
# distributed under the License is distributed on an "AS IS" BASIS,
# WITHOUT WARRANTIES OR CONDITIONS OF ANY KIND, either express or implied.
# See the License for the specific language governing permissions and
# limitations under the License.
# ==============================================================================
"""Main loop for Flower SuperNode."""


import os
import subprocess
import time
from collections.abc import Iterator
from contextlib import contextmanager
from functools import partial
from logging import INFO, WARN
from pathlib import Path
from typing import cast, Callable, Optional, Union

import grpc
from cryptography.hazmat.primitives.asymmetric import ec
from grpc import RpcError

from flwr.client.grpc_adapter_client.connection import grpc_adapter
from flwr.client.grpc_rere_client.connection import grpc_request_response
from flwr.common import GRPC_MAX_MESSAGE_LENGTH, Context, Message, RecordDict
from flwr.common.address import parse_address
from flwr.common.config import get_flwr_dir, get_fused_config_from_fab
from flwr.common.constant import (
    CLIENT_OCTET,
    CLIENTAPPIO_API_DEFAULT_SERVER_ADDRESS,
    ISOLATION_MODE_SUBPROCESS,
    MAX_RETRY_DELAY,
    SERVER_OCTET,
    TRANSPORT_TYPE_GRPC_ADAPTER,
    TRANSPORT_TYPE_GRPC_RERE,
    TRANSPORT_TYPE_REST,
    TRANSPORT_TYPES,
)
from flwr.common.exit import ExitCode, flwr_exit
from flwr.common.exit_handlers import register_exit_handlers
from flwr.common.grpc import generic_create_grpc_server
from flwr.common.inflatable import iterate_object_tree
from flwr.common.inflatable_utils import (
    pull_objects,
    push_object_contents_from_iterable,
)
from flwr.common.logger import log
from flwr.common.retry_invoker import RetryInvoker, RetryState, exponential
from flwr.common.telemetry import EventType
from flwr.common.typing import Fab, Run, RunNotRunningException, UserConfig
from flwr.proto.clientappio_pb2_grpc import add_ClientAppIoServicer_to_server
from flwr.proto.message_pb2 import ObjectTree  # pylint: disable=E0611
from flwr.supercore.ffs import Ffs, FfsFactory
from flwr.supercore.object_store import ObjectStore, ObjectStoreFactory
from flwr.supernode.nodestate import NodeState, NodeStateFactory
from flwr.supernode.servicer.clientappio import ClientAppIoServicer

DEFAULT_FFS_DIR = get_flwr_dir() / "supernode" / "ffs"


# pylint: disable=import-outside-toplevel
# pylint: disable=too-many-branches
# pylint: disable=too-many-locals
# pylint: disable=too-many-statements
# pylint: disable=too-many-arguments
def start_client_internal(
    *,
    server_address: str,
    node_config: UserConfig,
    root_certificates: Optional[Union[bytes, str]] = None,
    insecure: Optional[bool] = None,
    transport: str,
    authentication_keys: Optional[
        tuple[ec.EllipticCurvePrivateKey, ec.EllipticCurvePublicKey]
    ] = None,
    max_retries: Optional[int] = None,
    max_wait_time: Optional[float] = None,
    flwr_path: Optional[Path] = None,
    isolation: str = ISOLATION_MODE_SUBPROCESS,
    clientappio_api_address: str = CLIENTAPPIO_API_DEFAULT_SERVER_ADDRESS,
) -> None:
    """Start a Flower client node which connects to a Flower server.

    Parameters
    ----------
    server_address : str
        The IPv4 or IPv6 address of the server. If the Flower
        server runs on the same machine on port 8080, then `server_address`
        would be `"[::]:8080"`.
    node_config: UserConfig
        The configuration of the node.
    root_certificates : Optional[Union[bytes, str]] (default: None)
        The PEM-encoded root certificates as a byte string or a path string.
        If provided, a secure connection using the certificates will be
        established to an SSL-enabled Flower server.
    insecure : Optional[bool] (default: None)
        Starts an insecure gRPC connection when True. Enables HTTPS connection
        when False, using system certificates if `root_certificates` is None.
    transport : str
        Configure the transport layer. Allowed values:
        - 'grpc-rere': gRPC, request-response
        - 'grpc-adapter': gRPC via 3rd party adapter (experimental)
        - 'rest': HTTP (experimental)
    authentication_keys : Optional[Tuple[PrivateKey, PublicKey]] (default: None)
        Tuple containing the elliptic curve private key and public key for
        authentication from the cryptography library.
        Source: https://cryptography.io/en/latest/hazmat/primitives/asymmetric/ec/
        Used to establish an authenticated connection with the server.
    max_retries: Optional[int] (default: None)
        The maximum number of times the client will try to connect to the
        server before giving up in case of a connection error. If set to None,
        there is no limit to the number of tries.
    max_wait_time: Optional[float] (default: None)
        The maximum duration before the client stops trying to
        connect to the server in case of connection error.
        If set to None, there is no limit to the total time.
    flwr_path: Optional[Path] (default: None)
        The fully resolved path containing installed Flower Apps.
    isolation : str (default: ISOLATION_MODE_SUBPROCESS)
        Isolation mode for `ClientApp`. Possible values are `subprocess` and
        `process`. If `subprocess`, the `ClientApp` runs in a subprocess started
        by the SueprNode and communicates using gRPC at the address
        `clientappio_api_address`. If `process`, the `ClientApp` runs in a separate
        isolated process and communicates using gRPC at the address
        `clientappio_api_address`.
    clientappio_api_address : str
        (default: `CLIENTAPPIO_API_DEFAULT_SERVER_ADDRESS`)
        The SuperNode gRPC server address.
    """
    if insecure is None:
        insecure = root_certificates is None

    # Initialize factories
    state_factory = NodeStateFactory()
    ffs_factory = FfsFactory(get_flwr_dir(flwr_path) / "supernode" / "ffs")  # type: ignore
    object_store_factory = ObjectStoreFactory()

    # Launch ClientAppIo API server
    clientappio_server = run_clientappio_api_grpc(
        address=clientappio_api_address,
        state_factory=state_factory,
        ffs_factory=ffs_factory,
        objectstore_factory=object_store_factory,
        certificates=None,
    )

    # Register handlers for graceful shutdown
    register_exit_handlers(
        event_type=EventType.RUN_SUPERNODE_LEAVE,
        exit_message="SuperNode terminated gracefully.",
        grpc_servers=[clientappio_server],
    )

    # Initialize NodeState, Ffs, and ObjectStore
    state = state_factory.state()
    ffs = ffs_factory.ffs()
    store = object_store_factory.store()

    with _init_connection(
        transport=transport,
        server_address=server_address,
        insecure=insecure,
        root_certificates=root_certificates,
        authentication_keys=authentication_keys,
        max_retries=max_retries,
        max_wait_time=max_wait_time,
    ) as conn:
        (
            receive,
            send,
            create_node,
            _,
            get_run,
            get_fab,
            pull_object,
            push_object,
            confirm_message_received,
        ) = conn

        # Call create_node fn to register node
        # and store node_id in state
        if (node_id := create_node()) is None:
            raise ValueError("Failed to register SuperNode with the SuperLink")
        state.set_node_id(node_id)

        # pylint: disable=too-many-nested-blocks
        while True:
            # The signature of the function will change after
            # completing the transition to the `NodeState`-based SuperNode
            run_id = _pull_and_store_message(
                state=state,
                ffs=ffs,
                object_store=store,
                node_config=node_config,
                receive=receive,
                get_run=get_run,
                get_fab=get_fab,
                pull_object=pull_object,
                confirm_message_received=confirm_message_received,
            )

            # Two isolation modes:
            # 1. `subprocess`: SuperNode is starting the ClientApp
            #    process as a subprocess.
            # 2. `process`: ClientApp process gets started separately
            #    (via `flwr-clientapp`), for example, in a separate
            #    Docker container.

            # Mode 1: SuperNode starts ClientApp as subprocess
            start_subprocess = isolation == ISOLATION_MODE_SUBPROCESS

            if start_subprocess and run_id is not None:
                _octet, _colon, _port = clientappio_api_address.rpartition(":")
                io_address = (
                    f"{CLIENT_OCTET}:{_port}"
                    if _octet == SERVER_OCTET
                    else clientappio_api_address
                )
                # Start ClientApp subprocess
                command = [
                    "flwr-clientapp",
                    "--clientappio-api-address",
                    io_address,
                    "--parent-pid",
                    str(os.getpid()),
                    "--insecure",
                    "--run-once",
                ]
                subprocess.run(command, check=False)

            _push_messages(
                state=state,
                object_store=store,
                send=send,
                push_object=push_object,
            )

            # Sleep for 3 seconds before the next iteration
            time.sleep(3)


def _pull_and_store_message(  # pylint: disable=too-many-positional-arguments
    state: NodeState,
    ffs: Ffs,
    object_store: ObjectStore,
    node_config: UserConfig,
    receive: Callable[[], Optional[tuple[Message, ObjectTree]]],
    get_run: Callable[[int], Run],
    get_fab: Callable[[str, int], Fab],
    pull_object: Callable[[int, str], bytes],
    confirm_message_received: Callable[[int, str], None],
) -> Optional[int]:
    """Pull a message from the SuperLink and store it in the state.

    This function current returns None if no message is received,
    or run_id if a message is received and processed successfully.
    This behavior will change in the future to return None after
    completing transition to the `NodeState`-based SuperNode.
    """
    message = None
    try:
        # Pull message
        if (recv := receive()) is None:
            return None
        message, object_tree = recv

        # Log message reception
        log(INFO, "")
        if message.metadata.group_id:
            log(
                INFO,
                "[RUN %s, ROUND %s]",
                message.metadata.run_id,
                message.metadata.group_id,
            )
        else:
            log(INFO, "[RUN %s]", message.metadata.run_id)
        log(
            INFO,
            "Received: %s message %s",
            message.metadata.message_type,
            message.metadata.message_id,
        )

        # Ensure the run and FAB are available
        run_id = message.metadata.run_id

        # Check if the message is from an unknown run
        if (run_info := state.get_run(run_id)) is None:
            # Pull run info from SuperLink
            run_info = get_run(run_id)
            state.store_run(run_info)

            # Pull and store the FAB
            fab = get_fab(run_info.fab_hash, run_id)
            ffs.put(fab.content, {})

            # Initialize the context
            run_cfg = get_fused_config_from_fab(fab.content, run_info)
            run_ctx = Context(
                run_id=run_id,
                node_id=state.get_node_id(),
                node_config=node_config,
                state=RecordDict(),
                run_config=run_cfg,
            )
            state.store_context(run_ctx)

        # Preregister the object tree of the message
        obj_ids_to_pull = object_store.preregister(run_id, object_tree)

        # Store the message in the state (note this message has no content)
        state.store_message(message)

        # Pull and store objects of the message in the ObjectStore
        obj_contents = pull_objects(
            obj_ids_to_pull,
            pull_object_fn=lambda obj_id: pull_object(run_id, obj_id),
        )
        for obj_id in list(obj_contents.keys()):
            object_store.put(obj_id, obj_contents.pop(obj_id))

        # Confirm that the message was received
        confirm_message_received(run_id, message.metadata.message_id)

    except RunNotRunningException:
        if message is None:
            log(
                INFO,
                "Run transitioned to a non-`RUNNING` status while receiving a message. "
                "Ignoring the message.",
            )
        else:
            log(
                INFO,
                "Run ID %s is not in `RUNNING` status. Ignoring message %s.",
                run_id,
                message.metadata.message_id,
            )
        return None

    return run_id


def _push_messages(
    state: NodeState,
    object_store: ObjectStore,
    send: Callable[[Message, ObjectTree], set[str]],
    push_object: Callable[[int, str, bytes], None],
) -> None:
    """Push reply messages to the SuperLink."""
    # Get messages to send
    reply_messages = state.get_messages(is_reply=True)

    for message in reply_messages:
        # Log message sending
        log(INFO, "")
        if message.metadata.group_id:
            log(
                INFO,
                "[RUN %s, ROUND %s]",
                message.metadata.run_id,
                message.metadata.group_id,
            )
        else:
            log(INFO, "[RUN %s]", message.metadata.run_id)
        log(
            INFO,
            "Sending: %s message",
            message.metadata.message_type,
        )

        # Get the object tree for the message
        object_tree = object_store.get_object_tree(message.metadata.message_id)
        # Counting the number of objects in the tree
        num_objects = sum(1 for _ in iterate_object_tree(object_tree))

        # Define the iterator for yielding object contents
        # This will yield (object_id, content) pairs
        def yield_object_contents(_obj_tree: ObjectTree) -> Iterator[tuple[str, bytes]]:
            for tree in iterate_object_tree(_obj_tree):
                while (content := object_store.get(tree.object_id)) is None:
                    # Wait for the content to be available
                    time.sleep(0.5)

                yield tree.object_id, content

        # Define the iterator for yielding object contents
        # This will yield (object_id, content) pairs
        def yield_object_contents(
            _obj_tree: ObjectTree, obj_id_set: set[str]
        ) -> Iterator[tuple[str, bytes]]:
            for tree in iterate_object_tree(_obj_tree):
                if tree.object_id not in obj_id_set:
                    continue
                while (content := object_store.get(tree.object_id)) == b"":
                    # Wait for the content to be available
                    time.sleep(0.5)
                # At this point, content is guaranteed to be available
                # therefore we can yield it after casting it to bytes
                yield tree.object_id, cast(bytes, content)

        # Send the message
        try:
            # Send the reply message with its ObjectTree
            # Get the IDs of objects to send
            ids_obj_to_send = send(message, object_tree)

            # Push object contents from the ObjectStore
            run_id = message.metadata.run_id
            push_object_contents_from_iterable(
<<<<<<< HEAD
                yield_object_contents(object_tree),
                total_to_push=num_objects,
=======
                yield_object_contents(object_tree, ids_obj_to_send),
>>>>>>> 0eb44735
                # Use functools.partial to bind run_id explicitly,
                # avoiding late binding issues and satisfying flake8 (B023)
                # Equivalent to:
                # lambda object_id, content: push_object(run_id, object_id, content)
                push_object_fn=partial(push_object, run_id),
            )
            log(INFO, "Sent successfully")
        except RunNotRunningException:
            log(
                INFO,
                "Run ID %s is not in `RUNNING` status. Ignoring reply message %s.",
                message.metadata.run_id,
                message.metadata.message_id,
            )
        finally:
            # Delete the message from the state
            state.delete_messages(
                message_ids=[
                    message.metadata.message_id,
                    message.metadata.reply_to_message_id,
                ]
            )

            # Delete all its objects from the ObjectStore
            # No need to delete objects of the message it replies to, as it is
            # already deleted when the ClientApp calls `ConfirmMessageReceived`
            object_store.delete(message.metadata.message_id)


@contextmanager
def _init_connection(  # pylint: disable=too-many-positional-arguments
    transport: str,
    server_address: str,
    insecure: bool,
    root_certificates: Optional[Union[bytes, str]] = None,
    authentication_keys: Optional[
        tuple[ec.EllipticCurvePrivateKey, ec.EllipticCurvePublicKey]
    ] = None,
    max_retries: Optional[int] = None,
    max_wait_time: Optional[float] = None,
) -> Iterator[
    tuple[
        Callable[[], Optional[tuple[Message, ObjectTree]]],
        Callable[[Message, ObjectTree], set[str]],
        Callable[[], Optional[int]],
        Callable[[], None],
        Callable[[int], Run],
        Callable[[str, int], Fab],
        Callable[[int, str], bytes],
        Callable[[int, str, bytes], None],
        Callable[[int, str], None],
    ]
]:
    """Establish a connection to the Fleet API server at SuperLink."""
    # Parse IP address
    parsed_address = parse_address(server_address)
    if not parsed_address:
        flwr_exit(
            ExitCode.COMMON_ADDRESS_INVALID,
            f"SuperLink address ({server_address}) cannot be parsed.",
        )
    host, port, is_v6 = parsed_address
    address = f"[{host}]:{port}" if is_v6 else f"{host}:{port}"

    # Use either gRPC bidirectional streaming or REST request/response
    if transport == TRANSPORT_TYPE_REST:
        try:
            from requests.exceptions import ConnectionError as RequestsConnectionError

            from flwr.client.rest_client.connection import http_request_response
        except ModuleNotFoundError:
            flwr_exit(ExitCode.COMMON_MISSING_EXTRA_REST)
        if server_address[:4] != "http":
            flwr_exit(ExitCode.SUPERNODE_REST_ADDRESS_INVALID)
        connection, error_type = http_request_response, RequestsConnectionError
    elif transport == TRANSPORT_TYPE_GRPC_RERE:
        connection, error_type = grpc_request_response, RpcError
    elif transport == TRANSPORT_TYPE_GRPC_ADAPTER:
        connection, error_type = grpc_adapter, RpcError
    else:
        raise ValueError(
            f"Unknown transport type: {transport} (possible: {TRANSPORT_TYPES})"
        )

    # Create RetryInvoker
    retry_invoker = _make_fleet_connection_retry_invoker(
        max_retries=max_retries,
        max_wait_time=max_wait_time,
        connection_error_type=error_type,
    )

    # Establish connection
    with connection(
        address,
        insecure,
        retry_invoker,
        GRPC_MAX_MESSAGE_LENGTH,
        root_certificates,
        authentication_keys,
    ) as conn:
        yield conn


def _make_fleet_connection_retry_invoker(
    max_retries: Optional[int] = None,
    max_wait_time: Optional[float] = None,
    connection_error_type: type[Exception] = RpcError,
) -> RetryInvoker:
    """Create a retry invoker for fleet connection."""

    def _on_success(retry_state: RetryState) -> None:
        if retry_state.tries > 1:
            log(
                INFO,
                "Connection successful after %.2f seconds and %s tries.",
                retry_state.elapsed_time,
                retry_state.tries,
            )

    def _on_backoff(retry_state: RetryState) -> None:
        if retry_state.tries == 1:
            log(WARN, "Connection attempt failed, retrying...")
        else:
            log(
                WARN,
                "Connection attempt failed, retrying in %.2f seconds",
                retry_state.actual_wait,
            )

    return RetryInvoker(
        wait_gen_factory=lambda: exponential(max_delay=MAX_RETRY_DELAY),
        recoverable_exceptions=connection_error_type,
        max_tries=max_retries + 1 if max_retries is not None else None,
        max_time=max_wait_time,
        on_giveup=lambda retry_state: (
            log(
                WARN,
                "Giving up reconnection after %.2f seconds and %s tries.",
                retry_state.elapsed_time,
                retry_state.tries,
            )
            if retry_state.tries > 1
            else None
        ),
        on_success=_on_success,
        on_backoff=_on_backoff,
    )


def run_clientappio_api_grpc(
    address: str,
    state_factory: NodeStateFactory,
    ffs_factory: FfsFactory,
    objectstore_factory: ObjectStoreFactory,
    certificates: Optional[tuple[bytes, bytes, bytes]],
) -> grpc.Server:
    """Run ClientAppIo API gRPC server."""
    clientappio_servicer: grpc.Server = ClientAppIoServicer(
        state_factory=state_factory,
        ffs_factory=ffs_factory,
        objectstore_factory=objectstore_factory,
    )
    clientappio_add_servicer_to_server_fn = add_ClientAppIoServicer_to_server
    clientappio_grpc_server = generic_create_grpc_server(
        servicer_and_add_fn=(
            clientappio_servicer,
            clientappio_add_servicer_to_server_fn,
        ),
        server_address=address,
        max_message_length=GRPC_MAX_MESSAGE_LENGTH,
        certificates=certificates,
    )
    log(INFO, "Starting Flower ClientAppIo gRPC server on %s", address)
    clientappio_grpc_server.start()
    return clientappio_grpc_server<|MERGE_RESOLUTION|>--- conflicted
+++ resolved
@@ -386,16 +386,6 @@
 
         # Define the iterator for yielding object contents
         # This will yield (object_id, content) pairs
-        def yield_object_contents(_obj_tree: ObjectTree) -> Iterator[tuple[str, bytes]]:
-            for tree in iterate_object_tree(_obj_tree):
-                while (content := object_store.get(tree.object_id)) is None:
-                    # Wait for the content to be available
-                    time.sleep(0.5)
-
-                yield tree.object_id, content
-
-        # Define the iterator for yielding object contents
-        # This will yield (object_id, content) pairs
         def yield_object_contents(
             _obj_tree: ObjectTree, obj_id_set: set[str]
         ) -> Iterator[tuple[str, bytes]]:
@@ -418,12 +408,8 @@
             # Push object contents from the ObjectStore
             run_id = message.metadata.run_id
             push_object_contents_from_iterable(
-<<<<<<< HEAD
-                yield_object_contents(object_tree),
+                yield_object_contents(object_tree, ids_obj_to_send),
                 total_to_push=num_objects,
-=======
-                yield_object_contents(object_tree, ids_obj_to_send),
->>>>>>> 0eb44735
                 # Use functools.partial to bind run_id explicitly,
                 # avoiding late binding issues and satisfying flake8 (B023)
                 # Equivalent to:
