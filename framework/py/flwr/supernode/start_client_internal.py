# Copyright 2025 Flower Labs GmbH. All Rights Reserved.
#
# Licensed under the Apache License, Version 2.0 (the "License");
# you may not use this file except in compliance with the License.
# You may obtain a copy of the License at
#
#     http://www.apache.org/licenses/LICENSE-2.0
#
# Unless required by applicable law or agreed to in writing, software
# distributed under the License is distributed on an "AS IS" BASIS,
# WITHOUT WARRANTIES OR CONDITIONS OF ANY KIND, either express or implied.
# See the License for the specific language governing permissions and
# limitations under the License.
# ==============================================================================
"""Main loop for Flower SuperNode."""


import os
import subprocess
import time
from collections.abc import Iterator
from contextlib import contextmanager
from logging import INFO, WARN
from os import urandom
from pathlib import Path
from typing import Callable, Optional, Union, cast

import grpc
from cryptography.hazmat.primitives.asymmetric import ec
from grpc import RpcError

from flwr.client.grpc_adapter_client.connection import grpc_adapter
from flwr.client.grpc_rere_client.connection import grpc_request_response
from flwr.common import GRPC_MAX_MESSAGE_LENGTH, Context, Message, RecordDict
from flwr.common.address import parse_address
from flwr.common.config import get_flwr_dir, get_fused_config_from_fab
from flwr.common.constant import (
    CLIENT_OCTET,
    CLIENTAPPIO_API_DEFAULT_SERVER_ADDRESS,
    ISOLATION_MODE_SUBPROCESS,
    MAX_RETRY_DELAY,
    RUN_ID_NUM_BYTES,
    SERVER_OCTET,
    TRANSPORT_TYPE_GRPC_ADAPTER,
    TRANSPORT_TYPE_GRPC_RERE,
    TRANSPORT_TYPE_REST,
    TRANSPORT_TYPES,
)
from flwr.common.exit import ExitCode, flwr_exit
from flwr.common.grpc import generic_create_grpc_server
from flwr.common.logger import log
from flwr.common.retry_invoker import RetryInvoker, RetryState, exponential
from flwr.common.typing import Fab, Run, RunNotRunningException, UserConfig
from flwr.proto.clientappio_pb2_grpc import add_ClientAppIoServicer_to_server
<<<<<<< HEAD
from flwr.server.superlink.ffs import Ffs, FfsFactory
from flwr.supercore.object_store import ObjectStore, ObjectStoreFactory
from flwr.supernode.cli.flwr_clientapp import flwr_clientapp
from flwr.supernode.nodestate import NodeState, NodeStateFactory
=======
from flwr.supernode.nodestate import NodeStateFactory
>>>>>>> 00cd8b56
from flwr.supernode.servicer.clientappio import ClientAppInputs, ClientAppIoServicer

DEFAULT_FFS_DIR = get_flwr_dir() / "supernode" / "ffs"


# pylint: disable=import-outside-toplevel
# pylint: disable=too-many-branches
# pylint: disable=too-many-locals
# pylint: disable=too-many-statements
# pylint: disable=too-many-arguments
def start_client_internal(
    *,
    server_address: str,
    node_config: UserConfig,
    root_certificates: Optional[Union[bytes, str]] = None,
    insecure: Optional[bool] = None,
    transport: str,
    authentication_keys: Optional[
        tuple[ec.EllipticCurvePrivateKey, ec.EllipticCurvePublicKey]
    ] = None,
    max_retries: Optional[int] = None,
    max_wait_time: Optional[float] = None,
    flwr_path: Optional[Path] = None,
    isolation: str = ISOLATION_MODE_SUBPROCESS,
    clientappio_api_address: str = CLIENTAPPIO_API_DEFAULT_SERVER_ADDRESS,
) -> None:
    """Start a Flower client node which connects to a Flower server.

    Parameters
    ----------
    server_address : str
        The IPv4 or IPv6 address of the server. If the Flower
        server runs on the same machine on port 8080, then `server_address`
        would be `"[::]:8080"`.
    node_config: UserConfig
        The configuration of the node.
    root_certificates : Optional[Union[bytes, str]] (default: None)
        The PEM-encoded root certificates as a byte string or a path string.
        If provided, a secure connection using the certificates will be
        established to an SSL-enabled Flower server.
    insecure : Optional[bool] (default: None)
        Starts an insecure gRPC connection when True. Enables HTTPS connection
        when False, using system certificates if `root_certificates` is None.
    transport : str
        Configure the transport layer. Allowed values:
        - 'grpc-rere': gRPC, request-response
        - 'grpc-adapter': gRPC via 3rd party adapter (experimental)
        - 'rest': HTTP (experimental)
    authentication_keys : Optional[Tuple[PrivateKey, PublicKey]] (default: None)
        Tuple containing the elliptic curve private key and public key for
        authentication from the cryptography library.
        Source: https://cryptography.io/en/latest/hazmat/primitives/asymmetric/ec/
        Used to establish an authenticated connection with the server.
    max_retries: Optional[int] (default: None)
        The maximum number of times the client will try to connect to the
        server before giving up in case of a connection error. If set to None,
        there is no limit to the number of tries.
    max_wait_time: Optional[float] (default: None)
        The maximum duration before the client stops trying to
        connect to the server in case of connection error.
        If set to None, there is no limit to the total time.
    flwr_path: Optional[Path] (default: None)
        The fully resolved path containing installed Flower Apps.
    isolation : str (default: ISOLATION_MODE_SUBPROCESS)
        Isolation mode for `ClientApp`. Possible values are `subprocess` and
        `process`. If `subprocess`, the `ClientApp` runs in a subprocess started
        by the SueprNode and communicates using gRPC at the address
        `clientappio_api_address`. If `process`, the `ClientApp` runs in a separate
        isolated process and communicates using gRPC at the address
        `clientappio_api_address`.
    clientappio_api_address : str
        (default: `CLIENTAPPIO_API_DEFAULT_SERVER_ADDRESS`)
        The SuperNode gRPC server address.
    """
    if insecure is None:
        insecure = root_certificates is None

    _clientappio_grpc_server, clientappio_servicer = run_clientappio_api_grpc(
        address=clientappio_api_address,
        certificates=None,
    )

    # Initialize factories
    state_factory = NodeStateFactory()
<<<<<<< HEAD
    ffs_factory = FfsFactory(get_flwr_dir(flwr_path) / "supernode" / "ffs")  # type: ignore
    object_store_factory = ObjectStoreFactory()
    mp_spawn_context = multiprocessing.get_context("spawn")
=======
    state = state_factory.state()
>>>>>>> 00cd8b56

    # Initialize NodeState, Ffs, and ObjectStore
    state = state_factory.state()
    ffs = ffs_factory.ffs()
    store = object_store_factory.store()

    with _init_connection(
        transport=transport,
        server_address=server_address,
        insecure=insecure,
        root_certificates=root_certificates,
        authentication_keys=authentication_keys,
        max_retries=max_retries,
        max_wait_time=max_wait_time,
    ) as conn:
        receive, send, create_node, _, get_run, get_fab = conn

        # Call create_node fn to register node
        # and store node_id in state
        if (node_id := create_node()) is None:
            raise ValueError("Failed to register SuperNode with the SuperLink")
        state.set_node_id(node_id)

        # pylint: disable=too-many-nested-blocks
        while True:
            # The signature of the function will change after
            # completing the transition to the `NodeState`-based SuperNode
            run_id = _pull_and_store_message(
                state=state,
                ffs=ffs,
                object_store=store,
                node_config=node_config,
                receive=receive,
                get_run=get_run,
                get_fab=get_fab,
            )

            if run_id == 0:
                time.sleep(3)  # Wait for 3s before asking again
                continue

            try:
                # Retrieve message, context, run and fab for this run
                message = state.get_messages(run_ids=[run_id], is_reply=False)[0]
                context = cast(Context, state.get_context(run_id))
                run = cast(Run, state.get_run(run_id))
                fab = Fab(run.fab_hash, ffs.get(run.fab_hash)[0])  # type: ignore

                # Two isolation modes:
                # 1. `subprocess`: SuperNode is starting the ClientApp
                #    process as a subprocess.
                # 2. `process`: ClientApp process gets started separately
                #    (via `flwr-clientapp`), for example, in a separate
                #    Docker container.

                # Generate SuperNode token
                token = int.from_bytes(urandom(RUN_ID_NUM_BYTES), "little")

                # Mode 1: SuperNode starts ClientApp as subprocess
                start_subprocess = isolation == ISOLATION_MODE_SUBPROCESS

                # Share Message and Context with servicer
                clientappio_servicer.set_inputs(
                    clientapp_input=ClientAppInputs(
                        message=message,
                        context=context,
                        run=run,
                        fab=fab,
                        token=token,
                    ),
                    token_returned=start_subprocess,
                )

                if start_subprocess:
                    _octet, _colon, _port = clientappio_api_address.rpartition(":")
                    io_address = (
                        f"{CLIENT_OCTET}:{_port}"
                        if _octet == SERVER_OCTET
                        else clientappio_api_address
                    )
                    # Start ClientApp subprocess
                    command = [
                        "flwr-clientapp",
                        "--clientappio-api-address",
                        io_address,
                        "--token",
                        str(token),
                        "--parent-pid",
                        str(os.getpid()),
                        "--insecure",
                    ]
                    subprocess.run(command, check=False)
                else:
                    # Wait for output to become available
                    while not clientappio_servicer.has_outputs():
                        time.sleep(0.1)

                outputs = clientappio_servicer.get_outputs()
                reply_message, context = outputs.message, outputs.context

                # Update node state
                state.store_context(context)

                # Send
                send(reply_message)
                log(INFO, "Sent reply")

            except RunNotRunningException:
                log(INFO, "")
                log(
                    INFO,
                    "SuperNode aborted sending the reply message. "
                    "Run ID %s is not in `RUNNING` status.",
                    run_id,
                )
                log(INFO, "")


def _pull_and_store_message(  # pylint: disable=too-many-positional-arguments
    state: NodeState,
    ffs: Ffs,
    object_store: ObjectStore,  # pylint: disable=unused-argument
    node_config: UserConfig,
    receive: Callable[[], Optional[Message]],
    get_run: Callable[[int], Run],
    get_fab: Callable[[str, int], Fab],
) -> int:
    """Pull a message from the SuperLink and store it in the state.

    This function current returns 0 if no message is received,
    or run_id if a message is received and processed successfully.
    This behavior will change in the future to return None after
    completing transition to the `NodeState`-based SuperNode.
    """
    # Pull message
    if (message := receive()) is None:
        return 0

    # Log message reception
    log(INFO, "")
    if message.metadata.group_id:
        log(
            INFO,
            "[RUN %s, ROUND %s]",
            message.metadata.run_id,
            message.metadata.group_id,
        )
    else:
        log(INFO, "[RUN %s]", message.metadata.run_id)
    log(
        INFO,
        "Received: %s message %s",
        message.metadata.message_type,
        message.metadata.message_id,
    )

    # Ensure the run and FAB are available
    run_id = message.metadata.run_id
    try:
        # Check if the message is from an unknown run
        if (run_info := state.get_run(run_id)) is None:
            # Pull run info from SuperLink
            run_info = get_run(run_id)
            state.store_run(run_info)

            # Pull and store the FAB
            fab = get_fab(run_info.fab_hash, run_id)
            ffs.put(fab.content, {})

            # Initialize the context
            run_cfg = get_fused_config_from_fab(fab.content, run_info)
            run_ctx = Context(
                run_id=run_id,
                node_id=state.get_node_id(),
                node_config=node_config,
                state=RecordDict(),
                run_config=run_cfg,
            )
            state.store_context(run_ctx)

        # Store the message in the state
        state.store_message(message)
    except RunNotRunningException:
        log(
            INFO,
            "Run ID %s is not in `RUNNING` status. Ignoring message %s.",
            run_id,
            message.metadata.message_id,
        )
        return 0

    return run_id


@contextmanager
def _init_connection(  # pylint: disable=too-many-positional-arguments
    transport: str,
    server_address: str,
    insecure: bool,
    root_certificates: Optional[Union[bytes, str]] = None,
    authentication_keys: Optional[
        tuple[ec.EllipticCurvePrivateKey, ec.EllipticCurvePublicKey]
    ] = None,
    max_retries: Optional[int] = None,
    max_wait_time: Optional[float] = None,
) -> Iterator[
    tuple[
        Callable[[], Optional[Message]],
        Callable[[Message], None],
        Callable[[], Optional[int]],
        Callable[[], None],
        Callable[[int], Run],
        Callable[[str, int], Fab],
    ]
]:
    """Establish a connection to the Fleet API server at SuperLink."""
    # Parse IP address
    parsed_address = parse_address(server_address)
    if not parsed_address:
        flwr_exit(
            ExitCode.COMMON_ADDRESS_INVALID,
            f"SuperLink address ({server_address}) cannot be parsed.",
        )
    host, port, is_v6 = parsed_address
    address = f"[{host}]:{port}" if is_v6 else f"{host}:{port}"

    # Use either gRPC bidirectional streaming or REST request/response
    if transport == TRANSPORT_TYPE_REST:
        try:
            from requests.exceptions import ConnectionError as RequestsConnectionError

            from flwr.client.rest_client.connection import http_request_response
        except ModuleNotFoundError:
            flwr_exit(ExitCode.COMMON_MISSING_EXTRA_REST)
        if server_address[:4] != "http":
            flwr_exit(ExitCode.SUPERNODE_REST_ADDRESS_INVALID)
        connection, error_type = http_request_response, RequestsConnectionError
    elif transport == TRANSPORT_TYPE_GRPC_RERE:
        connection, error_type = grpc_request_response, RpcError
    elif transport == TRANSPORT_TYPE_GRPC_ADAPTER:
        connection, error_type = grpc_adapter, RpcError
    else:
        raise ValueError(
            f"Unknown transport type: {transport} (possible: {TRANSPORT_TYPES})"
        )

    # Create RetryInvoker
    retry_invoker = _make_fleet_connection_retry_invoker(
        max_retries=max_retries,
        max_wait_time=max_wait_time,
        connection_error_type=error_type,
    )

    # Establish connection
    with connection(
        address,
        insecure,
        retry_invoker,
        GRPC_MAX_MESSAGE_LENGTH,
        root_certificates,
        authentication_keys,
    ) as conn:
        yield conn


def _make_fleet_connection_retry_invoker(
    max_retries: Optional[int] = None,
    max_wait_time: Optional[float] = None,
    connection_error_type: type[Exception] = RpcError,
) -> RetryInvoker:
    """Create a retry invoker for fleet connection."""

    def _on_success(retry_state: RetryState) -> None:
        if retry_state.tries > 1:
            log(
                INFO,
                "Connection successful after %.2f seconds and %s tries.",
                retry_state.elapsed_time,
                retry_state.tries,
            )

    def _on_backoff(retry_state: RetryState) -> None:
        if retry_state.tries == 1:
            log(WARN, "Connection attempt failed, retrying...")
        else:
            log(
                WARN,
                "Connection attempt failed, retrying in %.2f seconds",
                retry_state.actual_wait,
            )

    return RetryInvoker(
        wait_gen_factory=lambda: exponential(max_delay=MAX_RETRY_DELAY),
        recoverable_exceptions=connection_error_type,
        max_tries=max_retries + 1 if max_retries is not None else None,
        max_time=max_wait_time,
        on_giveup=lambda retry_state: (
            log(
                WARN,
                "Giving up reconnection after %.2f seconds and %s tries.",
                retry_state.elapsed_time,
                retry_state.tries,
            )
            if retry_state.tries > 1
            else None
        ),
        on_success=_on_success,
        on_backoff=_on_backoff,
    )


def run_clientappio_api_grpc(
    address: str,
    certificates: Optional[tuple[bytes, bytes, bytes]],
) -> tuple[grpc.Server, ClientAppIoServicer]:
    """Run ClientAppIo API gRPC server."""
    clientappio_servicer: grpc.Server = ClientAppIoServicer()
    clientappio_add_servicer_to_server_fn = add_ClientAppIoServicer_to_server
    clientappio_grpc_server = generic_create_grpc_server(
        servicer_and_add_fn=(
            clientappio_servicer,
            clientappio_add_servicer_to_server_fn,
        ),
        server_address=address,
        max_message_length=GRPC_MAX_MESSAGE_LENGTH,
        certificates=certificates,
    )
    log(INFO, "Starting Flower ClientAppIo gRPC server on %s", address)
    clientappio_grpc_server.start()
    return clientappio_grpc_server, clientappio_servicer<|MERGE_RESOLUTION|>--- conflicted
+++ resolved
@@ -52,14 +52,9 @@
 from flwr.common.retry_invoker import RetryInvoker, RetryState, exponential
 from flwr.common.typing import Fab, Run, RunNotRunningException, UserConfig
 from flwr.proto.clientappio_pb2_grpc import add_ClientAppIoServicer_to_server
-<<<<<<< HEAD
 from flwr.server.superlink.ffs import Ffs, FfsFactory
 from flwr.supercore.object_store import ObjectStore, ObjectStoreFactory
-from flwr.supernode.cli.flwr_clientapp import flwr_clientapp
 from flwr.supernode.nodestate import NodeState, NodeStateFactory
-=======
-from flwr.supernode.nodestate import NodeStateFactory
->>>>>>> 00cd8b56
 from flwr.supernode.servicer.clientappio import ClientAppInputs, ClientAppIoServicer
 
 DEFAULT_FFS_DIR = get_flwr_dir() / "supernode" / "ffs"
@@ -144,13 +139,8 @@
 
     # Initialize factories
     state_factory = NodeStateFactory()
-<<<<<<< HEAD
     ffs_factory = FfsFactory(get_flwr_dir(flwr_path) / "supernode" / "ffs")  # type: ignore
     object_store_factory = ObjectStoreFactory()
-    mp_spawn_context = multiprocessing.get_context("spawn")
-=======
-    state = state_factory.state()
->>>>>>> 00cd8b56
 
     # Initialize NodeState, Ffs, and ObjectStore
     state = state_factory.state()
