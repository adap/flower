# Copyright 2025 Flower Labs GmbH. All Rights Reserved.
#
# Licensed under the Apache License, Version 2.0 (the "License");
# you may not use this file except in compliance with the License.
# You may obtain a copy of the License at
#
#     http://www.apache.org/licenses/LICENSE-2.0
#
# Unless required by applicable law or agreed to in writing, software
# distributed under the License is distributed on an "AS IS" BASIS,
# WITHOUT WARRANTIES OR CONDITIONS OF ANY KIND, either express or implied.
# See the License for the specific language governing permissions and
# limitations under the License.
# ==============================================================================
"""Main loop for Flower SuperNode."""


import os
import subprocess
import time
from collections.abc import Iterator
from contextlib import contextmanager
from functools import partial
from logging import INFO, WARN
from pathlib import Path
from typing import Callable, Optional, Union

import grpc
from cryptography.hazmat.primitives.asymmetric import ec
from grpc import RpcError

from flwr.client.grpc_adapter_client.connection import grpc_adapter
from flwr.client.grpc_rere_client.connection import grpc_request_response
from flwr.common import GRPC_MAX_MESSAGE_LENGTH, Context, Message, RecordDict
from flwr.common.address import parse_address
from flwr.common.config import get_flwr_dir, get_fused_config_from_fab
from flwr.common.constant import (
    CLIENT_OCTET,
    CLIENTAPPIO_API_DEFAULT_SERVER_ADDRESS,
    ISOLATION_MODE_SUBPROCESS,
    MAX_RETRY_DELAY,
    SERVER_OCTET,
    TRANSPORT_TYPE_GRPC_ADAPTER,
    TRANSPORT_TYPE_GRPC_RERE,
    TRANSPORT_TYPE_REST,
    TRANSPORT_TYPES,
)
from flwr.common.exit import ExitCode, flwr_exit
from flwr.common.exit_handlers import register_exit_handlers
from flwr.common.grpc import generic_create_grpc_server
from flwr.common.inflatable import iterate_object_tree
from flwr.common.inflatable_utils import (
    pull_objects,
    push_object_contents_from_iterable,
)
from flwr.common.logger import log
from flwr.common.retry_invoker import RetryInvoker, RetryState, exponential
from flwr.common.telemetry import EventType
from flwr.common.typing import Fab, Run, RunNotRunningException, UserConfig
from flwr.proto.clientappio_pb2_grpc import add_ClientAppIoServicer_to_server
from flwr.proto.message_pb2 import ObjectTree  # pylint: disable=E0611
from flwr.supercore.ffs import Ffs, FfsFactory
from flwr.supercore.object_store import ObjectStore, ObjectStoreFactory
from flwr.supernode.nodestate import NodeState, NodeStateFactory
from flwr.supernode.servicer.clientappio import ClientAppIoServicer

DEFAULT_FFS_DIR = get_flwr_dir() / "supernode" / "ffs"


# pylint: disable=import-outside-toplevel
# pylint: disable=too-many-branches
# pylint: disable=too-many-locals
# pylint: disable=too-many-statements
# pylint: disable=too-many-arguments
def start_client_internal(
    *,
    server_address: str,
    node_config: UserConfig,
    root_certificates: Optional[Union[bytes, str]] = None,
    insecure: Optional[bool] = None,
    transport: str,
    authentication_keys: Optional[
        tuple[ec.EllipticCurvePrivateKey, ec.EllipticCurvePublicKey]
    ] = None,
    max_retries: Optional[int] = None,
    max_wait_time: Optional[float] = None,
    flwr_path: Optional[Path] = None,
    isolation: str = ISOLATION_MODE_SUBPROCESS,
    clientappio_api_address: str = CLIENTAPPIO_API_DEFAULT_SERVER_ADDRESS,
) -> None:
    """Start a Flower client node which connects to a Flower server.

    Parameters
    ----------
    server_address : str
        The IPv4 or IPv6 address of the server. If the Flower
        server runs on the same machine on port 8080, then `server_address`
        would be `"[::]:8080"`.
    node_config: UserConfig
        The configuration of the node.
    root_certificates : Optional[Union[bytes, str]] (default: None)
        The PEM-encoded root certificates as a byte string or a path string.
        If provided, a secure connection using the certificates will be
        established to an SSL-enabled Flower server.
    insecure : Optional[bool] (default: None)
        Starts an insecure gRPC connection when True. Enables HTTPS connection
        when False, using system certificates if `root_certificates` is None.
    transport : str
        Configure the transport layer. Allowed values:
        - 'grpc-rere': gRPC, request-response
        - 'grpc-adapter': gRPC via 3rd party adapter (experimental)
        - 'rest': HTTP (experimental)
    authentication_keys : Optional[Tuple[PrivateKey, PublicKey]] (default: None)
        Tuple containing the elliptic curve private key and public key for
        authentication from the cryptography library.
        Source: https://cryptography.io/en/latest/hazmat/primitives/asymmetric/ec/
        Used to establish an authenticated connection with the server.
    max_retries: Optional[int] (default: None)
        The maximum number of times the client will try to connect to the
        server before giving up in case of a connection error. If set to None,
        there is no limit to the number of tries.
    max_wait_time: Optional[float] (default: None)
        The maximum duration before the client stops trying to
        connect to the server in case of connection error.
        If set to None, there is no limit to the total time.
    flwr_path: Optional[Path] (default: None)
        The fully resolved path containing installed Flower Apps.
    isolation : str (default: ISOLATION_MODE_SUBPROCESS)
        Isolation mode for `ClientApp`. Possible values are `subprocess` and
        `process`. If `subprocess`, the `ClientApp` runs in a subprocess started
        by the SueprNode and communicates using gRPC at the address
        `clientappio_api_address`. If `process`, the `ClientApp` runs in a separate
        isolated process and communicates using gRPC at the address
        `clientappio_api_address`.
    clientappio_api_address : str
        (default: `CLIENTAPPIO_API_DEFAULT_SERVER_ADDRESS`)
        The SuperNode gRPC server address.
    """
    if insecure is None:
        insecure = root_certificates is None

    # Initialize factories
    state_factory = NodeStateFactory()
    ffs_factory = FfsFactory(get_flwr_dir(flwr_path) / "supernode" / "ffs")  # type: ignore
    object_store_factory = ObjectStoreFactory()

    # Launch ClientAppIo API server
    clientappio_server = run_clientappio_api_grpc(
        address=clientappio_api_address,
        state_factory=state_factory,
        ffs_factory=ffs_factory,
        objectstore_factory=object_store_factory,
        certificates=None,
    )

    # Register handlers for graceful shutdown
    register_exit_handlers(
        event_type=EventType.RUN_SUPERNODE_LEAVE,
        exit_message="SuperNode terminated gracefully.",
        grpc_servers=[clientappio_server],
    )

    # Initialize NodeState, Ffs, and ObjectStore
    state = state_factory.state()
    ffs = ffs_factory.ffs()
    store = object_store_factory.store()

    with _init_connection(
        transport=transport,
        server_address=server_address,
        insecure=insecure,
        root_certificates=root_certificates,
        authentication_keys=authentication_keys,
        max_retries=max_retries,
        max_wait_time=max_wait_time,
    ) as conn:
        (
            receive,
            send,
            create_node,
            _,
            get_run,
            get_fab,
            pull_object,
            push_object,
            confirm_message_received,
        ) = conn

        # Call create_node fn to register node
        # and store node_id in state
        if (node_id := create_node()) is None:
            raise ValueError("Failed to register SuperNode with the SuperLink")
        state.set_node_id(node_id)

        # pylint: disable=too-many-nested-blocks
        while True:
            # The signature of the function will change after
            # completing the transition to the `NodeState`-based SuperNode
            run_id = _pull_and_store_message(
                state=state,
                ffs=ffs,
                object_store=store,
                node_config=node_config,
                receive=receive,
                get_run=get_run,
                get_fab=get_fab,
                pull_object=pull_object,
                confirm_message_received=confirm_message_received,
            )

            # Two isolation modes:
            # 1. `subprocess`: SuperNode is starting the ClientApp
            #    process as a subprocess.
            # 2. `process`: ClientApp process gets started separately
            #    (via `flwr-clientapp`), for example, in a separate
            #    Docker container.

            # Mode 1: SuperNode starts ClientApp as subprocess
            start_subprocess = isolation == ISOLATION_MODE_SUBPROCESS

            if start_subprocess and run_id is not None:
                _octet, _colon, _port = clientappio_api_address.rpartition(":")
                io_address = (
                    f"{CLIENT_OCTET}:{_port}"
                    if _octet == SERVER_OCTET
                    else clientappio_api_address
                )
                # Start ClientApp subprocess
                command = [
                    "flwr-clientapp",
                    "--clientappio-api-address",
                    io_address,
                    "--parent-pid",
                    str(os.getpid()),
                    "--insecure",
                    "--run-once",
                ]
                subprocess.run(command, check=False)

            _push_messages(
                state=state,
                object_store=store,
                send=send,
                push_object=push_object,
            )

            # Sleep for 3 seconds before the next iteration
            time.sleep(3)


def _pull_and_store_message(  # pylint: disable=too-many-positional-arguments
    state: NodeState,
    ffs: Ffs,
    object_store: ObjectStore,
    node_config: UserConfig,
    receive: Callable[[], Optional[tuple[Message, ObjectTree]]],
    get_run: Callable[[int], Run],
    get_fab: Callable[[str, int], Fab],
    pull_object: Callable[[int, str], bytes],
    confirm_message_received: Callable[[int, str], None],
) -> Optional[int]:
    """Pull a message from the SuperLink and store it in the state.

    This function current returns None if no message is received,
    or run_id if a message is received and processed successfully.
    This behavior will change in the future to return None after
    completing transition to the `NodeState`-based SuperNode.
    """
    message = None
    try:
        # Pull message
        if (recv := receive()) is None:
            return None
        message, object_tree = recv

        # Log message reception
        log(INFO, "")
        if message.metadata.group_id:
            log(
                INFO,
                "[RUN %s, ROUND %s]",
                message.metadata.run_id,
                message.metadata.group_id,
            )
        else:
            log(INFO, "[RUN %s]", message.metadata.run_id)
        log(
            INFO,
            "Received: %s message %s",
            message.metadata.message_type,
            message.metadata.message_id,
        )

        # Ensure the run and FAB are available
        run_id = message.metadata.run_id

        # Check if the message is from an unknown run
        if (run_info := state.get_run(run_id)) is None:
            # Pull run info from SuperLink
            run_info = get_run(run_id)
            state.store_run(run_info)

            # Pull and store the FAB
            fab = get_fab(run_info.fab_hash, run_id)
            ffs.put(fab.content, {})

            # Initialize the context
            run_cfg = get_fused_config_from_fab(fab.content, run_info)
            run_ctx = Context(
                run_id=run_id,
                node_id=state.get_node_id(),
                node_config=node_config,
                state=RecordDict(),
                run_config=run_cfg,
            )
            state.store_context(run_ctx)

        # Preregister the object tree of the message
        obj_ids_to_pull = object_store.preregister(run_id, object_tree)

        # Store the message in the state (note this message has no content)
        state.store_message(message)

        # Pull and store objects of the message in the ObjectStore
        obj_contents = pull_objects(
            obj_ids_to_pull,
            pull_object_fn=lambda obj_id: pull_object(run_id, obj_id),
        )
        for obj_id in list(obj_contents.keys()):
            object_store.put(obj_id, obj_contents.pop(obj_id))

        # Confirm that the message was received
        confirm_message_received(run_id, message.metadata.message_id)

    except RunNotRunningException:
        if message is None:
            log(
                INFO,
                "Run transitioned to a non-`RUNNING` status while receiving a message. "
                "Ignoring the message.",
            )
        else:
            log(
                INFO,
                "Run ID %s is not in `RUNNING` status. Ignoring message %s.",
                run_id,
                message.metadata.message_id,
            )
        return None

    return run_id


def _push_messages(
    state: NodeState,
    object_store: ObjectStore,
    send: Callable[[Message, ObjectTree], set[str]],
    push_object: Callable[[int, str, bytes], None],
) -> None:
    """Push reply messages to the SuperLink."""
    # Get messages to send
    reply_messages = state.get_messages(is_reply=True)

    for message in reply_messages:
        # Log message sending
        log(INFO, "")
        if message.metadata.group_id:
            log(
                INFO,
                "[RUN %s, ROUND %s]",
                message.metadata.run_id,
                message.metadata.group_id,
            )
        else:
            log(INFO, "[RUN %s]", message.metadata.run_id)
        log(
            INFO,
            "Sending: %s message",
            message.metadata.message_type,
        )

        # Get the object tree for the message
        object_tree = object_store.get_object_tree(message.metadata.message_id)
<<<<<<< HEAD
        # Counting the number of objects in the tree
        num_objects = sum(1 for _ in iterate_object_tree(object_tree))
=======

        # Define the iterator for yielding object contents
        # This will yield (object_id, content) pairs
        def yield_object_contents(_obj_tree: ObjectTree) -> Iterator[tuple[str, bytes]]:
            for tree in iterate_object_tree(_obj_tree):
                while (content := object_store.get(tree.object_id)) is None:
                    # Wait for the content to be available
                    time.sleep(0.5)

                yield tree.object_id, content

>>>>>>> 7245739e
        # Send the message
        try:
            # Send the reply message with its ObjectTree
            send(message, object_tree)

            # Push object contents from the ObjectStore
            run_id = message.metadata.run_id
            push_object_contents_from_iterable(
<<<<<<< HEAD
                (
                    (tree.object_id, cast(bytes, object_store.get(tree.object_id)))
                    for tree in iterate_object_tree(object_tree)
                ),
                total_to_push=num_objects,
=======
                yield_object_contents(object_tree),
>>>>>>> 7245739e
                # Use functools.partial to bind run_id explicitly,
                # avoiding late binding issues and satisfying flake8 (B023)
                # Equivalent to:
                # lambda object_id, content: push_object(run_id, object_id, content)
                push_object_fn=partial(push_object, run_id),
            )
            log(INFO, "Sent successfully")
        except RunNotRunningException:
            log(
                INFO,
                "Run ID %s is not in `RUNNING` status. Ignoring reply message %s.",
                message.metadata.run_id,
                message.metadata.message_id,
            )
        finally:
            # Delete the message from the state
            state.delete_messages(
                message_ids=[
                    message.metadata.message_id,
                    message.metadata.reply_to_message_id,
                ]
            )

            # Delete all its objects from the ObjectStore
            # No need to delete objects of the message it replies to, as it is
            # already deleted when the ClientApp calls `ConfirmMessageReceived`
            object_store.delete(message.metadata.message_id)


@contextmanager
def _init_connection(  # pylint: disable=too-many-positional-arguments
    transport: str,
    server_address: str,
    insecure: bool,
    root_certificates: Optional[Union[bytes, str]] = None,
    authentication_keys: Optional[
        tuple[ec.EllipticCurvePrivateKey, ec.EllipticCurvePublicKey]
    ] = None,
    max_retries: Optional[int] = None,
    max_wait_time: Optional[float] = None,
) -> Iterator[
    tuple[
        Callable[[], Optional[tuple[Message, ObjectTree]]],
        Callable[[Message, ObjectTree], set[str]],
        Callable[[], Optional[int]],
        Callable[[], None],
        Callable[[int], Run],
        Callable[[str, int], Fab],
        Callable[[int, str], bytes],
        Callable[[int, str, bytes], None],
        Callable[[int, str], None],
    ]
]:
    """Establish a connection to the Fleet API server at SuperLink."""
    # Parse IP address
    parsed_address = parse_address(server_address)
    if not parsed_address:
        flwr_exit(
            ExitCode.COMMON_ADDRESS_INVALID,
            f"SuperLink address ({server_address}) cannot be parsed.",
        )
    host, port, is_v6 = parsed_address
    address = f"[{host}]:{port}" if is_v6 else f"{host}:{port}"

    # Use either gRPC bidirectional streaming or REST request/response
    if transport == TRANSPORT_TYPE_REST:
        try:
            from requests.exceptions import ConnectionError as RequestsConnectionError

            from flwr.client.rest_client.connection import http_request_response
        except ModuleNotFoundError:
            flwr_exit(ExitCode.COMMON_MISSING_EXTRA_REST)
        if server_address[:4] != "http":
            flwr_exit(ExitCode.SUPERNODE_REST_ADDRESS_INVALID)
        connection, error_type = http_request_response, RequestsConnectionError
    elif transport == TRANSPORT_TYPE_GRPC_RERE:
        connection, error_type = grpc_request_response, RpcError
    elif transport == TRANSPORT_TYPE_GRPC_ADAPTER:
        connection, error_type = grpc_adapter, RpcError
    else:
        raise ValueError(
            f"Unknown transport type: {transport} (possible: {TRANSPORT_TYPES})"
        )

    # Create RetryInvoker
    retry_invoker = _make_fleet_connection_retry_invoker(
        max_retries=max_retries,
        max_wait_time=max_wait_time,
        connection_error_type=error_type,
    )

    # Establish connection
    with connection(
        address,
        insecure,
        retry_invoker,
        GRPC_MAX_MESSAGE_LENGTH,
        root_certificates,
        authentication_keys,
    ) as conn:
        yield conn


def _make_fleet_connection_retry_invoker(
    max_retries: Optional[int] = None,
    max_wait_time: Optional[float] = None,
    connection_error_type: type[Exception] = RpcError,
) -> RetryInvoker:
    """Create a retry invoker for fleet connection."""

    def _on_success(retry_state: RetryState) -> None:
        if retry_state.tries > 1:
            log(
                INFO,
                "Connection successful after %.2f seconds and %s tries.",
                retry_state.elapsed_time,
                retry_state.tries,
            )

    def _on_backoff(retry_state: RetryState) -> None:
        if retry_state.tries == 1:
            log(WARN, "Connection attempt failed, retrying...")
        else:
            log(
                WARN,
                "Connection attempt failed, retrying in %.2f seconds",
                retry_state.actual_wait,
            )

    return RetryInvoker(
        wait_gen_factory=lambda: exponential(max_delay=MAX_RETRY_DELAY),
        recoverable_exceptions=connection_error_type,
        max_tries=max_retries + 1 if max_retries is not None else None,
        max_time=max_wait_time,
        on_giveup=lambda retry_state: (
            log(
                WARN,
                "Giving up reconnection after %.2f seconds and %s tries.",
                retry_state.elapsed_time,
                retry_state.tries,
            )
            if retry_state.tries > 1
            else None
        ),
        on_success=_on_success,
        on_backoff=_on_backoff,
    )


def run_clientappio_api_grpc(
    address: str,
    state_factory: NodeStateFactory,
    ffs_factory: FfsFactory,
    objectstore_factory: ObjectStoreFactory,
    certificates: Optional[tuple[bytes, bytes, bytes]],
) -> grpc.Server:
    """Run ClientAppIo API gRPC server."""
    clientappio_servicer: grpc.Server = ClientAppIoServicer(
        state_factory=state_factory,
        ffs_factory=ffs_factory,
        objectstore_factory=objectstore_factory,
    )
    clientappio_add_servicer_to_server_fn = add_ClientAppIoServicer_to_server
    clientappio_grpc_server = generic_create_grpc_server(
        servicer_and_add_fn=(
            clientappio_servicer,
            clientappio_add_servicer_to_server_fn,
        ),
        server_address=address,
        max_message_length=GRPC_MAX_MESSAGE_LENGTH,
        certificates=certificates,
    )
    log(INFO, "Starting Flower ClientAppIo gRPC server on %s", address)
    clientappio_grpc_server.start()
    return clientappio_grpc_server<|MERGE_RESOLUTION|>--- conflicted
+++ resolved
@@ -381,10 +381,8 @@
 
         # Get the object tree for the message
         object_tree = object_store.get_object_tree(message.metadata.message_id)
-<<<<<<< HEAD
         # Counting the number of objects in the tree
         num_objects = sum(1 for _ in iterate_object_tree(object_tree))
-=======
 
         # Define the iterator for yielding object contents
         # This will yield (object_id, content) pairs
@@ -396,7 +394,6 @@
 
                 yield tree.object_id, content
 
->>>>>>> 7245739e
         # Send the message
         try:
             # Send the reply message with its ObjectTree
@@ -405,15 +402,8 @@
             # Push object contents from the ObjectStore
             run_id = message.metadata.run_id
             push_object_contents_from_iterable(
-<<<<<<< HEAD
-                (
-                    (tree.object_id, cast(bytes, object_store.get(tree.object_id)))
-                    for tree in iterate_object_tree(object_tree)
-                ),
+                yield_object_contents(object_tree),
                 total_to_push=num_objects,
-=======
-                yield_object_contents(object_tree),
->>>>>>> 7245739e
                 # Use functools.partial to bind run_id explicitly,
                 # avoiding late binding issues and satisfying flake8 (B023)
                 # Equivalent to:
