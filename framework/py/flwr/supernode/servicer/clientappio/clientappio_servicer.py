# Copyright 2025 Flower Labs GmbH. All Rights Reserved.
#
# Licensed under the Apache License, Version 2.0 (the "License");
# you may not use this file except in compliance with the License.
# You may obtain a copy of the License at
#
#     http://www.apache.org/licenses/LICENSE-2.0
#
# Unless required by applicable law or agreed to in writing, software
# distributed under the License is distributed on an "AS IS" BASIS,
# WITHOUT WARRANTIES OR CONDITIONS OF ANY KIND, either express or implied.
# See the License for the specific language governing permissions and
# limitations under the License.
# ==============================================================================
"""ClientAppIo API servicer."""


from logging import DEBUG, ERROR
from typing import cast

import grpc

from flwr.common import Context
from flwr.common.inflatable import UnexpectedObjectContentError
from flwr.common.logger import log
from flwr.common.serde import (
    context_from_proto,
    context_to_proto,
    fab_to_proto,
    message_from_proto,
    message_to_proto,
    run_to_proto,
)
from flwr.common.typing import Fab, Run

# pylint: disable=E0611
from flwr.proto import clientappio_pb2_grpc
from flwr.proto.appio_pb2 import (  # pylint: disable=E0401
    PullAppInputsRequest,
    PullAppInputsResponse,
    PullAppMessagesRequest,
    PullAppMessagesResponse,
    PushAppMessagesRequest,
    PushAppMessagesResponse,
    PushAppOutputsRequest,
    PushAppOutputsResponse,
)
from flwr.proto.clientappio_pb2 import (  # pylint: disable=E0401
    GetRunIdsWithPendingMessagesRequest,
    GetRunIdsWithPendingMessagesResponse,
    RequestTokenRequest,
    RequestTokenResponse,
)
from flwr.proto.message_pb2 import (
    ConfirmMessageReceivedRequest,
    ConfirmMessageReceivedResponse,
    PullObjectRequest,
    PullObjectResponse,
    PushObjectRequest,
    PushObjectResponse,
)

# pylint: disable=E0601
from flwr.supercore.ffs import FfsFactory
from flwr.supercore.object_store import NoObjectInStoreError, ObjectStoreFactory
from flwr.supernode.nodestate import NodeStateFactory


# pylint: disable=C0103,W0613,W0201
class ClientAppIoServicer(clientappio_pb2_grpc.ClientAppIoServicer):
    """ClientAppIo API servicer."""

    def __init__(
        self,
        state_factory: NodeStateFactory,
        ffs_factory: FfsFactory,
        objectstore_factory: ObjectStoreFactory,
    ) -> None:
        self.state_factory = state_factory
        self.ffs_factory = ffs_factory
        self.objectstore_factory = objectstore_factory

    def GetRunIdsWithPendingMessages(
        self,
        request: GetRunIdsWithPendingMessagesRequest,
        context: grpc.ServicerContext,
    ) -> GetRunIdsWithPendingMessagesResponse:
        """Get run IDs with pending messages."""
        log(DEBUG, "ClientAppIo.GetRunIdsWithPendingMessages")

        # Initialize state connection
        state = self.state_factory.state()

        # Get run IDs with pending messages
        run_ids = state.get_run_ids_with_pending_messages()

        # Return run IDs
        return GetRunIdsWithPendingMessagesResponse(run_ids=run_ids)

    def RequestToken(
        self, request: RequestTokenRequest, context: grpc.ServicerContext
    ) -> RequestTokenResponse:
        """Request token."""
        log(DEBUG, "ClientAppIo.RequestToken")

        # Initialize state connection
        state = self.state_factory.state()

        # Attempt to create a token for the provided run ID
        try:
            token = state.create_token(request.run_id)
        except ValueError:
            # Return an empty token if A token already exists for this run ID,
            # indicating the run is in progress
            return RequestTokenResponse(token="")

        # Return the token
        return RequestTokenResponse(token=token)

    def PullClientAppInputs(
        self, request: PullAppInputsRequest, context: grpc.ServicerContext
    ) -> PullAppInputsResponse:
        """Pull Message, Context, and Run."""
        log(DEBUG, "ClientAppIo.PullClientAppInputs")

        # Initialize state and ffs connection
        state = self.state_factory.state()
        ffs = self.ffs_factory.ffs()

        # Validate the token
        run_id = state.get_run_id_by_token(request.token)
        if run_id is None or not state.verify_token(run_id, request.token):
            context.abort(
                grpc.StatusCode.PERMISSION_DENIED,
                "Invalid token.",
            )
            raise RuntimeError("This line should never be reached.")

        # Retrieve context, run and fab for this run
        context = cast(Context, state.get_context(run_id))
        run = cast(Run, state.get_run(run_id))
        fab = Fab(run.fab_hash, ffs.get(run.fab_hash)[0])  # type: ignore

        return PullAppInputsResponse(
            context=context_to_proto(context),
            run=run_to_proto(run),
            fab=fab_to_proto(fab),
        )

    def PushClientAppOutputs(
        self, request: PushAppOutputsRequest, context: grpc.ServicerContext
    ) -> PushAppOutputsResponse:
        """Push Message and Context."""
        log(DEBUG, "ClientAppIo.PushClientAppOutputs")

        # Initialize state connection
        state = self.state_factory.state()

        # Validate the token
        run_id = state.get_run_id_by_token(request.token)
        if run_id is None or not state.verify_token(run_id, request.token):
            context.abort(
                grpc.StatusCode.PERMISSION_DENIED,
                "Invalid token.",
            )
            raise RuntimeError("This line should never be reached.")

        # Save the context to the state
        state.store_context(context_from_proto(request.context))

        # Remove the token to make the run eligible for processing
        # A run associated with a token cannot be handled until its token is cleared
        state.delete_token(run_id)

        return PushAppOutputsResponse()

    def PullMessage(
        self, request: PullAppMessagesRequest, context: grpc.ServicerContext
    ) -> PullAppMessagesResponse:
        """Pull one Message."""
        # Initialize state and ffs connection
        state = self.state_factory.state()

        # Validate the token
        run_id = state.get_run_id_by_token(request.token)
        if run_id is None or not state.verify_token(run_id, request.token):
            context.abort(
                grpc.StatusCode.PERMISSION_DENIED,
                "Invalid token.",
            )
            raise RuntimeError("This line should never be reached.")

        # Retrieve message for this run
        message = state.get_messages(run_ids=[run_id], is_reply=False)[0]

        return PullAppMessagesResponse(messages_list=[message_to_proto(message)])

    def PushMessage(
        self, request: PushAppMessagesRequest, context: grpc.ServicerContext
    ) -> PushAppMessagesResponse:
        """Push one Message."""
        # Initialize state connection
        state = self.state_factory.state()

        # Validate the token
        run_id = state.get_run_id_by_token(request.token)
        if run_id is None or not state.verify_token(run_id, request.token):
            context.abort(
                grpc.StatusCode.PERMISSION_DENIED,
                "Invalid token.",
            )
            raise RuntimeError("This line should never be reached.")

        # Save the message to the state
        state.store_message(message_from_proto(request.messages_list[0]))

<<<<<<< HEAD
        return PushMessageResponse()

    def PushObject(
        self, request: PushObjectRequest, context: grpc.ServicerContext
    ) -> PushObjectResponse:
        """Push an object to the ObjectStore."""
        log(DEBUG, "ServerAppIoServicer.PushObject")

        # Init state and store
        store = self.objectstore_factory.store()

        # Insert in store
        stored = False
        try:
            store.put(request.object_id, request.object_content)
            stored = True
        except (NoObjectInStoreError, ValueError) as e:
            log(ERROR, str(e))
        except UnexpectedObjectContentError as e:
            # Object content is not valid
            context.abort(grpc.StatusCode.FAILED_PRECONDITION, str(e))

        return PushObjectResponse(stored=stored)

    def PullObject(
        self, request: PullObjectRequest, context: grpc.ServicerContext
    ) -> PullObjectResponse:
        """Pull an object from the ObjectStore."""
        log(DEBUG, "ServerAppIoServicer.PullObject")

        # Init state and store
        store = self.objectstore_factory.store()

        # Fetch from store
        content = store.get(request.object_id)
        if content is not None:
            object_available = content != b""
            return PullObjectResponse(
                object_found=True,
                object_available=object_available,
                object_content=content,
            )
        return PullObjectResponse(object_found=False, object_available=False)

    def ConfirmMessageReceived(
        self, request: ConfirmMessageReceivedRequest, context: grpc.ServicerContext
    ) -> ConfirmMessageReceivedResponse:
        """Confirm message received."""
        log(DEBUG, "ServerAppIoServicer.ConfirmMessageReceived")

        # Init state and store
        store = self.objectstore_factory.store()

        # Delete the message object
        store.delete(request.message_object_id)

        return ConfirmMessageReceivedResponse()
=======
        return PushAppMessagesResponse()
>>>>>>> d5dd37fe
<|MERGE_RESOLUTION|>--- conflicted
+++ resolved
@@ -214,7 +214,6 @@
         # Save the message to the state
         state.store_message(message_from_proto(request.messages_list[0]))
 
-<<<<<<< HEAD
         return PushMessageResponse()
 
     def PushObject(
@@ -271,7 +270,4 @@
         # Delete the message object
         store.delete(request.message_object_id)
 
-        return ConfirmMessageReceivedResponse()
-=======
-        return PushAppMessagesResponse()
->>>>>>> d5dd37fe
+        return ConfirmMessageReceivedResponse()