--- conflicted
+++ resolved
@@ -18,14 +18,7 @@
 from collections.abc import Sequence
 from dataclasses import dataclass
 from threading import Lock
-<<<<<<< HEAD
-from typing import Optional, Union
-
-from flwr.common import Context, Message
-from flwr.common.typing import Run
-=======
 from typing import Optional
->>>>>>> 93ed883d
 
 from flwr.common import Context, Message
 from flwr.common.typing import Run
@@ -65,121 +58,4 @@
         """Get the node ID."""
         if self.node_id is None:
             raise ValueError("Node ID not set")
-        return self.node_id
-
-    def store_message(self, message: Message) -> Optional[str]:
-        """Store a message."""
-        with self.lock_msg_store:
-            msg_id = message.metadata.message_id
-            if msg_id == "" or msg_id in self.msg_store:
-                return None
-            self.msg_store[msg_id] = MessageEntry(message=message)
-            return msg_id
-
-<<<<<<< HEAD
-    def get_message(
-        self,
-        *,
-        run_ids: Optional[Union[int, Sequence[int]]] = None,
-=======
-    def get_messages(
-        self,
-        *,
-        run_ids: Optional[Sequence[int]] = None,
->>>>>>> 93ed883d
-        is_reply: Optional[bool] = None,
-        limit: Optional[int] = None,
-    ) -> Sequence[Message]:
-        """Retrieve messages based on the specified filters."""
-        selected_messages: list[Message] = []
-
-<<<<<<< HEAD
-        # Normalize run_id to a list for consistent processing
-        if isinstance(run_ids, int):
-            run_ids = [run_ids]
-
-=======
->>>>>>> 93ed883d
-        with self.lock_msg_store:
-            # Iterate through all messages in the store
-            for object_id in list(self.msg_store.keys()):
-                entry = self.msg_store[object_id]
-                message = entry.message
-
-                # Skip messages that have already been retrieved
-                if entry.is_retrieved:
-                    continue
-
-                # Skip messages whose run_id doesn't match the filter
-                if run_ids is not None:
-                    if message.metadata.run_id not in run_ids:
-                        continue
-
-                # If is_reply filter is set, filter for reply/non-reply messages
-                if is_reply is not None:
-                    is_reply_message = message.metadata.reply_to_message_id != ""
-                    # XOR logic to filter mismatched types (reply vs non-reply)
-                    if is_reply ^ is_reply_message:
-                        continue
-
-                # Add the message to the result set
-                selected_messages.append(message)
-
-                # Mark the message as retrieved
-                entry.is_retrieved = True
-
-                # Stop if the number of collected messages reaches the limit
-                if limit is not None and len(selected_messages) >= limit:
-                    break
-
-        return selected_messages
-
-<<<<<<< HEAD
-    def delete_message(
-        self,
-        *,
-        message_ids: Optional[Union[str, Sequence[str]]] = None,
-=======
-    def delete_messages(
-        self,
-        *,
-        message_ids: Optional[Sequence[str]] = None,
->>>>>>> 93ed883d
-    ) -> None:
-        """Delete messages based on the specified filters."""
-        with self.lock_msg_store:
-            if message_ids is None:
-                # If no message IDs are provided, clear the entire store
-                self.msg_store.clear()
-                return
-
-<<<<<<< HEAD
-            # Normalize message_ids to a list for consistent processing
-            if isinstance(message_ids, str):
-                message_ids = [message_ids]
-
-=======
->>>>>>> 93ed883d
-            # Remove specified messages from the store
-            for msg_id in message_ids:
-                self.msg_store.pop(msg_id, None)
-
-    def store_run(self, run: Run) -> None:
-        """Store a run."""
-        with self.lock_run_store:
-            self.run_store[run.run_id] = run
-
-    def get_run(self, run_id: int) -> Optional[Run]:
-        """Retrieve a run by its ID."""
-        with self.lock_run_store:
-            return self.run_store.get(run_id)
-
-    def store_context(self, context: Context) -> None:
-        """Store a context."""
-        with self.lock_ctx_store:
-            self.ctx_store[context.run_id] = context
-
-    def get_context(self, run_id: int) -> Optional[Context]:
-        """Retrieve a context by its run ID."""
-        with self.lock_ctx_store:
-            return self.ctx_store.get(run_id)+        return self.node_id