--- conflicted
+++ resolved
@@ -237,8 +237,7 @@
             entry = self.time_store[message_id]
             entry.finished_at = now().isoformat()
 
-<<<<<<< HEAD
-    def get_message_processing_duration(self, message_id: str) -> float | None:
+    def get_message_processing_duration(self, message_id: str) -> float:
         """Get the message processing duration based on the message ID."""
         # Cleanup old message processing times
         self._cleanup_old_message_times()
@@ -270,9 +269,4 @@
                 if entry.starting_at and entry.starting_at < cutoff
             ]
             for msg_id in to_delete:
-                del self.time_store[msg_id]
-=======
-    def get_message_processing_duration(self, message_id: str) -> float:
-        """Get the message processing duration based on the message ID."""
-        raise NotImplementedError("This method is not yet implemented")
->>>>>>> 4127b5c7
+                del self.time_store[msg_id]