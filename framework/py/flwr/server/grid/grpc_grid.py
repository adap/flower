# Copyright 2025 Flower Labs GmbH. All Rights Reserved.
#
# Licensed under the Apache License, Version 2.0 (the "License");
# you may not use this file except in compliance with the License.
# You may obtain a copy of the License at
#
#     http://www.apache.org/licenses/LICENSE-2.0
#
# Unless required by applicable law or agreed to in writing, software
# distributed under the License is distributed on an "AS IS" BASIS,
# WITHOUT WARRANTIES OR CONDITIONS OF ANY KIND, either express or implied.
# See the License for the specific language governing permissions and
# limitations under the License.
# ==============================================================================
"""Flower gRPC Grid."""


import time
from collections.abc import Iterable
from logging import DEBUG, ERROR, WARNING
from typing import Optional, cast

import grpc

from flwr.common import Message, RecordDict
from flwr.common.constant import (
    SERVERAPPIO_API_DEFAULT_CLIENT_ADDRESS,
    SUPERLINK_NODE_ID,
)
from flwr.common.grpc import create_channel, on_channel_state_change
from flwr.common.inflatable import (
    get_all_nested_objects,
    get_object_tree,
    iterate_object_tree,
    no_object_id_recompute,
)
from flwr.common.inflatable_protobuf_utils import (
    make_pull_object_fn_protobuf,
    make_push_object_fn_protobuf,
)
from flwr.common.inflatable_utils import (
    inflate_object_from_contents,
    pull_objects,
    push_objects,
)
from flwr.common.logger import log, warn_deprecated_feature
from flwr.common.message import remove_content_from_message
from flwr.common.retry_invoker import _make_simple_grpc_retry_invoker, _wrap_stub
from flwr.common.serde import message_to_proto, run_from_proto
from flwr.common.typing import Run
from flwr.proto.appio_pb2 import (  # pylint: disable=E0611
    PullAppMessagesRequest,
    PullAppMessagesResponse,
    PushAppMessagesRequest,
    PushAppMessagesResponse,
)
from flwr.proto.message_pb2 import (  # pylint: disable=E0611
    ConfirmMessageReceivedRequest,
)
from flwr.proto.node_pb2 import Node  # pylint: disable=E0611
from flwr.proto.run_pb2 import GetRunRequest, GetRunResponse  # pylint: disable=E0611
from flwr.proto.serverappio_pb2 import (  # pylint: disable=E0611
    GetNodesRequest,
    GetNodesResponse,
)
from flwr.proto.serverappio_pb2_grpc import ServerAppIoStub  # pylint: disable=E0611

from .grid import Grid

ERROR_MESSAGE_PUSH_MESSAGES_RESOURCE_EXHAUSTED = """

[Grid.push_messages] gRPC error occurred:

The 2GB gRPC limit has been reached. Consider reducing the number of messages pushed
at once, or push messages individually, for example:

> msgs = [msg1, msg2, msg3]
> msg_ids = []
> for msg in msgs:
>     msg_id = grid.push_messages([msg])
>     msg_ids.extend(msg_id)
"""

ERROR_MESSAGE_PULL_MESSAGES_RESOURCE_EXHAUSTED = """

[Grid.pull_messages] gRPC error occurred:

The 2GB gRPC limit has been reached. Consider reducing the number of messages pulled
at once, or pull messages individually, for example:

> msgs_ids = [msg_id1, msg_id2, msg_id3]
> msgs = []
> for msg_id in msg_ids:
>     msg = grid.pull_messages([msg_id])
>     msgs.extend(msg)
"""


class GrpcGrid(Grid):
    """`GrpcGrid` provides an interface to the ServerAppIo API.

    Parameters
    ----------
    serverappio_service_address : str (default: "[::]:9091")
        The address (URL, IPv6, IPv4) of the SuperLink ServerAppIo API service.
    root_certificates : Optional[bytes] (default: None)
        The PEM-encoded root certificates as a byte string.
        If provided, a secure connection using the certificates will be
        established to an SSL-enabled Flower server.
    """

    _deprecation_warning_logged = False

    def __init__(  # pylint: disable=too-many-arguments
        self,
        serverappio_service_address: str = SERVERAPPIO_API_DEFAULT_CLIENT_ADDRESS,
        root_certificates: Optional[bytes] = None,
    ) -> None:
        self._addr = serverappio_service_address
        self._cert = root_certificates
        self._run: Optional[Run] = None
        self._grpc_stub: Optional[ServerAppIoStub] = None
        self._channel: Optional[grpc.Channel] = None
        self.node = Node(node_id=SUPERLINK_NODE_ID)
        self._retry_invoker = _make_simple_grpc_retry_invoker()
        super().__init__()

    @property
    def _is_connected(self) -> bool:
        """Check if connected to the ServerAppIo API server."""
        return self._channel is not None

    def _connect(self) -> None:
        """Connect to the ServerAppIo API.

        This will not call GetRun.
        """
        if self._is_connected:
            log(WARNING, "Already connected")
            return
        self._channel = create_channel(
            server_address=self._addr,
            insecure=(self._cert is None),
            root_certificates=self._cert,
        )
        self._channel.subscribe(on_channel_state_change)
        self._grpc_stub = ServerAppIoStub(self._channel)
        _wrap_stub(self._grpc_stub, self._retry_invoker)
        log(DEBUG, "[flwr-serverapp] Connected to %s", self._addr)

    def _disconnect(self) -> None:
        """Disconnect from the ServerAppIo API."""
        if not self._is_connected:
            log(DEBUG, "Already disconnected")
            return
        channel: grpc.Channel = self._channel
        self._channel = None
        self._grpc_stub = None
        channel.close()
        log(DEBUG, "[flwr-serverapp] Disconnected")

    def set_run(self, run_id: int) -> None:
        """Set the run."""
        # Get the run info
        req = GetRunRequest(run_id=run_id)
        res: GetRunResponse = self._stub.GetRun(req)
        if not res.HasField("run"):
            raise RuntimeError(f"Cannot find the run with ID: {run_id}")
        self._run = run_from_proto(res.run)

    @property
    def run(self) -> Run:
        """Run information."""
        return Run(**vars(self._run))

    @property
    def _stub(self) -> ServerAppIoStub:
        """ServerAppIo stub."""
        if not self._is_connected:
            self._connect()
        return cast(ServerAppIoStub, self._grpc_stub)

    def _check_message(self, message: Message) -> None:
        # Check if the message is valid
        if not (
            message.metadata.message_id != ""
            and message.metadata.reply_to_message_id == ""
            and message.metadata.ttl > 0
        ):
            raise ValueError(f"Invalid message: {message}")

    def create_message(  # pylint: disable=too-many-arguments,R0917
        self,
        content: RecordDict,
        message_type: str,
        dst_node_id: int,
        group_id: str,
        ttl: Optional[float] = None,
    ) -> Message:
        """Create a new message with specified parameters.

        This method constructs a new `Message` with given content and metadata.
        The `run_id` and `src_node_id` will be set automatically.
        """
        if not GrpcGrid._deprecation_warning_logged:
            GrpcGrid._deprecation_warning_logged = True
            warn_deprecated_feature(
                "`Driver.create_message` / `Grid.create_message` is deprecated."
                "Use `Message` constructor instead."
            )
        return Message(content, dst_node_id, message_type, ttl=ttl, group_id=group_id)

    def get_node_ids(self) -> Iterable[int]:
        """Get node IDs."""
        # Call GrpcServerAppIoStub method
        res: GetNodesResponse = self._stub.GetNodes(
            GetNodesRequest(run_id=cast(Run, self._run).run_id)
        )
        return [node.node_id for node in res.nodes]

    def _try_push_messages(self, run_id: int, messages: Iterable[Message]) -> list[str]:
        """Push all messages and its associated objects."""
        # Prepare all Messages to be sent in a single request
        proto_messages = []
        object_trees = []
        all_objects = {}
        for msg in messages:
            proto_messages.append(message_to_proto(remove_content_from_message(msg)))
            all_objects[msg.object_id] = get_all_nested_objects(msg)
            object_trees.append(get_object_tree(msg))

        # Call GrpcServerAppIoStub method
        res: PushAppMessagesResponse = self._stub.PushMessages(
            PushAppMessagesRequest(
                messages_list=proto_messages,
                run_id=run_id,
                message_object_trees=object_trees,
            )
        )

        # Push objects
        # If Message was added to the LinkState correctly
        for msg_id in res.message_ids:
            obj_ids_to_push = set(res.objects_to_push[msg_id].object_ids)
            # Push only object that are not in the store
            push_objects(
                all_objects[msg_id],
                push_object_fn=make_push_object_fn_protobuf(
                    push_object_protobuf=self._stub.PushObject,
                    node=self.node,
                    run_id=run_id,
                ),
                object_ids_to_push=obj_ids_to_push,
            )
        return cast(list[str], res.message_ids)

    def push_messages(self, messages: Iterable[Message]) -> Iterable[str]:
        """Push messages to specified node IDs.

        This method takes an iterable of messages and sends each message
        to the node specified in `dst_node_id`.
        """
        # Construct Messages
        run_id = cast(Run, self._run).run_id
        message_ids: list[str] = []
        try:
<<<<<<< HEAD
            for msg in messages:
                # Populate metadata
                msg.metadata.__dict__["_run_id"] = run_id
                msg.metadata.__dict__["_src_node_id"] = self.node.node_id
                msg.metadata.__dict__["_message_id"] = msg.object_id
                # Check message
                self._check_message(msg)
                # Try pushing message and its objects
            with no_object_id_recompute():
                message_ids = self._try_push_message_objects(run_id, messages)
=======
            with no_object_id_recompute():
                for msg in messages:
                    # Populate metadata
                    msg.metadata.__dict__["_run_id"] = run_id
                    msg.metadata.__dict__["_src_node_id"] = self.node.node_id
                    msg.metadata.__dict__["_message_id"] = msg.object_id
                    # Check message
                    self._check_message(msg)
                    # Try pushing message and its objects
                    message_ids.append(self._try_push_message(run_id, msg))
>>>>>>> 954bd6c4

        except grpc.RpcError as e:
            if e.code() == grpc.StatusCode.RESOURCE_EXHAUSTED:  # pylint: disable=E1101
                log(ERROR, ERROR_MESSAGE_PUSH_MESSAGES_RESOURCE_EXHAUSTED)
                return []
            raise

        if None in message_ids:
            log(
                WARNING,
                "Not all messages could be pushed to the SuperLink. The returned "
                "list has `None` for those messages (the order is preserved as "
                "passed to `push_messages`). This could be due to a malformed "
                "message.",
            )

        return message_ids

    def pull_messages(self, message_ids: Iterable[str]) -> Iterable[Message]:
        """Pull messages based on message IDs.

        This method is used to collect messages from the SuperLink that correspond to a
        set of given message IDs.
        """
        run_id = cast(Run, self._run).run_id
        try:
            # Pull Messages
            res: PullAppMessagesResponse = self._stub.PullMessages(
                PullAppMessagesRequest(
                    message_ids=message_ids,
                    run_id=run_id,
                )
            )
            # Pull Messages from store
            inflated_msgs: list[Message] = []
            for msg_proto, msg_tree in zip(res.messages_list, res.message_object_trees):
                msg_id = msg_proto.metadata.message_id
                all_object_contents = pull_objects(
                    object_ids=[
                        tree.object_id for tree in iterate_object_tree(msg_tree)
                    ],
                    pull_object_fn=make_pull_object_fn_protobuf(
                        pull_object_protobuf=self._stub.PullObject,
                        node=self.node,
                        run_id=run_id,
                    ),
                )

                # Confirm that the message has been received
                self._stub.ConfirmMessageReceived(
                    ConfirmMessageReceivedRequest(
                        node=self.node, run_id=run_id, message_object_id=msg_id
                    )
                )
                message = cast(
                    Message, inflate_object_from_contents(msg_id, all_object_contents)
                )
                message.metadata.__dict__["_message_id"] = msg_id
                inflated_msgs.append(message)

            return inflated_msgs

        except grpc.RpcError as e:
            if e.code() == grpc.StatusCode.RESOURCE_EXHAUSTED:  # pylint: disable=E1101
                log(ERROR, ERROR_MESSAGE_PULL_MESSAGES_RESOURCE_EXHAUSTED)
                return []
            raise

    def send_and_receive(
        self,
        messages: Iterable[Message],
        *,
        timeout: Optional[float] = None,
    ) -> Iterable[Message]:
        """Push messages to specified node IDs and pull the reply messages.

        This method sends a list of messages to their destination node IDs and then
        waits for the replies. It continues to pull replies until either all replies are
        received or the specified timeout duration is exceeded.
        """
        # Push messages
        msg_ids = set(self.push_messages(messages))

        # Pull messages
        end_time = time.time() + (timeout if timeout is not None else 0.0)
        ret: list[Message] = []
        while timeout is None or time.time() < end_time:
            res_msgs = self.pull_messages(msg_ids)
            ret.extend(res_msgs)
            msg_ids.difference_update(
                {msg.metadata.reply_to_message_id for msg in res_msgs}
            )
            if len(msg_ids) == 0:
                break
            # Sleep
            time.sleep(3)
        return ret

    def close(self) -> None:
        """Disconnect from the SuperLink if connected."""
        # Check if `connect` was called before
        if not self._is_connected:
            return
        # Disconnect
        self._disconnect()<|MERGE_RESOLUTION|>--- conflicted
+++ resolved
@@ -264,18 +264,6 @@
         run_id = cast(Run, self._run).run_id
         message_ids: list[str] = []
         try:
-<<<<<<< HEAD
-            for msg in messages:
-                # Populate metadata
-                msg.metadata.__dict__["_run_id"] = run_id
-                msg.metadata.__dict__["_src_node_id"] = self.node.node_id
-                msg.metadata.__dict__["_message_id"] = msg.object_id
-                # Check message
-                self._check_message(msg)
-                # Try pushing message and its objects
-            with no_object_id_recompute():
-                message_ids = self._try_push_message_objects(run_id, messages)
-=======
             with no_object_id_recompute():
                 for msg in messages:
                     # Populate metadata
@@ -284,9 +272,8 @@
                     msg.metadata.__dict__["_message_id"] = msg.object_id
                     # Check message
                     self._check_message(msg)
-                    # Try pushing message and its objects
-                    message_ids.append(self._try_push_message(run_id, msg))
->>>>>>> 954bd6c4
+                  # Try pushing messages and their objects
+                  message_ids = self._try_push_message_objects(run_id, messages)
 
         except grpc.RpcError as e:
             if e.code() == grpc.StatusCode.RESOURCE_EXHAUSTED:  # pylint: disable=E1101
