--- conflicted
+++ resolved
@@ -198,13 +198,8 @@
     def test_message_store_consistency_after_push_pull_sqlitestate(self) -> None:
         """Test messages are deleted in sqlite state once messages are pulled."""
         # Prepare
-<<<<<<< HEAD
         state = LinkStateFactory("", NoOpFederationManager()).state()
-        run_id = state.create_run("", "", "", {}, ConfigRecord(), "")
-=======
-        state = LinkStateFactory("").state()
         run_id = state.create_run("", "", "", {}, "", ConfigRecord(), "")
->>>>>>> 1cd15a2c
         self.grid = InMemoryGrid(MagicMock(state=lambda: state))
         self.grid.set_run(run_id=run_id)
         msg_ids, node_id = push_messages(self.grid, self.num_nodes)
