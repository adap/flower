--- conflicted
+++ resolved
@@ -338,13 +338,9 @@
             msg_object_id=message_obj_id, descendant_ids=descendants
         )
         # Preregister
-<<<<<<< HEAD
         obj_ids_registered = self.store.preregister(
             message.metadata.run_id, get_object_tree(message)
         )
-=======
-        obj_ids_registered = self.store.preregister(get_object_tree(message))
->>>>>>> 4bf3ae8d
 
         return obj_ids_registered
 
@@ -702,11 +698,7 @@
         obj_b = obj.deflate()
 
         # Pre-register object
-<<<<<<< HEAD
         self.store.preregister(run_id, get_object_tree(obj))
-=======
-        self.store.preregister(get_object_tree(obj))
->>>>>>> 4bf3ae8d
 
         # Execute
         req = PushObjectRequest(
@@ -755,11 +747,7 @@
         # Push valid object but its hash doesnt match the one passed in the request
         # Preregister under a different object-id
         fake_object_id = get_object_id(b"1234")
-<<<<<<< HEAD
         self.store.preregister(run_id, ObjectTree(object_id=fake_object_id))
-=======
-        self.store.preregister(ObjectTree(object_id=fake_object_id))
->>>>>>> 4bf3ae8d
 
         # Execute
         req = PushObjectRequest(
@@ -782,11 +770,7 @@
         obj_b = obj.deflate()
 
         # Preregister object
-<<<<<<< HEAD
         self.store.preregister(run_id, get_object_tree(obj))
-=======
-        self.store.preregister(get_object_tree(obj))
->>>>>>> 4bf3ae8d
 
         # Pull
         req = PullObjectRequest(
