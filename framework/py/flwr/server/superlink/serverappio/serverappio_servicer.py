# Copyright 2025 Flower Labs GmbH. All Rights Reserved.
#
# Licensed under the Apache License, Version 2.0 (the "License");
# you may not use this file except in compliance with the License.
# You may obtain a copy of the License at
#
#     http://www.apache.org/licenses/LICENSE-2.0
#
# Unless required by applicable law or agreed to in writing, software
# distributed under the License is distributed on an "AS IS" BASIS,
# WITHOUT WARRANTIES OR CONDITIONS OF ANY KIND, either express or implied.
# See the License for the specific language governing permissions and
# limitations under the License.
# ==============================================================================
"""ServerAppIo API servicer."""


import threading
from logging import DEBUG, ERROR, INFO
from typing import Optional

import grpc

from flwr.common import Message
from flwr.common.constant import SUPERLINK_NODE_ID, Status
from flwr.common.inflatable import check_body_len_consistency, get_desdendant_object_ids
from flwr.common.logger import log
from flwr.common.serde import (
    context_from_proto,
    context_to_proto,
    fab_to_proto,
    message_from_proto,
    message_to_proto,
    run_status_from_proto,
    run_status_to_proto,
    run_to_proto,
)
from flwr.common.typing import Fab, RunStatus
from flwr.proto import serverappio_pb2_grpc  # pylint: disable=E0611
from flwr.proto.fab_pb2 import GetFabRequest, GetFabResponse  # pylint: disable=E0611
from flwr.proto.heartbeat_pb2 import (  # pylint: disable=E0611
    SendAppHeartbeatRequest,
    SendAppHeartbeatResponse,
)
from flwr.proto.log_pb2 import (  # pylint: disable=E0611
    PushLogsRequest,
    PushLogsResponse,
)
from flwr.proto.message_pb2 import (  # pylint: disable=E0611
    ObjectIDs,
    PullObjectRequest,
    PullObjectResponse,
    PushObjectRequest,
    PushObjectResponse,
)
from flwr.proto.node_pb2 import Node  # pylint: disable=E0611
from flwr.proto.run_pb2 import (  # pylint: disable=E0611
    GetRunRequest,
    GetRunResponse,
    GetRunStatusRequest,
    GetRunStatusResponse,
    UpdateRunStatusRequest,
    UpdateRunStatusResponse,
)
from flwr.proto.serverappio_pb2 import (  # pylint: disable=E0611
    GetNodesRequest,
    GetNodesResponse,
    PullResMessagesRequest,
    PullResMessagesResponse,
    PullServerAppInputsRequest,
    PullServerAppInputsResponse,
    PushInsMessagesRequest,
    PushInsMessagesResponse,
    PushServerAppOutputsRequest,
    PushServerAppOutputsResponse,
)
from flwr.server.superlink.ffs.ffs import Ffs
from flwr.server.superlink.ffs.ffs_factory import FfsFactory
from flwr.server.superlink.linkstate import LinkState, LinkStateFactory
from flwr.server.superlink.utils import abort_if
from flwr.server.utils.validator import validate_message
from flwr.supercore.object_store import NoObjectInStoreError, ObjectStoreFactory

from ..utils import store_mapping_and_register_objects


class ServerAppIoServicer(serverappio_pb2_grpc.ServerAppIoServicer):
    """ServerAppIo API servicer."""

    def __init__(
        self,
        state_factory: LinkStateFactory,
        ffs_factory: FfsFactory,
        objectstore_factory: ObjectStoreFactory,
    ) -> None:
        self.state_factory = state_factory
        self.ffs_factory = ffs_factory
        self.objectstore_factory = objectstore_factory
        self.lock = threading.RLock()

    def GetNodes(
        self, request: GetNodesRequest, context: grpc.ServicerContext
    ) -> GetNodesResponse:
        """Get available nodes."""
        log(DEBUG, "ServerAppIoServicer.GetNodes")

        # Init state
        state: LinkState = self.state_factory.state()

        # Abort if the run is not running
        abort_if(
            request.run_id,
            [Status.PENDING, Status.STARTING, Status.FINISHED],
            state,
            context,
        )

        all_ids: set[int] = state.get_nodes(request.run_id)
        nodes: list[Node] = [Node(node_id=node_id) for node_id in all_ids]
        return GetNodesResponse(nodes=nodes)

    def PushMessages(
        self, request: PushInsMessagesRequest, context: grpc.ServicerContext
    ) -> PushInsMessagesResponse:
        """Push a set of Messages."""
        log(DEBUG, "ServerAppIoServicer.PushMessages")

        # Init state
        state: LinkState = self.state_factory.state()

        # Abort if the run is not running
        abort_if(
            request.run_id,
            [Status.PENDING, Status.STARTING, Status.FINISHED],
            state,
            context,
        )

        # Validate request and insert in State
        _raise_if(
            validation_error=len(request.messages_list) == 0,
            request_name="PushMessages",
            detail="`messages_list` must not be empty",
        )
        message_ids: list[Optional[str]] = []
        while request.messages_list:
            message_proto = request.messages_list.pop(0)
            message = message_from_proto(message_proto=message_proto)
            validation_errors = validate_message(message, is_reply_message=False)
            _raise_if(
                validation_error=bool(validation_errors),
                request_name="PushMessages",
                detail=", ".join(validation_errors),
            )
            _raise_if(
                validation_error=request.run_id != message.metadata.run_id,
                request_name="PushMessages",
                detail="`Message.metadata` has mismatched `run_id`",
            )
            # Store
            message_id: Optional[str] = state.store_message_ins(message=message)
            message_ids.append(message_id)

        # Init store
        store = self.objectstore_factory.store()

        # Store Message object to descendants mapping and preregister objects
        objects_to_push = store_mapping_and_register_objects(store, request=request)

        return PushInsMessagesResponse(
            message_ids=[
                str(message_id) if message_id else "" for message_id in message_ids
            ],
            objects_to_push=objects_to_push,
        )

    def PullMessages(
        self, request: PullResMessagesRequest, context: grpc.ServicerContext
    ) -> PullResMessagesResponse:
        """Pull a set of Messages."""
        log(DEBUG, "ServerAppIoServicer.PullMessages")

        # Init state
        state: LinkState = self.state_factory.state()

        # Init store
        store = self.objectstore_factory.store()

        # Abort if the run is not running
        abort_if(
            request.run_id,
            [Status.PENDING, Status.STARTING, Status.FINISHED],
            state,
            context,
        )

        # Read from state
        messages_res: list[Message] = state.get_message_res(
            message_ids=set(request.message_ids)
        )

        # Register messages generated by LinkState in the Store for consistency
        for msg_res in messages_res:
            if msg_res.metadata.src_node_id == SUPERLINK_NODE_ID:
                descendants = list(get_desdendant_object_ids(msg_res))
                message_obj_id = msg_res.metadata.message_id
                # Store mapping
                store.set_message_descendant_ids(
                    msg_object_id=message_obj_id, descendant_ids=descendants
                )
                # Preregister
                store.preregister(descendants + [message_obj_id])

        # Delete the instruction Messages and their replies if found
        message_ins_ids_to_delete = {
            msg_res.metadata.reply_to_message_id for msg_res in messages_res
        }

        state.delete_messages(message_ins_ids=message_ins_ids_to_delete)

        # Convert Messages to proto
        messages_list = []
        objects_to_pull: dict[str, ObjectIDs] = {}
        while messages_res:
            msg = messages_res.pop(0)

            # Skip `run_id` check for SuperLink generated replies
            if msg.metadata.src_node_id != SUPERLINK_NODE_ID:
                _raise_if(
                    validation_error=request.run_id != msg.metadata.run_id,
                    request_name="PullMessages",
                    detail="`message.metadata` has mismatched `run_id`",
                )
            messages_list.append(message_to_proto(msg))

            try:
                msg_object_id = msg.metadata.message_id
                descendants = store.get_message_descendant_ids(msg_object_id)
                # Include the object_id of the message itself
                objects_to_pull[msg_object_id] = ObjectIDs(
                    object_ids=descendants + [msg_object_id]
                )
            except NoObjectInStoreError as e:
                log(ERROR, e.message)
                # Delete message ins from state
                state.delete_messages(message_ins_ids={msg_object_id})

        return PullResMessagesResponse(
            messages_list=messages_list, objects_to_pull=objects_to_pull
        )

    def GetRun(
        self, request: GetRunRequest, context: grpc.ServicerContext
    ) -> GetRunResponse:
        """Get run information."""
        log(DEBUG, "ServerAppIoServicer.GetRun")

        # Init state
        state: LinkState = self.state_factory.state()

        # Retrieve run information
        run = state.get_run(request.run_id)

        if run is None:
            return GetRunResponse()

        return GetRunResponse(run=run_to_proto(run))

    def GetFab(
        self, request: GetFabRequest, context: grpc.ServicerContext
    ) -> GetFabResponse:
        """Get FAB from Ffs."""
        log(DEBUG, "ServerAppIoServicer.GetFab")

        ffs: Ffs = self.ffs_factory.ffs()
        if result := ffs.get(request.hash_str):
            fab = Fab(request.hash_str, result[0])
            return GetFabResponse(fab=fab_to_proto(fab))

        raise ValueError(f"Found no FAB with hash: {request.hash_str}")

    def PullServerAppInputs(
        self, request: PullServerAppInputsRequest, context: grpc.ServicerContext
    ) -> PullServerAppInputsResponse:
        """Pull ServerApp process inputs."""
        log(DEBUG, "ServerAppIoServicer.PullServerAppInputs")
        # Init access to LinkState
        state = self.state_factory.state()

        # Lock access to LinkState, preventing obtaining the same pending run_id
        with self.lock:
            # Attempt getting the run_id of a pending run
            run_id = state.get_pending_run_id()
            # If there's no pending run, return an empty response
            if run_id is None:
                return PullServerAppInputsResponse()

            # Init access to Ffs
            ffs = self.ffs_factory.ffs()

            # Retrieve Context, Run and Fab for the run_id
            serverapp_ctxt = state.get_serverapp_context(run_id)
            run = state.get_run(run_id)
            fab = None
            if run and run.fab_hash:
                if result := ffs.get(run.fab_hash):
                    fab = Fab(run.fab_hash, result[0])
            if run and fab and serverapp_ctxt:
                # Update run status to STARTING
                if state.update_run_status(run_id, RunStatus(Status.STARTING, "", "")):
                    log(INFO, "Starting run %d", run_id)
                    return PullServerAppInputsResponse(
                        context=context_to_proto(serverapp_ctxt),
                        run=run_to_proto(run),
                        fab=fab_to_proto(fab),
                    )

        # Raise an exception if the Run or Fab is not found,
        # or if the status cannot be updated to STARTING
        raise RuntimeError(f"Failed to start run {run_id}")

    def PushServerAppOutputs(
        self, request: PushServerAppOutputsRequest, context: grpc.ServicerContext
    ) -> PushServerAppOutputsResponse:
        """Push ServerApp process outputs."""
        log(DEBUG, "ServerAppIoServicer.PushServerAppOutputs")

        # Init state
        state = self.state_factory.state()

        # Abort if the run is not running
        abort_if(
            request.run_id,
            [Status.PENDING, Status.STARTING, Status.FINISHED],
            state,
            context,
        )

        state.set_serverapp_context(request.run_id, context_from_proto(request.context))
        return PushServerAppOutputsResponse()

    def UpdateRunStatus(
        self, request: UpdateRunStatusRequest, context: grpc.ServicerContext
    ) -> UpdateRunStatusResponse:
        """Update the status of a run."""
        log(DEBUG, "ServerAppIoServicer.UpdateRunStatus")

        # Init state
        state = self.state_factory.state()

        # Abort if the run is finished
        abort_if(request.run_id, [Status.FINISHED], state, context)

        # Update the run status
        state.update_run_status(
            run_id=request.run_id, new_status=run_status_from_proto(request.run_status)
        )
        return UpdateRunStatusResponse()

    def PushLogs(
        self, request: PushLogsRequest, context: grpc.ServicerContext
    ) -> PushLogsResponse:
        """Push logs."""
        log(DEBUG, "ServerAppIoServicer.PushLogs")
        state = self.state_factory.state()

        # Add logs to LinkState
        merged_logs = "".join(request.logs)
        state.add_serverapp_log(request.run_id, merged_logs)
        return PushLogsResponse()

    def GetRunStatus(
        self, request: GetRunStatusRequest, context: grpc.ServicerContext
    ) -> GetRunStatusResponse:
        """Get the status of a run."""
        log(DEBUG, "ServerAppIoServicer.GetRunStatus")
        state = self.state_factory.state()

        # Get run status from LinkState
        run_statuses = state.get_run_status(set(request.run_ids))
        run_status_dict = {
            run_id: run_status_to_proto(run_status)
            for run_id, run_status in run_statuses.items()
        }
        return GetRunStatusResponse(run_status_dict=run_status_dict)

    def SendAppHeartbeat(
        self, request: SendAppHeartbeatRequest, context: grpc.ServicerContext
    ) -> SendAppHeartbeatResponse:
        """Handle a heartbeat from the ServerApp."""
        log(DEBUG, "ServerAppIoServicer.SendAppHeartbeat")

        # Init state
        state = self.state_factory.state()

        # Acknowledge the heartbeat
        # The app heartbeat can only be acknowledged if the run is in
        # starting or running status.
        success = state.acknowledge_app_heartbeat(
            run_id=request.run_id,
            heartbeat_interval=request.heartbeat_interval,
        )

        return SendAppHeartbeatResponse(success=success)

    def PushObject(
        self, request: PushObjectRequest, context: grpc.ServicerContext
    ) -> PushObjectResponse:
        """Push an object to the ObjectStore."""
        log(DEBUG, "ServerAppIoServicer.PushObject")

        # Init state
        state: LinkState = self.state_factory.state()

        # Abort if the run is not running
        abort_if(
            request.run_id,
            [Status.PENDING, Status.STARTING, Status.FINISHED],
            state,
            context,
        )

        if request.node.node_id != SUPERLINK_NODE_ID:
            # Cancel insertion in ObjectStore
            context.abort(grpc.StatusCode.FAILED_PRECONDITION, "Unexpected node ID.")

        if not check_body_len_consistency(request.object_content):
            # Cancel insertion in ObjectStore
            context.abort(
<<<<<<< HEAD
                grpc.StatusCode.FAILED_PRECONDITION, "Unexpected object length"
=======
                grpc.StatusCode.FAILED_PRECONDITION, "Unexpected object length."
>>>>>>> 81082878
            )

        # Init store
        store = self.objectstore_factory.store()

        # Insert in store
        stored = False
        try:
            store.put(request.object_id, request.object_content)
            stored = True
        except (NoObjectInStoreError, ValueError) as e:
            log(ERROR, str(e))

        return PushObjectResponse(stored=stored)

    def PullObject(
        self, request: PullObjectRequest, context: grpc.ServicerContext
    ) -> PullObjectResponse:
        """Pull an object from the ObjectStore."""
        log(DEBUG, "ServerAppIoServicer.PullObject")

<<<<<<< HEAD
=======
        # Init state
        state: LinkState = self.state_factory.state()

        # Abort if the run is not running
        abort_if(
            request.run_id,
            [Status.PENDING, Status.STARTING, Status.FINISHED],
            state,
            context,
        )

        if request.node.node_id != SUPERLINK_NODE_ID:
            # Cancel insertion in ObjectStore
            context.abort(grpc.StatusCode.FAILED_PRECONDITION, "Unexpected node ID.")

>>>>>>> 81082878
        # Init store
        store = self.objectstore_factory.store()

        # Fetch from store
        if content := store.get(request.object_id):
            return PullObjectResponse(object_content=content)

        return PullObjectResponse()


def _raise_if(validation_error: bool, request_name: str, detail: str) -> None:
    """Raise a `ValueError` with a detailed message if a validation error occurs."""
    if validation_error:
        raise ValueError(f"Malformed {request_name}: {detail}")<|MERGE_RESOLUTION|>--- conflicted
+++ resolved
@@ -427,11 +427,7 @@
         if not check_body_len_consistency(request.object_content):
             # Cancel insertion in ObjectStore
             context.abort(
-<<<<<<< HEAD
-                grpc.StatusCode.FAILED_PRECONDITION, "Unexpected object length"
-=======
                 grpc.StatusCode.FAILED_PRECONDITION, "Unexpected object length."
->>>>>>> 81082878
             )
 
         # Init store
@@ -453,8 +449,6 @@
         """Pull an object from the ObjectStore."""
         log(DEBUG, "ServerAppIoServicer.PullObject")
 
-<<<<<<< HEAD
-=======
         # Init state
         state: LinkState = self.state_factory.state()
 
@@ -470,7 +464,6 @@
             # Cancel insertion in ObjectStore
             context.abort(grpc.StatusCode.FAILED_PRECONDITION, "Unexpected node ID.")
 
->>>>>>> 81082878
         # Init store
         store = self.objectstore_factory.store()
 
