# Copyright 2025 Flower Labs GmbH. All Rights Reserved.
#
# Licensed under the Apache License, Version 2.0 (the "License");
# you may not use this file except in compliance with the License.
# You may obtain a copy of the License at
#
#     http://www.apache.org/licenses/LICENSE-2.0
#
# Unless required by applicable law or agreed to in writing, software
# distributed under the License is distributed on an "AS IS" BASIS,
# WITHOUT WARRANTIES OR CONDITIONS OF ANY KIND, either express or implied.
# See the License for the specific language governing permissions and
# limitations under the License.
# ==============================================================================
"""ServerAppIo API servicer."""


import threading
from logging import DEBUG, ERROR, INFO
from typing import Optional

import grpc

from flwr.common import Message
from flwr.common.constant import SUPERLINK_NODE_ID, Status
from flwr.common.inflatable import (
    UnexpectedObjectContentError,
    get_all_nested_objects,
    get_object_tree,
    no_object_id_recompute,
)
from flwr.common.logger import log
from flwr.common.serde import (
    context_from_proto,
    context_to_proto,
    fab_to_proto,
    message_from_proto,
    message_to_proto,
    run_status_from_proto,
    run_status_to_proto,
    run_to_proto,
)
from flwr.common.typing import Fab, RunStatus
from flwr.proto import serverappio_pb2_grpc  # pylint: disable=E0611
from flwr.proto.appio_pb2 import (  # pylint: disable=E0611
    ListAppsToLaunchRequest,
    ListAppsToLaunchResponse,
    PullAppInputsRequest,
    PullAppInputsResponse,
    PullAppMessagesRequest,
    PullAppMessagesResponse,
    PushAppMessagesRequest,
    PushAppMessagesResponse,
    PushAppOutputsRequest,
    PushAppOutputsResponse,
    RequestTokenRequest,
    RequestTokenResponse,
)
from flwr.proto.fab_pb2 import GetFabRequest, GetFabResponse  # pylint: disable=E0611
from flwr.proto.heartbeat_pb2 import (  # pylint: disable=E0611
    SendAppHeartbeatRequest,
    SendAppHeartbeatResponse,
)
from flwr.proto.log_pb2 import (  # pylint: disable=E0611
    PushLogsRequest,
    PushLogsResponse,
)
from flwr.proto.message_pb2 import (  # pylint: disable=E0611
    ConfirmMessageReceivedRequest,
    ConfirmMessageReceivedResponse,
    PullObjectRequest,
    PullObjectResponse,
    PushObjectRequest,
    PushObjectResponse,
)
from flwr.proto.node_pb2 import Node  # pylint: disable=E0611
from flwr.proto.run_pb2 import (  # pylint: disable=E0611
    GetRunRequest,
    GetRunResponse,
    GetRunStatusRequest,
    GetRunStatusResponse,
    UpdateRunStatusRequest,
    UpdateRunStatusResponse,
)
from flwr.proto.serverappio_pb2 import (  # pylint: disable=E0611
    GetNodesRequest,
    GetNodesResponse,
)
from flwr.server.superlink.linkstate import LinkState, LinkStateFactory
from flwr.server.superlink.utils import abort_if
from flwr.server.utils.validator import validate_message
from flwr.supercore.ffs import Ffs, FfsFactory
from flwr.supercore.object_store import NoObjectInStoreError, ObjectStoreFactory
from flwr.supercore.object_store.utils import store_mapping_and_register_objects


class ServerAppIoServicer(serverappio_pb2_grpc.ServerAppIoServicer):
    """ServerAppIo API servicer."""

    def __init__(
        self,
        state_factory: LinkStateFactory,
        ffs_factory: FfsFactory,
        objectstore_factory: ObjectStoreFactory,
    ) -> None:
        self.state_factory = state_factory
        self.ffs_factory = ffs_factory
        self.objectstore_factory = objectstore_factory
        self.lock = threading.RLock()

    def ListAppsToLaunch(
        self,
        request: ListAppsToLaunchRequest,
        context: grpc.ServicerContext,
    ) -> ListAppsToLaunchResponse:
        """Get run IDs with pending messages."""
        log(DEBUG, "ServerAppIoServicer.ListAppsToLaunch")

        # Initialize state connection
        state = self.state_factory.state()

        # Get IDs of runs in pending status
        run_ids = state.get_run_ids(flwr_aid=None)
        pending_run_ids = []
        for run_id, status in state.get_run_status(run_ids).items():
            if status.status == Status.PENDING:
                pending_run_ids.append(run_id)

        # Return run IDs
        return ListAppsToLaunchResponse(run_ids=pending_run_ids)

    def RequestToken(
        self, request: RequestTokenRequest, context: grpc.ServicerContext
    ) -> RequestTokenResponse:
        """Request token."""
        log(DEBUG, "ServerAppIoServicer.RequestToken")
<<<<<<< HEAD

        # Initialize state connection
        state = self.state_factory.state()

        # Attempt to create a token for the provided run ID
        try:
            token = state.create_token(request.run_id)
        except ValueError:
            # Return an empty token if A token already exists for this run ID,
            # indicating the run is in progress
            return RequestTokenResponse(token="")

        # Return the token
        return RequestTokenResponse(token=token)
=======

        # Initialize state connection
        state = self.state_factory.state()

        # Attempt to create a token for the provided run ID
        token = state.create_token(request.run_id)

        # Return the token
        return RequestTokenResponse(token=token or "")
>>>>>>> 3f4de827

    def GetNodes(
        self, request: GetNodesRequest, context: grpc.ServicerContext
    ) -> GetNodesResponse:
        """Get available nodes."""
        log(DEBUG, "ServerAppIoServicer.GetNodes")

        # Init state and store
        state = self.state_factory.state()
        store = self.objectstore_factory.store()

        # Abort if the run is not running
        abort_if(
            request.run_id,
            [Status.PENDING, Status.STARTING, Status.FINISHED],
            state,
            store,
            context,
        )

        all_ids: set[int] = state.get_nodes(request.run_id)
        nodes: list[Node] = [Node(node_id=node_id) for node_id in all_ids]
        return GetNodesResponse(nodes=nodes)

    def PushMessages(
        self, request: PushAppMessagesRequest, context: grpc.ServicerContext
    ) -> PushAppMessagesResponse:
        """Push a set of Messages."""
        log(DEBUG, "ServerAppIoServicer.PushMessages")

        # Init state and store
        state = self.state_factory.state()
        store = self.objectstore_factory.store()

        # Abort if the run is not running
        abort_if(
            request.run_id,
            [Status.PENDING, Status.STARTING, Status.FINISHED],
            state,
            store,
            context,
        )

        # Validate request and insert in State
        _raise_if(
            validation_error=len(request.messages_list) == 0,
            request_name="PushMessages",
            detail="`messages_list` must not be empty",
        )
        message_ids: list[Optional[str]] = []
        for message_proto in request.messages_list:
            message = message_from_proto(message_proto=message_proto)
            validation_errors = validate_message(message, is_reply_message=False)
            _raise_if(
                validation_error=bool(validation_errors),
                request_name="PushMessages",
                detail=", ".join(validation_errors),
            )
            _raise_if(
                validation_error=request.run_id != message.metadata.run_id,
                request_name="PushMessages",
                detail="`Message.metadata` has mismatched `run_id`",
            )
            # Store
            message_id: Optional[str] = state.store_message_ins(message=message)
            message_ids.append(message_id)

        # Store Message object to descendants mapping and preregister objects
        objects_to_push = store_mapping_and_register_objects(store, request=request)

        return PushAppMessagesResponse(
            message_ids=[
                str(message_id) if message_id else "" for message_id in message_ids
            ],
            objects_to_push=objects_to_push,
        )

    def PullMessages(  # pylint: disable=R0914
        self, request: PullAppMessagesRequest, context: grpc.ServicerContext
    ) -> PullAppMessagesResponse:
        """Pull a set of Messages."""
        log(DEBUG, "ServerAppIoServicer.PullMessages")

        # Init state and store
        state = self.state_factory.state()
        store = self.objectstore_factory.store()

        # Abort if the run is not running
        abort_if(
            request.run_id,
            [Status.PENDING, Status.STARTING, Status.FINISHED],
            state,
            store,
            context,
        )

        # Read from state
        messages_res: list[Message] = state.get_message_res(
            message_ids=set(request.message_ids)
        )

        # Register messages generated by LinkState in the Store for consistency
        for msg_res in messages_res:
            if msg_res.metadata.src_node_id == SUPERLINK_NODE_ID:
                with no_object_id_recompute():
                    all_objects = get_all_nested_objects(msg_res)
                    # Preregister
                    store.preregister(request.run_id, get_object_tree(msg_res))
                    # Store objects
                    for obj_id, obj in all_objects.items():
                        store.put(obj_id, obj.deflate())

        # Delete the instruction Messages and their replies if found
        message_ins_ids_to_delete = {
            msg_res.metadata.reply_to_message_id for msg_res in messages_res
        }

        state.delete_messages(message_ins_ids=message_ins_ids_to_delete)

        # Convert Messages to proto
        messages_list = []
        trees = []
        while messages_res:
            msg = messages_res.pop(0)

            # Skip `run_id` check for SuperLink generated replies
            if msg.metadata.src_node_id != SUPERLINK_NODE_ID:
                _raise_if(
                    validation_error=request.run_id != msg.metadata.run_id,
                    request_name="PullMessages",
                    detail="`message.metadata` has mismatched `run_id`",
                )

            try:
                msg_object_id = msg.metadata.message_id
                obj_tree = store.get_object_tree(msg_object_id)
                # Add message and object tree to the response
                messages_list.append(message_to_proto(msg))
                trees.append(obj_tree)
            except NoObjectInStoreError as e:
                log(ERROR, e.message)
                # Delete message ins from state
                state.delete_messages(message_ins_ids={msg_object_id})

        return PullAppMessagesResponse(
            messages_list=messages_list, message_object_trees=trees
        )

    def GetRun(
        self, request: GetRunRequest, context: grpc.ServicerContext
    ) -> GetRunResponse:
        """Get run information."""
        log(DEBUG, "ServerAppIoServicer.GetRun")

        # Init state
        state: LinkState = self.state_factory.state()

        # Retrieve run information
        run = state.get_run(request.run_id)

        if run is None:
            return GetRunResponse()

        return GetRunResponse(run=run_to_proto(run))

    def GetFab(
        self, request: GetFabRequest, context: grpc.ServicerContext
    ) -> GetFabResponse:
        """Get FAB from Ffs."""
        log(DEBUG, "ServerAppIoServicer.GetFab")

        ffs: Ffs = self.ffs_factory.ffs()
        if result := ffs.get(request.hash_str):
            fab = Fab(request.hash_str, result[0])
            return GetFabResponse(fab=fab_to_proto(fab))

        raise ValueError(f"Found no FAB with hash: {request.hash_str}")

    def PullAppInputs(
        self, request: PullAppInputsRequest, context: grpc.ServicerContext
    ) -> PullAppInputsResponse:
        """Pull ServerApp process inputs."""
        log(DEBUG, "ServerAppIoServicer.PullAppInputs")
        # Init access to LinkState
        state = self.state_factory.state()

        # Validate the token
        run_id = self._verify_token(request.token, context)

        # Lock access to LinkState, preventing obtaining the same pending run_id
        with self.lock:
            # Init access to Ffs
            ffs = self.ffs_factory.ffs()

            # Retrieve Context, Run and Fab for the run_id
            serverapp_ctxt = state.get_serverapp_context(run_id)
            run = state.get_run(run_id)
            fab = None
            if run and run.fab_hash:
                if result := ffs.get(run.fab_hash):
                    fab = Fab(run.fab_hash, result[0])
            if run and fab and serverapp_ctxt:
                # Update run status to STARTING
                if state.update_run_status(run_id, RunStatus(Status.STARTING, "", "")):
                    log(INFO, "Starting run %d", run_id)
                    return PullAppInputsResponse(
                        context=context_to_proto(serverapp_ctxt),
                        run=run_to_proto(run),
                        fab=fab_to_proto(fab),
                    )

        # Raise an exception if the Run or Fab is not found,
        # or if the status cannot be updated to STARTING
        raise RuntimeError(f"Failed to start run {run_id}")

    def PushAppOutputs(
        self, request: PushAppOutputsRequest, context: grpc.ServicerContext
    ) -> PushAppOutputsResponse:
        """Push ServerApp process outputs."""
        log(DEBUG, "ServerAppIoServicer.PushAppOutputs")

        # Validate the token
        run_id = self._verify_token(request.token, context)

        # Init state and store
        state = self.state_factory.state()
        store = self.objectstore_factory.store()

        # Abort if the run is not running
        abort_if(
            request.run_id,
            [Status.PENDING, Status.STARTING, Status.FINISHED],
            state,
            store,
            context,
        )

        state.set_serverapp_context(request.run_id, context_from_proto(request.context))

        # Remove the token
        state.delete_token(run_id)
        return PushAppOutputsResponse()

    def UpdateRunStatus(
        self, request: UpdateRunStatusRequest, context: grpc.ServicerContext
    ) -> UpdateRunStatusResponse:
        """Update the status of a run."""
        log(DEBUG, "ServerAppIoServicer.UpdateRunStatus")

        # Init state and store
        state = self.state_factory.state()
        store = self.objectstore_factory.store()

        # Abort if the run is finished
        abort_if(request.run_id, [Status.FINISHED], state, store, context)

        # Update the run status
        state.update_run_status(
            run_id=request.run_id, new_status=run_status_from_proto(request.run_status)
        )

        # If the run is finished, delete the run from ObjectStore
        if request.run_status.status == Status.FINISHED:
            # Delete all objects related to the run
            store.delete_objects_in_run(request.run_id)

        return UpdateRunStatusResponse()

    def PushLogs(
        self, request: PushLogsRequest, context: grpc.ServicerContext
    ) -> PushLogsResponse:
        """Push logs."""
        log(DEBUG, "ServerAppIoServicer.PushLogs")
        state = self.state_factory.state()

        # Add logs to LinkState
        merged_logs = "".join(request.logs)
        state.add_serverapp_log(request.run_id, merged_logs)
        return PushLogsResponse()

    def GetRunStatus(
        self, request: GetRunStatusRequest, context: grpc.ServicerContext
    ) -> GetRunStatusResponse:
        """Get the status of a run."""
        log(DEBUG, "ServerAppIoServicer.GetRunStatus")
        state = self.state_factory.state()

        # Get run status from LinkState
        run_statuses = state.get_run_status(set(request.run_ids))
        run_status_dict = {
            run_id: run_status_to_proto(run_status)
            for run_id, run_status in run_statuses.items()
        }
        return GetRunStatusResponse(run_status_dict=run_status_dict)

    def SendAppHeartbeat(
        self, request: SendAppHeartbeatRequest, context: grpc.ServicerContext
    ) -> SendAppHeartbeatResponse:
        """Handle a heartbeat from the ServerApp."""
        log(DEBUG, "ServerAppIoServicer.SendAppHeartbeat")

        # Init state
        state = self.state_factory.state()

        # Acknowledge the heartbeat
        # The app heartbeat can only be acknowledged if the run is in
        # starting or running status.
        success = state.acknowledge_app_heartbeat(
            run_id=request.run_id,
            heartbeat_interval=request.heartbeat_interval,
        )

        return SendAppHeartbeatResponse(success=success)

    def PushObject(
        self, request: PushObjectRequest, context: grpc.ServicerContext
    ) -> PushObjectResponse:
        """Push an object to the ObjectStore."""
        log(DEBUG, "ServerAppIoServicer.PushObject")

        # Init state and store
        state = self.state_factory.state()
        store = self.objectstore_factory.store()

        # Abort if the run is not running
        abort_if(
            request.run_id,
            [Status.PENDING, Status.STARTING, Status.FINISHED],
            state,
            store,
            context,
        )

        if request.node.node_id != SUPERLINK_NODE_ID:
            # Cancel insertion in ObjectStore
            context.abort(grpc.StatusCode.FAILED_PRECONDITION, "Unexpected node ID.")

        # Insert in store
        stored = False
        try:
            store.put(request.object_id, request.object_content)
            stored = True
        except (NoObjectInStoreError, ValueError) as e:
            log(ERROR, str(e))
        except UnexpectedObjectContentError as e:
            # Object content is not valid
            context.abort(grpc.StatusCode.FAILED_PRECONDITION, str(e))

        return PushObjectResponse(stored=stored)

    def PullObject(
        self, request: PullObjectRequest, context: grpc.ServicerContext
    ) -> PullObjectResponse:
        """Pull an object from the ObjectStore."""
        log(DEBUG, "ServerAppIoServicer.PullObject")

        # Init state and store
        state = self.state_factory.state()
        store = self.objectstore_factory.store()

        # Abort if the run is not running
        abort_if(
            request.run_id,
            [Status.PENDING, Status.STARTING, Status.FINISHED],
            state,
            store,
            context,
        )

        if request.node.node_id != SUPERLINK_NODE_ID:
            # Cancel insertion in ObjectStore
            context.abort(grpc.StatusCode.FAILED_PRECONDITION, "Unexpected node ID.")

        # Fetch from store
        content = store.get(request.object_id)
        if content is not None:
            object_available = content != b""
            return PullObjectResponse(
                object_found=True,
                object_available=object_available,
                object_content=content,
            )
        return PullObjectResponse(object_found=False, object_available=False)

    def ConfirmMessageReceived(
        self, request: ConfirmMessageReceivedRequest, context: grpc.ServicerContext
    ) -> ConfirmMessageReceivedResponse:
        """Confirm message received."""
        log(DEBUG, "ServerAppIoServicer.ConfirmMessageReceived")

        # Init state and store
        state = self.state_factory.state()
        store = self.objectstore_factory.store()

        # Abort if the run is not running
        abort_if(
            request.run_id,
            [Status.PENDING, Status.STARTING, Status.FINISHED],
            state,
            store,
            context,
        )

        # Delete the message object
        store.delete(request.message_object_id)

        return ConfirmMessageReceivedResponse()

    def _verify_token(self, token: str, context: grpc.ServicerContext) -> int:
        """Verify the token and return the associated run ID."""
        state = self.state_factory.state()
        run_id = state.get_run_id_by_token(token)
        if run_id is None or not state.verify_token(run_id, token):
            context.abort(
                grpc.StatusCode.PERMISSION_DENIED,
                "Invalid token.",
            )
            raise RuntimeError("This line should never be reached.")
        return run_id


def _raise_if(validation_error: bool, request_name: str, detail: str) -> None:
    """Raise a `ValueError` with a detailed message if a validation error occurs."""
    if validation_error:
        raise ValueError(f"Malformed {request_name}: {detail}")<|MERGE_RESOLUTION|>--- conflicted
+++ resolved
@@ -134,22 +134,6 @@
     ) -> RequestTokenResponse:
         """Request token."""
         log(DEBUG, "ServerAppIoServicer.RequestToken")
-<<<<<<< HEAD
-
-        # Initialize state connection
-        state = self.state_factory.state()
-
-        # Attempt to create a token for the provided run ID
-        try:
-            token = state.create_token(request.run_id)
-        except ValueError:
-            # Return an empty token if A token already exists for this run ID,
-            # indicating the run is in progress
-            return RequestTokenResponse(token="")
-
-        # Return the token
-        return RequestTokenResponse(token=token)
-=======
 
         # Initialize state connection
         state = self.state_factory.state()
@@ -159,7 +143,6 @@
 
         # Return the token
         return RequestTokenResponse(token=token or "")
->>>>>>> 3f4de827
 
     def GetNodes(
         self, request: GetNodesRequest, context: grpc.ServicerContext
