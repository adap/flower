# Copyright 2025 Flower Labs GmbH. All Rights Reserved.
#
# Licensed under the Apache License, Version 2.0 (the "License");
# you may not use this file except in compliance with the License.
# You may obtain a copy of the License at
#
#     http://www.apache.org/licenses/LICENSE-2.0
#
# Unless required by applicable law or agreed to in writing, software
# distributed under the License is distributed on an "AS IS" BASIS,
# WITHOUT WARRANTIES OR CONDITIONS OF ANY KIND, either express or implied.
# See the License for the specific language governing permissions and
# limitations under the License.
# ==============================================================================
"""ServerAppIo API servicer."""


import threading
from logging import DEBUG, ERROR, INFO
from typing import Optional

import grpc

from flwr.common import Message
from flwr.common.constant import SUPERLINK_NODE_ID, Status
from flwr.common.inflatable import (
    UnexpectedObjectContentError,
    get_all_nested_objects,
    get_object_tree,
    no_object_id_recompute,
)
from flwr.common.logger import log
from flwr.common.serde import (
    context_from_proto,
    context_to_proto,
    fab_to_proto,
    message_from_proto,
    message_to_proto,
    run_status_from_proto,
    run_status_to_proto,
    run_to_proto,
)
from flwr.common.typing import Fab, RunStatus
from flwr.proto import serverappio_pb2_grpc  # pylint: disable=E0611
from flwr.proto.appio_pb2 import (  # pylint: disable=E0611
    ListAppsToLaunchRequest,
    ListAppsToLaunchResponse,
    PullAppInputsRequest,
    PullAppInputsResponse,
    PullAppMessagesRequest,
    PullAppMessagesResponse,
    PushAppMessagesRequest,
    PushAppMessagesResponse,
    PushAppOutputsRequest,
    PushAppOutputsResponse,
    RequestTokenRequest,
    RequestTokenResponse,
)
from flwr.proto.fab_pb2 import GetFabRequest, GetFabResponse  # pylint: disable=E0611
from flwr.proto.heartbeat_pb2 import (  # pylint: disable=E0611
    SendAppHeartbeatRequest,
    SendAppHeartbeatResponse,
)
from flwr.proto.log_pb2 import (  # pylint: disable=E0611
    PushLogsRequest,
    PushLogsResponse,
)
from flwr.proto.message_pb2 import (  # pylint: disable=E0611
    ConfirmMessageReceivedRequest,
    ConfirmMessageReceivedResponse,
    PullObjectRequest,
    PullObjectResponse,
    PushObjectRequest,
    PushObjectResponse,
)
from flwr.proto.node_pb2 import Node  # pylint: disable=E0611
from flwr.proto.run_pb2 import (  # pylint: disable=E0611
    GetRunRequest,
    GetRunResponse,
    GetRunStatusRequest,
    GetRunStatusResponse,
    UpdateRunStatusRequest,
    UpdateRunStatusResponse,
)
from flwr.proto.serverappio_pb2 import (  # pylint: disable=E0611
    GetNodesRequest,
    GetNodesResponse,
)
from flwr.server.superlink.linkstate import LinkState, LinkStateFactory
from flwr.server.superlink.utils import abort_if
from flwr.server.utils.validator import validate_message
from flwr.supercore.ffs import Ffs, FfsFactory
from flwr.supercore.object_store import NoObjectInStoreError, ObjectStoreFactory
from flwr.supercore.object_store.utils import store_mapping_and_register_objects


class ServerAppIoServicer(serverappio_pb2_grpc.ServerAppIoServicer):
    """ServerAppIo API servicer."""

    def __init__(
        self,
        state_factory: LinkStateFactory,
        ffs_factory: FfsFactory,
        objectstore_factory: ObjectStoreFactory,
    ) -> None:
        self.state_factory = state_factory
        self.ffs_factory = ffs_factory
        self.objectstore_factory = objectstore_factory
        self.lock = threading.RLock()

    def ListAppsToLaunch(
        self,
        request: ListAppsToLaunchRequest,
        context: grpc.ServicerContext,
    ) -> ListAppsToLaunchResponse:
        """Get run IDs with pending messages."""
        log(DEBUG, "ServerAppIoServicer.ListAppsToLaunch")

        # Initialize state connection
        state = self.state_factory.state()

        # Get IDs of runs in pending status
        run_ids = state.get_run_ids(flwr_aid=None)
        pending_run_ids = []
        for run_id, status in state.get_run_status(run_ids).items():
            if status.status == Status.PENDING:
                pending_run_ids.append(run_id)

        # Return run IDs
        return ListAppsToLaunchResponse(run_ids=pending_run_ids)

    def RequestToken(
        self, request: RequestTokenRequest, context: grpc.ServicerContext
    ) -> RequestTokenResponse:
        """Request token."""
        log(DEBUG, "ServerAppIoServicer.RequestToken")

        # Initialize state connection
        state = self.state_factory.state()

        # Attempt to create a token for the provided run ID
<<<<<<< HEAD
        try:
            token = state.create_token(request.run_id)
        except ValueError:
            # Return an empty token if A token already exists for this run ID,
            # indicating the run is in progress
            return RequestTokenResponse(token="")

        # Return the token
        return RequestTokenResponse(token=token)
=======
        token = state.create_token(request.run_id)

        # Return the token
        return RequestTokenResponse(token=token or "")
>>>>>>> bf10743c

    def GetNodes(
        self, request: GetNodesRequest, context: grpc.ServicerContext
    ) -> GetNodesResponse:
        """Get available nodes."""
        log(DEBUG, "ServerAppIoServicer.GetNodes")

        # Init state and store
        state = self.state_factory.state()
        store = self.objectstore_factory.store()

        # Abort if the run is not running
        abort_if(
            request.run_id,
            [Status.PENDING, Status.STARTING, Status.FINISHED],
            state,
            store,
            context,
        )

        all_ids: set[int] = state.get_nodes(request.run_id)
        nodes: list[Node] = [Node(node_id=node_id) for node_id in all_ids]
        return GetNodesResponse(nodes=nodes)

    def PushMessages(
        self, request: PushAppMessagesRequest, context: grpc.ServicerContext
    ) -> PushAppMessagesResponse:
        """Push a set of Messages."""
        log(DEBUG, "ServerAppIoServicer.PushMessages")

        # Init state and store
        state = self.state_factory.state()
        store = self.objectstore_factory.store()

        # Abort if the run is not running
        abort_if(
            request.run_id,
            [Status.PENDING, Status.STARTING, Status.FINISHED],
            state,
            store,
            context,
        )

        # Validate request and insert in State
        _raise_if(
            validation_error=len(request.messages_list) == 0,
            request_name="PushMessages",
            detail="`messages_list` must not be empty",
        )
        message_ids: list[Optional[str]] = []
        for message_proto in request.messages_list:
            message = message_from_proto(message_proto=message_proto)
            validation_errors = validate_message(message, is_reply_message=False)
            _raise_if(
                validation_error=bool(validation_errors),
                request_name="PushMessages",
                detail=", ".join(validation_errors),
            )
            _raise_if(
                validation_error=request.run_id != message.metadata.run_id,
                request_name="PushMessages",
                detail="`Message.metadata` has mismatched `run_id`",
            )
            # Store
            message_id: Optional[str] = state.store_message_ins(message=message)
            message_ids.append(message_id)

        # Store Message object to descendants mapping and preregister objects
        objects_to_push = store_mapping_and_register_objects(store, request=request)

        return PushAppMessagesResponse(
            message_ids=[
                str(message_id) if message_id else "" for message_id in message_ids
            ],
            objects_to_push=objects_to_push,
        )

    def PullMessages(  # pylint: disable=R0914
        self, request: PullAppMessagesRequest, context: grpc.ServicerContext
    ) -> PullAppMessagesResponse:
        """Pull a set of Messages."""
        log(DEBUG, "ServerAppIoServicer.PullMessages")

        # Init state and store
        state = self.state_factory.state()
        store = self.objectstore_factory.store()

        # Abort if the run is not running
        abort_if(
            request.run_id,
            [Status.PENDING, Status.STARTING, Status.FINISHED],
            state,
            store,
            context,
        )

        # Read from state
        messages_res: list[Message] = state.get_message_res(
            message_ids=set(request.message_ids)
        )

        # Register messages generated by LinkState in the Store for consistency
        for msg_res in messages_res:
            if msg_res.metadata.src_node_id == SUPERLINK_NODE_ID:
                with no_object_id_recompute():
                    all_objects = get_all_nested_objects(msg_res)
                    # Preregister
                    store.preregister(request.run_id, get_object_tree(msg_res))
                    # Store objects
                    for obj_id, obj in all_objects.items():
                        store.put(obj_id, obj.deflate())

        # Delete the instruction Messages and their replies if found
        message_ins_ids_to_delete = {
            msg_res.metadata.reply_to_message_id for msg_res in messages_res
        }

        state.delete_messages(message_ins_ids=message_ins_ids_to_delete)

        # Convert Messages to proto
        messages_list = []
        trees = []
        while messages_res:
            msg = messages_res.pop(0)

            # Skip `run_id` check for SuperLink generated replies
            if msg.metadata.src_node_id != SUPERLINK_NODE_ID:
                _raise_if(
                    validation_error=request.run_id != msg.metadata.run_id,
                    request_name="PullMessages",
                    detail="`message.metadata` has mismatched `run_id`",
                )

            try:
                msg_object_id = msg.metadata.message_id
                obj_tree = store.get_object_tree(msg_object_id)
                # Add message and object tree to the response
                messages_list.append(message_to_proto(msg))
                trees.append(obj_tree)
            except NoObjectInStoreError as e:
                log(ERROR, e.message)
                # Delete message ins from state
                state.delete_messages(message_ins_ids={msg_object_id})

        return PullAppMessagesResponse(
            messages_list=messages_list, message_object_trees=trees
        )

    def GetRun(
        self, request: GetRunRequest, context: grpc.ServicerContext
    ) -> GetRunResponse:
        """Get run information."""
        log(DEBUG, "ServerAppIoServicer.GetRun")

        # Init state
        state: LinkState = self.state_factory.state()

        # Retrieve run information
        run = state.get_run(request.run_id)

        if run is None:
            return GetRunResponse()

        return GetRunResponse(run=run_to_proto(run))

    def GetFab(
        self, request: GetFabRequest, context: grpc.ServicerContext
    ) -> GetFabResponse:
        """Get FAB from Ffs."""
        log(DEBUG, "ServerAppIoServicer.GetFab")

        ffs: Ffs = self.ffs_factory.ffs()
        if result := ffs.get(request.hash_str):
            fab = Fab(request.hash_str, result[0])
            return GetFabResponse(fab=fab_to_proto(fab))

        raise ValueError(f"Found no FAB with hash: {request.hash_str}")

    def PullAppInputs(
        self, request: PullAppInputsRequest, context: grpc.ServicerContext
    ) -> PullAppInputsResponse:
        """Pull ServerApp process inputs."""
        log(DEBUG, "ServerAppIoServicer.PullAppInputs")
        # Init access to LinkState
        state = self.state_factory.state()

        # Validate the token
        run_id = self._verify_token(request.token, context)

        # Lock access to LinkState, preventing obtaining the same pending run_id
        with self.lock:
            # Init access to Ffs
            ffs = self.ffs_factory.ffs()

            # Retrieve Context, Run and Fab for the run_id
            serverapp_ctxt = state.get_serverapp_context(run_id)
            run = state.get_run(run_id)
            fab = None
            if run and run.fab_hash:
                if result := ffs.get(run.fab_hash):
                    fab = Fab(run.fab_hash, result[0])
            if run and fab and serverapp_ctxt:
                # Update run status to STARTING
                if state.update_run_status(run_id, RunStatus(Status.STARTING, "", "")):
                    log(INFO, "Starting run %d", run_id)
                    return PullAppInputsResponse(
                        context=context_to_proto(serverapp_ctxt),
                        run=run_to_proto(run),
                        fab=fab_to_proto(fab),
                    )

        # Raise an exception if the Run or Fab is not found,
        # or if the status cannot be updated to STARTING
        raise RuntimeError(f"Failed to start run {run_id}")

    def PushAppOutputs(
        self, request: PushAppOutputsRequest, context: grpc.ServicerContext
    ) -> PushAppOutputsResponse:
        """Push ServerApp process outputs."""
        log(DEBUG, "ServerAppIoServicer.PushAppOutputs")

        # Validate the token
        run_id = self._verify_token(request.token, context)

        # Init state and store
        state = self.state_factory.state()
        store = self.objectstore_factory.store()

        # Abort if the run is not running
        abort_if(
            request.run_id,
            [Status.PENDING, Status.STARTING, Status.FINISHED],
            state,
            store,
            context,
        )

        state.set_serverapp_context(request.run_id, context_from_proto(request.context))

        # Remove the token
        state.delete_token(run_id)
        return PushAppOutputsResponse()

    def UpdateRunStatus(
        self, request: UpdateRunStatusRequest, context: grpc.ServicerContext
    ) -> UpdateRunStatusResponse:
        """Update the status of a run."""
        log(DEBUG, "ServerAppIoServicer.UpdateRunStatus")

        # Init state and store
        state = self.state_factory.state()
        store = self.objectstore_factory.store()

        # Abort if the run is finished
        abort_if(request.run_id, [Status.FINISHED], state, store, context)

        # Update the run status
        state.update_run_status(
            run_id=request.run_id, new_status=run_status_from_proto(request.run_status)
        )

        # If the run is finished, delete the run from ObjectStore
        if request.run_status.status == Status.FINISHED:
            # Delete all objects related to the run
            store.delete_objects_in_run(request.run_id)

        return UpdateRunStatusResponse()

    def PushLogs(
        self, request: PushLogsRequest, context: grpc.ServicerContext
    ) -> PushLogsResponse:
        """Push logs."""
        log(DEBUG, "ServerAppIoServicer.PushLogs")
        state = self.state_factory.state()

        # Add logs to LinkState
        merged_logs = "".join(request.logs)
        state.add_serverapp_log(request.run_id, merged_logs)
        return PushLogsResponse()

    def GetRunStatus(
        self, request: GetRunStatusRequest, context: grpc.ServicerContext
    ) -> GetRunStatusResponse:
        """Get the status of a run."""
        log(DEBUG, "ServerAppIoServicer.GetRunStatus")
        state = self.state_factory.state()

        # Get run status from LinkState
        run_statuses = state.get_run_status(set(request.run_ids))
        run_status_dict = {
            run_id: run_status_to_proto(run_status)
            for run_id, run_status in run_statuses.items()
        }
        return GetRunStatusResponse(run_status_dict=run_status_dict)

    def SendAppHeartbeat(
        self, request: SendAppHeartbeatRequest, context: grpc.ServicerContext
    ) -> SendAppHeartbeatResponse:
        """Handle a heartbeat from the ServerApp."""
        log(DEBUG, "ServerAppIoServicer.SendAppHeartbeat")

        # Init state
        state = self.state_factory.state()

        # Acknowledge the heartbeat
        # The app heartbeat can only be acknowledged if the run is in
        # starting or running status.
        success = state.acknowledge_app_heartbeat(
            run_id=request.run_id,
            heartbeat_interval=request.heartbeat_interval,
        )

        return SendAppHeartbeatResponse(success=success)

    def PushObject(
        self, request: PushObjectRequest, context: grpc.ServicerContext
    ) -> PushObjectResponse:
        """Push an object to the ObjectStore."""
        log(DEBUG, "ServerAppIoServicer.PushObject")

        # Init state and store
        state = self.state_factory.state()
        store = self.objectstore_factory.store()

        # Abort if the run is not running
        abort_if(
            request.run_id,
            [Status.PENDING, Status.STARTING, Status.FINISHED],
            state,
            store,
            context,
        )

        if request.node.node_id != SUPERLINK_NODE_ID:
            # Cancel insertion in ObjectStore
            context.abort(grpc.StatusCode.FAILED_PRECONDITION, "Unexpected node ID.")

        # Insert in store
        stored = False
        try:
            store.put(request.object_id, request.object_content)
            stored = True
        except (NoObjectInStoreError, ValueError) as e:
            log(ERROR, str(e))
        except UnexpectedObjectContentError as e:
            # Object content is not valid
            context.abort(grpc.StatusCode.FAILED_PRECONDITION, str(e))

        return PushObjectResponse(stored=stored)

    def PullObject(
        self, request: PullObjectRequest, context: grpc.ServicerContext
    ) -> PullObjectResponse:
        """Pull an object from the ObjectStore."""
        log(DEBUG, "ServerAppIoServicer.PullObject")

        # Init state and store
        state = self.state_factory.state()
        store = self.objectstore_factory.store()

        # Abort if the run is not running
        abort_if(
            request.run_id,
            [Status.PENDING, Status.STARTING, Status.FINISHED],
            state,
            store,
            context,
        )

        if request.node.node_id != SUPERLINK_NODE_ID:
            # Cancel insertion in ObjectStore
            context.abort(grpc.StatusCode.FAILED_PRECONDITION, "Unexpected node ID.")

        # Fetch from store
        content = store.get(request.object_id)
        if content is not None:
            object_available = content != b""
            return PullObjectResponse(
                object_found=True,
                object_available=object_available,
                object_content=content,
            )
        return PullObjectResponse(object_found=False, object_available=False)

    def ConfirmMessageReceived(
        self, request: ConfirmMessageReceivedRequest, context: grpc.ServicerContext
    ) -> ConfirmMessageReceivedResponse:
        """Confirm message received."""
        log(DEBUG, "ServerAppIoServicer.ConfirmMessageReceived")

        # Init state and store
        state = self.state_factory.state()
        store = self.objectstore_factory.store()

        # Abort if the run is not running
        abort_if(
            request.run_id,
            [Status.PENDING, Status.STARTING, Status.FINISHED],
            state,
            store,
            context,
        )

        # Delete the message object
        store.delete(request.message_object_id)

        return ConfirmMessageReceivedResponse()

    def _verify_token(self, token: str, context: grpc.ServicerContext) -> int:
        """Verify the token and return the associated run ID."""
        state = self.state_factory.state()
        run_id = state.get_run_id_by_token(token)
        if run_id is None or not state.verify_token(run_id, token):
            context.abort(
                grpc.StatusCode.PERMISSION_DENIED,
                "Invalid token.",
            )
            raise RuntimeError("This line should never be reached.")
        return run_id


def _raise_if(validation_error: bool, request_name: str, detail: str) -> None:
    """Raise a `ValueError` with a detailed message if a validation error occurs."""
    if validation_error:
        raise ValueError(f"Malformed {request_name}: {detail}")<|MERGE_RESOLUTION|>--- conflicted
+++ resolved
@@ -139,22 +139,10 @@
         state = self.state_factory.state()
 
         # Attempt to create a token for the provided run ID
-<<<<<<< HEAD
-        try:
-            token = state.create_token(request.run_id)
-        except ValueError:
-            # Return an empty token if A token already exists for this run ID,
-            # indicating the run is in progress
-            return RequestTokenResponse(token="")
-
-        # Return the token
-        return RequestTokenResponse(token=token)
-=======
         token = state.create_token(request.run_id)
 
         # Return the token
         return RequestTokenResponse(token=token or "")
->>>>>>> bf10743c
 
     def GetNodes(
         self, request: GetNodesRequest, context: grpc.ServicerContext
