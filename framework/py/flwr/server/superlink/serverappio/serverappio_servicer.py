--- conflicted
+++ resolved
@@ -373,27 +373,6 @@
         }
         return GetRunStatusResponse(run_status_dict=run_status_dict)
 
-<<<<<<< HEAD
-    def PushObject(
-        self, request: PushObjectRequest, context: grpc.ServicerContext
-    ) -> PushObjectResponse:
-        """Push an object to the ObjectStore."""
-        log(DEBUG, "ServerAppIoServicer.PushObject")
-
-        if not check_body_len_consistency(request.object_content):
-            # Cancel insertion in ObjectStore
-            context.abort(grpc.StatusCode.PERMISSION_DENIED, "Unexpected object length")
-
-        return PushObjectResponse()
-
-    def PullObject(
-        self, request: PullObjectRequest, context: grpc.ServicerContext
-    ) -> PullObjectResponse:
-        """Pull an object from the ObjectStore."""
-        log(DEBUG, "ServerAppIoServicer.PullObject")
-
-        return PullObjectResponse()
-=======
     def SendAppHeartbeat(
         self, request: SendAppHeartbeatRequest, context: grpc.ServicerContext
     ) -> SendAppHeartbeatResponse:
@@ -412,7 +391,26 @@
         )
 
         return SendAppHeartbeatResponse(success=success)
->>>>>>> d0ca46b6
+
+    def PushObject(
+        self, request: PushObjectRequest, context: grpc.ServicerContext
+    ) -> PushObjectResponse:
+        """Push an object to the ObjectStore."""
+        log(DEBUG, "ServerAppIoServicer.PushObject")
+
+        if not check_body_len_consistency(request.object_content):
+            # Cancel insertion in ObjectStore
+            context.abort(grpc.StatusCode.PERMISSION_DENIED, "Unexpected object length")
+
+        return PushObjectResponse()
+
+    def PullObject(
+        self, request: PullObjectRequest, context: grpc.ServicerContext
+    ) -> PullObjectResponse:
+        """Pull an object from the ObjectStore."""
+        log(DEBUG, "ServerAppIoServicer.PullObject")
+
+        return PullObjectResponse()
 
 
 def _raise_if(validation_error: bool, request_name: str, detail: str) -> None:
