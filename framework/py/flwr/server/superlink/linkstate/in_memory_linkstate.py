--- conflicted
+++ resolved
@@ -334,11 +334,7 @@
                 log(ERROR, "Unexpected node registration failure.")
                 return 0
 
-<<<<<<< HEAD
-            # Mark the node online util time.time() + heartbeat_interval
-=======
             # Mark the node online until time.time() + heartbeat_interval
->>>>>>> efd48970
             self.node_ids[node_id] = (
                 time.time() + heartbeat_interval,
                 heartbeat_interval,
@@ -548,13 +544,8 @@
 
         A node is considered online as long as it sends heartbeats within
         the tolerated interval: HEARTBEAT_PATIENCE × heartbeat_interval.
-<<<<<<< HEAD
-        By default, HEARTBEAT_PATIENCE = 2, allowing for one missed heartbeat
-        before the node is marked as offline.
-=======
         HEARTBEAT_PATIENCE = N allows for N-1 missed heartbeat before
         the node is marked as offline.
->>>>>>> efd48970
         """
         with self.lock:
             if node_id in self.node_ids:
