# Copyright 2025 Flower Labs GmbH. All Rights Reserved.
#
# Licensed under the Apache License, Version 2.0 (the "License");
# you may not use this file except in compliance with the License.
# You may obtain a copy of the License at
#
#     http://www.apache.org/licenses/LICENSE-2.0
#
# Unless required by applicable law or agreed to in writing, software
# distributed under the License is distributed on an "AS IS" BASIS,
# WITHOUT WARRANTIES OR CONDITIONS OF ANY KIND, either express or implied.
# See the License for the specific language governing permissions and
# limitations under the License.
# ==============================================================================
"""In-memory LinkState implementation."""


import secrets
import threading
from bisect import bisect_right
from collections import defaultdict
from collections.abc import Sequence
from dataclasses import dataclass, field
from datetime import datetime
from logging import ERROR, WARNING
from typing import Optional

from flwr.common import Context, Message, log, now
from flwr.common.constant import (
    FLWR_APP_TOKEN_LENGTH,
    HEARTBEAT_MAX_INTERVAL,
    HEARTBEAT_PATIENCE,
    MESSAGE_TTL_TOLERANCE,
    NODE_ID_NUM_BYTES,
    RUN_FAILURE_DETAILS_NO_HEARTBEAT,
    RUN_ID_NUM_BYTES,
    SUPERLINK_NODE_ID,
    Status,
    SubStatus,
)
from flwr.common.record import ConfigRecord
from flwr.common.typing import Run, RunStatus, UserConfig
from flwr.proto.node_pb2 import NodeInfo  # pylint: disable=E0611
from flwr.server.superlink.linkstate.linkstate import LinkState
from flwr.server.utils import validate_message
from flwr.supercore.constant import NodeStatus

from .utils import (
    check_node_availability_for_in_message,
    generate_rand_int_from_bytes,
    has_valid_sub_status,
    is_valid_transition,
    verify_found_message_replies,
    verify_message_ids,
)


@dataclass
class RunRecord:  # pylint: disable=R0902
    """The record of a specific run, including its status and timestamps."""

    run: Run
    active_until: float = 0.0
    heartbeat_interval: float = 0.0
    logs: list[tuple[float, str]] = field(default_factory=list)
    log_lock: threading.Lock = field(default_factory=threading.Lock)
    lock: threading.RLock = field(default_factory=threading.RLock)


class InMemoryLinkState(LinkState):  # pylint: disable=R0902,R0904
    """In-memory LinkState implementation."""

    def __init__(self) -> None:

        # Map node_id to NodeInfo
        self.nodes: dict[int, NodeInfo] = {}
        self.registered_node_public_keys: set[bytes] = set()
        self.owner_to_node_ids: dict[str, set[int]] = {}  # Quick lookup

        # Map run_id to RunRecord
        self.run_ids: dict[int, RunRecord] = {}
        self.contexts: dict[int, Context] = {}
        self.federation_options: dict[int, ConfigRecord] = {}
        self.message_ins_store: dict[str, Message] = {}
        self.message_res_store: dict[str, Message] = {}
        self.message_ins_id_to_message_res_id: dict[str, str] = {}

        # Store run ID to token mapping and token to run ID mapping
        self.token_store: dict[int, str] = {}
        self.token_to_run_id: dict[str, int] = {}
        self.lock_token_store = threading.Lock()

        # Map flwr_aid to run_ids for O(1) reverse index lookup
        self.flwr_aid_to_run_ids: dict[str, set[int]] = defaultdict(set)

        self.node_public_keys: set[bytes] = set()

        self.lock = threading.RLock()

    def store_message_ins(self, message: Message) -> Optional[str]:
        """Store one Message."""
        # Validate message
        errors = validate_message(message, is_reply_message=False)
        if any(errors):
            log(ERROR, errors)
            return None
        # Validate run_id
        if message.metadata.run_id not in self.run_ids:
            log(ERROR, "Invalid run ID for Message: %s", message.metadata.run_id)
            return None
        # Validate source node ID
        if message.metadata.src_node_id != SUPERLINK_NODE_ID:
            log(
                ERROR,
                "Invalid source node ID for Message: %s",
                message.metadata.src_node_id,
            )
            return None
        # Validate destination node ID
        if message.metadata.dst_node_id not in self.nodes:
            log(
                ERROR,
                "Invalid destination node ID for Message: %s",
                message.metadata.dst_node_id,
            )
            return None

        message_id = message.metadata.message_id
        with self.lock:
            self.message_ins_store[message_id] = message

        # Return the new message_id
        return message_id

    def get_message_ins(self, node_id: int, limit: Optional[int]) -> list[Message]:
        """Get all Messages that have not been delivered yet."""
        if limit is not None and limit < 1:
            raise AssertionError("`limit` must be >= 1")

        # Find Message for node_id that were not delivered yet
        message_ins_list: list[Message] = []
        current_time = now().timestamp()
        with self.lock:
            for _, msg_ins in self.message_ins_store.items():
                if (
                    msg_ins.metadata.dst_node_id == node_id
                    and msg_ins.metadata.delivered_at == ""
                    and msg_ins.metadata.created_at + msg_ins.metadata.ttl
                    > current_time
                ):
                    message_ins_list.append(msg_ins)
                if limit and len(message_ins_list) == limit:
                    break

        # Mark all of them as delivered
        delivered_at = now().isoformat()
        for msg_ins in message_ins_list:
            msg_ins.metadata.delivered_at = delivered_at

        # Return list of messages
        return message_ins_list

    # pylint: disable=R0911
    def store_message_res(self, message: Message) -> Optional[str]:
        """Store one Message."""
        # Validate message
        errors = validate_message(message, is_reply_message=True)
        if any(errors):
            log(ERROR, errors)
            return None

        res_metadata = message.metadata
        with self.lock:
            # Check if the Message it is replying to exists and is valid
            msg_ins_id = res_metadata.reply_to_message_id
            msg_ins = self.message_ins_store.get(msg_ins_id)

            # Ensure that dst_node_id of original Message matches the src_node_id of
            # reply Message.
            if (
                msg_ins
                and message
                and msg_ins.metadata.dst_node_id != res_metadata.src_node_id
            ):
                return None

            if msg_ins is None:
                log(
                    ERROR,
                    "Message with ID %s does not exist.",
                    msg_ins_id,
                )
                return None

            ins_metadata = msg_ins.metadata
            if ins_metadata.created_at + ins_metadata.ttl <= now().timestamp():
                log(
                    ERROR,
                    "Failed to store Message: the message it is replying to "
                    "(with ID %s) has expired",
                    msg_ins_id,
                )
                return None

            # Fail if the Message TTL exceeds the
            # expiration time of the Message it replies to.
            # Condition: ins_metadata.created_at + ins_metadata.ttl ≥
            #            res_metadata.created_at + res_metadata.ttl
            # A small tolerance is introduced to account
            # for floating-point precision issues.
            max_allowed_ttl = (
                ins_metadata.created_at + ins_metadata.ttl - res_metadata.created_at
            )
            if res_metadata.ttl and (
                res_metadata.ttl - max_allowed_ttl > MESSAGE_TTL_TOLERANCE
            ):
                log(
                    WARNING,
                    "Received Message with TTL %.2f exceeding the allowed maximum "
                    "TTL %.2f.",
                    res_metadata.ttl,
                    max_allowed_ttl,
                )
                return None

        # Validate run_id
        if res_metadata.run_id != ins_metadata.run_id:
            log(ERROR, "`metadata.run_id` is invalid")
            return None

        message_id = message.metadata.message_id
        with self.lock:
            self.message_res_store[message_id] = message
            self.message_ins_id_to_message_res_id[msg_ins_id] = message_id

        # Return the new message_id
        return message_id

    def get_message_res(self, message_ids: set[str]) -> list[Message]:
        """Get reply Messages for the given Message IDs."""
        ret: dict[str, Message] = {}

        with self.lock:
            current = now().timestamp()

            # Verify Message IDs
            ret = verify_message_ids(
                inquired_message_ids=message_ids,
                found_message_ins_dict=self.message_ins_store,
                current_time=current,
            )

            # Check node availability
            dst_node_ids = {
                self.message_ins_store[message_id].metadata.dst_node_id
                for message_id in message_ids
            }
            tmp_ret_dict = check_node_availability_for_in_message(
                inquired_in_message_ids=message_ids,
                found_in_message_dict=self.message_ins_store,
                node_id_to_online_until={
                    node_id: self.nodes[node_id].online_until
                    for node_id in dst_node_ids
                    if node_id in self.nodes
                },
                current_time=current,
            )
            ret.update(tmp_ret_dict)

            # Find all reply Messages
            message_res_found: list[Message] = []
            for message_id in message_ids:
                # If Message exists and is not delivered, add it to the list
                if message_res_id := self.message_ins_id_to_message_res_id.get(
                    message_id
                ):
                    message_res = self.message_res_store[message_res_id]
                    if message_res.metadata.delivered_at == "":
                        message_res_found.append(message_res)
            tmp_ret_dict = verify_found_message_replies(
                inquired_message_ids=message_ids,
                found_message_ins_dict=self.message_ins_store,
                found_message_res_list=message_res_found,
                current_time=current,
            )
            ret.update(tmp_ret_dict)

            # Mark existing reply Messages to be returned as delivered
            delivered_at = now().isoformat()
            for message_res in message_res_found:
                message_res.metadata.delivered_at = delivered_at

        return list(ret.values())

    def delete_messages(self, message_ins_ids: set[str]) -> None:
        """Delete a Message and its reply based on provided Message IDs."""
        if not message_ins_ids:
            return

        with self.lock:
            for message_id in message_ins_ids:
                # Delete Messages
                if message_id in self.message_ins_store:
                    del self.message_ins_store[message_id]
                # Delete Message replies
                if message_id in self.message_ins_id_to_message_res_id:
                    message_res_id = self.message_ins_id_to_message_res_id.pop(
                        message_id
                    )
                    del self.message_res_store[message_res_id]

    def get_message_ids_from_run_id(self, run_id: int) -> set[str]:
        """Get all instruction Message IDs for the given run_id."""
        message_id_list: set[str] = set()
        with self.lock:
            for message_id, message in self.message_ins_store.items():
                if message.metadata.run_id == run_id:
                    message_id_list.add(message_id)

        return message_id_list

    def num_message_ins(self) -> int:
        """Calculate the number of instruction Messages in store.

        This includes delivered but not yet deleted.
        """
        return len(self.message_ins_store)

    def num_message_res(self) -> int:
        """Calculate the number of reply Messages in store.

        This includes delivered but not yet deleted.
        """
        return len(self.message_res_store)

    def create_node(
        self, owner_aid: str, public_key: bytes, heartbeat_interval: float
    ) -> int:
        """Create, store in the link state, and return `node_id`."""
        # Sample a random int64 as node_id
        node_id = generate_rand_int_from_bytes(
            NODE_ID_NUM_BYTES, exclude=[SUPERLINK_NODE_ID, 0]
        )

        with self.lock:
            if node_id in self.nodes:
                log(ERROR, "Unexpected node registration failure.")
                return 0
            if public_key in self.registered_node_public_keys:
                raise ValueError("Public key already in use")

            # The node is not activated upon creation
            self.nodes[node_id] = NodeInfo(
                node_id=node_id,
                owner_aid=owner_aid,
                status=NodeStatus.CREATED,
                created_at=now().isoformat(),
                last_activated_at="",
                last_deactivated_at="",
                deleted_at="",
                online_until=0.0,
                heartbeat_interval=heartbeat_interval,
                public_key=public_key,
            )
            self.registered_node_public_keys.add(public_key)
            self.owner_to_node_ids.setdefault(owner_aid, set()).add(node_id)
            return node_id

    def delete_node(self, node_id: int) -> None:
        """Delete a node."""
        with self.lock:
            if (
                not (node := self.nodes.get(node_id))
                or node.status == NodeStatus.DELETED
            ):
                raise ValueError(f"Node {node_id} already deleted or does not exist")

            node.status = NodeStatus.DELETED
            node.deleted_at = now().isoformat()

    def get_nodes(self, run_id: int) -> set[int]:
        """Return all available nodes.

        Constraints
        -----------
        If the provided `run_id` does not exist or has no matching nodes,
        an empty `Set` MUST be returned.
        """
        with self.lock:
            if run_id not in self.run_ids:
                return set()
            return {
                node.node_id
                for node in self.get_node_info(statuses=[NodeStatus.ACTIVATED])
            }

<<<<<<< HEAD
    def get_node_info(
        self,
        *,
        node_ids: Optional[Sequence[int]] = None,
        owner_aids: Optional[Sequence[str]] = None,
        statuses: Optional[Sequence[str]] = None,
    ) -> Sequence[NodeInfo]:
        """Retrieve information about nodes based on the specified filters."""
        with self.lock:
            self._check_and_tag_deactivated_nodes()
            result = []
            for node in self.nodes.values():
                if node_ids is not None and node.node_id not in node_ids:
                    continue
                if owner_aids is not None and node.owner_aid not in owner_aids:
                    continue
                if statuses is not None and node.status not in statuses:
                    continue
                result.append(node)
            return result

    def _check_and_tag_deactivated_nodes(self) -> None:
        with self.lock:
            # Set all nodes of "activated" status to "deactivated" if they've offline
            current_ts = now().timestamp()
            for node in self.nodes.values():
                if node.status == NodeStatus.ACTIVATED:
                    if node.online_until <= current_ts:
                        node.status = NodeStatus.DEACTIVATED
                        node.last_deactivated_at = datetime.fromtimestamp(
                            node.online_until
                        ).isoformat()

    def get_node_public_key(self, node_id: int) -> Optional[bytes]:
=======
    def get_node_public_key(self, node_id: int) -> bytes:
>>>>>>> 385b2e3f
        """Get `public_key` for the specified `node_id`."""
        with self.lock:
            if (node := self.nodes.get(node_id)) is None:
                raise ValueError(f"Node {node_id} not found")

            return node.public_key

    # pylint: disable=too-many-arguments,too-many-positional-arguments
    def create_run(
        self,
        fab_id: Optional[str],
        fab_version: Optional[str],
        fab_hash: Optional[str],
        override_config: UserConfig,
        federation_options: ConfigRecord,
        flwr_aid: Optional[str],
    ) -> int:
        """Create a new run for the specified `fab_hash`."""
        # Sample a random int64 as run_id
        with self.lock:
            run_id = generate_rand_int_from_bytes(RUN_ID_NUM_BYTES)

            if run_id not in self.run_ids:
                run_record = RunRecord(
                    run=Run(
                        run_id=run_id,
                        fab_id=fab_id if fab_id else "",
                        fab_version=fab_version if fab_version else "",
                        fab_hash=fab_hash if fab_hash else "",
                        override_config=override_config,
                        pending_at=now().isoformat(),
                        starting_at="",
                        running_at="",
                        finished_at="",
                        status=RunStatus(
                            status=Status.PENDING,
                            sub_status="",
                            details="",
                        ),
                        flwr_aid=flwr_aid if flwr_aid else "",
                    ),
                )
                self.run_ids[run_id] = run_record
                # Add run_id to the flwr_aid_to_run_ids mapping if flwr_aid is provided
                if flwr_aid:
                    self.flwr_aid_to_run_ids[flwr_aid].add(run_id)

                # Record federation options. Leave empty if not passed
                self.federation_options[run_id] = federation_options
                return run_id
        log(ERROR, "Unexpected run creation failure.")
        return 0

    def clear_supernode_auth_keys(self) -> None:
        """Clear stored `node_public_keys` in the link state if any."""
        with self.lock:
            self.node_public_keys.clear()

    def store_node_public_keys(self, public_keys: set[bytes]) -> None:
        """Store a set of `node_public_keys` in the link state."""
        with self.lock:
            self.node_public_keys.update(public_keys)

    def store_node_public_key(self, public_key: bytes) -> None:
        """Store a `node_public_key` in the link state."""
        with self.lock:
            self.node_public_keys.add(public_key)

    def get_node_public_keys(self) -> set[bytes]:
        """Retrieve all currently stored `node_public_keys` as a set."""
        with self.lock:
            return self.node_public_keys.copy()

    def get_run_ids(self, flwr_aid: Optional[str]) -> set[int]:
        """Retrieve all run IDs if `flwr_aid` is not specified.

        Otherwise, retrieve all run IDs for the specified `flwr_aid`.
        """
        with self.lock:
            if flwr_aid is not None:
                # Return run IDs for the specified flwr_aid
                return set(self.flwr_aid_to_run_ids.get(flwr_aid, ()))
            return set(self.run_ids.keys())

    def _check_and_tag_inactive_run(self, run_ids: set[int]) -> None:
        """Check if any runs are no longer active.

        Marks runs with status 'starting' or 'running' as failed
        if they have not sent a heartbeat before `active_until`.
        """
        current = now()
        for record in (self.run_ids.get(run_id) for run_id in run_ids):
            if record is None:
                continue
            with record.lock:
                if record.run.status.status in (Status.STARTING, Status.RUNNING):
                    if record.active_until < current.timestamp():
                        record.run.status = RunStatus(
                            status=Status.FINISHED,
                            sub_status=SubStatus.FAILED,
                            details=RUN_FAILURE_DETAILS_NO_HEARTBEAT,
                        )
                        record.run.finished_at = now().isoformat()

    def get_run(self, run_id: int) -> Optional[Run]:
        """Retrieve information about the run with the specified `run_id`."""
        # Check if runs are still active
        self._check_and_tag_inactive_run(run_ids={run_id})

        with self.lock:
            if run_id not in self.run_ids:
                log(ERROR, "`run_id` is invalid")
                return None
            return self.run_ids[run_id].run

    def get_run_status(self, run_ids: set[int]) -> dict[int, RunStatus]:
        """Retrieve the statuses for the specified runs."""
        # Check if runs are still active
        self._check_and_tag_inactive_run(run_ids=run_ids)

        with self.lock:
            return {
                run_id: self.run_ids[run_id].run.status
                for run_id in set(run_ids)
                if run_id in self.run_ids
            }

    def update_run_status(self, run_id: int, new_status: RunStatus) -> bool:
        """Update the status of the run with the specified `run_id`."""
        # Check if runs are still active
        self._check_and_tag_inactive_run(run_ids={run_id})

        with self.lock:
            # Check if the run_id exists
            if run_id not in self.run_ids:
                log(ERROR, "`run_id` is invalid")
                return False

        with self.run_ids[run_id].lock:
            # Check if the status transition is valid
            current_status = self.run_ids[run_id].run.status
            if not is_valid_transition(current_status, new_status):
                log(
                    ERROR,
                    'Invalid status transition: from "%s" to "%s"',
                    current_status.status,
                    new_status.status,
                )
                return False

            # Check if the sub-status is valid
            if not has_valid_sub_status(current_status):
                log(
                    ERROR,
                    'Invalid sub-status "%s" for status "%s"',
                    current_status.sub_status,
                    current_status.status,
                )
                return False

            # Initialize heartbeat_interval and active_until
            # when switching to starting or running
            current = now()
            run_record = self.run_ids[run_id]
            if new_status.status in (Status.STARTING, Status.RUNNING):
                run_record.heartbeat_interval = HEARTBEAT_MAX_INTERVAL
                run_record.active_until = (
                    current.timestamp() + run_record.heartbeat_interval
                )

            # Update the run status
            if new_status.status == Status.STARTING:
                run_record.run.starting_at = current.isoformat()
            elif new_status.status == Status.RUNNING:
                run_record.run.running_at = current.isoformat()
            elif new_status.status == Status.FINISHED:
                run_record.run.finished_at = current.isoformat()
            run_record.run.status = new_status
            return True

    def get_pending_run_id(self) -> Optional[int]:
        """Get the `run_id` of a run with `Status.PENDING` status, if any."""
        pending_run_id = None

        # Loop through all registered runs
        for run_id, run_rec in self.run_ids.items():
            # Break once a pending run is found
            if run_rec.run.status.status == Status.PENDING:
                pending_run_id = run_id
                break

        return pending_run_id

    def get_federation_options(self, run_id: int) -> Optional[ConfigRecord]:
        """Retrieve the federation options for the specified `run_id`."""
        with self.lock:
            if run_id not in self.run_ids:
                log(ERROR, "`run_id` is invalid")
                return None
            return self.federation_options[run_id]

    def acknowledge_node_heartbeat(
        self, node_id: int, heartbeat_interval: float
    ) -> bool:
        """Acknowledge a heartbeat received from a node, serving as a heartbeat.

        A node is considered online as long as it sends heartbeats within
        the tolerated interval: HEARTBEAT_PATIENCE × heartbeat_interval.
        HEARTBEAT_PATIENCE = N allows for N-1 missed heartbeat before
        the node is marked as offline.
        """
        with self.lock:
            if (node := self.nodes.get(node_id)) and node.status != NodeStatus.DELETED:
                current_dt = now()

                # Set timestamp if the status changes
                if node.status != NodeStatus.ACTIVATED:  # deactivated or created
                    node.status = NodeStatus.ACTIVATED
                    node.last_activated_at = current_dt.isoformat()

                # Refresh `online_until` and `heartbeat_interval`
                node.online_until = (
                    current_dt.timestamp() + HEARTBEAT_PATIENCE * heartbeat_interval
                )
                node.heartbeat_interval = heartbeat_interval
                return True
            return False

    def acknowledge_app_heartbeat(self, run_id: int, heartbeat_interval: float) -> bool:
        """Acknowledge a heartbeat received from a ServerApp for a given run.

        A run with status `"running"` is considered alive as long as it sends heartbeats
        within the tolerated interval: HEARTBEAT_PATIENCE × heartbeat_interval.
        HEARTBEAT_PATIENCE = N allows for N-1 missed heartbeat before the run is
        marked as `"completed:failed"`.
        """
        with self.lock:
            # Search for the run
            record = self.run_ids.get(run_id)

            # Check if the run_id exists
            if record is None:
                log(ERROR, "`run_id` is invalid")
                return False

        with record.lock:
            # Check if runs are still active
            self._check_and_tag_inactive_run(run_ids={run_id})

            # Check if the run is of status "running"/"starting"
            current_status = record.run.status
            if current_status.status not in (Status.RUNNING, Status.STARTING):
                log(
                    ERROR,
                    'Cannot acknowledge heartbeat for run with status "%s"',
                    current_status.status,
                )
                return False

            # Update the `active_until` and `heartbeat_interval` for the given run
            current = now().timestamp()
            record.active_until = current + HEARTBEAT_PATIENCE * heartbeat_interval
            record.heartbeat_interval = heartbeat_interval
            return True

    def get_serverapp_context(self, run_id: int) -> Optional[Context]:
        """Get the context for the specified `run_id`."""
        return self.contexts.get(run_id)

    def set_serverapp_context(self, run_id: int, context: Context) -> None:
        """Set the context for the specified `run_id`."""
        if run_id not in self.run_ids:
            raise ValueError(f"Run {run_id} not found")
        self.contexts[run_id] = context

    def add_serverapp_log(self, run_id: int, log_message: str) -> None:
        """Add a log entry to the serverapp logs for the specified `run_id`."""
        if run_id not in self.run_ids:
            raise ValueError(f"Run {run_id} not found")
        run = self.run_ids[run_id]
        with run.log_lock:
            run.logs.append((now().timestamp(), log_message))

    def get_serverapp_log(
        self, run_id: int, after_timestamp: Optional[float]
    ) -> tuple[str, float]:
        """Get the serverapp logs for the specified `run_id`."""
        if run_id not in self.run_ids:
            raise ValueError(f"Run {run_id} not found")
        run = self.run_ids[run_id]
        if after_timestamp is None:
            after_timestamp = 0.0
        with run.log_lock:
            # Find the index where the timestamp would be inserted
            index = bisect_right(run.logs, (after_timestamp, ""))
            latest_timestamp = run.logs[-1][0] if index < len(run.logs) else 0.0
            return "".join(log for _, log in run.logs[index:]), latest_timestamp

    def create_token(self, run_id: int) -> Optional[str]:
        """Create a token for the given run ID."""
        token = secrets.token_hex(FLWR_APP_TOKEN_LENGTH)  # Generate a random token
        with self.lock_token_store:
            if run_id in self.token_store:
                return None  # Token already created for this run ID
            self.token_store[run_id] = token
            self.token_to_run_id[token] = run_id
        return token

    def verify_token(self, run_id: int, token: str) -> bool:
        """Verify a token for the given run ID."""
        with self.lock_token_store:
            return self.token_store.get(run_id) == token

    def delete_token(self, run_id: int) -> None:
        """Delete the token for the given run ID."""
        with self.lock_token_store:
            token = self.token_store.pop(run_id, None)
            if token is not None:
                self.token_to_run_id.pop(token, None)

    def get_run_id_by_token(self, token: str) -> Optional[int]:
        """Get the run ID associated with a given token."""
        with self.lock_token_store:
            return self.token_to_run_id.get(token)<|MERGE_RESOLUTION|>--- conflicted
+++ resolved
@@ -394,7 +394,6 @@
                 for node in self.get_node_info(statuses=[NodeStatus.ACTIVATED])
             }
 
-<<<<<<< HEAD
     def get_node_info(
         self,
         *,
@@ -428,10 +427,7 @@
                             node.online_until
                         ).isoformat()
 
-    def get_node_public_key(self, node_id: int) -> Optional[bytes]:
-=======
     def get_node_public_key(self, node_id: int) -> bytes:
->>>>>>> 385b2e3f
         """Get `public_key` for the specified `node_id`."""
         with self.lock:
             if (node := self.nodes.get(node_id)) is None:
