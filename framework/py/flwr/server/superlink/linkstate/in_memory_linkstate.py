# Copyright 2025 Flower Labs GmbH. All Rights Reserved.
#
# Licensed under the Apache License, Version 2.0 (the "License");
# you may not use this file except in compliance with the License.
# You may obtain a copy of the License at
#
#     http://www.apache.org/licenses/LICENSE-2.0
#
# Unless required by applicable law or agreed to in writing, software
# distributed under the License is distributed on an "AS IS" BASIS,
# WITHOUT WARRANTIES OR CONDITIONS OF ANY KIND, either express or implied.
# See the License for the specific language governing permissions and
# limitations under the License.
# ==============================================================================
"""In-memory LinkState implementation."""


import threading
from bisect import bisect_right
from collections import defaultdict
from collections.abc import Sequence
from dataclasses import dataclass, field
from datetime import datetime, timezone
from logging import ERROR, WARNING

from flwr.common import Context, Message, log, now
from flwr.common.constant import (
    HEARTBEAT_PATIENCE,
    MESSAGE_TTL_TOLERANCE,
    NODE_ID_NUM_BYTES,
    RUN_FAILURE_DETAILS_NO_HEARTBEAT,
    RUN_ID_NUM_BYTES,
    SUPERLINK_NODE_ID,
    Status,
    SubStatus,
)
from flwr.common.record import ConfigRecord
from flwr.common.typing import Run, RunStatus, UserConfig
from flwr.proto.node_pb2 import NodeInfo  # pylint: disable=E0611
from flwr.server.superlink.linkstate.linkstate import LinkState
from flwr.server.utils import validate_message
from flwr.supercore.constant import NodeStatus
from flwr.supercore.corestate.in_memory_corestate import InMemoryCoreState
from flwr.supercore.object_store.object_store import ObjectStore
from flwr.superlink.federation import FederationManager

from .utils import (
    check_node_availability_for_in_message,
    generate_rand_int_from_bytes,
    has_valid_sub_status,
    is_valid_transition,
    verify_found_message_replies,
    verify_message_ids,
)


@dataclass
class RunRecord:  # pylint: disable=R0902
    """The record of a specific run, including its status and timestamps."""

    run: Run
    logs: list[tuple[float, str]] = field(default_factory=list)
    log_lock: threading.Lock = field(default_factory=threading.Lock)
    lock: threading.RLock = field(default_factory=threading.RLock)


class InMemoryLinkState(LinkState, InMemoryCoreState):  # pylint: disable=R0902,R0904
    """In-memory LinkState implementation."""

    def __init__(
        self, federation_manager: FederationManager, object_store: ObjectStore
    ) -> None:
        super().__init__(object_store)

        # Map node_id to NodeInfo
        self.nodes: dict[int, NodeInfo] = {}
        self.node_public_key_to_node_id: dict[bytes, int] = {}
        self.owner_to_node_ids: dict[str, set[int]] = {}  # Quick lookup

        # Map run_id to RunRecord
        self.run_ids: dict[int, RunRecord] = {}
        self.contexts: dict[int, Context] = {}
        self.federation_options: dict[int, ConfigRecord] = {}
        self.message_ins_store: dict[str, Message] = {}
        self.message_res_store: dict[str, Message] = {}
        self.message_ins_id_to_message_res_id: dict[str, str] = {}

        # Map flwr_aid to run_ids for O(1) reverse index lookup
        self.flwr_aid_to_run_ids: dict[str, set[int]] = defaultdict(set)

        self.node_public_keys: set[bytes] = set()

        self.lock = threading.RLock()
        federation_manager.linkstate = self
        self._federation_manager = federation_manager

    @property
    def federation_manager(self) -> FederationManager:
        """Get the FederationManager instance."""
        return self._federation_manager

    def store_message_ins(self, message: Message) -> str | None:
        """Store one Message."""
        # Validate message
        errors = validate_message(message, is_reply_message=False)
        if any(errors):
            log(ERROR, errors)
            return None
        # Validate run_id
        if message.metadata.run_id not in self.run_ids:
            log(ERROR, "Invalid run ID for Message: %s", message.metadata.run_id)
            return None
        federation = self.run_ids[message.metadata.run_id].run.federation
        # Validate source node ID
        if message.metadata.src_node_id != SUPERLINK_NODE_ID:
            log(
                ERROR,
                "Invalid source node ID for Message: %s",
                message.metadata.src_node_id,
            )
            return None
        # Validate destination node ID
        dst_node = self.nodes.get(message.metadata.dst_node_id)
        if (
            # Node must exist
            dst_node is None
            # Node must be online or offline
            or dst_node.status not in (NodeStatus.ONLINE, NodeStatus.OFFLINE)
            # Node must belong to the same federation
            or not self.federation_manager.has_node(dst_node.node_id, federation)
        ):
            log(
                ERROR,
                "Invalid destination node ID for Message: %s",
                message.metadata.dst_node_id,
            )
            return None

        message_id = message.metadata.message_id
        with self.lock:
            self.message_ins_store[message_id] = message

        # Return the new message_id
        return message_id

    def _check_stored_messages(self, message_ids: set[str]) -> None:
        """Check and delete the message if it's invalid."""
        with self.lock:
            invalid_msg_ids: set[str] = set()
            current = now().timestamp()
            for msg_id in message_ids:
                if not (message := self.message_ins_store.get(msg_id)):
                    continue

                # Check if the message has expired
                available_until = message.metadata.created_at + message.metadata.ttl
                if available_until <= current:
                    invalid_msg_ids.add(msg_id)
                    continue

                # Check if the destination node and the source node are still in the
                # same federation
                src_node_id = message.metadata.src_node_id
                dst_node_id = message.metadata.dst_node_id
                filtered = self.federation_manager.filter_nodes(
                    {src_node_id, dst_node_id},
                    self.run_ids[message.metadata.run_id].run.federation,
                )
                if len(filtered) != 2:  # Not both nodes are in the federation
                    invalid_msg_ids.add(msg_id)

            # Delete all invalid messages
            self.delete_messages(invalid_msg_ids)

    def get_message_ins(self, node_id: int, limit: int | None) -> list[Message]:
        """Get all Messages that have not been delivered yet."""
        if limit is not None and limit < 1:
            raise AssertionError("`limit` must be >= 1")

        # Find Message for node_id that were not delivered yet
        message_ins_list: list[Message] = []
        with self.lock:
            for msg_id in list(self.message_ins_store.keys()):
                self._check_stored_messages({msg_id})

                if (
                    (msg_ins := self.message_ins_store.get(msg_id))
                    and msg_ins.metadata.dst_node_id == node_id
                    and msg_ins.metadata.delivered_at == ""
                ):
                    message_ins_list.append(msg_ins)
                if limit and len(message_ins_list) == limit:
                    break

        # Mark all of them as delivered
        delivered_at = now().isoformat()
        for msg_ins in message_ins_list:
            msg_ins.metadata.delivered_at = delivered_at

        # Return list of messages
        return message_ins_list

    # pylint: disable=R0911
    def store_message_res(self, message: Message) -> str | None:
        """Store one Message."""
        # Validate message
        errors = validate_message(message, is_reply_message=True)
        if any(errors):
            log(ERROR, errors)
            return None

        res_metadata = message.metadata
        with self.lock:
            # Check if the Message it is replying to exists and is valid
            msg_ins_id = res_metadata.reply_to_message_id
            self._check_stored_messages({msg_ins_id})
            msg_ins = self.message_ins_store.get(msg_ins_id)

            # Ensure that dst_node_id of original Message matches the src_node_id of
            # reply Message.
            if (
                msg_ins
                and message
                and msg_ins.metadata.dst_node_id != res_metadata.src_node_id
            ):
                return None

            if msg_ins is None:
                log(
                    ERROR,
                    "Message with ID %s does not exist.",
                    msg_ins_id,
                )
                return None

            # Fail if the Message TTL exceeds the
            # expiration time of the Message it replies to.
            # Condition: ins_metadata.created_at + ins_metadata.ttl ≥
            #            res_metadata.created_at + res_metadata.ttl
            # A small tolerance is introduced to account
            # for floating-point precision issues.
            ins_metadata = msg_ins.metadata
            max_allowed_ttl = (
                ins_metadata.created_at + ins_metadata.ttl - res_metadata.created_at
            )
            if res_metadata.ttl and (
                res_metadata.ttl - max_allowed_ttl > MESSAGE_TTL_TOLERANCE
            ):
                log(
                    WARNING,
                    "Received Message with TTL %.2f exceeding the allowed maximum "
                    "TTL %.2f.",
                    res_metadata.ttl,
                    max_allowed_ttl,
                )
                return None

        # Validate run_id
        if res_metadata.run_id != ins_metadata.run_id:
            log(ERROR, "`metadata.run_id` is invalid")
            return None

        message_id = message.metadata.message_id
        with self.lock:
            self.message_res_store[message_id] = message
            self.message_ins_id_to_message_res_id[msg_ins_id] = message_id

        # Return the new message_id
        return message_id

    def get_message_res(self, message_ids: set[str]) -> list[Message]:
        """Get reply Messages for the given Message IDs."""
        ret: dict[str, Message] = {}

        with self.lock:
            self._check_stored_messages(message_ids)
            current = now().timestamp()

            # Verify Message IDs
            ret = verify_message_ids(
                inquired_message_ids=message_ids,
                found_message_ins_dict=self.message_ins_store,
                current_time=current,
            )

            # Check node availability
            dst_node_ids = {
                self.message_ins_store[message_id].metadata.dst_node_id
                for message_id in message_ids
            }
            tmp_ret_dict = check_node_availability_for_in_message(
                inquired_in_message_ids=message_ids,
                found_in_message_dict=self.message_ins_store,
                node_id_to_online_until={
                    node_id: self.nodes[node_id].online_until
                    for node_id in dst_node_ids
                    if node_id in self.nodes
                    and self.nodes[node_id].status != NodeStatus.UNREGISTERED
                },
                current_time=current,
            )
            ret.update(tmp_ret_dict)

            # Find all reply Messages
            message_res_found: list[Message] = []
            for message_id in message_ids:
                # If Message exists and is not delivered, add it to the list
                if message_res_id := self.message_ins_id_to_message_res_id.get(
                    message_id
                ):
                    message_res = self.message_res_store[message_res_id]
                    if message_res.metadata.delivered_at == "":
                        message_res_found.append(message_res)
            tmp_ret_dict = verify_found_message_replies(
                inquired_message_ids=message_ids,
                found_message_ins_dict=self.message_ins_store,
                found_message_res_list=message_res_found,
                current_time=current,
            )
            ret.update(tmp_ret_dict)

            # Mark existing reply Messages to be returned as delivered
            delivered_at = now().isoformat()
            for message_res in message_res_found:
                message_res.metadata.delivered_at = delivered_at

        return list(ret.values())

    def delete_messages(self, message_ins_ids: set[str]) -> None:
        """Delete a Message and its reply based on provided Message IDs."""
        if not message_ins_ids:
            return

        with self.lock:
            for message_id in message_ins_ids:
                # Delete Messages
                if message_id in self.message_ins_store:
                    del self.message_ins_store[message_id]
                # Delete Message replies
                if message_id in self.message_ins_id_to_message_res_id:
                    message_res_id = self.message_ins_id_to_message_res_id.pop(
                        message_id
                    )
                    del self.message_res_store[message_res_id]

    def get_message_ids_from_run_id(self, run_id: int) -> set[str]:
        """Get all instruction Message IDs for the given run_id."""
        message_id_list: set[str] = set()
        with self.lock:
            for message_id, message in self.message_ins_store.items():
                if message.metadata.run_id == run_id:
                    message_id_list.add(message_id)

        return message_id_list

    def num_message_ins(self) -> int:
        """Calculate the number of instruction Messages in store.

        This includes delivered but not yet deleted.
        """
        return len(self.message_ins_store)

    def num_message_res(self) -> int:
        """Calculate the number of reply Messages in store.

        This includes delivered but not yet deleted.
        """
        return len(self.message_res_store)

    def create_node(
        self,
        owner_aid: str,
        owner_name: str,
        public_key: bytes,
        heartbeat_interval: float,
    ) -> int:
        """Create, store in the link state, and return `node_id`."""
        # Sample a random int64 as node_id
        node_id = generate_rand_int_from_bytes(
            NODE_ID_NUM_BYTES, exclude=[SUPERLINK_NODE_ID, 0]
        )

        with self.lock:
            if node_id in self.nodes:
                log(ERROR, "Unexpected node registration failure.")
                return 0
            if public_key in self.node_public_key_to_node_id:
                raise ValueError("Public key already in use")

            # The node is not activated upon creation
            self.nodes[node_id] = NodeInfo(
                node_id=node_id,
                owner_aid=owner_aid,
                owner_name=owner_name,
                status=NodeStatus.REGISTERED,
                registered_at=now().isoformat(),
                last_activated_at=None,
                last_deactivated_at=None,
                unregistered_at=None,
                online_until=None,
                heartbeat_interval=heartbeat_interval,
                public_key=public_key,
            )
            self.node_public_key_to_node_id[public_key] = node_id
            self.owner_to_node_ids.setdefault(owner_aid, set()).add(node_id)
            return node_id

    def delete_node(self, owner_aid: str, node_id: int) -> None:
        """Delete a node."""
        with self.lock:
            if (
                not (node := self.nodes.get(node_id))
                or node.status == NodeStatus.UNREGISTERED
                or owner_aid != self.nodes[node_id].owner_aid
            ):
                raise ValueError(
                    f"Node ID {node_id} already unregistered, not found or "
                    "the request was unauthorized."
                )

            node.status = NodeStatus.UNREGISTERED
            current = now()
            node.unregistered_at = current.isoformat()
            # Set online_until to current timestamp on deletion, if it is in the future
            node.online_until = min(node.online_until, current.timestamp())

    def activate_node(self, node_id: int, heartbeat_interval: float) -> bool:
        """Activate the node with the specified `node_id`."""
        with self.lock:
            self._check_and_tag_offline_nodes(node_ids=[node_id])

            # Check if the node exists
            if not (node := self.nodes.get(node_id)):
                return False

            # Only activate if the node is currently registered or offline
            current_dt = now()
            if node.status in (NodeStatus.REGISTERED, NodeStatus.OFFLINE):
                node.status = NodeStatus.ONLINE
                node.last_activated_at = current_dt.isoformat()
                node.online_until = (
                    current_dt.timestamp() + HEARTBEAT_PATIENCE * heartbeat_interval
                )
                node.heartbeat_interval = heartbeat_interval
                return True
            return False

    def deactivate_node(self, node_id: int) -> bool:
        """Deactivate the node with the specified `node_id`."""
        with self.lock:
            self._check_and_tag_offline_nodes(node_ids=[node_id])

            # Check if the node exists
            if not (node := self.nodes.get(node_id)):
                return False

            # Only deactivate if the node is currently online
            current_dt = now()
            if node.status == NodeStatus.ONLINE:
                node.status = NodeStatus.OFFLINE
                node.last_deactivated_at = current_dt.isoformat()

                # Set online_until to current timestamp
                node.online_until = current_dt.timestamp()
                return True
            return False

    def get_nodes(self, run_id: int) -> set[int]:
        """Return all available nodes.

        Constraints
        -----------
        If the provided `run_id` does not exist or has no matching nodes,
        an empty `Set` MUST be returned.
        """
        with self.lock:
            if run_id not in self.run_ids:
                return set()
            federation = self.run_ids[run_id].run.federation
            node_ids = {
                node.node_id
                for node in self.get_node_info(statuses=[NodeStatus.ONLINE])
            }
            return self.federation_manager.filter_nodes(node_ids, federation)

    def get_node_info(
        self,
        *,
        node_ids: Sequence[int] | None = None,
        owner_aids: Sequence[str] | None = None,
        statuses: Sequence[str] | None = None,
    ) -> Sequence[NodeInfo]:
        """Retrieve information about nodes based on the specified filters."""
        with self.lock:
            self._check_and_tag_offline_nodes()
            result = []
            for node_id in self.nodes.keys() if node_ids is None else node_ids:
                if (node := self.nodes.get(node_id)) is None:
                    continue
                if owner_aids is not None and node.owner_aid not in owner_aids:
                    continue
                if statuses is not None and node.status not in statuses:
                    continue
                result.append(node)
            return result

    def _check_and_tag_offline_nodes(self, node_ids: list[int] | None = None) -> None:
        with self.lock:
            # Set all nodes of "online" status to "offline" if they've offline
            current_ts = now().timestamp()
            for node_id in node_ids or self.nodes.keys():
                if (node := self.nodes.get(node_id)) is None:
                    continue
                if node.status == NodeStatus.ONLINE:
                    if node.online_until <= current_ts:
                        node.status = NodeStatus.OFFLINE
                        node.last_deactivated_at = datetime.fromtimestamp(
                            node.online_until, tz=timezone.utc
                        ).isoformat()

    def get_node_public_key(self, node_id: int) -> bytes:
        """Get `public_key` for the specified `node_id`."""
        with self.lock:
            if (
                node := self.nodes.get(node_id)
            ) is None or node.status == NodeStatus.UNREGISTERED:
                raise ValueError(f"Node ID {node_id} not found")
            return node.public_key

    def get_node_id_by_public_key(self, public_key: bytes) -> int | None:
        """Get `node_id` for the specified `public_key` if it exists and is not
        deleted."""
        with self.lock:
            node_id = self.node_public_key_to_node_id.get(public_key)

            if node_id is None:
                return None

            node_info = self.nodes[node_id]
            if node_info.status == NodeStatus.UNREGISTERED:
                return None
            return node_id

    # pylint: disable=too-many-arguments,too-many-positional-arguments
    def create_run(
        self,
        fab_id: str | None,
        fab_version: str | None,
        fab_hash: str | None,
        override_config: UserConfig,
        federation: str,
        federation_options: ConfigRecord,
        flwr_aid: str | None,
    ) -> int:
        """Create a new run."""
        # Sample a random int64 as run_id
        with self.lock:
            run_id = generate_rand_int_from_bytes(RUN_ID_NUM_BYTES)

            if run_id not in self.run_ids:
                run_record = RunRecord(
                    run=Run(
                        run_id=run_id,
                        fab_id=fab_id if fab_id else "",
                        fab_version=fab_version if fab_version else "",
                        fab_hash=fab_hash if fab_hash else "",
                        override_config=override_config,
                        pending_at=now().isoformat(),
                        starting_at="",
                        running_at="",
                        finished_at="",
                        status=RunStatus(
                            status=Status.PENDING,
                            sub_status="",
                            details="",
                        ),
                        flwr_aid=flwr_aid if flwr_aid else "",
                        federation=federation,
                        bytes_sent=0,
                        bytes_recv=0,
                        clientapp_runtime=0.0,
                    ),
                )
                self.run_ids[run_id] = run_record
                # Add run_id to the flwr_aid_to_run_ids mapping if flwr_aid is provided
                if flwr_aid:
                    self.flwr_aid_to_run_ids[flwr_aid].add(run_id)

                # Record federation options. Leave empty if not passed
                self.federation_options[run_id] = federation_options
                return run_id
        log(ERROR, "Unexpected run creation failure.")
        return 0

    def get_run_ids(self, flwr_aid: str | None) -> set[int]:
        """Retrieve all run IDs if `flwr_aid` is not specified.

        Otherwise, retrieve all run IDs for the specified `flwr_aid`.
        """
        with self.lock:
            if flwr_aid is not None:
                # Return run IDs for the specified flwr_aid
                return set(self.flwr_aid_to_run_ids.get(flwr_aid, ()))
            return set(self.run_ids.keys())

    def get_run(self, run_id: int) -> Run | None:
        """Retrieve information about the run with the specified `run_id`."""
        # Clean up expired tokens; this will flag inactive runs as needed
        self._cleanup_expired_tokens()

        with self.lock:
            if run_id not in self.run_ids:
                log(ERROR, "`run_id` is invalid")
                return None
            return self.run_ids[run_id].run

    def get_run_status(self, run_ids: set[int]) -> dict[int, RunStatus]:
        """Retrieve the statuses for the specified runs."""
        # Clean up expired tokens; this will flag inactive runs as needed
        self._cleanup_expired_tokens()

        with self.lock:
            return {
                run_id: self.run_ids[run_id].run.status
                for run_id in set(run_ids)
                if run_id in self.run_ids
            }

    def update_run_status(self, run_id: int, new_status: RunStatus) -> bool:
        """Update the status of the run with the specified `run_id`."""
        # Clean up expired tokens; this will flag inactive runs as needed
        self._cleanup_expired_tokens()

        with self.lock:
            # Check if the run_id exists
            if run_id not in self.run_ids:
                log(ERROR, "`run_id` is invalid")
                return False

        with self.run_ids[run_id].lock:
            # Check if the status transition is valid
            current_status = self.run_ids[run_id].run.status
            if not is_valid_transition(current_status, new_status):
                log(
                    ERROR,
                    'Invalid status transition: from "%s" to "%s"',
                    current_status.status,
                    new_status.status,
                )
                return False

            # Check if the sub-status is valid
            if not has_valid_sub_status(current_status):
                log(
                    ERROR,
                    'Invalid sub-status "%s" for status "%s"',
                    current_status.sub_status,
                    current_status.status,
                )
                return False

            # Update the run status
            current = now()
            run_record = self.run_ids[run_id]
            if new_status.status == Status.STARTING:
                run_record.run.starting_at = current.isoformat()
            elif new_status.status == Status.RUNNING:
                run_record.run.running_at = current.isoformat()
            elif new_status.status == Status.FINISHED:
                run_record.run.finished_at = current.isoformat()
            run_record.run.status = new_status
            return True

    def get_pending_run_id(self) -> int | None:
        """Get the `run_id` of a run with `Status.PENDING` status, if any."""
        pending_run_id = None

        # Loop through all registered runs
        for run_id, run_rec in self.run_ids.items():
            # Break once a pending run is found
            if run_rec.run.status.status == Status.PENDING:
                pending_run_id = run_id
                break

        return pending_run_id

    def get_federation_options(self, run_id: int) -> ConfigRecord | None:
        """Retrieve the federation options for the specified `run_id`."""
        with self.lock:
            if run_id not in self.run_ids:
                log(ERROR, "`run_id` is invalid")
                return None
            return self.federation_options[run_id]

    def acknowledge_node_heartbeat(
        self, node_id: int, heartbeat_interval: float
    ) -> bool:
        """Acknowledge a heartbeat received from a node, serving as a heartbeat.

        A node is considered online as long as it sends heartbeats within
        the tolerated interval: HEARTBEAT_PATIENCE × heartbeat_interval.
        HEARTBEAT_PATIENCE = N allows for N-1 missed heartbeat before
        the node is marked as offline.
        """
        with self.lock:
            if (
                node := self.nodes.get(node_id)
            ) and node.status != NodeStatus.UNREGISTERED:
                current_dt = now()

                # Set timestamp if the status changes
                if node.status != NodeStatus.ONLINE:  # offline or registered
                    node.status = NodeStatus.ONLINE
                    node.last_activated_at = current_dt.isoformat()

                # Refresh `online_until` and `heartbeat_interval`
                node.online_until = (
                    current_dt.timestamp() + HEARTBEAT_PATIENCE * heartbeat_interval
                )
                node.heartbeat_interval = heartbeat_interval
                return True
            return False

    def _on_tokens_expired(self, expired_records: list[tuple[int, float]]) -> None:
        """Transition runs with expired tokens to failed status.

        Parameters
        ----------
        expired_records : list[tuple[int, float]]
            List of tuples containing (run_id, active_until timestamp)
            for expired tokens.
        """
        for run_id, active_until in expired_records:
            if not (run_record := self.run_ids.get(run_id)):
                continue
            with run_record.lock:
                run_record.run.status = RunStatus(
                    status=Status.FINISHED,
                    sub_status=SubStatus.FAILED,
                    details=RUN_FAILURE_DETAILS_NO_HEARTBEAT,
                )
                active_until_dt = datetime.fromtimestamp(active_until, tz=timezone.utc)
                run_record.run.finished_at = active_until_dt.isoformat()

    def get_serverapp_context(self, run_id: int) -> Context | None:
        """Get the context for the specified `run_id`."""
        return self.contexts.get(run_id)

    def set_serverapp_context(self, run_id: int, context: Context) -> None:
        """Set the context for the specified `run_id`."""
        if run_id not in self.run_ids:
            raise ValueError(f"Run {run_id} not found")
        self.contexts[run_id] = context

    def add_serverapp_log(self, run_id: int, log_message: str) -> None:
        """Add a log entry to the serverapp logs for the specified `run_id`."""
        if run_id not in self.run_ids:
            raise ValueError(f"Run {run_id} not found")
        run = self.run_ids[run_id]
        with run.log_lock:
            run.logs.append((now().timestamp(), log_message))

    def get_serverapp_log(
        self, run_id: int, after_timestamp: float | None
    ) -> tuple[str, float]:
        """Get the serverapp logs for the specified `run_id`."""
        if run_id not in self.run_ids:
            raise ValueError(f"Run {run_id} not found")
        run = self.run_ids[run_id]
        if after_timestamp is None:
            after_timestamp = 0.0
        with run.log_lock:
            # Find the index where the timestamp would be inserted
            index = bisect_right(run.logs, (after_timestamp, ""))
            latest_timestamp = run.logs[-1][0] if index < len(run.logs) else 0.0
            return "".join(log for _, log in run.logs[index:]), latest_timestamp

    def store_traffic(self, run_id: int, *, bytes_sent: int, bytes_recv: int) -> None:
        """Store traffic data for the specified `run_id`."""
        # Validate non-negative values
        if bytes_sent < 0 or bytes_recv < 0:
            raise ValueError(
                f"Negative traffic values for run {run_id}: "
                f"bytes_sent={bytes_sent}, bytes_recv={bytes_recv}"
            )

        if bytes_sent == 0 and bytes_recv == 0:
            raise ValueError(
                f"Both bytes_sent and bytes_recv cannot be zero for run {run_id}"
            )

        with self.lock:
            if run_id not in self.run_ids:
                raise ValueError(f"Run {run_id} not found")
            run_record = self.run_ids[run_id]

        with run_record.lock:
            run = run_record.run
            run.bytes_sent += bytes_sent
            run.bytes_recv += bytes_recv

    def add_clientapp_runtime(self, run_id: int, runtime: float) -> None:
        """Add ClientApp runtime to the cumulative total for the specified `run_id`."""
        with self.lock:
            if run_id not in self.run_ids:
                raise ValueError(f"Run {run_id} not found")
<<<<<<< HEAD
            run_record = self.run_ids[run_id]

        with run_record.lock:
            run = run_record.run
            run.clientapp_runtime += runtime
=======
            self.run_ids[run_id].run.clientapp_runtime += runtime
>>>>>>> 135827e6
<|MERGE_RESOLUTION|>--- conflicted
+++ resolved
@@ -804,12 +804,4 @@
         with self.lock:
             if run_id not in self.run_ids:
                 raise ValueError(f"Run {run_id} not found")
-<<<<<<< HEAD
-            run_record = self.run_ids[run_id]
-
-        with run_record.lock:
-            run = run_record.run
-            run.clientapp_runtime += runtime
-=======
-            self.run_ids[run_id].run.clientapp_runtime += runtime
->>>>>>> 135827e6
+            self.run_ids[run_id].run.clientapp_runtime += runtime