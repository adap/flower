--- conflicted
+++ resolved
@@ -842,15 +842,10 @@
         # Prepare
         state: LinkState = self.state_factory()
         public_key = b"mock"
-<<<<<<< HEAD
-        run_id = create_dummy_run(state)
-        node_id = state.create_node("fake_aid", public_key, heartbeat_interval=10)
-=======
-        run_id = state.create_run(None, None, "9f86d08", {}, ConfigRecord(), "i1r9f")
+        run_id = create_dummy_run(state)
         node_id = state.create_node(
             "fake_aid", "fake_name", public_key, heartbeat_interval=10
         )
->>>>>>> dbd85285
 
         # Execute
         state.delete_node("fake_aid", node_id)
