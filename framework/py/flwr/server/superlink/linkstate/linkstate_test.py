# Copyright 2025 Flower Labs GmbH. All Rights Reserved.
#
# Licensed under the Apache License, Version 2.0 (the "License");
# you may not use this file except in compliance with the License.
# You may obtain a copy of the License at
#
#     http://www.apache.org/licenses/LICENSE-2.0
#
# Unless required by applicable law or agreed to in writing, software
# distributed under the License is distributed on an "AS IS" BASIS,
# WITHOUT WARRANTIES OR CONDITIONS OF ANY KIND, either express or implied.
# See the License for the specific language governing permissions and
# limitations under the License.
# ==============================================================================
"""Tests all LinkState implemenations have to conform to."""
# pylint: disable=invalid-name, too-many-lines, R0904, R0913


import secrets
import tempfile
import time
import unittest
from abc import abstractmethod
from datetime import datetime, timedelta, timezone
from itertools import product
from typing import Optional
from unittest.mock import patch
from uuid import uuid4

from parameterized import parameterized

from flwr.common import (
    DEFAULT_TTL,
    ConfigRecord,
    Context,
    Error,
    Message,
    RecordDict,
    now,
)
from flwr.common.constant import (
    HEARTBEAT_PATIENCE,
    RUN_FAILURE_DETAILS_NO_HEARTBEAT,
    SUPERLINK_NODE_ID,
    ErrorCode,
    Status,
    SubStatus,
)
from flwr.common.serde import message_from_proto, message_to_proto
from flwr.common.typing import RunStatus

# pylint: disable=E0611
from flwr.proto.message_pb2 import Message as ProtoMessage
from flwr.proto.message_pb2 import Metadata as ProtoMetadata
from flwr.proto.recorddict_pb2 import RecordDict as ProtoRecordDict

# pylint: enable=E0611
from flwr.server.superlink.linkstate import (
    InMemoryLinkState,
    LinkState,
    SqliteLinkState,
)
from flwr.supercore.constant import NodeStatus
from flwr.supercore.corestate.corestate_test import StateTest as CoreStateTest
from flwr.supercore.primitives.asymmetric import generate_key_pairs, public_key_to_bytes


class StateTest(CoreStateTest):
    """Test all state implementations."""

    # This is to True in each child class
    __test__ = False

    @abstractmethod
    def state_factory(self) -> LinkState:
        """Provide state implementation to test."""
        raise NotImplementedError()

    def create_public_key(self) -> bytes:
        """Create a P-384 public key for node creation."""
        _, public_key = generate_key_pairs()
        return public_key_to_bytes(public_key)

    def test_create_and_get_run(self) -> None:
        """Test if create_run and get_run work correctly."""
        # Prepare
        state: LinkState = self.state_factory()
        run_id = state.create_run(
            None,
            None,
            "9f86d08",
            {"test_key": "test_value"},
            ConfigRecord(),
            "i1r9f",
        )

        # Execute
        run = state.get_run(run_id)

        # Assert
        assert run is not None
        assert run.run_id == run_id
        assert run.fab_hash == "9f86d08"
        assert run.override_config["test_key"] == "test_value"
        assert run.flwr_aid == "i1r9f"

    def test_get_all_run_ids(self) -> None:
        """Test if get_run_ids works correctly."""
        # Prepare
        state = self.state_factory()
        run_id1 = state.create_run(
            None, None, "9f86d08", {"test_key": "test_value"}, ConfigRecord(), "i1r9f"
        )
        run_id2 = state.create_run(
            None, None, "fffffff", {"mock_key": "mock_value"}, ConfigRecord(), ""
        )

        # Execute
        run_ids = state.get_run_ids(None)

        # Assert
        assert run_id1 in run_ids
        assert run_id2 in run_ids

    def test_get_all_run_ids_empty(self) -> None:
        """Test if get_run_ids works correctly when no runs are present."""
        # Prepare
        state = self.state_factory()

        # Execute
        run_ids = state.get_run_ids(None)

        # Assert
        assert len(run_ids) == 0

    def test_get_run_ids_with_flwr_aid(self) -> None:
        """When a specific flwr_aid is passed, only its run_ids are returned."""
        state = self.state_factory()

        # Prepare - Create three runs with different flwr_aid values
        run_id1 = state.create_run(None, None, "hash1", {}, ConfigRecord(), "userA")
        run_id2 = state.create_run(None, None, "hash2", {}, ConfigRecord(), "userB")
        run_id3 = state.create_run(None, None, "hash3", {}, ConfigRecord(), "userA")

        # Execute - Only the runs for "userA" should be returned
        result_userA = state.get_run_ids("userA")

        # Assert
        assert result_userA == {run_id1, run_id3}

        # Execute - Only the run for "userB" should be returned
        result_userB = state.get_run_ids("userB")

        # Assert
        assert result_userB == {run_id2}

    def test_get_run_ids_with_unknown_flwr_aid(self) -> None:
        """If an unknown flwr_aid is passed, get_run_ids returns an empty set."""
        state = self.state_factory()

        # Prepare - Seed with one run under "existing"
        existing_id = state.create_run(
            None, None, "somehash", {}, ConfigRecord(), "existing"
        )

        # Execute - Query with a flwr_aid that has no runs
        result = state.get_run_ids("nonexistent")

        # Assert
        assert result == set()

        # Sanity check that the existing run is still retrievable by its own aid
        assert state.get_run_ids("existing") == {existing_id}

    def test_get_pending_run_id(self) -> None:
        """Test if get_pending_run_id works correctly."""
        # Prepare
        state = self.state_factory()
        _ = state.create_run(
            None, None, "9f86d08", {"test_key": "test_value"}, ConfigRecord(), "i1r9f"
        )
        run_id2 = state.create_run(
            None, None, "fffffff", {"mock_key": "mock_value"}, ConfigRecord(), ""
        )
        state.update_run_status(run_id2, RunStatus(Status.STARTING, "", ""))

        # Execute
        pending_run_id = state.get_pending_run_id()
        assert pending_run_id is not None
        run_status_dict = state.get_run_status({pending_run_id})
        assert run_status_dict[pending_run_id].status == Status.PENDING

        # Change state
        state.update_run_status(pending_run_id, RunStatus(Status.STARTING, "", ""))
        # Attempt get pending run
        pending_run_id = state.get_pending_run_id()
        assert pending_run_id is None

    def test_get_and_update_run_status(self) -> None:
        """Test if get_run_status and update_run_status work correctly."""
        # Prepare
        state = self.state_factory()
        run_id1 = state.create_run(
            None, None, "9f86d08", {"test_key": "test_value"}, ConfigRecord(), "i1r9f"
        )
        run_id2 = state.create_run(
            None, None, "fffffff", {"mock_key": "mock_value"}, ConfigRecord(), ""
        )
        state.update_run_status(run_id2, RunStatus(Status.STARTING, "", ""))
        state.update_run_status(run_id2, RunStatus(Status.RUNNING, "", ""))

        # Execute
        run_status_dict = state.get_run_status({run_id1, run_id2})
        status1 = run_status_dict[run_id1]
        status2 = run_status_dict[run_id2]

        # Assert
        assert status1.status == Status.PENDING
        assert status2.status == Status.RUNNING

    @parameterized.expand(
        product([1, 2], ["get_run", "get_run_status", "update_run_status"])
    )  # type: ignore
    def test_run_failed_due_to_heartbeat(
        self, num_transitions: int, test_method: str
    ) -> None:
        """Test methods work correctly when the run has no heartbeat."""
        # Prepare
        state = self.state_factory()
        run_id = state.create_run(
            None, None, "9f86d08", {"test_key": "test_value"}, ConfigRecord(), "i1r9f"
        )
        # Transition run status to STARTING or RUNNING
        transition_run_status(state, run_id, num_transitions)
        state.acknowledge_app_heartbeat(run_id, 2)

        # Execute
        # The run should be marked as failed after HEARTBEAT_PATIENCE * 2s
        patched_dt = now() + timedelta(seconds=HEARTBEAT_PATIENCE * 2 + 1)

        with patch("datetime.datetime") as mock_dt:
            mock_dt.now.return_value = patched_dt

            if test_method == "get_run":
                run = state.get_run(run_id)
                assert run is not None
                status = run.status
            elif test_method == "get_run_status":
                status = state.get_run_status({run_id})[run_id]
            elif test_method == "update_run_status":
                # The updation should fail because the run is already finished
                assert not state.update_run_status(
                    run_id, RunStatus(Status.FINISHED, SubStatus.FAILED, "")
                )
                status = state.get_run_status({run_id})[run_id]
            else:
                raise AssertionError

        # Assert
        assert status.status == Status.FINISHED
        assert status.sub_status == SubStatus.FAILED
        assert status.details == RUN_FAILURE_DETAILS_NO_HEARTBEAT

    @parameterized.expand([(0,), (1,), (2,)])  # type: ignore
    def test_status_transition_valid(
        self, num_transitions_before_finishing: int
    ) -> None:
        """Test valid run status transactions."""
        # Prepare
        state = self.state_factory()
        run_id = state.create_run(
            None, None, "9f86d08", {"test_key": "test_value"}, ConfigRecord(), "i1r9f"
        )

        # Execute and assert
        status = state.get_run_status({run_id})[run_id]
        assert status.status == Status.PENDING

        if num_transitions_before_finishing > 0:
            assert state.update_run_status(run_id, RunStatus(Status.STARTING, "", ""))
            status = state.get_run_status({run_id})[run_id]
            assert status.status == Status.STARTING

        if num_transitions_before_finishing > 1:
            assert state.update_run_status(run_id, RunStatus(Status.RUNNING, "", ""))
            status = state.get_run_status({run_id})[run_id]
            assert status.status == Status.RUNNING

        assert state.update_run_status(
            run_id, RunStatus(Status.FINISHED, SubStatus.FAILED, "mock failure")
        )

        status = state.get_run_status({run_id})[run_id]
        assert status.status == Status.FINISHED

    def test_status_transition_invalid(self) -> None:
        """Test invalid run status transitions."""
        # Prepare
        state = self.state_factory()
        run_id = state.create_run(
            None, None, "9f86d08", {"test_key": "test_value"}, ConfigRecord(), "i1r9f"
        )
        run_statuses = [
            RunStatus(Status.PENDING, "", ""),
            RunStatus(Status.STARTING, "", ""),
            RunStatus(Status.PENDING, "", ""),
            RunStatus(Status.FINISHED, SubStatus.COMPLETED, ""),
        ]

        # Execute and assert
        # Cannot transition from RunStatus.PENDING to RunStatus.PENDING,
        # RunStatus.RUNNING, or RunStatus.FINISHED with COMPLETED substatus
        for run_status in [s for s in run_statuses if s.status != Status.STARTING]:
            assert not state.update_run_status(run_id, run_status)
        state.update_run_status(run_id, RunStatus(Status.STARTING, "", ""))
        # Cannot transition from RunStatus.STARTING to RunStatus.PENDING,
        # RunStatus.STARTING, or RunStatus.FINISHED with COMPLETED substatus
        for run_status in [s for s in run_statuses if s.status != Status.RUNNING]:
            assert not state.update_run_status(run_id, run_status)
        state.update_run_status(run_id, RunStatus(Status.RUNNING, "", ""))
        # Cannot transition from RunStatus.RUNNING
        # to RunStatus.PENDING, RunStatus.STARTING, or RunStatus.RUNNING
        for run_status in [s for s in run_statuses if s.status != Status.FINISHED]:
            assert not state.update_run_status(run_id, run_status)
        state.update_run_status(
            run_id, RunStatus(Status.FINISHED, SubStatus.COMPLETED, "")
        )
        # Cannot transition to any status from RunStatus.FINISHED
        run_statuses += [
            RunStatus(Status.FINISHED, SubStatus.FAILED, ""),
            RunStatus(Status.FINISHED, SubStatus.STOPPED, ""),
        ]
        for run_status in run_statuses:
            assert not state.update_run_status(run_id, run_status)

    def test_get_message_ins_empty(self) -> None:
        """Validate that a new state has no input Messages."""
        # Prepare
        state = self.state_factory()

        # Assert
        assert state.num_message_ins() == 0

    def test_get_message_res_empty(self) -> None:
        """Validate that a new state has no reply Messages."""
        # Prepare
        state = self.state_factory()

        # Assert
        assert state.num_message_res() == 0

    def test_store_message_ins_one(self) -> None:
        """Test store_message_ins."""
        # Prepare
        state = self.state_factory()
        dt = datetime.now(tz=timezone.utc)
        node_id = create_dummy_node(state)
        run_id = state.create_run(None, None, "9f86d08", {}, ConfigRecord(), "i1r9f")
        msg = message_from_proto(
            create_ins_message(
                src_node_id=SUPERLINK_NODE_ID, dst_node_id=node_id, run_id=run_id
            )
        )

        # Execute
        state.store_message_ins(message=msg)
        message_ins_list = state.get_message_ins(node_id=node_id, limit=10)

        # Assert
        # One returned Message
        assert len(message_ins_list) == 1
        assert message_ins_list[0].metadata.delivered_at != ""

        # Attempt to fetch a second time returns empty Message list
        assert len(state.get_message_ins(node_id=node_id, limit=10)) == 0

        actual_message_ins = message_ins_list[0]

        assert datetime.fromisoformat(actual_message_ins.metadata.delivered_at) > dt
        assert actual_message_ins.metadata.ttl > 0

    def test_store_message_ins_invalid_node_id(self) -> None:
        """Test store_message_ins with invalid node_id."""
        # Prepare
        state = self.state_factory()
        node_id = create_dummy_node(state)
        invalid_node_id = 61016 if node_id != 61016 else 61017
        run_id = state.create_run(None, None, "9f86d08", {}, ConfigRecord(), "i1r9f")
        # A message for a node that doesn't exist
        msg = message_from_proto(
            create_ins_message(
                src_node_id=SUPERLINK_NODE_ID,
                dst_node_id=invalid_node_id,
                run_id=run_id,
            )
        )
        # A message with src_node_id that's not that of the SuperLink
        msg2 = message_from_proto(
            create_ins_message(src_node_id=61016, dst_node_id=node_id, run_id=run_id)
        )

        # Execute and assert
        assert state.store_message_ins(msg) is None
        assert state.store_message_ins(msg2) is None

    def test_store_and_delete_messages(self) -> None:
        """Test delete_message."""
        # Prepare
        state = self.state_factory()
        node_id = create_dummy_node(state)
        run_id = state.create_run(None, None, "9f86d08", {}, ConfigRecord(), "i1r9f")
        msg0 = message_from_proto(
            create_ins_message(
                src_node_id=SUPERLINK_NODE_ID,
                dst_node_id=node_id,
                run_id=run_id,
            )
        )
        msg1 = message_from_proto(
            create_ins_message(
                src_node_id=SUPERLINK_NODE_ID,
                dst_node_id=node_id,
                run_id=run_id,
            )
        )
        msg2 = message_from_proto(
            create_ins_message(
                src_node_id=SUPERLINK_NODE_ID,
                dst_node_id=node_id,
                run_id=run_id,
            )
        )

        # Insert three Messages
        msg_id_0 = state.store_message_ins(message=msg0)
        msg_id_1 = state.store_message_ins(message=msg1)
        msg_id_2 = state.store_message_ins(message=msg2)

        assert msg_id_0
        assert msg_id_1
        assert msg_id_2

        # Get Message to mark them delivered
        msg_ins_list = state.get_message_ins(node_id=node_id, limit=None)

        # Insert one reply Message and retrieve it to mark it as delivered
        msg_res_0 = Message(Error(0), reply_to=msg_ins_list[0])
        # pylint: disable-next=W0212
        msg_res_0.metadata._message_id = str(uuid4())  # type: ignore

        _ = state.store_message_res(message=msg_res_0)
        retrieved_msg_res_0 = state.get_message_res(
            message_ids={msg_res_0.metadata.reply_to_message_id}
        )[0]
        assert retrieved_msg_res_0.error.code == 0

        # Insert one reply Message, but don't retrieve it
        msg_res_1 = Message(RecordDict(), reply_to=msg_ins_list[1])
        # pylint: disable-next=W0212
        msg_res_1.metadata._message_id = str(uuid4())  # type: ignore
        _ = state.store_message_res(message=msg_res_1)

        # Situation now:
        # - State has three Message, all of them delivered
        # - State has two Message replies, one of them delivered, the other not
        assert state.num_message_ins() == 3
        assert state.num_message_res() == 2

        state.delete_messages({msg_id_0})
        assert state.num_message_ins() == 2
        assert state.num_message_res() == 1

        state.delete_messages({msg_id_1})
        assert state.num_message_ins() == 1
        assert state.num_message_res() == 0

        state.delete_messages({msg_id_2})
        assert state.num_message_ins() == 0
        assert state.num_message_res() == 0

    def test_get_message_ids_from_run_id(self) -> None:
        """Test get_message_ids_from_run_id."""
        # Prepare
        state = self.state_factory()
        node_id = create_dummy_node(state)
        run_id_0 = state.create_run(None, None, "8g13kl7", {}, ConfigRecord(), "i1r9f")
        # Insert Message with the same run_id
        msg0 = message_from_proto(
            create_ins_message(
                src_node_id=SUPERLINK_NODE_ID,
                dst_node_id=node_id,
                run_id=run_id_0,
            )
        )
        msg1 = message_from_proto(
            create_ins_message(
                src_node_id=SUPERLINK_NODE_ID,
                dst_node_id=node_id,
                run_id=run_id_0,
            )
        )
        # Insert a Message with a different run_id
        # then, ensure it does not appear in result
        run_id_1 = state.create_run(None, None, "9f86d08", {}, ConfigRecord(), "i1r9f")
        msg2 = message_from_proto(
            create_ins_message(
                src_node_id=SUPERLINK_NODE_ID,
                dst_node_id=node_id,
                run_id=run_id_1,
            )
        )

        # Insert three Messages
        msg_id_0 = state.store_message_ins(message=msg0)
        msg_id_1 = state.store_message_ins(message=msg1)
        msg_id_2 = state.store_message_ins(message=msg2)

        assert msg_id_0
        assert msg_id_1
        assert msg_id_2

        expected_message_ids = {msg_id_0, msg_id_1}

        # Execute
        result = state.get_message_ids_from_run_id(run_id_0)
        bad_result = state.get_message_ids_from_run_id(15)

        self.assertEqual(len(bad_result), 0)
        self.assertSetEqual(result, expected_message_ids)

    # Init tests
    def test_init_state(self) -> None:
        """Test that state is initialized correctly."""
        # Execute
        state = self.state_factory()

        # Assert
        assert isinstance(state, LinkState)

    def test_message_ins_store_identity_and_retrieve_identity(self) -> None:
        """Store identity Message and retrieve it."""
        # Prepare
        state = self.state_factory()
        node_id = create_dummy_node(state)
        run_id = state.create_run(None, None, "9f86d08", {}, ConfigRecord(), "i1r9f")
        msg = message_from_proto(
            create_ins_message(
                src_node_id=SUPERLINK_NODE_ID,
                dst_node_id=node_id,
                run_id=run_id,
            )
        )
        # Execute
        message_ins_uuid = state.store_message_ins(msg)
        message_ins_list = state.get_message_ins(node_id=node_id, limit=None)

        # Assert
        assert len(message_ins_list) == 1

        retrieved_message_ins = message_ins_list[0]
        assert retrieved_message_ins.metadata.message_id == str(message_ins_uuid)

    def test_message_ins_store_delivered_and_fail_retrieving(self) -> None:
        """Fail retrieving delivered message."""
        # Prepare
        state = self.state_factory()
        node_id = create_dummy_node(state)
        run_id = state.create_run(None, None, "9f86d08", {}, ConfigRecord(), "i1r9f")
        msg = message_from_proto(
            create_ins_message(
                src_node_id=SUPERLINK_NODE_ID,
                dst_node_id=node_id,
                run_id=run_id,
            )
        )
        # Execute
        _ = state.store_message_ins(msg)

        # 1st get: set to delivered
        message_ins_list = state.get_message_ins(node_id=node_id, limit=None)

        assert len(message_ins_list) == 1

        # 2nd get: no Message because it was already delivered before
        message_ins_list = state.get_message_ins(node_id=node_id, limit=None)

        # Assert
        assert len(message_ins_list) == 0

    def test_get_message_ins_limit_throws_for_limit_zero(self) -> None:
        """Fail call with limit=0."""
        # Prepare
        state: LinkState = self.state_factory()

        # Execute & Assert
        with self.assertRaises(AssertionError):
            state.get_message_ins(node_id=2, limit=0)

    def test_message_ins_store_invalid_run_id_and_fail(self) -> None:
        """Store Message with invalid run_id and fail."""
        # Prepare
        state: LinkState = self.state_factory()
        msg = message_from_proto(
            create_ins_message(
                src_node_id=SUPERLINK_NODE_ID,
                dst_node_id=1234,
                run_id=61016,
            )
        )

        # Execute
        message_id = state.store_message_ins(msg)

        # Assert
        assert message_id is None

    def test_node_ids_initial_state(self) -> None:
        """Test retrieving all node_ids and empty initial state."""
        # Prepare
        state: LinkState = self.state_factory()
        run_id = state.create_run(None, None, "9f86d08", {}, ConfigRecord(), "i1r9f")

        # Execute
        retrieved_node_ids = state.get_nodes(run_id)

        # Assert
        assert len(retrieved_node_ids) == 0

    def test_create_node_and_get_nodes(self) -> None:
        """Test creating nodes and get activated nodes."""
        # Prepare
        state: LinkState = self.state_factory()
        run_id = state.create_run(None, None, "9f86d08", {}, ConfigRecord(), "i1r9f")
        node_ids = []

        # Execute
        for _ in range(10):
            node_ids.append(create_dummy_node(state))
        retrieved_node_ids = state.get_nodes(run_id)

        # Assert
        for i in retrieved_node_ids:
            assert i in node_ids

    def test_create_node_public_key(self) -> None:
        """Test creating a client node with public key."""
        # Prepare
        state: LinkState = self.state_factory()
        public_key = b"mock"

        # Execute
        expected_created_at = now().timestamp()
        node_id = state.create_node("fake_aid", public_key, 10)
        node = state.get_node_info(node_ids=[node_id])[0]
        actual_created_at = datetime.fromisoformat(node.created_at).timestamp()

        # Assert
        assert node.node_id == node_id
        assert node.public_key == public_key
        self.assertAlmostEqual(actual_created_at, expected_created_at, 2)

    def test_create_node_public_key_twice(self) -> None:
        """Test creating a client node with same public key twice."""
        # Prepare
        state: LinkState = self.state_factory()
        public_key = b"mock"
        node_id = state.create_node("fake_aid", public_key, 10)

        # Execute
        with self.assertRaises(ValueError):
            state.create_node("fake_aid2", public_key, 10)
        retrieved_nodes = state.get_node_info()
        retrieved_public_key = state.get_node_public_key(node_id)

        # Assert
        assert len(retrieved_nodes) == 1
        assert retrieved_nodes[0].node_id == node_id
        assert retrieved_public_key == public_key

        # Assert node_ids and public_key_to_node_id are synced
        if isinstance(state, InMemoryLinkState):
            assert len(state.nodes) == 1
<<<<<<< HEAD
            assert len(state.node_public_keys_to_node_id.keys()) == 1
=======
            assert len(state.node_public_key_to_node_id) == 1
>>>>>>> 6935eeec

    def test_get_node_info_no_filters(self) -> None:
        """Test get_node_info returns all nodes when no filters are provided."""
        state: LinkState = self.state_factory()

        # Prepare: create several nodes
        node_ids = [create_dummy_node(state, activate=False) for _ in range(5)]

        # Execute
        infos = state.get_node_info()

        # Assert
        returned_ids = [info.node_id for info in infos]
        self.assertSetEqual(set(returned_ids), set(node_ids))

    def test_get_node_info_filter_by_node_ids(self) -> None:
        """Test get_node_info filters correctly by node_ids."""
        state: LinkState = self.state_factory()
        node_ids = [create_dummy_node(state, activate=False) for _ in range(5)]

        # Execute: only query the first two
        infos = state.get_node_info(node_ids=node_ids[:2])

        # Assert
        returned_ids = [info.node_id for info in infos]
        self.assertSetEqual(set(returned_ids), set(node_ids[:2]))

    def test_get_node_info_filter_by_owner_aids(self) -> None:
        """Test get_node_info filters correctly by owner_aids."""
        state: LinkState = self.state_factory()
        node_id1 = create_dummy_node(state, owner_aid="alice", activate=False)
        _ = create_dummy_node(state, owner_aid="bob", activate=False)

        infos = state.get_node_info(owner_aids=["alice"])
        returned_ids = [info.node_id for info in infos]

        self.assertEqual(returned_ids, [node_id1])

    def test_get_node_info_filter_by_status(self) -> None:
        """Test get_node_info filters correctly by statuses."""
        state: LinkState = self.state_factory()
        _ = create_dummy_node(state, activate=False)
        _ = create_dummy_node(state)
        node_deleted = create_dummy_node(state)

        # Transition nodes
        state.delete_node("mock_flwr_aid", node_deleted)

        # Execute
        infos = state.get_node_info(statuses=[NodeStatus.CREATED, NodeStatus.ONLINE])
        returned_statuses = {info.status for info in infos}

        # Assert: should only contain CREATED and ONLINE
        self.assertTrue(NodeStatus.CREATED in returned_statuses)
        self.assertTrue(NodeStatus.ONLINE in returned_statuses)
        self.assertFalse(NodeStatus.DELETED in returned_statuses)

    def test_get_node_info_multiple_filters(self) -> None:
        """Test get_node_info applies AND logic across filters."""
        # Prepare
        state: LinkState = self.state_factory()
        node1 = create_dummy_node(state, owner_aid="alice")
        _ = create_dummy_node(state, owner_aid="bob")
        _ = create_dummy_node(state, owner_aid="bob", activate=False)

        # Query: owner_aid=alice AND status=ONLINE
        infos = state.get_node_info(owner_aids=["alice"], statuses=[NodeStatus.ONLINE])
        returned_ids = [info.node_id for info in infos]

        self.assertEqual(returned_ids, [node1])

    def test_get_node_info_empty_list_filters(self) -> None:
        """Test get_node_info with empty list filters returns no results."""
        state: LinkState = self.state_factory()
        create_dummy_node(state)

        infos = state.get_node_info(node_ids=[])
        self.assertEqual(infos, [])

    def test_delete_node(self) -> None:
        """Test deleting a client node."""
        # Prepare
        state: LinkState = self.state_factory()
        node_id = create_dummy_node(state)

        # Execute
        expected_deleted_at = now().timestamp()
        state.delete_node("mock_flwr_aid", node_id)
        retrieved_nodes = state.get_node_info(node_ids=[node_id])
        assert len(retrieved_nodes) == 1
        node = retrieved_nodes[0]
        actual_deleted_at = datetime.fromisoformat(node.deleted_at).timestamp()

        # Assert
        assert len(retrieved_nodes) == 1
        assert retrieved_nodes[0].status == NodeStatus.DELETED
        self.assertAlmostEqual(actual_deleted_at, expected_deleted_at, 2)

    def test_delete_node_owner_mismatch(self) -> None:
        """Test deleting a client node with owner mismatch."""
        # Prepare
        state: LinkState = self.state_factory()
        _ = state.create_run(None, None, "9f86d08", {}, ConfigRecord(), "i1r9f")
        node_id = create_dummy_node(state)

        # Execute
        with self.assertRaises(ValueError):
            state.delete_node("wrong_owner_aid", node_id)

    def test_delete_node_public_key(self) -> None:
        """Test deleting a client node with public key."""
        # Prepare
        state: LinkState = self.state_factory()
        public_key = b"mock"
        run_id = state.create_run(None, None, "9f86d08", {}, ConfigRecord(), "i1r9f")
        node_id = state.create_node("fake_aid", public_key, heartbeat_interval=10)

        # Execute
        state.delete_node("fake_aid", node_id)
        retrieved_node_ids = state.get_nodes(run_id)
        with self.assertRaises(ValueError):
            _ = state.get_node_public_key(node_id)

        # Assert
        assert len(retrieved_node_ids) == 0

    def test_get_nodes_invalid_run_id(self) -> None:
        """Test retrieving all node_ids with invalid run_id."""
        # Prepare
        state: LinkState = self.state_factory()
        state.create_run(None, None, "9f86d08", {}, ConfigRecord(), "i1r9f")
        invalid_run_id = 61016
        create_dummy_node(state)

        # Execute
        retrieved_node_ids = state.get_nodes(invalid_run_id)

        # Assert
        assert len(retrieved_node_ids) == 0

    def test_get_node_id_by_public_key(self) -> None:
        """Test get_node_id_by_public_key."""
        # Prepare
        state: LinkState = self.state_factory()
        public_key = b"mock"
        node_id = state.create_node("fake_aid", public_key, 10)

        # Execute
        retrieved_node_id = state.get_node_id_by_public_key(public_key)

        # Assert
        assert retrieved_node_id is not None
        assert retrieved_node_id == node_id

    def test_num_message_ins(self) -> None:
        """Test if num_message_ins returns correct number of not delivered Messages."""
        # Prepare
        state: LinkState = self.state_factory()
        node_id = create_dummy_node(state)
        run_id = state.create_run(None, None, "9f86d08", {}, ConfigRecord(), "i1r9f")
        msg0 = message_from_proto(
            create_ins_message(
                src_node_id=SUPERLINK_NODE_ID,
                dst_node_id=node_id,
                run_id=run_id,
            )
        )
        msg1 = message_from_proto(
            create_ins_message(
                src_node_id=SUPERLINK_NODE_ID,
                dst_node_id=node_id,
                run_id=run_id,
            )
        )

        # Insert Messages
        _ = state.store_message_ins(message=msg0)
        _ = state.store_message_ins(message=msg1)

        # Execute
        num = state.num_message_ins()

        # Assert
        assert num == 2

    def test_num_message_res(self) -> None:
        """Test if num_message_res returns correct number of not delivered Message
        replies."""
        # Prepare
        state: LinkState = self.state_factory()
        run_id = state.create_run(None, None, "9f86d08", {}, ConfigRecord(), "i1r9f")
        node_id = create_dummy_node(state)

        msg0 = message_from_proto(
            create_ins_message(
                src_node_id=SUPERLINK_NODE_ID,
                dst_node_id=node_id,
                run_id=run_id,
            )
        )
        msg1 = message_from_proto(
            create_ins_message(
                src_node_id=SUPERLINK_NODE_ID,
                dst_node_id=node_id,
                run_id=run_id,
            )
        )

        # Insert Messages
        _ = state.store_message_ins(message=msg0)
        _ = state.store_message_ins(message=msg1)

        # Store replies
        msg_rp0 = Message(RecordDict(), reply_to=msg0)
        # pylint: disable-next=W0212
        msg_rp0.metadata._message_id = str(uuid4())  # type: ignore
        state.store_message_res(msg_rp0)
        msg_rp1 = Message(RecordDict(), reply_to=msg1)
        # pylint: disable-next=W0212
        msg_rp1.metadata._message_id = str(uuid4())  # type: ignore
        state.store_message_res(msg_rp1)

        # Execute
        num = state.num_message_res()

        # Assert
        assert num == 2

    def test_acknowledge_node_heartbeat(self) -> None:
        """Test if acknowledge_ping works and get_nodes return online nodes.

        We permit HEARTBEAT_PATIENCE - 1 missed heartbeats before marking
        the node offline. In time units, nodes are considered online within
        `last heartbeat time + HEARTBEAT_PATIENCE x heartbeat_interval (in seconds)`.
        """
        # Prepare
        state: LinkState = self.state_factory()
        node_ids = [create_dummy_node(state, activate=False) for _ in range(10)]
        expected_activated_at = now().timestamp()
        expected_deactivated_at = (now() + timedelta(seconds=60)).timestamp()
        for node_id in node_ids[:7]:
            assert state.acknowledge_node_heartbeat(node_id, heartbeat_interval=30)
        for node_id in node_ids[7:]:
            assert state.acknowledge_node_heartbeat(node_id, heartbeat_interval=90)

        # Execute
        # Test with current_time + 90s
        # node_ids[:7] are online until current_time + 60s (HEARTBEAT_PATIENCE * 30s)
        # node_ids[7:] are online until current_time + 180s (HEARTBEAT_PATIENCE * 90s)
        # As a result, only node_ids[7:] will be returned by get_nodes().
        future_dt = now() + timedelta(seconds=90)
        with patch("datetime.datetime") as mock_dt:
            mock_dt.now.return_value = future_dt
            nodes = state.get_node_info(node_ids=node_ids)
            online_node_ids = {
                node.node_id for node in nodes if node.status == NodeStatus.ONLINE
            }

        # Assert
        # Allow up to 1 decimal place difference due to file-based SQLite DB speed.
        # CI runs on cracky old machines, so minor delays are expected.
        self.assertSetEqual(online_node_ids, set(node_ids[7:]))
        for node in nodes:
            actual = datetime.fromisoformat(node.last_activated_at).timestamp()
            self.assertAlmostEqual(actual, expected_activated_at, 1)
            if node.status == NodeStatus.OFFLINE:
                actual = datetime.fromisoformat(node.last_deactivated_at).timestamp()
                self.assertAlmostEqual(actual, expected_deactivated_at, 1)

    def test_acknowledge_app_heartbeat(self) -> None:
        """Test if acknowledge_app_heartbeat works."""
        # Prepare
        state: LinkState = self.state_factory()
        run_id1 = state.create_run(None, None, "9f86d08", {}, ConfigRecord(), "i1r9f")
        run_id2 = state.create_run(None, None, "9abcdef", {}, ConfigRecord(), "i1r9f")
        # Switch to "running" status
        transition_run_status(state, run_id1, 2)
        transition_run_status(state, run_id2, 2)
        # Heartbeat from run_id1
        state.acknowledge_app_heartbeat(run_id1, 30)
        state.acknowledge_app_heartbeat(run_id2, 2)

        # Execute
        # The run_id1 should be marked as inactive after HEARTBEAT_PATIENCE * 30s,
        # and the run_id2 after HEARTBEAT_PATIENCE * 2s.
        future_dt = now() + timedelta(seconds=20)
        with patch("datetime.datetime") as mock_dt:
            mock_dt.now.return_value = future_dt
            run_status_dict = state.get_run_status({run_id1, run_id2})
            status1 = run_status_dict[run_id1]
            status2 = run_status_dict[run_id2]

        # Assert
        assert status1.status == Status.RUNNING
        assert status2.status == Status.FINISHED
        assert status2.sub_status == SubStatus.FAILED
        assert status2.details == RUN_FAILURE_DETAILS_NO_HEARTBEAT

    def test_acknowledge_node_heartbeat_failed(self) -> None:
        """Test that acknowledge_node_heartbeat returns False when the heartbeat
        fails."""
        # Prepare
        state: LinkState = self.state_factory()

        # Execute
        is_successful = state.acknowledge_node_heartbeat(0, heartbeat_interval=30)

        # Assert
        assert not is_successful

    def test_acknowledge_app_heartbeat_failed(self) -> None:
        """Test that acknowledge_app_heartbeat returns False when the heartbeat
        fails."""
        # Prepare
        state: LinkState = self.state_factory()

        # Execute
        is_successful = state.acknowledge_app_heartbeat(61016, heartbeat_interval=30)

        # Assert
        assert not is_successful

    def test_node_unavailable_error(self) -> None:
        """Test if get_message_res return Message containing node unavailable error."""
        # Prepare
        state: LinkState = self.state_factory()
        run_id = state.create_run(None, None, "9f86d08", {}, ConfigRecord(), "i1r9f")
        node_id_0 = create_dummy_node(state)
        node_id_1 = create_dummy_node(state)

        # Run acknowledge heartbeat
        state.acknowledge_node_heartbeat(node_id_0, heartbeat_interval=90)
        state.acknowledge_node_heartbeat(node_id_1, heartbeat_interval=30)

        # Create and store Messages
        in_message_0 = message_from_proto(
            create_ins_message(
                src_node_id=SUPERLINK_NODE_ID,
                dst_node_id=node_id_0,
                run_id=run_id,
            )
        )
        in_message_1 = message_from_proto(
            create_ins_message(
                src_node_id=SUPERLINK_NODE_ID,
                dst_node_id=node_id_1,
                run_id=run_id,
            )
        )
        message_id_0 = state.store_message_ins(in_message_0)
        message_id_1 = state.store_message_ins(in_message_1)
        assert message_id_0 is not None and message_id_1 is not None

        # Get Message to mark them delivered
        state.get_message_ins(node_id=node_id_0, limit=None)
        state.get_message_ins(node_id=node_id_1, limit=None)

        # Create and store reply Messages
        res_message_0 = Message(content=RecordDict(), reply_to=in_message_0)
        # pylint: disable-next=W0212
        res_message_0.metadata._message_id = res_message_0.object_id  # type: ignore
        assert state.store_message_res(res_message_0) is not None

        # Execute
        # Test with current_time + 100s
        # node_id_0 remain online until current_time + 180s (HEARTBEAT_PATIENCE * 90s)
        # node_id_1 remain online until current_time + 60s (HEARTBEAT_PATIENCE * 30s)
        # As a result, a reply message with NODE_UNAVAILABLE
        # error will generate for node_id_1.
        future_dt = now() + timedelta(seconds=100)
        with patch("datetime.datetime") as mock_dt:
            mock_dt.now.return_value = future_dt
            res_message_list = state.get_message_res({message_id_0, message_id_1})
            print(res_message_list[0])
            print(f"{node_id_0=}, {node_id_1=}")

        # Assert
        assert len(res_message_list) == 2
        # Note: res_message_list[0] corresponds to node_id_1
        # due to the order change from get_message_res()
        err_message = res_message_list[0]
        assert err_message.has_error()
        assert err_message.error.code == ErrorCode.NODE_UNAVAILABLE

    def test_store_message_res_message_ins_expired(self) -> None:
        """Test behavior of store_message_res when the Message it replies to is
        expired."""
        # Prepare
        state: LinkState = self.state_factory()
        run_id = state.create_run(None, None, "9f86d08", {}, ConfigRecord(), "i1r9f")
        node_id = create_dummy_node(state)
        # Create and store a message
        msg = message_from_proto(
            create_ins_message(
                src_node_id=SUPERLINK_NODE_ID, dst_node_id=node_id, run_id=run_id
            )
        )
        state.store_message_ins(message=msg)

        msg_to_reply_to = state.get_message_ins(node_id=node_id, limit=2)[0]
        reply_msg = Message(RecordDict(), reply_to=msg_to_reply_to)

        # Execute
        # This patch respresents a very slow communication/ClientApp execution
        # that triggers TTL
        future_dt = now() + timedelta(seconds=msg.metadata.ttl)
        with patch("datetime.datetime") as mock_dt:
            mock_dt.now.return_value = future_dt
            result = state.store_message_res(reply_msg)

        # Assert
        assert result is None
        assert state.num_message_ins() == 1
        assert state.num_message_res() == 0

    # pylint: disable=W0212
    def test_store_message_res_limit_ttl(self) -> None:
        """Test store_message_res regarding the TTL in reply Message."""
        current_time = now().timestamp()

        test_cases = [
            (
                current_time - 5,
                10,
                current_time - 2,
                6,
                True,
            ),  # Message within allowed TTL
            (
                current_time - 5,
                10,
                current_time - 2,
                15,
                False,
            ),  # Message TTL exceeds max allowed TTL
        ]

        for (
            msg_ins_created_at,
            msg_ins_ttl,
            msg_res_created_at,
            msg_res_ttl,
            expected_store_result,
        ) in test_cases:

            # Prepare
            state: LinkState = self.state_factory()
            run_id = state.create_run(
                None, None, "9f86d08", {}, ConfigRecord(), "i1r9f"
            )
            node_id = create_dummy_node(state)

            # Create message, tweak created_at and store
            msg = message_from_proto(
                create_ins_message(
                    src_node_id=SUPERLINK_NODE_ID, dst_node_id=node_id, run_id=run_id
                )
            )

            msg.metadata.created_at = msg_ins_created_at
            msg.metadata.ttl = msg_ins_ttl
            state.store_message_ins(message=msg)

            reply_msg = Message(RecordDict(), reply_to=msg)
            reply_msg.metadata._message_id = str(uuid4())  # type: ignore
            reply_msg.metadata.created_at = msg_res_created_at
            reply_msg.metadata.ttl = msg_res_ttl

            # Execute
            res = state.store_message_res(reply_msg)

            # Assert
            if expected_store_result:
                assert res is not None
            else:
                assert res is None

    def test_get_message_ins_not_return_expired(self) -> None:
        """Test get_message_ins not to return expired Messages."""
        # Prepare
        state = self.state_factory()
        node_id = create_dummy_node(state)
        run_id = state.create_run(None, None, "9f86d08", {}, ConfigRecord(), "i1r9f")
        # Create message, tweak created_at, ttl and store
        msg = message_from_proto(
            create_ins_message(
                src_node_id=SUPERLINK_NODE_ID, dst_node_id=node_id, run_id=run_id
            )
        )
        msg.metadata.created_at = now().timestamp() - 5
        msg.metadata.ttl = 5.1

        # Execute
        state.store_message_ins(message=msg)

        # Assert
        future_dt = now() + timedelta(seconds=1.1)  # over TTL limit by 1 second
        with patch("datetime.datetime") as mock_dt:
            mock_dt.now.return_value = future_dt
            message_list = state.get_message_ins(node_id=2, limit=None)
            assert len(message_list) == 0

    def test_get_message_res_expired_message_ins(self) -> None:
        """Test get_message_res to return error Message if the inquired message has
        expired."""
        # Prepare
        state = self.state_factory()
        node_id = create_dummy_node(state)
        run_id = state.create_run(None, None, "9f86d08", {}, ConfigRecord(), "i1r9f")

        # A message that will expire before it gets pulled
        msg1 = message_from_proto(
            create_ins_message(
                src_node_id=SUPERLINK_NODE_ID, dst_node_id=node_id, run_id=run_id
            )
        )
        ins_msg1_id = state.store_message_ins(msg1)
        assert ins_msg1_id
        assert state.num_message_ins() == 1

        future_dt = now() + timedelta(seconds=msg1.metadata.ttl + 0.1)
        with patch("datetime.datetime") as mock_dt:
            mock_dt.now.return_value = future_dt  # over TTL limit
            res_msg = state.get_message_res({ins_msg1_id})[0]
            assert res_msg.has_error()
            assert res_msg.error.code == ErrorCode.MESSAGE_UNAVAILABLE

    def test_get_message_res_reply_not_ready(self) -> None:
        """Test get_message_res to return nothing since reply Message isn't present."""
        # Prepare
        state = self.state_factory()
        node_id = create_dummy_node(state)
        run_id = state.create_run(None, None, "9f86d08", {}, ConfigRecord(), "i1r9f")

        msg = message_from_proto(
            create_ins_message(
                src_node_id=SUPERLINK_NODE_ID, dst_node_id=node_id, run_id=run_id
            )
        )
        ins_msg_id = state.store_message_ins(msg)
        assert ins_msg_id

        reply = state.get_message_res({ins_msg_id})
        assert len(reply) == 0
        # Check message contains error informing reply message hasn't arrived
        assert state.num_message_ins() == 1
        assert state.num_message_res() == 0

    def test_get_message_res_returns_empty_for_missing_message_ins(self) -> None:
        """Test that get_message_res returns an empty result when the corresponding
        Message does not exist."""
        # Prepare
        state = self.state_factory()
        message_ins_id = "5b0a3fc2-edba-4525-a89a-04b83420b7c8"
        # Execute
        message_res_list = state.get_message_res(message_ids={message_ins_id})
        print(message_res_list)

        # Assert
        assert len(message_res_list) == 1
        assert message_res_list[0].has_error()
        assert message_res_list[0].error.code == ErrorCode.MESSAGE_UNAVAILABLE

    def test_get_message_res_return_successful(self) -> None:
        """Test get_message_res returns correct Message."""
        # Prepare
        state = self.state_factory()
        node_id = create_dummy_node(state)
        run_id = state.create_run(None, None, "9f86d08", {}, ConfigRecord(), "i1r9f")

        msg = message_from_proto(
            create_ins_message(
                src_node_id=SUPERLINK_NODE_ID, dst_node_id=node_id, run_id=run_id
            )
        )
        ins_msg_id = state.store_message_ins(msg)
        assert state.num_message_ins() == 1
        assert ins_msg_id
        # Fetch ins message
        ins_msg = state.get_message_ins(node_id=node_id, limit=1)[0]
        # Create reply and insert
        res_msg = Message(RecordDict(), reply_to=ins_msg)
        res_msg.metadata._message_id = str(uuid4())  # type: ignore
        state.store_message_res(res_msg)
        assert state.num_message_res() == 1

        # Fetch reply
        reply_msg = state.get_message_res({ins_msg_id})

        # Assert
        assert reply_msg[0].metadata.dst_node_id == msg.metadata.src_node_id

        # We haven't called deletion of messages
        assert state.num_message_ins() == 1
        assert state.num_message_res() == 1

    def test_store_message_res_fail_if_dst_src_node_id_mismatch(self) -> None:
        """Test store_message_res to fail if there is a mismatch between the dst_node_id
        of orginal Message and the src_node_id of the reply Message."""
        # Prepare
        state = self.state_factory()
        node_id = create_dummy_node(state)
        run_id = state.create_run(None, None, "9f86d08", {}, ConfigRecord(), "i1r9f")

        msg = message_from_proto(
            create_ins_message(
                src_node_id=SUPERLINK_NODE_ID, dst_node_id=node_id, run_id=run_id
            )
        )
        state.store_message_ins(msg)
        assert state.num_message_ins() == 1

        # Fetch ins message
        ins_msg = state.get_message_ins(node_id=node_id, limit=1)[0]
        assert state.num_message_ins() == 1

        # Create reply, modify src_node_id and insert
        res_msg = Message(RecordDict(), reply_to=ins_msg)
        # pylint: disable=W0212
        res_msg.metadata._src_node_id = node_id + 1  # type: ignore
        msg_res_id = state.store_message_res(res_msg)

        # Assert
        assert msg_res_id is None
        assert state.num_message_ins() == 1
        assert state.num_message_res() == 0

    def test_get_set_serverapp_context(self) -> None:
        """Test get and set serverapp context."""
        # Prepare
        state: LinkState = self.state_factory()
        context = Context(
            run_id=1,
            node_id=SUPERLINK_NODE_ID,
            node_config={"mock": "mock"},
            state=RecordDict(),
            run_config={"test": "test"},
        )
        run_id = state.create_run(None, None, "9f86d08", {}, ConfigRecord(), "i1r9f")

        # Execute
        init = state.get_serverapp_context(run_id)
        state.set_serverapp_context(run_id, context)
        retrieved_context = state.get_serverapp_context(run_id)

        # Assert
        assert init is None
        assert retrieved_context == context

    def test_set_context_invalid_run_id(self) -> None:
        """Test set_serverapp_context with invalid run_id."""
        # Prepare
        state: LinkState = self.state_factory()
        context = Context(
            run_id=1,
            node_id=1234,
            node_config={"mock": "mock"},
            state=RecordDict(),
            run_config={"test": "test"},
        )

        # Execute and assert
        with self.assertRaises(ValueError):
            state.set_serverapp_context(61016, context)  # Invalid run_id

    def test_add_serverapp_log_invalid_run_id(self) -> None:
        """Test adding serverapp log with invalid run_id."""
        # Prepare
        state: LinkState = self.state_factory()
        invalid_run_id = 99999
        log_entry = "Invalid log entry"

        # Execute and assert
        with self.assertRaises(ValueError):
            state.add_serverapp_log(invalid_run_id, log_entry)

    def test_get_serverapp_log_invalid_run_id(self) -> None:
        """Test retrieving serverapp log with invalid run_id."""
        # Prepare
        state: LinkState = self.state_factory()
        invalid_run_id = 99999

        # Execute and assert
        with self.assertRaises(ValueError):
            state.get_serverapp_log(invalid_run_id, after_timestamp=None)

    def test_add_and_get_serverapp_log(self) -> None:
        """Test adding and retrieving serverapp logs."""
        # Prepare
        state: LinkState = self.state_factory()
        run_id = state.create_run(None, None, "9f86d08", {}, ConfigRecord(), "i1r9f")
        log_entry_1 = "Log entry 1"
        log_entry_2 = "Log entry 2"
        timestamp = now().timestamp()

        # Execute
        state.add_serverapp_log(run_id, log_entry_1)
        state.add_serverapp_log(run_id, log_entry_2)
        retrieved_logs, latest = state.get_serverapp_log(
            run_id, after_timestamp=timestamp
        )

        # Assert
        assert latest > timestamp
        assert log_entry_1 + log_entry_2 == retrieved_logs

    def test_get_serverapp_log_after_timestamp(self) -> None:
        """Test retrieving serverapp logs after a specific timestamp."""
        # Prepare
        state: LinkState = self.state_factory()
        run_id = state.create_run(None, None, "9f86d08", {}, ConfigRecord(), "i1r9f")
        log_entry_1 = "Log entry 1"
        log_entry_2 = "Log entry 2"
        state.add_serverapp_log(run_id, log_entry_1)
        # Add trivial delays to avoid random failure due to same timestamp
        time.sleep(1e-6)
        timestamp = now().timestamp()
        time.sleep(1e-6)
        state.add_serverapp_log(run_id, log_entry_2)

        # Execute
        retrieved_logs, latest = state.get_serverapp_log(
            run_id, after_timestamp=timestamp
        )

        # Assert
        assert latest > timestamp
        assert log_entry_1 not in retrieved_logs
        assert log_entry_2 == retrieved_logs

    def test_get_serverapp_log_after_timestamp_no_logs(self) -> None:
        """Test retrieving serverapp logs after a specific timestamp but no logs are
        found."""
        # Prepare
        state: LinkState = self.state_factory()
        run_id = state.create_run(None, None, "9f86d08", {}, ConfigRecord(), "i1r9f")
        log_entry = "Log entry"
        state.add_serverapp_log(run_id, log_entry)
        timestamp = now().timestamp()

        # Execute
        retrieved_logs, latest = state.get_serverapp_log(
            run_id, after_timestamp=timestamp
        )

        # Assert
        assert latest == 0
        assert retrieved_logs == ""

    def test_create_run_with_and_without_federation_options(self) -> None:
        """Test that the recording and fetching of federation options works."""
        # Prepare
        state = self.state_factory()
        # A run w/ federation options
        fed_options = ConfigRecord({"setting-a": 123, "setting-b": [4, 5, 6]})
        run_id = state.create_run(
            None,
            None,
            "fffffff",
            {"mock_key": "mock_value"},
            federation_options=fed_options,
            flwr_aid="i1r9f",
        )
        state.update_run_status(run_id, RunStatus(Status.STARTING, "", ""))

        # Execute
        fed_options_fetched = state.get_federation_options(run_id=run_id)

        # Assert
        assert fed_options_fetched == fed_options

        # Generate a run_id that doesn't exist. Then check None is returned
        unique_int = next(num for num in range(0, 1) if num not in {run_id})
        assert state.get_federation_options(run_id=unique_int) is None


def create_ins_message(
    src_node_id: int,
    dst_node_id: int,
    run_id: int,
) -> ProtoMessage:
    """Create a Message for testing."""
    proto = ProtoMessage(
        metadata=ProtoMetadata(
            run_id=run_id,
            message_id="",
            src_node_id=src_node_id,
            dst_node_id=dst_node_id,
            group_id="",
            ttl=DEFAULT_TTL,
            message_type="query",
            created_at=now().timestamp(),
        ),
        content=ProtoRecordDict(),
    )
    proto.metadata.message_id = message_from_proto(proto).object_id
    return proto


def create_res_message(
    src_node_id: int,
    dst_node_id: int,
    run_id: int,
    error: Optional[Error] = None,
) -> ProtoMessage:
    """Create a (reply) Message for testing."""
    in_msg_proto = create_ins_message(
        src_node_id=dst_node_id, dst_node_id=src_node_id, run_id=run_id
    )
    in_msg = message_from_proto(in_msg_proto)

    if error:
        out_msg = Message(error, reply_to=in_msg)
    else:
        out_msg = Message(RecordDict(), reply_to=in_msg)
    out_msg.metadata.__dict__["_message_id"] = out_msg.object_id
    return message_to_proto(out_msg)


def transition_run_status(state: LinkState, run_id: int, num_transitions: int) -> None:
    """Transition run status from PENDING."""
    if num_transitions > 0:
        state.update_run_status(run_id, RunStatus(Status.STARTING, "", ""))
    if num_transitions > 1:
        state.update_run_status(run_id, RunStatus(Status.RUNNING, "", ""))
    if num_transitions > 2:
        state.update_run_status(
            run_id, RunStatus(Status.FINISHED, SubStatus.COMPLETED, "")
        )


def create_dummy_node(
    state: LinkState,
    heartbeat_interval: int = 1000,
    owner_aid: str = "mock_flwr_aid",
    activate: bool = True,
) -> int:
    """Create a dummy node."""
    node_id = state.create_node(owner_aid, secrets.token_bytes(32), heartbeat_interval)
    if activate:
        state.acknowledge_node_heartbeat(node_id, heartbeat_interval)
    return node_id


class InMemoryStateTest(StateTest):
    """Test InMemoryState implementation."""

    __test__ = True

    def state_factory(self) -> InMemoryLinkState:
        """Return InMemoryState."""
        return InMemoryLinkState()

    def test_owner_aid_index(self) -> None:
        """Test that the owner_aid index works correctly."""
        # Prepare
        state = self.state_factory()
        node_id1 = state.create_node("aid1", b"key1", 10)
        node_id2 = state.create_node("aid1", b"key2", 10)
        node_id3 = state.create_node("aid2", b"key3", 10)

        # Assert
        self.assertSetEqual(state.owner_to_node_ids["aid1"], {node_id1, node_id2})
        self.assertSetEqual(state.owner_to_node_ids["aid2"], {node_id3})


class SqliteInMemoryStateTest(StateTest, unittest.TestCase):
    """Test SqliteState implemenation with in-memory database."""

    __test__ = True

    def state_factory(self) -> SqliteLinkState:
        """Return SqliteState with in-memory database."""
        state = SqliteLinkState(":memory:")
        state.initialize()
        return state

    def test_initialize(self) -> None:
        """Test initialization."""
        # Prepare
        state = self.state_factory()

        # Execute
        result = state.query("SELECT name FROM sqlite_schema;")

        # Assert
        assert len(result) == 19


class SqliteFileBasedTest(StateTest, unittest.TestCase):
    """Test SqliteState implemenation with file-based database."""

    __test__ = True

    def state_factory(self) -> SqliteLinkState:
        """Return SqliteState with file-based database."""
        # pylint: disable-next=consider-using-with,attribute-defined-outside-init
        self.tmp_file = tempfile.NamedTemporaryFile()
        state = SqliteLinkState(database_path=self.tmp_file.name)
        state.initialize()
        return state

    def test_initialize(self) -> None:
        """Test initialization."""
        # Prepare
        state = self.state_factory()

        # Execute
        result = state.query("SELECT name FROM sqlite_schema;")

        # Assert
        assert len(result) == 19


if __name__ == "__main__":
    unittest.main(verbosity=2)<|MERGE_RESOLUTION|>--- conflicted
+++ resolved
@@ -680,11 +680,7 @@
         # Assert node_ids and public_key_to_node_id are synced
         if isinstance(state, InMemoryLinkState):
             assert len(state.nodes) == 1
-<<<<<<< HEAD
-            assert len(state.node_public_keys_to_node_id.keys()) == 1
-=======
             assert len(state.node_public_key_to_node_id) == 1
->>>>>>> 6935eeec
 
     def test_get_node_info_no_filters(self) -> None:
         """Test get_node_info returns all nodes when no filters are provided."""
