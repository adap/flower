--- conflicted
+++ resolved
@@ -690,12 +690,7 @@
         node_ids = [create_dummy_node(state, activate=False) for _ in range(5)]
 
         # Execute
-<<<<<<< HEAD
         infos = state.get_node_info()
-=======
-        state.delete_node("mock_flwr_aid", node_id)
-        retrieved_node_ids = state.get_nodes(run_id)
->>>>>>> 8ea0ccbb
 
         # Assert
         returned_ids = [info.node_id for info in infos]
@@ -732,13 +727,12 @@
         node_deleted = create_dummy_node(state)
 
         # Transition nodes
-        state.delete_node(node_deleted)
+        state.delete_node("mock_flwr_aid", node_deleted)
 
         # Execute
         infos = state.get_node_info(statuses=[NodeStatus.CREATED, NodeStatus.ACTIVATED])
         returned_statuses = {info.status for info in infos}
 
-<<<<<<< HEAD
         # Assert: should only contain CREATED and ACTIVATED
         self.assertTrue(NodeStatus.CREATED in returned_statuses)
         self.assertTrue(NodeStatus.ACTIVATED in returned_statuses)
@@ -746,21 +740,6 @@
 
     def test_get_node_info_multiple_filters(self) -> None:
         """Test get_node_info applies AND logic across filters."""
-=======
-    def test_delete_node_owner_mismatch(self) -> None:
-        """Test deleting a client node with owner mismatch."""
-        # Prepare
-        state: LinkState = self.state_factory()
-        _ = state.create_run(None, None, "9f86d08", {}, ConfigRecord(), "i1r9f")
-        node_id = create_dummy_node(state)
-
-        # Execute
-        with self.assertRaises(ValueError):
-            state.delete_node("wrong_owner_aid", node_id)
-
-    def test_delete_node_public_key(self) -> None:
-        """Test deleting a client node with public key."""
->>>>>>> 8ea0ccbb
         # Prepare
         state: LinkState = self.state_factory()
         node1 = create_dummy_node(state, owner_aid="alice")
@@ -790,24 +769,45 @@
         node_id = create_dummy_node(state)
 
         # Execute
-<<<<<<< HEAD
         expected_deleted_at = now().timestamp()
-        state.delete_node(node_id)
+        state.delete_node("mock_flwr_aid", node_id)
         retrieved_nodes = state.get_node_info(node_ids=[node_id])
         assert len(retrieved_nodes) == 1
         node = retrieved_nodes[0]
         actual_deleted_at = datetime.fromisoformat(node.deleted_at).timestamp()
-=======
+
+        # Assert
+        assert len(retrieved_nodes) == 1
+        assert retrieved_nodes[0].status == NodeStatus.DELETED
+        self.assertAlmostEqual(actual_deleted_at, expected_deleted_at, 2)
+
+    def test_delete_node_owner_mismatch(self) -> None:
+        """Test deleting a client node with owner mismatch."""
+        # Prepare
+        state: LinkState = self.state_factory()
+        _ = state.create_run(None, None, "9f86d08", {}, ConfigRecord(), "i1r9f")
+        node_id = create_dummy_node(state)
+
+        # Execute
+        with self.assertRaises(ValueError):
+            state.delete_node("wrong_owner_aid", node_id)
+
+    def test_delete_node_public_key(self) -> None:
+        """Test deleting a client node with public key."""
+        # Prepare
+        state: LinkState = self.state_factory()
+        public_key = b"mock"
+        run_id = state.create_run(None, None, "9f86d08", {}, ConfigRecord(), "i1r9f")
+        node_id = state.create_node("fake_aid", public_key, heartbeat_interval=10)
+
+        # Execute
         state.delete_node("fake_aid", node_id)
         retrieved_node_ids = state.get_nodes(run_id)
         with self.assertRaises(ValueError):
             _ = state.get_node_public_key(node_id)
->>>>>>> 8ea0ccbb
-
-        # Assert
-        assert len(retrieved_nodes) == 1
-        assert retrieved_nodes[0].status == NodeStatus.DELETED
-        self.assertAlmostEqual(actual_deleted_at, expected_deleted_at, 2)
+
+        # Assert
+        assert len(retrieved_node_ids) == 0
 
     def test_get_nodes_invalid_run_id(self) -> None:
         """Test retrieving all node_ids with invalid run_id."""
