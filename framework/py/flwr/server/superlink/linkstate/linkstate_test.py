# Copyright 2025 Flower Labs GmbH. All Rights Reserved.
#
# Licensed under the Apache License, Version 2.0 (the "License");
# you may not use this file except in compliance with the License.
# You may obtain a copy of the License at
#
#     http://www.apache.org/licenses/LICENSE-2.0
#
# Unless required by applicable law or agreed to in writing, software
# distributed under the License is distributed on an "AS IS" BASIS,
# WITHOUT WARRANTIES OR CONDITIONS OF ANY KIND, either express or implied.
# See the License for the specific language governing permissions and
# limitations under the License.
# ==============================================================================
"""Tests all LinkState implemenations have to conform to."""
# pylint: disable=invalid-name, too-many-lines, R0904, R0913


import secrets
import tempfile
import time
import unittest
from abc import abstractmethod
from datetime import datetime, timedelta, timezone
from itertools import product
from typing import Optional
from unittest.mock import patch
from uuid import uuid4

from parameterized import parameterized

from flwr.common import (
    DEFAULT_TTL,
    ConfigRecord,
    Context,
    Error,
    Message,
    RecordDict,
    now,
)
from flwr.common.constant import (
    HEARTBEAT_PATIENCE,
    RUN_FAILURE_DETAILS_NO_HEARTBEAT,
    SUPERLINK_NODE_ID,
    ErrorCode,
    Status,
    SubStatus,
)
from flwr.common.serde import message_from_proto, message_to_proto
from flwr.common.typing import RunStatus

# pylint: disable=E0611
from flwr.proto.message_pb2 import Message as ProtoMessage
from flwr.proto.message_pb2 import Metadata as ProtoMetadata
from flwr.proto.recorddict_pb2 import RecordDict as ProtoRecordDict

# pylint: enable=E0611
from flwr.server.superlink.linkstate import (
    InMemoryLinkState,
    LinkState,
    SqliteLinkState,
)
from flwr.supercore.constant import NodeStatus
from flwr.supercore.corestate.corestate_test import StateTest as CoreStateTest
from flwr.supercore.primitives.asymmetric import generate_key_pairs, public_key_to_bytes


class StateTest(CoreStateTest):
    """Test all state implementations."""

    # This is to True in each child class
    __test__ = False

    @abstractmethod
    def state_factory(self) -> LinkState:
        """Provide state implementation to test."""
        raise NotImplementedError()

    def create_public_key(self) -> bytes:
        """Create a P-384 public key for node creation."""
        _, public_key = generate_key_pairs()
        return public_key_to_bytes(public_key)

    def test_create_and_get_run(self) -> None:
        """Test if create_run and get_run work correctly."""
        # Prepare
        state: LinkState = self.state_factory()
        run_id = state.create_run(
            None,
            None,
            "9f86d08",
            {"test_key": "test_value"},
            ConfigRecord(),
            "i1r9f",
        )

        # Execute
        run = state.get_run(run_id)

        # Assert
        assert run is not None
        assert run.run_id == run_id
        assert run.fab_hash == "9f86d08"
        assert run.override_config["test_key"] == "test_value"
        assert run.flwr_aid == "i1r9f"

    def test_get_all_run_ids(self) -> None:
        """Test if get_run_ids works correctly."""
        # Prepare
        state = self.state_factory()
        run_id1 = state.create_run(
            None, None, "9f86d08", {"test_key": "test_value"}, ConfigRecord(), "i1r9f"
        )
        run_id2 = state.create_run(
            None, None, "fffffff", {"mock_key": "mock_value"}, ConfigRecord(), ""
        )

        # Execute
        run_ids = state.get_run_ids(None)

        # Assert
        assert run_id1 in run_ids
        assert run_id2 in run_ids

    def test_get_all_run_ids_empty(self) -> None:
        """Test if get_run_ids works correctly when no runs are present."""
        # Prepare
        state = self.state_factory()

        # Execute
        run_ids = state.get_run_ids(None)

        # Assert
        assert len(run_ids) == 0

    def test_get_run_ids_with_flwr_aid(self) -> None:
        """When a specific flwr_aid is passed, only its run_ids are returned."""
        state = self.state_factory()

        # Prepare - Create three runs with different flwr_aid values
        run_id1 = state.create_run(None, None, "hash1", {}, ConfigRecord(), "userA")
        run_id2 = state.create_run(None, None, "hash2", {}, ConfigRecord(), "userB")
        run_id3 = state.create_run(None, None, "hash3", {}, ConfigRecord(), "userA")

        # Execute - Only the runs for "userA" should be returned
        result_userA = state.get_run_ids("userA")

        # Assert
        assert result_userA == {run_id1, run_id3}

        # Execute - Only the run for "userB" should be returned
        result_userB = state.get_run_ids("userB")

        # Assert
        assert result_userB == {run_id2}

    def test_get_run_ids_with_unknown_flwr_aid(self) -> None:
        """If an unknown flwr_aid is passed, get_run_ids returns an empty set."""
        state = self.state_factory()

        # Prepare - Seed with one run under "existing"
        existing_id = state.create_run(
            None, None, "somehash", {}, ConfigRecord(), "existing"
        )

        # Execute - Query with a flwr_aid that has no runs
        result = state.get_run_ids("nonexistent")

        # Assert
        assert result == set()

        # Sanity check that the existing run is still retrievable by its own aid
        assert state.get_run_ids("existing") == {existing_id}

    def test_get_pending_run_id(self) -> None:
        """Test if get_pending_run_id works correctly."""
        # Prepare
        state = self.state_factory()
        _ = state.create_run(
            None, None, "9f86d08", {"test_key": "test_value"}, ConfigRecord(), "i1r9f"
        )
        run_id2 = state.create_run(
            None, None, "fffffff", {"mock_key": "mock_value"}, ConfigRecord(), ""
        )
        state.update_run_status(run_id2, RunStatus(Status.STARTING, "", ""))

        # Execute
        pending_run_id = state.get_pending_run_id()
        assert pending_run_id is not None
        run_status_dict = state.get_run_status({pending_run_id})
        assert run_status_dict[pending_run_id].status == Status.PENDING

        # Change state
        state.update_run_status(pending_run_id, RunStatus(Status.STARTING, "", ""))
        # Attempt get pending run
        pending_run_id = state.get_pending_run_id()
        assert pending_run_id is None

    def test_get_and_update_run_status(self) -> None:
        """Test if get_run_status and update_run_status work correctly."""
        # Prepare
        state = self.state_factory()
        run_id1 = state.create_run(
            None, None, "9f86d08", {"test_key": "test_value"}, ConfigRecord(), "i1r9f"
        )
        run_id2 = state.create_run(
            None, None, "fffffff", {"mock_key": "mock_value"}, ConfigRecord(), ""
        )
        state.update_run_status(run_id2, RunStatus(Status.STARTING, "", ""))
        state.update_run_status(run_id2, RunStatus(Status.RUNNING, "", ""))

        # Execute
        run_status_dict = state.get_run_status({run_id1, run_id2})
        status1 = run_status_dict[run_id1]
        status2 = run_status_dict[run_id2]

        # Assert
        assert status1.status == Status.PENDING
        assert status2.status == Status.RUNNING

    @parameterized.expand(
        product([1, 2], ["get_run", "get_run_status", "update_run_status"])
    )  # type: ignore
    def test_run_failed_due_to_heartbeat(
        self, num_transitions: int, test_method: str
    ) -> None:
        """Test methods work correctly when the run has no heartbeat."""
        # Prepare
        state = self.state_factory()
        run_id = state.create_run(
            None, None, "9f86d08", {"test_key": "test_value"}, ConfigRecord(), "i1r9f"
        )
        # Transition run status to STARTING or RUNNING
        transition_run_status(state, run_id, num_transitions)
        state.acknowledge_app_heartbeat(run_id, 2)

        # Execute
        # The run should be marked as failed after HEARTBEAT_PATIENCE * 2s
        patched_dt = now() + timedelta(seconds=HEARTBEAT_PATIENCE * 2 + 1)

        with patch("datetime.datetime") as mock_dt:
            mock_dt.now.return_value = patched_dt

            if test_method == "get_run":
                run = state.get_run(run_id)
                assert run is not None
                status = run.status
            elif test_method == "get_run_status":
                status = state.get_run_status({run_id})[run_id]
            elif test_method == "update_run_status":
                # The updation should fail because the run is already finished
                assert not state.update_run_status(
                    run_id, RunStatus(Status.FINISHED, SubStatus.FAILED, "")
                )
                status = state.get_run_status({run_id})[run_id]
            else:
                raise AssertionError

        # Assert
        assert status.status == Status.FINISHED
        assert status.sub_status == SubStatus.FAILED
        assert status.details == RUN_FAILURE_DETAILS_NO_HEARTBEAT

    @parameterized.expand([(0,), (1,), (2,)])  # type: ignore
    def test_status_transition_valid(
        self, num_transitions_before_finishing: int
    ) -> None:
        """Test valid run status transactions."""
        # Prepare
        state = self.state_factory()
        run_id = state.create_run(
            None, None, "9f86d08", {"test_key": "test_value"}, ConfigRecord(), "i1r9f"
        )

        # Execute and assert
        status = state.get_run_status({run_id})[run_id]
        assert status.status == Status.PENDING

        if num_transitions_before_finishing > 0:
            assert state.update_run_status(run_id, RunStatus(Status.STARTING, "", ""))
            status = state.get_run_status({run_id})[run_id]
            assert status.status == Status.STARTING

        if num_transitions_before_finishing > 1:
            assert state.update_run_status(run_id, RunStatus(Status.RUNNING, "", ""))
            status = state.get_run_status({run_id})[run_id]
            assert status.status == Status.RUNNING

        assert state.update_run_status(
            run_id, RunStatus(Status.FINISHED, SubStatus.FAILED, "mock failure")
        )

        status = state.get_run_status({run_id})[run_id]
        assert status.status == Status.FINISHED

    def test_status_transition_invalid(self) -> None:
        """Test invalid run status transitions."""
        # Prepare
        state = self.state_factory()
        run_id = state.create_run(
            None, None, "9f86d08", {"test_key": "test_value"}, ConfigRecord(), "i1r9f"
        )
        run_statuses = [
            RunStatus(Status.PENDING, "", ""),
            RunStatus(Status.STARTING, "", ""),
            RunStatus(Status.PENDING, "", ""),
            RunStatus(Status.FINISHED, SubStatus.COMPLETED, ""),
        ]

        # Execute and assert
        # Cannot transition from RunStatus.PENDING to RunStatus.PENDING,
        # RunStatus.RUNNING, or RunStatus.FINISHED with COMPLETED substatus
        for run_status in [s for s in run_statuses if s.status != Status.STARTING]:
            assert not state.update_run_status(run_id, run_status)
        state.update_run_status(run_id, RunStatus(Status.STARTING, "", ""))
        # Cannot transition from RunStatus.STARTING to RunStatus.PENDING,
        # RunStatus.STARTING, or RunStatus.FINISHED with COMPLETED substatus
        for run_status in [s for s in run_statuses if s.status != Status.RUNNING]:
            assert not state.update_run_status(run_id, run_status)
        state.update_run_status(run_id, RunStatus(Status.RUNNING, "", ""))
        # Cannot transition from RunStatus.RUNNING
        # to RunStatus.PENDING, RunStatus.STARTING, or RunStatus.RUNNING
        for run_status in [s for s in run_statuses if s.status != Status.FINISHED]:
            assert not state.update_run_status(run_id, run_status)
        state.update_run_status(
            run_id, RunStatus(Status.FINISHED, SubStatus.COMPLETED, "")
        )
        # Cannot transition to any status from RunStatus.FINISHED
        run_statuses += [
            RunStatus(Status.FINISHED, SubStatus.FAILED, ""),
            RunStatus(Status.FINISHED, SubStatus.STOPPED, ""),
        ]
        for run_status in run_statuses:
            assert not state.update_run_status(run_id, run_status)

    def test_get_message_ins_empty(self) -> None:
        """Validate that a new state has no input Messages."""
        # Prepare
        state = self.state_factory()

        # Assert
        assert state.num_message_ins() == 0

    def test_get_message_res_empty(self) -> None:
        """Validate that a new state has no reply Messages."""
        # Prepare
        state = self.state_factory()

        # Assert
        assert state.num_message_res() == 0

    def test_store_message_ins_one(self) -> None:
        """Test store_message_ins."""
        # Prepare
        state = self.state_factory()
        dt = datetime.now(tz=timezone.utc)
        node_id = create_dummy_node(state)
        run_id = state.create_run(None, None, "9f86d08", {}, ConfigRecord(), "i1r9f")
        msg = message_from_proto(
            create_ins_message(
                src_node_id=SUPERLINK_NODE_ID, dst_node_id=node_id, run_id=run_id
            )
        )

        # Execute
        state.store_message_ins(message=msg)
        message_ins_list = state.get_message_ins(node_id=node_id, limit=10)

        # Assert
        # One returned Message
        assert len(message_ins_list) == 1
        assert message_ins_list[0].metadata.delivered_at != ""

        # Attempt to fetch a second time returns empty Message list
        assert len(state.get_message_ins(node_id=node_id, limit=10)) == 0

        actual_message_ins = message_ins_list[0]

        assert datetime.fromisoformat(actual_message_ins.metadata.delivered_at) > dt
        assert actual_message_ins.metadata.ttl > 0

    def test_store_message_ins_invalid_node_id(self) -> None:
        """Test store_message_ins with invalid node_id."""
        # Prepare
        state = self.state_factory()
        node_id = create_dummy_node(state)
        invalid_node_id = 61016 if node_id != 61016 else 61017
        run_id = state.create_run(None, None, "9f86d08", {}, ConfigRecord(), "i1r9f")
        # A message for a node that doesn't exist
        msg = message_from_proto(
            create_ins_message(
                src_node_id=SUPERLINK_NODE_ID,
                dst_node_id=invalid_node_id,
                run_id=run_id,
            )
        )
        # A message with src_node_id that's not that of the SuperLink
        msg2 = message_from_proto(
            create_ins_message(src_node_id=61016, dst_node_id=node_id, run_id=run_id)
        )

        # Execute and assert
        assert state.store_message_ins(msg) is None
        assert state.store_message_ins(msg2) is None

    def test_store_and_delete_messages(self) -> None:
        """Test delete_message."""
        # Prepare
        state = self.state_factory()
        node_id = create_dummy_node(state)
        run_id = state.create_run(None, None, "9f86d08", {}, ConfigRecord(), "i1r9f")
        msg0 = message_from_proto(
            create_ins_message(
                src_node_id=SUPERLINK_NODE_ID,
                dst_node_id=node_id,
                run_id=run_id,
            )
        )
        msg1 = message_from_proto(
            create_ins_message(
                src_node_id=SUPERLINK_NODE_ID,
                dst_node_id=node_id,
                run_id=run_id,
            )
        )
        msg2 = message_from_proto(
            create_ins_message(
                src_node_id=SUPERLINK_NODE_ID,
                dst_node_id=node_id,
                run_id=run_id,
            )
        )

        # Insert three Messages
        msg_id_0 = state.store_message_ins(message=msg0)
        msg_id_1 = state.store_message_ins(message=msg1)
        msg_id_2 = state.store_message_ins(message=msg2)

        assert msg_id_0
        assert msg_id_1
        assert msg_id_2

        # Get Message to mark them delivered
        msg_ins_list = state.get_message_ins(node_id=node_id, limit=None)

        # Insert one reply Message and retrieve it to mark it as delivered
        msg_res_0 = Message(Error(0), reply_to=msg_ins_list[0])
        # pylint: disable-next=W0212
        msg_res_0.metadata._message_id = str(uuid4())  # type: ignore

        _ = state.store_message_res(message=msg_res_0)
        retrieved_msg_res_0 = state.get_message_res(
            message_ids={msg_res_0.metadata.reply_to_message_id}
        )[0]
        assert retrieved_msg_res_0.error.code == 0

        # Insert one reply Message, but don't retrieve it
        msg_res_1 = Message(RecordDict(), reply_to=msg_ins_list[1])
        # pylint: disable-next=W0212
        msg_res_1.metadata._message_id = str(uuid4())  # type: ignore
        _ = state.store_message_res(message=msg_res_1)

        # Situation now:
        # - State has three Message, all of them delivered
        # - State has two Message replies, one of them delivered, the other not
        assert state.num_message_ins() == 3
        assert state.num_message_res() == 2

        state.delete_messages({msg_id_0})
        assert state.num_message_ins() == 2
        assert state.num_message_res() == 1

        state.delete_messages({msg_id_1})
        assert state.num_message_ins() == 1
        assert state.num_message_res() == 0

        state.delete_messages({msg_id_2})
        assert state.num_message_ins() == 0
        assert state.num_message_res() == 0

    def test_get_message_ids_from_run_id(self) -> None:
        """Test get_message_ids_from_run_id."""
        # Prepare
        state = self.state_factory()
        node_id = create_dummy_node(state)
        run_id_0 = state.create_run(None, None, "8g13kl7", {}, ConfigRecord(), "i1r9f")
        # Insert Message with the same run_id
        msg0 = message_from_proto(
            create_ins_message(
                src_node_id=SUPERLINK_NODE_ID,
                dst_node_id=node_id,
                run_id=run_id_0,
            )
        )
        msg1 = message_from_proto(
            create_ins_message(
                src_node_id=SUPERLINK_NODE_ID,
                dst_node_id=node_id,
                run_id=run_id_0,
            )
        )
        # Insert a Message with a different run_id
        # then, ensure it does not appear in result
        run_id_1 = state.create_run(None, None, "9f86d08", {}, ConfigRecord(), "i1r9f")
        msg2 = message_from_proto(
            create_ins_message(
                src_node_id=SUPERLINK_NODE_ID,
                dst_node_id=node_id,
                run_id=run_id_1,
            )
        )

        # Insert three Messages
        msg_id_0 = state.store_message_ins(message=msg0)
        msg_id_1 = state.store_message_ins(message=msg1)
        msg_id_2 = state.store_message_ins(message=msg2)

        assert msg_id_0
        assert msg_id_1
        assert msg_id_2

        expected_message_ids = {msg_id_0, msg_id_1}

        # Execute
        result = state.get_message_ids_from_run_id(run_id_0)
        bad_result = state.get_message_ids_from_run_id(15)

        self.assertEqual(len(bad_result), 0)
        self.assertSetEqual(result, expected_message_ids)

    # Init tests
    def test_init_state(self) -> None:
        """Test that state is initialized correctly."""
        # Execute
        state = self.state_factory()

        # Assert
        assert isinstance(state, LinkState)

    def test_message_ins_store_identity_and_retrieve_identity(self) -> None:
        """Store identity Message and retrieve it."""
        # Prepare
        state = self.state_factory()
        node_id = create_dummy_node(state)
        run_id = state.create_run(None, None, "9f86d08", {}, ConfigRecord(), "i1r9f")
        msg = message_from_proto(
            create_ins_message(
                src_node_id=SUPERLINK_NODE_ID,
                dst_node_id=node_id,
                run_id=run_id,
            )
        )
        # Execute
        message_ins_uuid = state.store_message_ins(msg)
        message_ins_list = state.get_message_ins(node_id=node_id, limit=None)

        # Assert
        assert len(message_ins_list) == 1

        retrieved_message_ins = message_ins_list[0]
        assert retrieved_message_ins.metadata.message_id == str(message_ins_uuid)

    def test_message_ins_store_delivered_and_fail_retrieving(self) -> None:
        """Fail retrieving delivered message."""
        # Prepare
        state = self.state_factory()
        node_id = create_dummy_node(state)
        run_id = state.create_run(None, None, "9f86d08", {}, ConfigRecord(), "i1r9f")
        msg = message_from_proto(
            create_ins_message(
                src_node_id=SUPERLINK_NODE_ID,
                dst_node_id=node_id,
                run_id=run_id,
            )
        )
        # Execute
        _ = state.store_message_ins(msg)

        # 1st get: set to delivered
        message_ins_list = state.get_message_ins(node_id=node_id, limit=None)

        assert len(message_ins_list) == 1

        # 2nd get: no Message because it was already delivered before
        message_ins_list = state.get_message_ins(node_id=node_id, limit=None)

        # Assert
        assert len(message_ins_list) == 0

    def test_get_message_ins_limit_throws_for_limit_zero(self) -> None:
        """Fail call with limit=0."""
        # Prepare
        state: LinkState = self.state_factory()

        # Execute & Assert
        with self.assertRaises(AssertionError):
            state.get_message_ins(node_id=2, limit=0)

    def test_message_ins_store_invalid_run_id_and_fail(self) -> None:
        """Store Message with invalid run_id and fail."""
        # Prepare
        state: LinkState = self.state_factory()
        msg = message_from_proto(
            create_ins_message(
                src_node_id=SUPERLINK_NODE_ID,
                dst_node_id=1234,
                run_id=61016,
            )
        )

        # Execute
        message_id = state.store_message_ins(msg)

        # Assert
        assert message_id is None

    def test_node_ids_initial_state(self) -> None:
        """Test retrieving all node_ids and empty initial state."""
        # Prepare
        state: LinkState = self.state_factory()
        run_id = state.create_run(None, None, "9f86d08", {}, ConfigRecord(), "i1r9f")

        # Execute
        retrieved_node_ids = state.get_nodes(run_id)

        # Assert
        assert len(retrieved_node_ids) == 0

    def test_create_node_and_get_nodes(self) -> None:
        """Test creating nodes and get activated nodes."""
        # Prepare
        state: LinkState = self.state_factory()
        run_id = state.create_run(None, None, "9f86d08", {}, ConfigRecord(), "i1r9f")
        node_ids = []

        # Execute
        for _ in range(10):
            node_ids.append(create_dummy_node(state))
        retrieved_node_ids = state.get_nodes(run_id)

        # Assert
        for i in retrieved_node_ids:
            assert i in node_ids

    def test_create_node_public_key(self) -> None:
        """Test creating a client node with public key."""
        # Prepare
        state: LinkState = self.state_factory()
        public_key = b"mock"

        # Execute
<<<<<<< HEAD
        expected_created_at = now().timestamp()
        node_id = state.create_node("fake_aid", public_key, 10)
        node = state.get_node_info(node_ids=[node_id])[0]
        actual_created_at = datetime.fromisoformat(node.created_at).timestamp()

        # Assert
        assert node.node_id == node_id
        assert node.public_key == public_key
        self.assertAlmostEqual(actual_created_at, expected_created_at, 2)
=======
        node_id = state.create_node("fake_aid", public_key, heartbeat_interval=10)
        retrieved_node_ids = state.get_nodes(run_id)
        retrieved_public_key = state.get_node_public_key(node_id)

        # Assert
        assert len(retrieved_node_ids) == 1
        assert retrieved_public_key == public_key
>>>>>>> 39a75fac

    def test_create_node_public_key_twice(self) -> None:
        """Test creating a client node with same public key twice."""
        # Prepare
        state: LinkState = self.state_factory()
        public_key = b"mock"
<<<<<<< HEAD
        node_id = state.create_node("fake_aid", public_key, 10)

        # Execute
        with self.assertRaises(ValueError):
            state.create_node("fake_aid2", public_key, 10)
        retrieved_nodes = state.get_node_info()
        retrieved_public_key = state.get_node_public_key(node_id)

        # Assert
        assert len(retrieved_nodes) == 1
        assert retrieved_nodes[0].node_id == node_id
=======
        run_id = state.create_run(None, None, "9f86d08", {}, ConfigRecord(), "i1r9f")
        node_id = state.create_node("fake_aid", public_key, heartbeat_interval=10)

        # Execute
        with self.assertRaises(ValueError):
            state.create_node("fake_aid2", public_key, heartbeat_interval=10)
        retrieved_node_ids = state.get_nodes(run_id)
        retrieved_public_key = state.get_node_public_key(node_id)

        # Assert
        assert len(retrieved_node_ids) == 1
>>>>>>> 39a75fac
        assert retrieved_public_key == public_key

        # Assert node_ids and public_key_to_node_id are synced
        if isinstance(state, InMemoryLinkState):
            assert len(state.nodes) == 1
            assert len(state.registered_node_public_keys) == 1

    def test_get_node_info_no_filters(self) -> None:
        """Test get_node_info returns all nodes when no filters are provided."""
        state: LinkState = self.state_factory()
<<<<<<< HEAD

        # Prepare: create several nodes
        node_ids = [create_dummy_node(state, activate=False) for _ in range(5)]
=======
        run_id = state.create_run(None, None, "9f86d08", {}, ConfigRecord(), "i1r9f")
        node_id = create_dummy_node(state)
>>>>>>> 39a75fac

        # Execute
        infos = state.get_node_info()

        # Assert
        returned_ids = [info.node_id for info in infos]
        self.assertSetEqual(set(returned_ids), set(node_ids))

    def test_get_node_info_filter_by_node_ids(self) -> None:
        """Test get_node_info filters correctly by node_ids."""
        state: LinkState = self.state_factory()
<<<<<<< HEAD
        node_ids = [create_dummy_node(state, activate=False) for _ in range(5)]

        # Execute: only query the first two
        infos = state.get_node_info(node_ids=node_ids[:2])

        # Assert
        returned_ids = [info.node_id for info in infos]
        self.assertSetEqual(set(returned_ids), set(node_ids[:2]))

    def test_get_node_info_filter_by_owner_aids(self) -> None:
        """Test get_node_info filters correctly by owner_aids."""
        state: LinkState = self.state_factory()
        node_id1 = create_dummy_node(state, owner_aid="alice", activate=False)
        _ = create_dummy_node(state, owner_aid="bob", activate=False)

        infos = state.get_node_info(owner_aids=["alice"])
        returned_ids = [info.node_id for info in infos]

        self.assertEqual(returned_ids, [node_id1])

    def test_get_node_info_filter_by_status(self) -> None:
        """Test get_node_info filters correctly by statuses."""
        state: LinkState = self.state_factory()
        _ = create_dummy_node(state, activate=False)
        _ = create_dummy_node(state)
        node_deleted = create_dummy_node(state)

        # Transition nodes
        state.delete_node(node_deleted)

        # Execute
        infos = state.get_node_info(statuses=[NodeStatus.CREATED, NodeStatus.ACTIVATED])
        returned_statuses = {info.status for info in infos}

        # Assert: should only contain CREATED and ACTIVATED
        self.assertTrue(NodeStatus.CREATED in returned_statuses)
        self.assertTrue(NodeStatus.ACTIVATED in returned_statuses)
        self.assertFalse(NodeStatus.DELETED in returned_statuses)

    def test_get_node_info_multiple_filters(self) -> None:
        """Test get_node_info applies AND logic across filters."""
        # Prepare
        state: LinkState = self.state_factory()
        node1 = create_dummy_node(state, owner_aid="alice")
        _ = create_dummy_node(state, owner_aid="bob")
        _ = create_dummy_node(state, owner_aid="bob", activate=False)

        # Query: owner_aid=alice AND status=ACTIVATED
        infos = state.get_node_info(
            owner_aids=["alice"], statuses=[NodeStatus.ACTIVATED]
        )
        returned_ids = [info.node_id for info in infos]

        self.assertEqual(returned_ids, [node1])

    def test_get_node_info_empty_list_filters(self) -> None:
        """Test get_node_info with empty list filters returns no results."""
        state: LinkState = self.state_factory()
        create_dummy_node(state)

        infos = state.get_node_info(node_ids=[])
        self.assertEqual(infos, [])

    def test_delete_node(self) -> None:
        """Test deleting a client node."""
        # Prepare
        state: LinkState = self.state_factory()
        node_id = create_dummy_node(state)

        # Execute
        expected_deleted_at = now().timestamp()
        state.delete_node(node_id)
        retrieved_nodes = state.get_node_info(node_ids=[node_id])
        assert len(retrieved_nodes) == 1
        node = retrieved_nodes[0]
        actual_deleted_at = datetime.fromisoformat(node.deleted_at).timestamp()

        # Assert
        assert len(retrieved_nodes) == 1
        assert retrieved_nodes[0].status == NodeStatus.DELETED
        self.assertAlmostEqual(actual_deleted_at, expected_deleted_at, 2)
=======
        public_key = b"mock"
        run_id = state.create_run(None, None, "9f86d08", {}, ConfigRecord(), "i1r9f")
        node_id = state.create_node("fake_aid", public_key, heartbeat_interval=10)

        # Execute
        state.delete_node(node_id)
        retrieved_node_ids = state.get_nodes(run_id)
        with self.assertRaises(ValueError):
            _ = state.get_node_public_key(node_id)

        # Assert
        assert len(retrieved_node_ids) == 0
>>>>>>> 39a75fac

    def test_get_nodes_invalid_run_id(self) -> None:
        """Test retrieving all node_ids with invalid run_id."""
        # Prepare
        state: LinkState = self.state_factory()
        state.create_run(None, None, "9f86d08", {}, ConfigRecord(), "i1r9f")
        invalid_run_id = 61016
        create_dummy_node(state)

        # Execute
        retrieved_node_ids = state.get_nodes(invalid_run_id)

        # Assert
        assert len(retrieved_node_ids) == 0

    def test_num_message_ins(self) -> None:
        """Test if num_message_ins returns correct number of not delivered Messages."""
        # Prepare
        state: LinkState = self.state_factory()
        node_id = create_dummy_node(state)
        run_id = state.create_run(None, None, "9f86d08", {}, ConfigRecord(), "i1r9f")
        msg0 = message_from_proto(
            create_ins_message(
                src_node_id=SUPERLINK_NODE_ID,
                dst_node_id=node_id,
                run_id=run_id,
            )
        )
        msg1 = message_from_proto(
            create_ins_message(
                src_node_id=SUPERLINK_NODE_ID,
                dst_node_id=node_id,
                run_id=run_id,
            )
        )

        # Insert Messages
        _ = state.store_message_ins(message=msg0)
        _ = state.store_message_ins(message=msg1)

        # Execute
        num = state.num_message_ins()

        # Assert
        assert num == 2

    def test_num_message_res(self) -> None:
        """Test if num_message_res returns correct number of not delivered Message
        replies."""
        # Prepare
        state: LinkState = self.state_factory()
        run_id = state.create_run(None, None, "9f86d08", {}, ConfigRecord(), "i1r9f")
        node_id = create_dummy_node(state)

        msg0 = message_from_proto(
            create_ins_message(
                src_node_id=SUPERLINK_NODE_ID,
                dst_node_id=node_id,
                run_id=run_id,
            )
        )
        msg1 = message_from_proto(
            create_ins_message(
                src_node_id=SUPERLINK_NODE_ID,
                dst_node_id=node_id,
                run_id=run_id,
            )
        )

        # Insert Messages
        _ = state.store_message_ins(message=msg0)
        _ = state.store_message_ins(message=msg1)

        # Store replies
        msg_rp0 = Message(RecordDict(), reply_to=msg0)
        # pylint: disable-next=W0212
        msg_rp0.metadata._message_id = str(uuid4())  # type: ignore
        state.store_message_res(msg_rp0)
        msg_rp1 = Message(RecordDict(), reply_to=msg1)
        # pylint: disable-next=W0212
        msg_rp1.metadata._message_id = str(uuid4())  # type: ignore
        state.store_message_res(msg_rp1)

        # Execute
        num = state.num_message_res()

        # Assert
        assert num == 2

    def test_clear_supernode_auth_keys_and_credentials(self) -> None:
        """Test clear_supernode_auth_keys_and_credentials from linkstate."""
        # Prepare
        state: LinkState = self.state_factory()
        key_pairs = [generate_key_pairs() for _ in range(3)]
        public_keys = {public_key_to_bytes(pair[1]) for pair in key_pairs}

        # Execute (store)
        state.store_node_public_keys(public_keys)

        # Execute (clear)
        state.clear_supernode_auth_keys()
        node_public_keys = state.get_node_public_keys()

        # Assert
        assert node_public_keys == set()

    def test_node_public_keys(self) -> None:
        """Test store_node_public_keys and get_node_public_keys from state."""
        # Prepare
        state: LinkState = self.state_factory()
        key_pairs = [generate_key_pairs() for _ in range(3)]
        public_keys = {public_key_to_bytes(pair[1]) for pair in key_pairs}

        # Execute
        state.store_node_public_keys(public_keys)
        node_public_keys = state.get_node_public_keys()

        # Assert
        assert node_public_keys == public_keys

    def test_node_public_key(self) -> None:
        """Test store_node_public_key and get_node_public_keys from state."""
        # Prepare
        state: LinkState = self.state_factory()
        key_pairs = [generate_key_pairs() for _ in range(3)]
        public_keys = {public_key_to_bytes(pair[1]) for pair in key_pairs}

        # Execute
        for public_key in public_keys:
            state.store_node_public_key(public_key)
        node_public_keys = state.get_node_public_keys()

        # Assert
        assert node_public_keys == public_keys

    def test_acknowledge_node_heartbeat(self) -> None:
        """Test if acknowledge_ping works and get_nodes return online nodes.

        We permit HEARTBEAT_PATIENCE - 1 missed heartbeats before marking
        the node offline. In time units, nodes are considered online within
        `last heartbeat time + HEARTBEAT_PATIENCE x heartbeat_interval (in seconds)`.
        """
        # Prepare
        state: LinkState = self.state_factory()
<<<<<<< HEAD
        node_ids = [create_dummy_node(state, activate=False) for _ in range(10)]
        expected_activated_at = now().timestamp()
        expected_deactivated_at = (now() + timedelta(seconds=60)).timestamp()
        for node_id in node_ids[:7]:
            assert state.acknowledge_node_heartbeat(node_id, heartbeat_interval=30)
        for node_id in node_ids[7:]:
=======
        run_id = state.create_run(None, None, "9f86d08", {}, ConfigRecord(), "i1r9f")
        node_ids = [create_dummy_node(state) for _ in range(100)]
        for node_id in node_ids[:70]:
            assert state.acknowledge_node_heartbeat(node_id, heartbeat_interval=30)
        for node_id in node_ids[70:]:
>>>>>>> 39a75fac
            assert state.acknowledge_node_heartbeat(node_id, heartbeat_interval=90)

        # Execute
        # Test with current_time + 90s
<<<<<<< HEAD
        # node_ids[:7] are online until current_time + 60s (HEARTBEAT_PATIENCE * 30s)
        # node_ids[7:] are online until current_time + 180s (HEARTBEAT_PATIENCE * 90s)
        # As a result, only node_ids[7:] will be returned by get_nodes().
        future_dt = now() + timedelta(seconds=90)
        with patch("datetime.datetime") as mock_dt:
            mock_dt.now.return_value = future_dt
            nodes = state.get_node_info(node_ids=node_ids)
            activated_node_ids = {
                node.node_id for node in nodes if node.status == NodeStatus.ACTIVATED
            }
=======
        # node_ids[:70] are online until current_time + 60s (HEARTBEAT_PATIENCE * 30s)
        # node_ids[70:] are online until current_time + 180s (HEARTBEAT_PATIENCE * 90s)
        # As a result, only node_ids[70:] will be returned by get_nodes().
        future_dt = now() + timedelta(seconds=90)
        with patch("datetime.datetime") as mock_dt:
            mock_dt.now.return_value = future_dt
            actual_node_ids = state.get_nodes(run_id)
>>>>>>> 39a75fac

        # Assert
        # Allow up to 1 decimal place difference due to file-based SQLite DB speed.
        # CI runs on cracky old machines, so minor delays are expected.
        self.assertSetEqual(activated_node_ids, set(node_ids[7:]))
        for node in nodes:
            actual = datetime.fromisoformat(node.last_activated_at).timestamp()
            self.assertAlmostEqual(actual, expected_activated_at, 1)
            if node.status == NodeStatus.DEACTIVATED:
                actual = datetime.fromisoformat(node.last_deactivated_at).timestamp()
                self.assertAlmostEqual(actual, expected_deactivated_at, 1)

    def test_acknowledge_app_heartbeat(self) -> None:
        """Test if acknowledge_app_heartbeat works."""
        # Prepare
        state: LinkState = self.state_factory()
        run_id1 = state.create_run(None, None, "9f86d08", {}, ConfigRecord(), "i1r9f")
        run_id2 = state.create_run(None, None, "9abcdef", {}, ConfigRecord(), "i1r9f")
        # Switch to "running" status
        transition_run_status(state, run_id1, 2)
        transition_run_status(state, run_id2, 2)
        # Heartbeat from run_id1
        state.acknowledge_app_heartbeat(run_id1, 30)
        state.acknowledge_app_heartbeat(run_id2, 2)

        # Execute
        # The run_id1 should be marked as inactive after HEARTBEAT_PATIENCE * 30s,
        # and the run_id2 after HEARTBEAT_PATIENCE * 2s.
        future_dt = now() + timedelta(seconds=20)
        with patch("datetime.datetime") as mock_dt:
            mock_dt.now.return_value = future_dt
            run_status_dict = state.get_run_status({run_id1, run_id2})
            status1 = run_status_dict[run_id1]
            status2 = run_status_dict[run_id2]

        # Assert
        assert status1.status == Status.RUNNING
        assert status2.status == Status.FINISHED
        assert status2.sub_status == SubStatus.FAILED
        assert status2.details == RUN_FAILURE_DETAILS_NO_HEARTBEAT

    def test_acknowledge_node_heartbeat_failed(self) -> None:
        """Test that acknowledge_node_heartbeat returns False when the heartbeat
        fails."""
        # Prepare
        state: LinkState = self.state_factory()

        # Execute
        is_successful = state.acknowledge_node_heartbeat(0, heartbeat_interval=30)

        # Assert
        assert not is_successful

    def test_acknowledge_app_heartbeat_failed(self) -> None:
        """Test that acknowledge_app_heartbeat returns False when the heartbeat
        fails."""
        # Prepare
        state: LinkState = self.state_factory()

        # Execute
        is_successful = state.acknowledge_app_heartbeat(61016, heartbeat_interval=30)

        # Assert
        assert not is_successful

    def test_node_unavailable_error(self) -> None:
        """Test if get_message_res return Message containing node unavailable error."""
        # Prepare
        state: LinkState = self.state_factory()
        run_id = state.create_run(None, None, "9f86d08", {}, ConfigRecord(), "i1r9f")
        node_id_0 = create_dummy_node(state)
        node_id_1 = create_dummy_node(state)

        # Run acknowledge heartbeat
        state.acknowledge_node_heartbeat(node_id_0, heartbeat_interval=90)
        state.acknowledge_node_heartbeat(node_id_1, heartbeat_interval=30)

        # Create and store Messages
        in_message_0 = message_from_proto(
            create_ins_message(
                src_node_id=SUPERLINK_NODE_ID,
                dst_node_id=node_id_0,
                run_id=run_id,
            )
        )
        in_message_1 = message_from_proto(
            create_ins_message(
                src_node_id=SUPERLINK_NODE_ID,
                dst_node_id=node_id_1,
                run_id=run_id,
            )
        )
        message_id_0 = state.store_message_ins(in_message_0)
        message_id_1 = state.store_message_ins(in_message_1)
        assert message_id_0 is not None and message_id_1 is not None

        # Get Message to mark them delivered
        state.get_message_ins(node_id=node_id_0, limit=None)
        state.get_message_ins(node_id=node_id_1, limit=None)

        # Create and store reply Messages
        res_message_0 = Message(content=RecordDict(), reply_to=in_message_0)
        # pylint: disable-next=W0212
        res_message_0.metadata._message_id = res_message_0.object_id  # type: ignore
        assert state.store_message_res(res_message_0) is not None

        # Execute
        # Test with current_time + 100s
        # node_id_0 remain online until current_time + 180s (HEARTBEAT_PATIENCE * 90s)
        # node_id_1 remain online until current_time + 60s (HEARTBEAT_PATIENCE * 30s)
        # As a result, a reply message with NODE_UNAVAILABLE
        # error will generate for node_id_1.
        future_dt = now() + timedelta(seconds=100)
        with patch("datetime.datetime") as mock_dt:
            mock_dt.now.return_value = future_dt
            res_message_list = state.get_message_res({message_id_0, message_id_1})
            print(res_message_list[0])
            print(f"{node_id_0=}, {node_id_1=}")

        # Assert
        assert len(res_message_list) == 2
        # Note: res_message_list[0] corresponds to node_id_1
        # due to the order change from get_message_res()
        err_message = res_message_list[0]
        assert err_message.has_error()
        assert err_message.error.code == ErrorCode.NODE_UNAVAILABLE

    def test_store_message_res_message_ins_expired(self) -> None:
        """Test behavior of store_message_res when the Message it replies to is
        expired."""
        # Prepare
        state: LinkState = self.state_factory()
        run_id = state.create_run(None, None, "9f86d08", {}, ConfigRecord(), "i1r9f")
        node_id = create_dummy_node(state)
        # Create and store a message
        msg = message_from_proto(
            create_ins_message(
                src_node_id=SUPERLINK_NODE_ID, dst_node_id=node_id, run_id=run_id
            )
        )
        state.store_message_ins(message=msg)

        msg_to_reply_to = state.get_message_ins(node_id=node_id, limit=2)[0]
        reply_msg = Message(RecordDict(), reply_to=msg_to_reply_to)

        # Execute
        # This patch respresents a very slow communication/ClientApp execution
        # that triggers TTL
        future_dt = now() + timedelta(seconds=msg.metadata.ttl)
        with patch("datetime.datetime") as mock_dt:
            mock_dt.now.return_value = future_dt
            result = state.store_message_res(reply_msg)

        # Assert
        assert result is None
        assert state.num_message_ins() == 1
        assert state.num_message_res() == 0

    # pylint: disable=W0212
    def test_store_message_res_limit_ttl(self) -> None:
        """Test store_message_res regarding the TTL in reply Message."""
        current_time = now().timestamp()

        test_cases = [
            (
                current_time - 5,
                10,
                current_time - 2,
                6,
                True,
            ),  # Message within allowed TTL
            (
                current_time - 5,
                10,
                current_time - 2,
                15,
                False,
            ),  # Message TTL exceeds max allowed TTL
        ]

        for (
            msg_ins_created_at,
            msg_ins_ttl,
            msg_res_created_at,
            msg_res_ttl,
            expected_store_result,
        ) in test_cases:

            # Prepare
            state: LinkState = self.state_factory()
            run_id = state.create_run(
                None, None, "9f86d08", {}, ConfigRecord(), "i1r9f"
            )
            node_id = create_dummy_node(state)

            # Create message, tweak created_at and store
            msg = message_from_proto(
                create_ins_message(
                    src_node_id=SUPERLINK_NODE_ID, dst_node_id=node_id, run_id=run_id
                )
            )

            msg.metadata.created_at = msg_ins_created_at
            msg.metadata.ttl = msg_ins_ttl
            state.store_message_ins(message=msg)

            reply_msg = Message(RecordDict(), reply_to=msg)
            reply_msg.metadata._message_id = str(uuid4())  # type: ignore
            reply_msg.metadata.created_at = msg_res_created_at
            reply_msg.metadata.ttl = msg_res_ttl

            # Execute
            res = state.store_message_res(reply_msg)

            # Assert
            if expected_store_result:
                assert res is not None
            else:
                assert res is None

    def test_get_message_ins_not_return_expired(self) -> None:
        """Test get_message_ins not to return expired Messages."""
        # Prepare
        state = self.state_factory()
        node_id = create_dummy_node(state)
        run_id = state.create_run(None, None, "9f86d08", {}, ConfigRecord(), "i1r9f")
        # Create message, tweak created_at, ttl and store
        msg = message_from_proto(
            create_ins_message(
                src_node_id=SUPERLINK_NODE_ID, dst_node_id=node_id, run_id=run_id
            )
        )
        msg.metadata.created_at = now().timestamp() - 5
        msg.metadata.ttl = 5.1

        # Execute
        state.store_message_ins(message=msg)

        # Assert
        future_dt = now() + timedelta(seconds=1.1)  # over TTL limit by 1 second
        with patch("datetime.datetime") as mock_dt:
            mock_dt.now.return_value = future_dt
            message_list = state.get_message_ins(node_id=2, limit=None)
            assert len(message_list) == 0

    def test_get_message_res_expired_message_ins(self) -> None:
        """Test get_message_res to return error Message if the inquired message has
        expired."""
        # Prepare
        state = self.state_factory()
        node_id = create_dummy_node(state)
        run_id = state.create_run(None, None, "9f86d08", {}, ConfigRecord(), "i1r9f")

        # A message that will expire before it gets pulled
        msg1 = message_from_proto(
            create_ins_message(
                src_node_id=SUPERLINK_NODE_ID, dst_node_id=node_id, run_id=run_id
            )
        )
        ins_msg1_id = state.store_message_ins(msg1)
        assert ins_msg1_id
        assert state.num_message_ins() == 1

        future_dt = now() + timedelta(seconds=msg1.metadata.ttl + 0.1)
        with patch("datetime.datetime") as mock_dt:
            mock_dt.now.return_value = future_dt  # over TTL limit
            res_msg = state.get_message_res({ins_msg1_id})[0]
            assert res_msg.has_error()
            assert res_msg.error.code == ErrorCode.MESSAGE_UNAVAILABLE

    def test_get_message_res_reply_not_ready(self) -> None:
        """Test get_message_res to return nothing since reply Message isn't present."""
        # Prepare
        state = self.state_factory()
        node_id = create_dummy_node(state)
        run_id = state.create_run(None, None, "9f86d08", {}, ConfigRecord(), "i1r9f")

        msg = message_from_proto(
            create_ins_message(
                src_node_id=SUPERLINK_NODE_ID, dst_node_id=node_id, run_id=run_id
            )
        )
        ins_msg_id = state.store_message_ins(msg)
        assert ins_msg_id

        reply = state.get_message_res({ins_msg_id})
        assert len(reply) == 0
        # Check message contains error informing reply message hasn't arrived
        assert state.num_message_ins() == 1
        assert state.num_message_res() == 0

    def test_get_message_res_returns_empty_for_missing_message_ins(self) -> None:
        """Test that get_message_res returns an empty result when the corresponding
        Message does not exist."""
        # Prepare
        state = self.state_factory()
        message_ins_id = "5b0a3fc2-edba-4525-a89a-04b83420b7c8"
        # Execute
        message_res_list = state.get_message_res(message_ids={message_ins_id})
        print(message_res_list)

        # Assert
        assert len(message_res_list) == 1
        assert message_res_list[0].has_error()
        assert message_res_list[0].error.code == ErrorCode.MESSAGE_UNAVAILABLE

    def test_get_message_res_return_successful(self) -> None:
        """Test get_message_res returns correct Message."""
        # Prepare
        state = self.state_factory()
        node_id = create_dummy_node(state)
        run_id = state.create_run(None, None, "9f86d08", {}, ConfigRecord(), "i1r9f")

        msg = message_from_proto(
            create_ins_message(
                src_node_id=SUPERLINK_NODE_ID, dst_node_id=node_id, run_id=run_id
            )
        )
        ins_msg_id = state.store_message_ins(msg)
        assert state.num_message_ins() == 1
        assert ins_msg_id
        # Fetch ins message
        ins_msg = state.get_message_ins(node_id=node_id, limit=1)[0]
        # Create reply and insert
        res_msg = Message(RecordDict(), reply_to=ins_msg)
        res_msg.metadata._message_id = str(uuid4())  # type: ignore
        state.store_message_res(res_msg)
        assert state.num_message_res() == 1

        # Fetch reply
        reply_msg = state.get_message_res({ins_msg_id})

        # Assert
        assert reply_msg[0].metadata.dst_node_id == msg.metadata.src_node_id

        # We haven't called deletion of messages
        assert state.num_message_ins() == 1
        assert state.num_message_res() == 1

    def test_store_message_res_fail_if_dst_src_node_id_mismatch(self) -> None:
        """Test store_message_res to fail if there is a mismatch between the dst_node_id
        of orginal Message and the src_node_id of the reply Message."""
        # Prepare
        state = self.state_factory()
        node_id = create_dummy_node(state)
        run_id = state.create_run(None, None, "9f86d08", {}, ConfigRecord(), "i1r9f")

        msg = message_from_proto(
            create_ins_message(
                src_node_id=SUPERLINK_NODE_ID, dst_node_id=node_id, run_id=run_id
            )
        )
        state.store_message_ins(msg)
        assert state.num_message_ins() == 1

        # Fetch ins message
        ins_msg = state.get_message_ins(node_id=node_id, limit=1)[0]
        assert state.num_message_ins() == 1

        # Create reply, modify src_node_id and insert
        res_msg = Message(RecordDict(), reply_to=ins_msg)
        # pylint: disable=W0212
        res_msg.metadata._src_node_id = node_id + 1  # type: ignore
        msg_res_id = state.store_message_res(res_msg)

        # Assert
        assert msg_res_id is None
        assert state.num_message_ins() == 1
        assert state.num_message_res() == 0

    def test_get_set_serverapp_context(self) -> None:
        """Test get and set serverapp context."""
        # Prepare
        state: LinkState = self.state_factory()
        context = Context(
            run_id=1,
            node_id=SUPERLINK_NODE_ID,
            node_config={"mock": "mock"},
            state=RecordDict(),
            run_config={"test": "test"},
        )
        run_id = state.create_run(None, None, "9f86d08", {}, ConfigRecord(), "i1r9f")

        # Execute
        init = state.get_serverapp_context(run_id)
        state.set_serverapp_context(run_id, context)
        retrieved_context = state.get_serverapp_context(run_id)

        # Assert
        assert init is None
        assert retrieved_context == context

    def test_set_context_invalid_run_id(self) -> None:
        """Test set_serverapp_context with invalid run_id."""
        # Prepare
        state: LinkState = self.state_factory()
        context = Context(
            run_id=1,
            node_id=1234,
            node_config={"mock": "mock"},
            state=RecordDict(),
            run_config={"test": "test"},
        )

        # Execute and assert
        with self.assertRaises(ValueError):
            state.set_serverapp_context(61016, context)  # Invalid run_id

    def test_add_serverapp_log_invalid_run_id(self) -> None:
        """Test adding serverapp log with invalid run_id."""
        # Prepare
        state: LinkState = self.state_factory()
        invalid_run_id = 99999
        log_entry = "Invalid log entry"

        # Execute and assert
        with self.assertRaises(ValueError):
            state.add_serverapp_log(invalid_run_id, log_entry)

    def test_get_serverapp_log_invalid_run_id(self) -> None:
        """Test retrieving serverapp log with invalid run_id."""
        # Prepare
        state: LinkState = self.state_factory()
        invalid_run_id = 99999

        # Execute and assert
        with self.assertRaises(ValueError):
            state.get_serverapp_log(invalid_run_id, after_timestamp=None)

    def test_add_and_get_serverapp_log(self) -> None:
        """Test adding and retrieving serverapp logs."""
        # Prepare
        state: LinkState = self.state_factory()
        run_id = state.create_run(None, None, "9f86d08", {}, ConfigRecord(), "i1r9f")
        log_entry_1 = "Log entry 1"
        log_entry_2 = "Log entry 2"
        timestamp = now().timestamp()

        # Execute
        state.add_serverapp_log(run_id, log_entry_1)
        state.add_serverapp_log(run_id, log_entry_2)
        retrieved_logs, latest = state.get_serverapp_log(
            run_id, after_timestamp=timestamp
        )

        # Assert
        assert latest > timestamp
        assert log_entry_1 + log_entry_2 == retrieved_logs

    def test_get_serverapp_log_after_timestamp(self) -> None:
        """Test retrieving serverapp logs after a specific timestamp."""
        # Prepare
        state: LinkState = self.state_factory()
        run_id = state.create_run(None, None, "9f86d08", {}, ConfigRecord(), "i1r9f")
        log_entry_1 = "Log entry 1"
        log_entry_2 = "Log entry 2"
        state.add_serverapp_log(run_id, log_entry_1)
        # Add trivial delays to avoid random failure due to same timestamp
        time.sleep(1e-6)
        timestamp = now().timestamp()
        time.sleep(1e-6)
        state.add_serverapp_log(run_id, log_entry_2)

        # Execute
        retrieved_logs, latest = state.get_serverapp_log(
            run_id, after_timestamp=timestamp
        )

        # Assert
        assert latest > timestamp
        assert log_entry_1 not in retrieved_logs
        assert log_entry_2 == retrieved_logs

    def test_get_serverapp_log_after_timestamp_no_logs(self) -> None:
        """Test retrieving serverapp logs after a specific timestamp but no logs are
        found."""
        # Prepare
        state: LinkState = self.state_factory()
        run_id = state.create_run(None, None, "9f86d08", {}, ConfigRecord(), "i1r9f")
        log_entry = "Log entry"
        state.add_serverapp_log(run_id, log_entry)
        timestamp = now().timestamp()

        # Execute
        retrieved_logs, latest = state.get_serverapp_log(
            run_id, after_timestamp=timestamp
        )

        # Assert
        assert latest == 0
        assert retrieved_logs == ""

    def test_create_run_with_and_without_federation_options(self) -> None:
        """Test that the recording and fetching of federation options works."""
        # Prepare
        state = self.state_factory()
        # A run w/ federation options
        fed_options = ConfigRecord({"setting-a": 123, "setting-b": [4, 5, 6]})
        run_id = state.create_run(
            None,
            None,
            "fffffff",
            {"mock_key": "mock_value"},
            federation_options=fed_options,
            flwr_aid="i1r9f",
        )
        state.update_run_status(run_id, RunStatus(Status.STARTING, "", ""))

        # Execute
        fed_options_fetched = state.get_federation_options(run_id=run_id)

        # Assert
        assert fed_options_fetched == fed_options

        # Generate a run_id that doesn't exist. Then check None is returned
        unique_int = next(num for num in range(0, 1) if num not in {run_id})
        assert state.get_federation_options(run_id=unique_int) is None


def create_ins_message(
    src_node_id: int,
    dst_node_id: int,
    run_id: int,
) -> ProtoMessage:
    """Create a Message for testing."""
    proto = ProtoMessage(
        metadata=ProtoMetadata(
            run_id=run_id,
            message_id="",
            src_node_id=src_node_id,
            dst_node_id=dst_node_id,
            group_id="",
            ttl=DEFAULT_TTL,
            message_type="query",
            created_at=now().timestamp(),
        ),
        content=ProtoRecordDict(),
    )
    proto.metadata.message_id = message_from_proto(proto).object_id
    return proto


def create_res_message(
    src_node_id: int,
    dst_node_id: int,
    run_id: int,
    error: Optional[Error] = None,
) -> ProtoMessage:
    """Create a (reply) Message for testing."""
    in_msg_proto = create_ins_message(
        src_node_id=dst_node_id, dst_node_id=src_node_id, run_id=run_id
    )
    in_msg = message_from_proto(in_msg_proto)

    if error:
        out_msg = Message(error, reply_to=in_msg)
    else:
        out_msg = Message(RecordDict(), reply_to=in_msg)
    out_msg.metadata.__dict__["_message_id"] = out_msg.object_id
    return message_to_proto(out_msg)


def transition_run_status(state: LinkState, run_id: int, num_transitions: int) -> None:
    """Transition run status from PENDING."""
    if num_transitions > 0:
        state.update_run_status(run_id, RunStatus(Status.STARTING, "", ""))
    if num_transitions > 1:
        state.update_run_status(run_id, RunStatus(Status.RUNNING, "", ""))
    if num_transitions > 2:
        state.update_run_status(
            run_id, RunStatus(Status.FINISHED, SubStatus.COMPLETED, "")
        )


<<<<<<< HEAD
def create_dummy_node(
    state: LinkState,
    heartbeat_interval: int = 1000,
    owner_aid: str = "mock_flwr_aid",
    activate: bool = True,
) -> int:
    """Create a dummy node."""
    node_id = state.create_node(owner_aid, secrets.token_bytes(32), heartbeat_interval)
    if activate:
        state.acknowledge_node_heartbeat(node_id, heartbeat_interval)
    return node_id
=======
def create_dummy_node(state: LinkState, heartbeat_interval: int = 1000) -> int:
    """Create a dummy node."""
    return state.create_node(
        "mock_flwr_aid", secrets.token_bytes(32), heartbeat_interval
    )
>>>>>>> 39a75fac


class InMemoryStateTest(StateTest):
    """Test InMemoryState implementation."""

    __test__ = True

    def state_factory(self) -> InMemoryLinkState:
        """Return InMemoryState."""
        return InMemoryLinkState()

    def test_owner_aid_index(self) -> None:
        """Test that the owner_aid index works correctly."""
        # Prepare
        state = self.state_factory()
        node_id1 = state.create_node("aid1", b"key1", 10)
        node_id2 = state.create_node("aid1", b"key2", 10)
        node_id3 = state.create_node("aid2", b"key3", 10)

        # Assert
        self.assertSetEqual(state.owner_to_node_ids["aid1"], {node_id1, node_id2})
        self.assertSetEqual(state.owner_to_node_ids["aid2"], {node_id3})


class SqliteInMemoryStateTest(StateTest, unittest.TestCase):
    """Test SqliteState implemenation with in-memory database."""

    __test__ = True

    def state_factory(self) -> SqliteLinkState:
        """Return SqliteState with in-memory database."""
        state = SqliteLinkState(":memory:")
        state.initialize()
        return state

    def test_initialize(self) -> None:
        """Test initialization."""
        # Prepare
        state = self.state_factory()

        # Execute
        result = state.query("SELECT name FROM sqlite_schema;")

        # Assert
        assert len(result) == 19


class SqliteFileBasedTest(StateTest, unittest.TestCase):
    """Test SqliteState implemenation with file-based database."""

    __test__ = True

    def state_factory(self) -> SqliteLinkState:
        """Return SqliteState with file-based database."""
        # pylint: disable-next=consider-using-with,attribute-defined-outside-init
        self.tmp_file = tempfile.NamedTemporaryFile()
        state = SqliteLinkState(database_path=self.tmp_file.name)
        state.initialize()
        return state

    def test_initialize(self) -> None:
        """Test initialization."""
        # Prepare
        state = self.state_factory()

        # Execute
        result = state.query("SELECT name FROM sqlite_schema;")

        # Assert
        assert len(result) == 19


if __name__ == "__main__":
    unittest.main(verbosity=2)<|MERGE_RESOLUTION|>--- conflicted
+++ resolved
@@ -649,7 +649,6 @@
         public_key = b"mock"
 
         # Execute
-<<<<<<< HEAD
         expected_created_at = now().timestamp()
         node_id = state.create_node("fake_aid", public_key, 10)
         node = state.get_node_info(node_ids=[node_id])[0]
@@ -659,22 +658,12 @@
         assert node.node_id == node_id
         assert node.public_key == public_key
         self.assertAlmostEqual(actual_created_at, expected_created_at, 2)
-=======
-        node_id = state.create_node("fake_aid", public_key, heartbeat_interval=10)
-        retrieved_node_ids = state.get_nodes(run_id)
-        retrieved_public_key = state.get_node_public_key(node_id)
-
-        # Assert
-        assert len(retrieved_node_ids) == 1
-        assert retrieved_public_key == public_key
->>>>>>> 39a75fac
 
     def test_create_node_public_key_twice(self) -> None:
         """Test creating a client node with same public key twice."""
         # Prepare
         state: LinkState = self.state_factory()
         public_key = b"mock"
-<<<<<<< HEAD
         node_id = state.create_node("fake_aid", public_key, 10)
 
         # Execute
@@ -686,19 +675,6 @@
         # Assert
         assert len(retrieved_nodes) == 1
         assert retrieved_nodes[0].node_id == node_id
-=======
-        run_id = state.create_run(None, None, "9f86d08", {}, ConfigRecord(), "i1r9f")
-        node_id = state.create_node("fake_aid", public_key, heartbeat_interval=10)
-
-        # Execute
-        with self.assertRaises(ValueError):
-            state.create_node("fake_aid2", public_key, heartbeat_interval=10)
-        retrieved_node_ids = state.get_nodes(run_id)
-        retrieved_public_key = state.get_node_public_key(node_id)
-
-        # Assert
-        assert len(retrieved_node_ids) == 1
->>>>>>> 39a75fac
         assert retrieved_public_key == public_key
 
         # Assert node_ids and public_key_to_node_id are synced
@@ -709,14 +685,9 @@
     def test_get_node_info_no_filters(self) -> None:
         """Test get_node_info returns all nodes when no filters are provided."""
         state: LinkState = self.state_factory()
-<<<<<<< HEAD
 
         # Prepare: create several nodes
         node_ids = [create_dummy_node(state, activate=False) for _ in range(5)]
-=======
-        run_id = state.create_run(None, None, "9f86d08", {}, ConfigRecord(), "i1r9f")
-        node_id = create_dummy_node(state)
->>>>>>> 39a75fac
 
         # Execute
         infos = state.get_node_info()
@@ -728,7 +699,6 @@
     def test_get_node_info_filter_by_node_ids(self) -> None:
         """Test get_node_info filters correctly by node_ids."""
         state: LinkState = self.state_factory()
-<<<<<<< HEAD
         node_ids = [create_dummy_node(state, activate=False) for _ in range(5)]
 
         # Execute: only query the first two
@@ -810,20 +780,6 @@
         assert len(retrieved_nodes) == 1
         assert retrieved_nodes[0].status == NodeStatus.DELETED
         self.assertAlmostEqual(actual_deleted_at, expected_deleted_at, 2)
-=======
-        public_key = b"mock"
-        run_id = state.create_run(None, None, "9f86d08", {}, ConfigRecord(), "i1r9f")
-        node_id = state.create_node("fake_aid", public_key, heartbeat_interval=10)
-
-        # Execute
-        state.delete_node(node_id)
-        retrieved_node_ids = state.get_nodes(run_id)
-        with self.assertRaises(ValueError):
-            _ = state.get_node_public_key(node_id)
-
-        # Assert
-        assert len(retrieved_node_ids) == 0
->>>>>>> 39a75fac
 
     def test_get_nodes_invalid_run_id(self) -> None:
         """Test retrieving all node_ids with invalid run_id."""
@@ -968,25 +924,16 @@
         """
         # Prepare
         state: LinkState = self.state_factory()
-<<<<<<< HEAD
         node_ids = [create_dummy_node(state, activate=False) for _ in range(10)]
         expected_activated_at = now().timestamp()
         expected_deactivated_at = (now() + timedelta(seconds=60)).timestamp()
         for node_id in node_ids[:7]:
             assert state.acknowledge_node_heartbeat(node_id, heartbeat_interval=30)
         for node_id in node_ids[7:]:
-=======
-        run_id = state.create_run(None, None, "9f86d08", {}, ConfigRecord(), "i1r9f")
-        node_ids = [create_dummy_node(state) for _ in range(100)]
-        for node_id in node_ids[:70]:
-            assert state.acknowledge_node_heartbeat(node_id, heartbeat_interval=30)
-        for node_id in node_ids[70:]:
->>>>>>> 39a75fac
             assert state.acknowledge_node_heartbeat(node_id, heartbeat_interval=90)
 
         # Execute
         # Test with current_time + 90s
-<<<<<<< HEAD
         # node_ids[:7] are online until current_time + 60s (HEARTBEAT_PATIENCE * 30s)
         # node_ids[7:] are online until current_time + 180s (HEARTBEAT_PATIENCE * 90s)
         # As a result, only node_ids[7:] will be returned by get_nodes().
@@ -997,15 +944,6 @@
             activated_node_ids = {
                 node.node_id for node in nodes if node.status == NodeStatus.ACTIVATED
             }
-=======
-        # node_ids[:70] are online until current_time + 60s (HEARTBEAT_PATIENCE * 30s)
-        # node_ids[70:] are online until current_time + 180s (HEARTBEAT_PATIENCE * 90s)
-        # As a result, only node_ids[70:] will be returned by get_nodes().
-        future_dt = now() + timedelta(seconds=90)
-        with patch("datetime.datetime") as mock_dt:
-            mock_dt.now.return_value = future_dt
-            actual_node_ids = state.get_nodes(run_id)
->>>>>>> 39a75fac
 
         # Assert
         # Allow up to 1 decimal place difference due to file-based SQLite DB speed.
@@ -1580,7 +1518,6 @@
         )
 
 
-<<<<<<< HEAD
 def create_dummy_node(
     state: LinkState,
     heartbeat_interval: int = 1000,
@@ -1592,13 +1529,6 @@
     if activate:
         state.acknowledge_node_heartbeat(node_id, heartbeat_interval)
     return node_id
-=======
-def create_dummy_node(state: LinkState, heartbeat_interval: int = 1000) -> int:
-    """Create a dummy node."""
-    return state.create_node(
-        "mock_flwr_aid", secrets.token_bytes(32), heartbeat_interval
-    )
->>>>>>> 39a75fac
 
 
 class InMemoryStateTest(StateTest):
