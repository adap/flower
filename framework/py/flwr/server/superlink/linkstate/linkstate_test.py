# Copyright 2025 Flower Labs GmbH. All Rights Reserved.
#
# Licensed under the Apache License, Version 2.0 (the "License");
# you may not use this file except in compliance with the License.
# You may obtain a copy of the License at
#
#     http://www.apache.org/licenses/LICENSE-2.0
#
# Unless required by applicable law or agreed to in writing, software
# distributed under the License is distributed on an "AS IS" BASIS,
# WITHOUT WARRANTIES OR CONDITIONS OF ANY KIND, either express or implied.
# See the License for the specific language governing permissions and
# limitations under the License.
# ==============================================================================
"""Tests all LinkState implemenations have to conform to."""
# pylint: disable=invalid-name, too-many-lines, R0904, R0913

import tempfile
import time
import unittest
from abc import abstractmethod
from datetime import datetime, timedelta, timezone
from itertools import product
from typing import Optional
from unittest.mock import patch
from uuid import uuid4

from parameterized import parameterized

from flwr.common import (
    DEFAULT_TTL,
    ConfigRecord,
    Context,
    Error,
    Message,
    RecordDict,
    now,
)
from flwr.common.constant import (
    HEARTBEAT_PATIENCE,
    RUN_FAILURE_DETAILS_NO_HEARTBEAT,
    SUPERLINK_NODE_ID,
    ErrorCode,
    Status,
    SubStatus,
)
from flwr.common.secure_aggregation.crypto.symmetric_encryption import (
    generate_key_pairs,
    public_key_to_bytes,
)
from flwr.common.serde import message_from_proto, message_to_proto
from flwr.common.typing import RunStatus

# pylint: disable=E0611
from flwr.proto.message_pb2 import Message as ProtoMessage
from flwr.proto.message_pb2 import Metadata as ProtoMetadata
from flwr.proto.recorddict_pb2 import RecordDict as ProtoRecordDict

# pylint: enable=E0611
from flwr.server.superlink.linkstate import (
    InMemoryLinkState,
    LinkState,
    SqliteLinkState,
)


class StateTest(unittest.TestCase):
    """Test all state implementations."""

    # This is to True in each child class
    __test__ = False

    @abstractmethod
    def state_factory(self) -> LinkState:
        """Provide state implementation to test."""
        raise NotImplementedError()

    def test_create_and_get_run(self) -> None:
        """Test if create_run and get_run work correctly."""
        # Prepare
        state: LinkState = self.state_factory()
        run_id = state.create_run(
            None,
            None,
            "9f86d08",
            {"test_key": "test_value"},
            ConfigRecord(),
            "i1r9f",
        )

        # Execute
        run = state.get_run(run_id)

        # Assert
        assert run is not None
        assert run.run_id == run_id
        assert run.fab_hash == "9f86d08"
        assert run.override_config["test_key"] == "test_value"
        assert run.flwr_aid == "i1r9f"

    def test_get_all_run_ids(self) -> None:
        """Test if get_run_ids works correctly."""
        # Prepare
        state = self.state_factory()
        run_id1 = state.create_run(
            None, None, "9f86d08", {"test_key": "test_value"}, ConfigRecord(), "i1r9f"
        )
        run_id2 = state.create_run(
            None, None, "fffffff", {"mock_key": "mock_value"}, ConfigRecord(), ""
        )

        # Execute
        run_ids = state.get_run_ids(None)

        # Assert
        assert run_id1 in run_ids
        assert run_id2 in run_ids

    def test_get_all_run_ids_empty(self) -> None:
        """Test if get_run_ids works correctly when no runs are present."""
        # Prepare
        state = self.state_factory()

        # Execute
        run_ids = state.get_run_ids(None)

        # Assert
        assert len(run_ids) == 0

    def test_get_run_ids_with_flwr_aid(self) -> None:
        """When a specific flwr_aid is passed, only its run_ids are returned."""
        state = self.state_factory()

        # Prepare - Create three runs with different flwr_aid values
        run_id1 = state.create_run(None, None, "hash1", {}, ConfigRecord(), "userA")
        run_id2 = state.create_run(None, None, "hash2", {}, ConfigRecord(), "userB")
        run_id3 = state.create_run(None, None, "hash3", {}, ConfigRecord(), "userA")

        # Execute - Only the runs for "userA" should be returned
        result_userA = state.get_run_ids("userA")

        # Assert
<<<<<<< HEAD
        assert run_id1 in result_userA
        assert run_id3 in result_userA
        assert run_id2 not in result_userA
        assert len(result_userA) == 2
=======
        assert result_userA == {run_id1, run_id3}
>>>>>>> 95e230d3

        # Execute - Only the run for "userB" should be returned
        result_userB = state.get_run_ids("userB")

        # Assert
        assert result_userB == {run_id2}

    def test_get_run_ids_with_unknown_flwr_aid(self) -> None:
        """If an unknown flwr_aid is passed, get_run_ids returns an empty set."""
        state = self.state_factory()

        # Prepare - Seed with one run under "existing"
        existing_id = state.create_run(
            None, None, "somehash", {}, ConfigRecord(), "existing"
        )

        # Execute - Query with a flwr_aid that has no runs
        result = state.get_run_ids("nonexistent")

        # Assert
        assert result == set()

        # Sanity check that the existing run is still retrievable by its own aid
        assert state.get_run_ids("existing") == {existing_id}

    def test_get_pending_run_id(self) -> None:
        """Test if get_pending_run_id works correctly."""
        # Prepare
        state = self.state_factory()
        _ = state.create_run(
            None, None, "9f86d08", {"test_key": "test_value"}, ConfigRecord(), "i1r9f"
        )
        run_id2 = state.create_run(
            None, None, "fffffff", {"mock_key": "mock_value"}, ConfigRecord(), ""
        )
        state.update_run_status(run_id2, RunStatus(Status.STARTING, "", ""))

        # Execute
        pending_run_id = state.get_pending_run_id()
        assert pending_run_id is not None
        run_status_dict = state.get_run_status({pending_run_id})
        assert run_status_dict[pending_run_id].status == Status.PENDING

        # Change state
        state.update_run_status(pending_run_id, RunStatus(Status.STARTING, "", ""))
        # Attempt get pending run
        pending_run_id = state.get_pending_run_id()
        assert pending_run_id is None

    def test_get_and_update_run_status(self) -> None:
        """Test if get_run_status and update_run_status work correctly."""
        # Prepare
        state = self.state_factory()
        run_id1 = state.create_run(
            None, None, "9f86d08", {"test_key": "test_value"}, ConfigRecord(), "i1r9f"
        )
        run_id2 = state.create_run(
            None, None, "fffffff", {"mock_key": "mock_value"}, ConfigRecord(), ""
        )
        state.update_run_status(run_id2, RunStatus(Status.STARTING, "", ""))
        state.update_run_status(run_id2, RunStatus(Status.RUNNING, "", ""))

        # Execute
        run_status_dict = state.get_run_status({run_id1, run_id2})
        status1 = run_status_dict[run_id1]
        status2 = run_status_dict[run_id2]

        # Assert
        assert status1.status == Status.PENDING
        assert status2.status == Status.RUNNING

    @parameterized.expand(
        product([1, 2], ["get_run", "get_run_status", "update_run_status"])
    )  # type: ignore
    def test_run_failed_due_to_heartbeat(
        self, num_transitions: int, test_method: str
    ) -> None:
        """Test methods work correctly when the run has no heartbeat."""
        # Prepare
        state = self.state_factory()
        run_id = state.create_run(
            None, None, "9f86d08", {"test_key": "test_value"}, ConfigRecord(), "i1r9f"
        )
        # Transition run status to STARTING or RUNNING
        transition_run_status(state, run_id, num_transitions)
        state.acknowledge_app_heartbeat(run_id, 2)

        # Execute
        # The run should be marked as failed after HEARTBEAT_PATIENCE * 2s
        patched_dt = now() + timedelta(seconds=HEARTBEAT_PATIENCE * 2 + 1)

        with patch("datetime.datetime") as mock_dt:
            mock_dt.now.return_value = patched_dt

            if test_method == "get_run":
                run = state.get_run(run_id)
                assert run is not None
                status = run.status
            elif test_method == "get_run_status":
                status = state.get_run_status({run_id})[run_id]
            elif test_method == "update_run_status":
                # The updation should fail because the run is already finished
                assert not state.update_run_status(
                    run_id, RunStatus(Status.FINISHED, SubStatus.FAILED, "")
                )
                status = state.get_run_status({run_id})[run_id]
            else:
                raise AssertionError

        # Assert
        assert status.status == Status.FINISHED
        assert status.sub_status == SubStatus.FAILED
        assert status.details == RUN_FAILURE_DETAILS_NO_HEARTBEAT

    @parameterized.expand([(0,), (1,), (2,)])  # type: ignore
    def test_status_transition_valid(
        self, num_transitions_before_finishing: int
    ) -> None:
        """Test valid run status transactions."""
        # Prepare
        state = self.state_factory()
        run_id = state.create_run(
            None, None, "9f86d08", {"test_key": "test_value"}, ConfigRecord(), "i1r9f"
        )

        # Execute and assert
        status = state.get_run_status({run_id})[run_id]
        assert status.status == Status.PENDING

        if num_transitions_before_finishing > 0:
            assert state.update_run_status(run_id, RunStatus(Status.STARTING, "", ""))
            status = state.get_run_status({run_id})[run_id]
            assert status.status == Status.STARTING

        if num_transitions_before_finishing > 1:
            assert state.update_run_status(run_id, RunStatus(Status.RUNNING, "", ""))
            status = state.get_run_status({run_id})[run_id]
            assert status.status == Status.RUNNING

        assert state.update_run_status(
            run_id, RunStatus(Status.FINISHED, SubStatus.FAILED, "mock failure")
        )

        status = state.get_run_status({run_id})[run_id]
        assert status.status == Status.FINISHED

    def test_status_transition_invalid(self) -> None:
        """Test invalid run status transitions."""
        # Prepare
        state = self.state_factory()
        run_id = state.create_run(
            None, None, "9f86d08", {"test_key": "test_value"}, ConfigRecord(), "i1r9f"
        )
        run_statuses = [
            RunStatus(Status.PENDING, "", ""),
            RunStatus(Status.STARTING, "", ""),
            RunStatus(Status.PENDING, "", ""),
            RunStatus(Status.FINISHED, SubStatus.COMPLETED, ""),
        ]

        # Execute and assert
        # Cannot transition from RunStatus.PENDING to RunStatus.PENDING,
        # RunStatus.RUNNING, or RunStatus.FINISHED with COMPLETED substatus
        for run_status in [s for s in run_statuses if s.status != Status.STARTING]:
            assert not state.update_run_status(run_id, run_status)
        state.update_run_status(run_id, RunStatus(Status.STARTING, "", ""))
        # Cannot transition from RunStatus.STARTING to RunStatus.PENDING,
        # RunStatus.STARTING, or RunStatus.FINISHED with COMPLETED substatus
        for run_status in [s for s in run_statuses if s.status != Status.RUNNING]:
            assert not state.update_run_status(run_id, run_status)
        state.update_run_status(run_id, RunStatus(Status.RUNNING, "", ""))
        # Cannot transition from RunStatus.RUNNING
        # to RunStatus.PENDING, RunStatus.STARTING, or RunStatus.RUNNING
        for run_status in [s for s in run_statuses if s.status != Status.FINISHED]:
            assert not state.update_run_status(run_id, run_status)
        state.update_run_status(
            run_id, RunStatus(Status.FINISHED, SubStatus.COMPLETED, "")
        )
        # Cannot transition to any status from RunStatus.FINISHED
        run_statuses += [
            RunStatus(Status.FINISHED, SubStatus.FAILED, ""),
            RunStatus(Status.FINISHED, SubStatus.STOPPED, ""),
        ]
        for run_status in run_statuses:
            assert not state.update_run_status(run_id, run_status)

    def test_get_message_ins_empty(self) -> None:
        """Validate that a new state has no input Messages."""
        # Prepare
        state = self.state_factory()

        # Assert
        assert state.num_message_ins() == 0

    def test_get_message_res_empty(self) -> None:
        """Validate that a new state has no reply Messages."""
        # Prepare
        state = self.state_factory()

        # Assert
        assert state.num_message_res() == 0

    def test_store_message_ins_one(self) -> None:
        """Test store_message_ins."""
        # Prepare
        state = self.state_factory()
        dt = datetime.now(tz=timezone.utc)
        node_id = state.create_node(1e3)
        run_id = state.create_run(None, None, "9f86d08", {}, ConfigRecord(), "i1r9f")
        msg = message_from_proto(
            create_ins_message(
                src_node_id=SUPERLINK_NODE_ID, dst_node_id=node_id, run_id=run_id
            )
        )

        # Execute
        state.store_message_ins(message=msg)
        message_ins_list = state.get_message_ins(node_id=node_id, limit=10)

        # Assert
        # One returned Message
        assert len(message_ins_list) == 1
        assert message_ins_list[0].metadata.delivered_at != ""

        # Attempt to fetch a second time returns empty Message list
        assert len(state.get_message_ins(node_id=node_id, limit=10)) == 0

        actual_message_ins = message_ins_list[0]

        assert datetime.fromisoformat(actual_message_ins.metadata.delivered_at) > dt
        assert actual_message_ins.metadata.ttl > 0

    def test_store_message_ins_invalid_node_id(self) -> None:
        """Test store_message_ins with invalid node_id."""
        # Prepare
        state = self.state_factory()
        node_id = state.create_node(1e3)
        invalid_node_id = 61016 if node_id != 61016 else 61017
        run_id = state.create_run(None, None, "9f86d08", {}, ConfigRecord(), "i1r9f")
        # A message for a node that doesn't exist
        msg = message_from_proto(
            create_ins_message(
                src_node_id=SUPERLINK_NODE_ID,
                dst_node_id=invalid_node_id,
                run_id=run_id,
            )
        )
        # A message with src_node_id that's not that of the SuperLink
        msg2 = message_from_proto(
            create_ins_message(src_node_id=61016, dst_node_id=node_id, run_id=run_id)
        )

        # Execute and assert
        assert state.store_message_ins(msg) is None
        assert state.store_message_ins(msg2) is None

    def test_store_and_delete_messages(self) -> None:
        """Test delete_message."""
        # Prepare
        state = self.state_factory()
        node_id = state.create_node(1e3)
        run_id = state.create_run(None, None, "9f86d08", {}, ConfigRecord(), "i1r9f")
        msg0 = message_from_proto(
            create_ins_message(
                src_node_id=SUPERLINK_NODE_ID,
                dst_node_id=node_id,
                run_id=run_id,
            )
        )
        msg1 = message_from_proto(
            create_ins_message(
                src_node_id=SUPERLINK_NODE_ID,
                dst_node_id=node_id,
                run_id=run_id,
            )
        )
        msg2 = message_from_proto(
            create_ins_message(
                src_node_id=SUPERLINK_NODE_ID,
                dst_node_id=node_id,
                run_id=run_id,
            )
        )

        # Insert three Messages
        msg_id_0 = state.store_message_ins(message=msg0)
        msg_id_1 = state.store_message_ins(message=msg1)
        msg_id_2 = state.store_message_ins(message=msg2)

        assert msg_id_0
        assert msg_id_1
        assert msg_id_2

        # Get Message to mark them delivered
        msg_ins_list = state.get_message_ins(node_id=node_id, limit=None)

        # Insert one reply Message and retrieve it to mark it as delivered
        msg_res_0 = Message(Error(0), reply_to=msg_ins_list[0])
        # pylint: disable-next=W0212
        msg_res_0.metadata._message_id = str(uuid4())  # type: ignore

        _ = state.store_message_res(message=msg_res_0)
        retrieved_msg_res_0 = state.get_message_res(
            message_ids={msg_res_0.metadata.reply_to_message_id}
        )[0]
        assert retrieved_msg_res_0.error.code == 0

        # Insert one reply Message, but don't retrieve it
        msg_res_1 = Message(RecordDict(), reply_to=msg_ins_list[1])
        # pylint: disable-next=W0212
        msg_res_1.metadata._message_id = str(uuid4())  # type: ignore
        _ = state.store_message_res(message=msg_res_1)

        # Situation now:
        # - State has three Message, all of them delivered
        # - State has two Message replies, one of them delivered, the other not
        assert state.num_message_ins() == 3
        assert state.num_message_res() == 2

        state.delete_messages({msg_id_0})
        assert state.num_message_ins() == 2
        assert state.num_message_res() == 1

        state.delete_messages({msg_id_1})
        assert state.num_message_ins() == 1
        assert state.num_message_res() == 0

        state.delete_messages({msg_id_2})
        assert state.num_message_ins() == 0
        assert state.num_message_res() == 0

    def test_get_message_ids_from_run_id(self) -> None:
        """Test get_message_ids_from_run_id."""
        # Prepare
        state = self.state_factory()
        node_id = state.create_node(1e3)
        run_id_0 = state.create_run(None, None, "8g13kl7", {}, ConfigRecord(), "i1r9f")
        # Insert Message with the same run_id
        msg0 = message_from_proto(
            create_ins_message(
                src_node_id=SUPERLINK_NODE_ID,
                dst_node_id=node_id,
                run_id=run_id_0,
            )
        )
        msg1 = message_from_proto(
            create_ins_message(
                src_node_id=SUPERLINK_NODE_ID,
                dst_node_id=node_id,
                run_id=run_id_0,
            )
        )
        # Insert a Message with a different run_id
        # then, ensure it does not appear in result
        run_id_1 = state.create_run(None, None, "9f86d08", {}, ConfigRecord(), "i1r9f")
        msg2 = message_from_proto(
            create_ins_message(
                src_node_id=SUPERLINK_NODE_ID,
                dst_node_id=node_id,
                run_id=run_id_1,
            )
        )

        # Insert three Messages
        msg_id_0 = state.store_message_ins(message=msg0)
        msg_id_1 = state.store_message_ins(message=msg1)
        msg_id_2 = state.store_message_ins(message=msg2)

        assert msg_id_0
        assert msg_id_1
        assert msg_id_2

        expected_message_ids = {msg_id_0, msg_id_1}

        # Execute
        result = state.get_message_ids_from_run_id(run_id_0)
        bad_result = state.get_message_ids_from_run_id(15)

        self.assertEqual(len(bad_result), 0)
        self.assertSetEqual(result, expected_message_ids)

    # Init tests
    def test_init_state(self) -> None:
        """Test that state is initialized correctly."""
        # Execute
        state = self.state_factory()

        # Assert
        assert isinstance(state, LinkState)

    def test_message_ins_store_identity_and_retrieve_identity(self) -> None:
        """Store identity Message and retrieve it."""
        # Prepare
        state = self.state_factory()
        node_id = state.create_node(1e3)
        run_id = state.create_run(None, None, "9f86d08", {}, ConfigRecord(), "i1r9f")
        msg = message_from_proto(
            create_ins_message(
                src_node_id=SUPERLINK_NODE_ID,
                dst_node_id=node_id,
                run_id=run_id,
            )
        )
        # Execute
        message_ins_uuid = state.store_message_ins(msg)
        message_ins_list = state.get_message_ins(node_id=node_id, limit=None)

        # Assert
        assert len(message_ins_list) == 1

        retrieved_message_ins = message_ins_list[0]
        assert retrieved_message_ins.metadata.message_id == str(message_ins_uuid)

    def test_message_ins_store_delivered_and_fail_retrieving(self) -> None:
        """Fail retrieving delivered message."""
        # Prepare
        state = self.state_factory()
        node_id = state.create_node(1e3)
        run_id = state.create_run(None, None, "9f86d08", {}, ConfigRecord(), "i1r9f")
        msg = message_from_proto(
            create_ins_message(
                src_node_id=SUPERLINK_NODE_ID,
                dst_node_id=node_id,
                run_id=run_id,
            )
        )
        # Execute
        _ = state.store_message_ins(msg)

        # 1st get: set to delivered
        message_ins_list = state.get_message_ins(node_id=node_id, limit=None)

        assert len(message_ins_list) == 1

        # 2nd get: no Message because it was already delivered before
        message_ins_list = state.get_message_ins(node_id=node_id, limit=None)

        # Assert
        assert len(message_ins_list) == 0

    def test_get_message_ins_limit_throws_for_limit_zero(self) -> None:
        """Fail call with limit=0."""
        # Prepare
        state: LinkState = self.state_factory()

        # Execute & Assert
        with self.assertRaises(AssertionError):
            state.get_message_ins(node_id=2, limit=0)

    def test_message_ins_store_invalid_run_id_and_fail(self) -> None:
        """Store Message with invalid run_id and fail."""
        # Prepare
        state: LinkState = self.state_factory()
        msg = message_from_proto(
            create_ins_message(
                src_node_id=SUPERLINK_NODE_ID,
                dst_node_id=1234,
                run_id=61016,
            )
        )

        # Execute
        message_id = state.store_message_ins(msg)

        # Assert
        assert message_id is None

    def test_node_ids_initial_state(self) -> None:
        """Test retrieving all node_ids and empty initial state."""
        # Prepare
        state: LinkState = self.state_factory()
        run_id = state.create_run(None, None, "9f86d08", {}, ConfigRecord(), "i1r9f")

        # Execute
        retrieved_node_ids = state.get_nodes(run_id)

        # Assert
        assert len(retrieved_node_ids) == 0

    def test_create_node_and_get_nodes(self) -> None:
        """Test creating a client node."""
        # Prepare
        state: LinkState = self.state_factory()
        run_id = state.create_run(None, None, "9f86d08", {}, ConfigRecord(), "i1r9f")
        node_ids = []

        # Execute
        for _ in range(10):
            node_ids.append(state.create_node(heartbeat_interval=10))
        retrieved_node_ids = state.get_nodes(run_id)

        # Assert
        for i in retrieved_node_ids:
            assert i in node_ids

    def test_create_node_public_key(self) -> None:
        """Test creating a client node with public key."""
        # Prepare
        state: LinkState = self.state_factory()
        public_key = b"mock"
        run_id = state.create_run(None, None, "9f86d08", {}, ConfigRecord(), "i1r9f")

        # Execute
        node_id = state.create_node(heartbeat_interval=10)
        state.set_node_public_key(node_id, public_key)
        retrieved_node_ids = state.get_nodes(run_id)
        retrieved_node_id = state.get_node_id(public_key)

        # Assert
        assert len(retrieved_node_ids) == 1
        assert retrieved_node_id == node_id

    def test_create_node_public_key_twice(self) -> None:
        """Test creating a client node with same public key twice."""
        # Prepare
        state: LinkState = self.state_factory()
        public_key = b"mock"
        run_id = state.create_run(None, None, "9f86d08", {}, ConfigRecord(), "i1r9f")
        node_id = state.create_node(heartbeat_interval=10)
        state.set_node_public_key(node_id, public_key)

        # Execute
        new_node_id = state.create_node(heartbeat_interval=10)
        try:
            state.set_node_public_key(new_node_id, public_key)
        except ValueError:
            state.delete_node(new_node_id)
        else:
            raise AssertionError("Should have raised ValueError")
        retrieved_node_ids = state.get_nodes(run_id)
        retrieved_node_id = state.get_node_id(public_key)

        # Assert
        assert len(retrieved_node_ids) == 1
        assert retrieved_node_id == node_id

        # Assert node_ids and public_key_to_node_id are synced
        if isinstance(state, InMemoryLinkState):
            assert len(state.node_ids) == 1
            assert len(state.public_key_to_node_id) == 1

    def test_delete_node(self) -> None:
        """Test deleting a client node."""
        # Prepare
        state: LinkState = self.state_factory()
        run_id = state.create_run(None, None, "9f86d08", {}, ConfigRecord(), "i1r9f")
        node_id = state.create_node(heartbeat_interval=10)

        # Execute
        state.delete_node(node_id)
        retrieved_node_ids = state.get_nodes(run_id)

        # Assert
        assert len(retrieved_node_ids) == 0

    def test_delete_node_public_key(self) -> None:
        """Test deleting a client node with public key."""
        # Prepare
        state: LinkState = self.state_factory()
        public_key = b"mock"
        run_id = state.create_run(None, None, "9f86d08", {}, ConfigRecord(), "i1r9f")
        node_id = state.create_node(heartbeat_interval=10)
        state.set_node_public_key(node_id, public_key)

        # Execute
        state.delete_node(node_id)
        retrieved_node_ids = state.get_nodes(run_id)
        retrieved_node_id = state.get_node_id(public_key)

        # Assert
        assert len(retrieved_node_ids) == 0
        assert retrieved_node_id is None

    def test_get_node_id_wrong_public_key(self) -> None:
        """Test retrieving a client node with wrong public key."""
        # Prepare
        state: LinkState = self.state_factory()
        public_key = b"mock"
        wrong_public_key = b"mock_mock"
        run_id = state.create_run(None, None, "9f86d08", {}, ConfigRecord(), "i1r9f")

        # Execute
        node_id = state.create_node(heartbeat_interval=10)
        state.set_node_public_key(node_id, public_key)
        retrieved_node_ids = state.get_nodes(run_id)
        retrieved_node_id = state.get_node_id(wrong_public_key)

        # Assert
        assert len(retrieved_node_ids) == 1
        assert retrieved_node_id is None

    def test_get_nodes_invalid_run_id(self) -> None:
        """Test retrieving all node_ids with invalid run_id."""
        # Prepare
        state: LinkState = self.state_factory()
        state.create_run(None, None, "9f86d08", {}, ConfigRecord(), "i1r9f")
        invalid_run_id = 61016
        state.create_node(heartbeat_interval=10)

        # Execute
        retrieved_node_ids = state.get_nodes(invalid_run_id)

        # Assert
        assert len(retrieved_node_ids) == 0

    def test_num_message_ins(self) -> None:
        """Test if num_message_ins returns correct number of not delivered Messages."""
        # Prepare
        state: LinkState = self.state_factory()
        node_id = state.create_node(1e3)
        run_id = state.create_run(None, None, "9f86d08", {}, ConfigRecord(), "i1r9f")
        msg0 = message_from_proto(
            create_ins_message(
                src_node_id=SUPERLINK_NODE_ID,
                dst_node_id=node_id,
                run_id=run_id,
            )
        )
        msg1 = message_from_proto(
            create_ins_message(
                src_node_id=SUPERLINK_NODE_ID,
                dst_node_id=node_id,
                run_id=run_id,
            )
        )

        # Insert Messages
        _ = state.store_message_ins(message=msg0)
        _ = state.store_message_ins(message=msg1)

        # Execute
        num = state.num_message_ins()

        # Assert
        assert num == 2

    def test_num_message_res(self) -> None:
        """Test if num_message_res returns correct number of not delivered Message
        replies."""
        # Prepare
        state: LinkState = self.state_factory()
        run_id = state.create_run(None, None, "9f86d08", {}, ConfigRecord(), "i1r9f")
        node_id = state.create_node(1e3)

        msg0 = message_from_proto(
            create_ins_message(
                src_node_id=SUPERLINK_NODE_ID,
                dst_node_id=node_id,
                run_id=run_id,
            )
        )
        msg1 = message_from_proto(
            create_ins_message(
                src_node_id=SUPERLINK_NODE_ID,
                dst_node_id=node_id,
                run_id=run_id,
            )
        )

        # Insert Messages
        _ = state.store_message_ins(message=msg0)
        _ = state.store_message_ins(message=msg1)

        # Store replies
        msg_rp0 = Message(RecordDict(), reply_to=msg0)
        # pylint: disable-next=W0212
        msg_rp0.metadata._message_id = str(uuid4())  # type: ignore
        state.store_message_res(msg_rp0)
        msg_rp1 = Message(RecordDict(), reply_to=msg1)
        # pylint: disable-next=W0212
        msg_rp1.metadata._message_id = str(uuid4())  # type: ignore
        state.store_message_res(msg_rp1)

        # Execute
        num = state.num_message_res()

        # Assert
        assert num == 2

    def test_clear_supernode_auth_keys_and_credentials(self) -> None:
        """Test clear_supernode_auth_keys_and_credentials from linkstate."""
        # Prepare
        state: LinkState = self.state_factory()
        key_pairs = [generate_key_pairs() for _ in range(3)]
        public_keys = {public_key_to_bytes(pair[1]) for pair in key_pairs}

        # Execute (store)
        state.store_node_public_keys(public_keys)

        # Execute (clear)
        state.clear_supernode_auth_keys()
        node_public_keys = state.get_node_public_keys()

        # Assert
        assert node_public_keys == set()

    def test_node_public_keys(self) -> None:
        """Test store_node_public_keys and get_node_public_keys from state."""
        # Prepare
        state: LinkState = self.state_factory()
        key_pairs = [generate_key_pairs() for _ in range(3)]
        public_keys = {public_key_to_bytes(pair[1]) for pair in key_pairs}

        # Execute
        state.store_node_public_keys(public_keys)
        node_public_keys = state.get_node_public_keys()

        # Assert
        assert node_public_keys == public_keys

    def test_node_public_key(self) -> None:
        """Test store_node_public_key and get_node_public_keys from state."""
        # Prepare
        state: LinkState = self.state_factory()
        key_pairs = [generate_key_pairs() for _ in range(3)]
        public_keys = {public_key_to_bytes(pair[1]) for pair in key_pairs}

        # Execute
        for public_key in public_keys:
            state.store_node_public_key(public_key)
        node_public_keys = state.get_node_public_keys()

        # Assert
        assert node_public_keys == public_keys

    def test_acknowledge_node_heartbeat(self) -> None:
        """Test if acknowledge_ping works and get_nodes return online nodes.

        We permit HEARTBEAT_PATIENCE - 1 missed heartbeats before marking
        the node offline. In time units, nodes are considered online within
        `last heartbeat time + HEARTBEAT_PATIENCE x heartbeat_interval (in seconds)`.
        """
        # Prepare
        state: LinkState = self.state_factory()
        run_id = state.create_run(None, None, "9f86d08", {}, ConfigRecord(), "i1r9f")
        node_ids = [state.create_node(heartbeat_interval=10) for _ in range(100)]
        for node_id in node_ids[:70]:
            state.acknowledge_node_heartbeat(node_id, heartbeat_interval=30)
        for node_id in node_ids[70:]:
            state.acknowledge_node_heartbeat(node_id, heartbeat_interval=90)

        # Execute
        current_time = time.time()
        # Test with current_time + 70s
        # node_ids[:70] are online until current_time + 60s (HEARTBEAT_PATIENCE * 30s)
        # node_ids[70:] are online until current_time + 180s (HEARTBEAT_PATIENCE * 90s)
        # As a result, only node_ids[70:] will be returned by get_nodes().
        with patch("time.time", side_effect=lambda: current_time + 70):
            actual_node_ids = state.get_nodes(run_id)

        # Assert
        self.assertSetEqual(actual_node_ids, set(node_ids[70:]))

    def test_acknowledge_app_heartbeat(self) -> None:
        """Test if acknowledge_app_heartbeat works."""
        # Prepare
        state: LinkState = self.state_factory()
        run_id1 = state.create_run(None, None, "9f86d08", {}, ConfigRecord(), "i1r9f")
        run_id2 = state.create_run(None, None, "9abcdef", {}, ConfigRecord(), "i1r9f")
        # Switch to "running" status
        transition_run_status(state, run_id1, 2)
        transition_run_status(state, run_id2, 2)
        # Heartbeat from run_id1
        state.acknowledge_app_heartbeat(run_id1, 30)
        state.acknowledge_app_heartbeat(run_id2, 2)

        # Execute
        # The run_id1 should be marked as inactive after HEARTBEAT_PATIENCE * 30s,
        # and the run_id2 after HEARTBEAT_PATIENCE * 2s.
        future_dt = now() + timedelta(seconds=20)
        with patch("datetime.datetime") as mock_dt:
            mock_dt.now.return_value = future_dt
            run_status_dict = state.get_run_status({run_id1, run_id2})
            status1 = run_status_dict[run_id1]
            status2 = run_status_dict[run_id2]

        # Assert
        assert status1.status == Status.RUNNING
        assert status2.status == Status.FINISHED
        assert status2.sub_status == SubStatus.FAILED
        assert status2.details == RUN_FAILURE_DETAILS_NO_HEARTBEAT

    def test_acknowledge_node_heartbeat_failed(self) -> None:
        """Test that acknowledge_node_heartbeat returns False when the heartbeat
        fails."""
        # Prepare
        state: LinkState = self.state_factory()

        # Execute
        is_successful = state.acknowledge_node_heartbeat(0, heartbeat_interval=30)

        # Assert
        assert not is_successful

    def test_acknowledge_app_heartbeat_failed(self) -> None:
        """Test that acknowledge_app_heartbeat returns False when the heartbeat
        fails."""
        # Prepare
        state: LinkState = self.state_factory()

        # Execute
        is_successful = state.acknowledge_app_heartbeat(61016, heartbeat_interval=30)

        # Assert
        assert not is_successful

    def test_node_unavailable_error(self) -> None:
        """Test if get_message_res return Message containing node unavailable error."""
        # Prepare
        state: LinkState = self.state_factory()
        run_id = state.create_run(None, None, "9f86d08", {}, ConfigRecord(), "i1r9f")
        node_id_0 = state.create_node(heartbeat_interval=10)
        node_id_1 = state.create_node(heartbeat_interval=10)

        # Run acknowledge heartbeat
        state.acknowledge_node_heartbeat(node_id_0, heartbeat_interval=90)
        state.acknowledge_node_heartbeat(node_id_1, heartbeat_interval=30)

        # Create and store Messages
        in_message_0 = message_from_proto(
            create_ins_message(
                src_node_id=SUPERLINK_NODE_ID,
                dst_node_id=node_id_0,
                run_id=run_id,
            )
        )
        in_message_1 = message_from_proto(
            create_ins_message(
                src_node_id=SUPERLINK_NODE_ID,
                dst_node_id=node_id_1,
                run_id=run_id,
            )
        )
        message_id_0 = state.store_message_ins(in_message_0)
        message_id_1 = state.store_message_ins(in_message_1)
        assert message_id_0 is not None and message_id_1 is not None

        # Get Message to mark them delivered
        state.get_message_ins(node_id=node_id_0, limit=None)
        state.get_message_ins(node_id=node_id_1, limit=None)

        # Create and store reply Messages
        res_message_0 = Message(content=RecordDict(), reply_to=in_message_0)
        # pylint: disable-next=W0212
        res_message_0.metadata._message_id = str(uuid4())  # type: ignore
        state.store_message_res(res_message_0)

        # Execute
        current_time = time.time()
        # Test with current_time + 100s
        # node_id_0 remain online until current_time + 180s (HEARTBEAT_PATIENCE * 90s)
        # node_id_1 remain online until current_time + 60s (HEARTBEAT_PATIENCE * 30s)
        # As a result, a reply message with NODE_UNAVAILABLE
        # error will generate for node_id_1.
        with patch("time.time", side_effect=lambda: current_time + 100):
            res_message_list = state.get_message_res({message_id_0, message_id_1})

        # Assert
        assert len(res_message_list) == 2
        # Note: res_message_list[0] corresponds to node_id_1
        # due to the order change from get_message_res()
        err_message = res_message_list[0]
        assert err_message.has_error()
        assert err_message.error.code == ErrorCode.NODE_UNAVAILABLE

    def test_store_message_res_message_ins_expired(self) -> None:
        """Test behavior of store_message_res when the Message it replies to is
        expired."""
        # Prepare
        state: LinkState = self.state_factory()
        run_id = state.create_run(None, None, "9f86d08", {}, ConfigRecord(), "i1r9f")
        node_id = state.create_node(1e3)
        # Create and store a message
        msg = message_from_proto(
            create_ins_message(
                src_node_id=SUPERLINK_NODE_ID, dst_node_id=node_id, run_id=run_id
            )
        )
        state.store_message_ins(message=msg)

        msg_to_reply_to = state.get_message_ins(node_id=node_id, limit=2)[0]
        reply_msg = Message(RecordDict(), reply_to=msg_to_reply_to)

        # This patch respresents a very slow communication/ClientApp execution
        # that triggers TTL
        with patch(
            "time.time",
            side_effect=lambda: msg.metadata.created_at + msg.metadata.ttl + 0.1,
        ):  # Expired by 0.1 seconds
            # Execute
            result = state.store_message_res(reply_msg)

        # Assert
        assert result is None
        assert state.num_message_ins() == 1
        assert state.num_message_res() == 0

    # pylint: disable=W0212
    def test_store_message_res_limit_ttl(self) -> None:
        """Test store_message_res regarding the TTL in reply Message."""
        current_time = time.time()

        test_cases = [
            (
                current_time - 5,
                10,
                current_time - 2,
                6,
                True,
            ),  # Message within allowed TTL
            (
                current_time - 5,
                10,
                current_time - 2,
                15,
                False,
            ),  # Message TTL exceeds max allowed TTL
        ]

        for (
            msg_ins_created_at,
            msg_ins_ttl,
            msg_res_created_at,
            msg_res_ttl,
            expected_store_result,
        ) in test_cases:

            # Prepare
            state: LinkState = self.state_factory()
            run_id = state.create_run(
                None, None, "9f86d08", {}, ConfigRecord(), "i1r9f"
            )
            node_id = state.create_node(1e3)

            # Create message, tweak created_at and store
            msg = message_from_proto(
                create_ins_message(
                    src_node_id=SUPERLINK_NODE_ID, dst_node_id=node_id, run_id=run_id
                )
            )

            msg.metadata.created_at = msg_ins_created_at
            msg.metadata.ttl = msg_ins_ttl
            state.store_message_ins(message=msg)

            reply_msg = Message(RecordDict(), reply_to=msg)
            reply_msg.metadata._message_id = str(uuid4())  # type: ignore
            reply_msg.metadata.created_at = msg_res_created_at
            reply_msg.metadata.ttl = msg_res_ttl

            # Execute
            res = state.store_message_res(reply_msg)

            # Assert
            if expected_store_result:
                assert res is not None
            else:
                assert res is None

    def test_get_message_ins_not_return_expired(self) -> None:
        """Test get_message_ins not to return expired Messages."""
        # Prepare
        state = self.state_factory()
        node_id = state.create_node(1e3)
        run_id = state.create_run(None, None, "9f86d08", {}, ConfigRecord(), "i1r9f")
        # Create message, tweak created_at, ttl and store
        msg = message_from_proto(
            create_ins_message(
                src_node_id=SUPERLINK_NODE_ID, dst_node_id=node_id, run_id=run_id
            )
        )
        msg.metadata.created_at = time.time() - 5
        msg.metadata.ttl = 5.1

        # Execute
        state.store_message_ins(message=msg)

        # Assert
        with patch("time.time", side_effect=lambda: msg.metadata.created_at + 6.1):
            message_list = state.get_message_ins(node_id=2, limit=None)
            assert len(message_list) == 0

    def test_get_message_res_expired_message_ins(self) -> None:
        """Test get_message_res to return error Message if the inquired message has
        expired."""
        # Prepare
        state = self.state_factory()
        node_id = state.create_node(1e3)
        run_id = state.create_run(None, None, "9f86d08", {}, ConfigRecord(), "i1r9f")

        # A message that will expire before it gets pulled
        msg1 = message_from_proto(
            create_ins_message(
                src_node_id=SUPERLINK_NODE_ID, dst_node_id=node_id, run_id=run_id
            )
        )
        ins_msg1_id = state.store_message_ins(msg1)
        assert ins_msg1_id
        assert state.num_message_ins() == 1
        with patch(
            "time.time",
            side_effect=lambda: msg1.metadata.created_at + msg1.metadata.ttl + 0.1,
        ):  # over TTL limit

            res_msg = state.get_message_res({ins_msg1_id})[0]
            assert res_msg.has_error()
            assert res_msg.error.code == ErrorCode.MESSAGE_UNAVAILABLE

    def test_get_message_res_reply_not_ready(self) -> None:
        """Test get_message_res to return nothing since reply Message isn't present."""
        # Prepare
        state = self.state_factory()
        node_id = state.create_node(1e3)
        run_id = state.create_run(None, None, "9f86d08", {}, ConfigRecord(), "i1r9f")

        msg = message_from_proto(
            create_ins_message(
                src_node_id=SUPERLINK_NODE_ID, dst_node_id=node_id, run_id=run_id
            )
        )
        ins_msg_id = state.store_message_ins(msg)
        assert ins_msg_id

        reply = state.get_message_res({ins_msg_id})
        assert len(reply) == 0
        # Check message contains error informing reply message hasn't arrived
        assert state.num_message_ins() == 1
        assert state.num_message_res() == 0

    def test_get_message_res_returns_empty_for_missing_message_ins(self) -> None:
        """Test that get_message_res returns an empty result when the corresponding
        Message does not exist."""
        # Prepare
        state = self.state_factory()
        message_ins_id = "5b0a3fc2-edba-4525-a89a-04b83420b7c8"
        # Execute
        message_res_list = state.get_message_res(message_ids={message_ins_id})
        print(message_res_list)

        # Assert
        assert len(message_res_list) == 1
        assert message_res_list[0].has_error()
        assert message_res_list[0].error.code == ErrorCode.MESSAGE_UNAVAILABLE

    def test_get_message_res_return_successful(self) -> None:
        """Test get_message_res returns correct Message."""
        # Prepare
        state = self.state_factory()
        node_id = state.create_node(1e3)
        run_id = state.create_run(None, None, "9f86d08", {}, ConfigRecord(), "i1r9f")

        msg = message_from_proto(
            create_ins_message(
                src_node_id=SUPERLINK_NODE_ID, dst_node_id=node_id, run_id=run_id
            )
        )
        ins_msg_id = state.store_message_ins(msg)
        assert state.num_message_ins() == 1
        assert ins_msg_id
        # Fetch ins message
        ins_msg = state.get_message_ins(node_id=node_id, limit=1)[0]
        # Create reply and insert
        res_msg = Message(RecordDict(), reply_to=ins_msg)
        res_msg.metadata._message_id = str(uuid4())  # type: ignore
        state.store_message_res(res_msg)
        assert state.num_message_res() == 1

        # Fetch reply
        reply_msg = state.get_message_res({ins_msg_id})

        # Assert
        assert reply_msg[0].metadata.dst_node_id == msg.metadata.src_node_id

        # We haven't called deletion of messages
        assert state.num_message_ins() == 1
        assert state.num_message_res() == 1

    def test_store_message_res_fail_if_dst_src_node_id_mismatch(self) -> None:
        """Test store_message_res to fail if there is a mismatch between the dst_node_id
        of orginal Message and the src_node_id of the reply Message."""
        # Prepare
        state = self.state_factory()
        node_id = state.create_node(1e3)
        run_id = state.create_run(None, None, "9f86d08", {}, ConfigRecord(), "i1r9f")

        msg = message_from_proto(
            create_ins_message(
                src_node_id=SUPERLINK_NODE_ID, dst_node_id=node_id, run_id=run_id
            )
        )
        state.store_message_ins(msg)
        assert state.num_message_ins() == 1

        # Fetch ins message
        ins_msg = state.get_message_ins(node_id=node_id, limit=1)[0]
        assert state.num_message_ins() == 1

        # Create reply, modify src_node_id and insert
        res_msg = Message(RecordDict(), reply_to=ins_msg)
        # pylint: disable=W0212
        res_msg.metadata._src_node_id = node_id + 1  # type: ignore
        msg_res_id = state.store_message_res(res_msg)

        # Assert
        assert msg_res_id is None
        assert state.num_message_ins() == 1
        assert state.num_message_res() == 0

    def test_get_set_serverapp_context(self) -> None:
        """Test get and set serverapp context."""
        # Prepare
        state: LinkState = self.state_factory()
        context = Context(
            run_id=1,
            node_id=SUPERLINK_NODE_ID,
            node_config={"mock": "mock"},
            state=RecordDict(),
            run_config={"test": "test"},
        )
        run_id = state.create_run(None, None, "9f86d08", {}, ConfigRecord(), "i1r9f")

        # Execute
        init = state.get_serverapp_context(run_id)
        state.set_serverapp_context(run_id, context)
        retrieved_context = state.get_serverapp_context(run_id)

        # Assert
        assert init is None
        assert retrieved_context == context

    def test_set_context_invalid_run_id(self) -> None:
        """Test set_serverapp_context with invalid run_id."""
        # Prepare
        state: LinkState = self.state_factory()
        context = Context(
            run_id=1,
            node_id=1234,
            node_config={"mock": "mock"},
            state=RecordDict(),
            run_config={"test": "test"},
        )

        # Execute and assert
        with self.assertRaises(ValueError):
            state.set_serverapp_context(61016, context)  # Invalid run_id

    def test_add_serverapp_log_invalid_run_id(self) -> None:
        """Test adding serverapp log with invalid run_id."""
        # Prepare
        state: LinkState = self.state_factory()
        invalid_run_id = 99999
        log_entry = "Invalid log entry"

        # Execute and assert
        with self.assertRaises(ValueError):
            state.add_serverapp_log(invalid_run_id, log_entry)

    def test_get_serverapp_log_invalid_run_id(self) -> None:
        """Test retrieving serverapp log with invalid run_id."""
        # Prepare
        state: LinkState = self.state_factory()
        invalid_run_id = 99999

        # Execute and assert
        with self.assertRaises(ValueError):
            state.get_serverapp_log(invalid_run_id, after_timestamp=None)

    def test_add_and_get_serverapp_log(self) -> None:
        """Test adding and retrieving serverapp logs."""
        # Prepare
        state: LinkState = self.state_factory()
        run_id = state.create_run(None, None, "9f86d08", {}, ConfigRecord(), "i1r9f")
        log_entry_1 = "Log entry 1"
        log_entry_2 = "Log entry 2"
        timestamp = now().timestamp()

        # Execute
        state.add_serverapp_log(run_id, log_entry_1)
        state.add_serverapp_log(run_id, log_entry_2)
        retrieved_logs, latest = state.get_serverapp_log(
            run_id, after_timestamp=timestamp
        )

        # Assert
        assert latest > timestamp
        assert log_entry_1 + log_entry_2 == retrieved_logs

    def test_get_serverapp_log_after_timestamp(self) -> None:
        """Test retrieving serverapp logs after a specific timestamp."""
        # Prepare
        state: LinkState = self.state_factory()
        run_id = state.create_run(None, None, "9f86d08", {}, ConfigRecord(), "i1r9f")
        log_entry_1 = "Log entry 1"
        log_entry_2 = "Log entry 2"
        state.add_serverapp_log(run_id, log_entry_1)
        timestamp = now().timestamp()
        state.add_serverapp_log(run_id, log_entry_2)

        # Execute
        retrieved_logs, latest = state.get_serverapp_log(
            run_id, after_timestamp=timestamp
        )

        # Assert
        assert latest > timestamp
        assert log_entry_1 not in retrieved_logs
        assert log_entry_2 == retrieved_logs

    def test_get_serverapp_log_after_timestamp_no_logs(self) -> None:
        """Test retrieving serverapp logs after a specific timestamp but no logs are
        found."""
        # Prepare
        state: LinkState = self.state_factory()
        run_id = state.create_run(None, None, "9f86d08", {}, ConfigRecord(), "i1r9f")
        log_entry = "Log entry"
        state.add_serverapp_log(run_id, log_entry)
        timestamp = now().timestamp()

        # Execute
        retrieved_logs, latest = state.get_serverapp_log(
            run_id, after_timestamp=timestamp
        )

        # Assert
        assert latest == 0
        assert retrieved_logs == ""

    def test_create_run_with_and_without_federation_options(self) -> None:
        """Test that the recording and fetching of federation options works."""
        # Prepare
        state = self.state_factory()
        # A run w/ federation options
        fed_options = ConfigRecord({"setting-a": 123, "setting-b": [4, 5, 6]})
        run_id = state.create_run(
            None,
            None,
            "fffffff",
            {"mock_key": "mock_value"},
            federation_options=fed_options,
            flwr_aid="i1r9f",
        )
        state.update_run_status(run_id, RunStatus(Status.STARTING, "", ""))

        # Execute
        fed_options_fetched = state.get_federation_options(run_id=run_id)

        # Assert
        assert fed_options_fetched == fed_options

        # Generate a run_id that doesn't exist. Then check None is returned
        unique_int = next(num for num in range(0, 1) if num not in {run_id})
        assert state.get_federation_options(run_id=unique_int) is None


def create_ins_message(
    src_node_id: int,
    dst_node_id: int,
    run_id: int,
) -> ProtoMessage:
    """Create a Message for testing."""
    return ProtoMessage(
        metadata=ProtoMetadata(
            run_id=run_id,
            message_id=str(uuid4()),
            src_node_id=src_node_id,
            dst_node_id=dst_node_id,
            group_id="",
            ttl=DEFAULT_TTL,
            message_type="query",
            created_at=now().timestamp(),
        ),
        content=ProtoRecordDict(),
    )


def create_res_message(
    src_node_id: int,
    dst_node_id: int,
    run_id: int,
    error: Optional[Error] = None,
) -> ProtoMessage:
    """Create a (reply) Message for testing."""
    in_msg_proto = create_ins_message(
        src_node_id=dst_node_id, dst_node_id=src_node_id, run_id=run_id
    )
    in_msg = message_from_proto(in_msg_proto)

    if error:
        out_msg = Message(error, reply_to=in_msg)
    else:
        out_msg = Message(RecordDict(), reply_to=in_msg)

    return message_to_proto(out_msg)


def transition_run_status(state: LinkState, run_id: int, num_transitions: int) -> None:
    """Transition run status from PENDING."""
    if num_transitions > 0:
        state.update_run_status(run_id, RunStatus(Status.STARTING, "", ""))
    if num_transitions > 1:
        state.update_run_status(run_id, RunStatus(Status.RUNNING, "", ""))
    if num_transitions > 2:
        state.update_run_status(
            run_id, RunStatus(Status.FINISHED, SubStatus.COMPLETED, "")
        )


class InMemoryStateTest(StateTest):
    """Test InMemoryState implementation."""

    __test__ = True

    def state_factory(self) -> LinkState:
        """Return InMemoryState."""
        return InMemoryLinkState()


class SqliteInMemoryStateTest(StateTest, unittest.TestCase):
    """Test SqliteState implemenation with in-memory database."""

    __test__ = True

    def state_factory(self) -> SqliteLinkState:
        """Return SqliteState with in-memory database."""
        state = SqliteLinkState(":memory:")
        state.initialize()
        return state

    def test_initialize(self) -> None:
        """Test initialization."""
        # Prepare
        state = self.state_factory()

        # Execute
        result = state.query("SELECT name FROM sqlite_schema;")

        # Assert
        assert len(result) == 15


class SqliteFileBasedTest(StateTest, unittest.TestCase):
    """Test SqliteState implemenation with file-based database."""

    __test__ = True

    def state_factory(self) -> SqliteLinkState:
        """Return SqliteState with file-based database."""
        # pylint: disable-next=consider-using-with,attribute-defined-outside-init
        self.tmp_file = tempfile.NamedTemporaryFile()
        state = SqliteLinkState(database_path=self.tmp_file.name)
        state.initialize()
        return state

    def test_initialize(self) -> None:
        """Test initialization."""
        # Prepare
        state = self.state_factory()

        # Execute
        result = state.query("SELECT name FROM sqlite_schema;")

        # Assert
        assert len(result) == 15


if __name__ == "__main__":
    unittest.main(verbosity=2)<|MERGE_RESOLUTION|>--- conflicted
+++ resolved
@@ -140,14 +140,7 @@
         result_userA = state.get_run_ids("userA")
 
         # Assert
-<<<<<<< HEAD
-        assert run_id1 in result_userA
-        assert run_id3 in result_userA
-        assert run_id2 not in result_userA
-        assert len(result_userA) == 2
-=======
         assert result_userA == {run_id1, run_id3}
->>>>>>> 95e230d3
 
         # Execute - Only the run for "userB" should be returned
         result_userB = state.get_run_ids("userB")
