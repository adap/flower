# Copyright 2025 Flower Labs GmbH. All Rights Reserved.
#
# Licensed under the Apache License, Version 2.0 (the "License");
# you may not use this file except in compliance with the License.
# You may obtain a copy of the License at
#
#     http://www.apache.org/licenses/LICENSE-2.0
#
# Unless required by applicable law or agreed to in writing, software
# distributed under the License is distributed on an "AS IS" BASIS,
# WITHOUT WARRANTIES OR CONDITIONS OF ANY KIND, either express or implied.
# See the License for the specific language governing permissions and
# limitations under the License.
# ==============================================================================
"""Factory class that creates State instances."""


from logging import DEBUG
from typing import Optional

from flwr.common.logger import log
from flwr.supercore.constant import FLWR_IN_MEMORY_DB_NAME
<<<<<<< HEAD
from flwr.superlink.federation import FederationManager
=======
from flwr.superlink.federation import FederationManager, NoOpFederationManager
>>>>>>> daa6cb88

from .in_memory_linkstate import InMemoryLinkState
from .linkstate import LinkState
from .sqlite_linkstate import SqliteLinkState


class LinkStateFactory:
    """Factory class that creates LinkState instances.

    Parameters
    ----------
    database : str
        A string representing the path to the database file that will be opened.
        Note that passing ':memory:' will open a connection to a database that is
        in RAM, instead of on disk. For more information on special in-memory
        databases, please refer to https://sqlite.org/inmemorydb.html.

    federation_manager : FederationManager
        An instance of FederationManager to manage federations.
    """

<<<<<<< HEAD
    def __init__(self, database: str, federation_manager: FederationManager) -> None:
        self.database = database
        self.state_instance: Optional[LinkState] = None
        self.federation_manager = federation_manager
=======
    def __init__(
        self,
        database: str,
        federation_manager: Optional[FederationManager] = None,
    ) -> None:
        self.database = database
        self.state_instance: Optional[LinkState] = None
        self.federation_manager = federation_manager or NoOpFederationManager()
>>>>>>> daa6cb88

    def state(self) -> LinkState:
        """Return a State instance and create it, if necessary."""
        # InMemoryState
        if self.database == FLWR_IN_MEMORY_DB_NAME:
            if self.state_instance is None:
<<<<<<< HEAD
                self.state_instance = InMemoryLinkState()
                self.state_instance.federation_manager = self.federation_manager
=======
                self.state_instance = InMemoryLinkState(self.federation_manager)
>>>>>>> daa6cb88
            log(DEBUG, "Using InMemoryState")
            return self.state_instance

        # SqliteState
        state = SqliteLinkState(self.database, self.federation_manager)
        state.initialize()
        state.federation_manager = self.federation_manager
        log(DEBUG, "Using SqliteState")
        return state<|MERGE_RESOLUTION|>--- conflicted
+++ resolved
@@ -20,11 +20,7 @@
 
 from flwr.common.logger import log
 from flwr.supercore.constant import FLWR_IN_MEMORY_DB_NAME
-<<<<<<< HEAD
 from flwr.superlink.federation import FederationManager
-=======
-from flwr.superlink.federation import FederationManager, NoOpFederationManager
->>>>>>> daa6cb88
 
 from .in_memory_linkstate import InMemoryLinkState
 from .linkstate import LinkState
@@ -46,39 +42,22 @@
         An instance of FederationManager to manage federations.
     """
 
-<<<<<<< HEAD
     def __init__(self, database: str, federation_manager: FederationManager) -> None:
         self.database = database
         self.state_instance: Optional[LinkState] = None
         self.federation_manager = federation_manager
-=======
-    def __init__(
-        self,
-        database: str,
-        federation_manager: Optional[FederationManager] = None,
-    ) -> None:
-        self.database = database
-        self.state_instance: Optional[LinkState] = None
-        self.federation_manager = federation_manager or NoOpFederationManager()
->>>>>>> daa6cb88
 
     def state(self) -> LinkState:
         """Return a State instance and create it, if necessary."""
         # InMemoryState
         if self.database == FLWR_IN_MEMORY_DB_NAME:
             if self.state_instance is None:
-<<<<<<< HEAD
-                self.state_instance = InMemoryLinkState()
-                self.state_instance.federation_manager = self.federation_manager
-=======
                 self.state_instance = InMemoryLinkState(self.federation_manager)
->>>>>>> daa6cb88
             log(DEBUG, "Using InMemoryState")
             return self.state_instance
 
         # SqliteState
         state = SqliteLinkState(self.database, self.federation_manager)
         state.initialize()
-        state.federation_manager = self.federation_manager
         log(DEBUG, "Using SqliteState")
         return state