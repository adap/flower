# Copyright 2025 Flower Labs GmbH. All Rights Reserved.
#
# Licensed under the Apache License, Version 2.0 (the "License");
# you may not use this file except in compliance with the License.
# You may obtain a copy of the License at
#
#     http://www.apache.org/licenses/LICENSE-2.0
#
# Unless required by applicable law or agreed to in writing, software
# distributed under the License is distributed on an "AS IS" BASIS,
# WITHOUT WARRANTIES OR CONDITIONS OF ANY KIND, either express or implied.
# See the License for the specific language governing permissions and
# limitations under the License.
# ==============================================================================
"""Abstract base class LinkState."""


import abc
from collections.abc import Sequence

from flwr.common import Context, Message
from flwr.common.record import ConfigRecord
from flwr.common.typing import Run, RunStatus, UserConfig
from flwr.proto.node_pb2 import NodeInfo  # pylint: disable=E0611
from flwr.supercore.corestate import CoreState
from flwr.superlink.federation import FederationManager


class LinkState(CoreState):  # pylint: disable=R0904
    """Abstract LinkState."""

    @property
    @abc.abstractmethod
    def federation_manager(self) -> FederationManager:
        """Return the FederationManager instance."""

    @abc.abstractmethod
    def store_message_ins(self, message: Message) -> str | None:
        """Store one Message.

        Usually, the ServerAppIo API calls this to schedule instructions.

        Stores the value of the `message` in the link state and, if successful,
        returns the `message_id` (str) of the `message`. If, for any reason,
        storing the `message` fails, `None` is returned.

        Constraints
        -----------
        `message.metadata.dst_node_id` MUST be set (not constant.SUPERLINK_NODE_ID)

        If `message.metadata.run_id` is invalid, then
        storing the `message` MUST fail.
        """

    @abc.abstractmethod
    def get_message_ins(self, node_id: int, limit: int | None) -> list[Message]:
        """Get zero or more `Message` objects for the provided `node_id`.

        Usually, the Fleet API calls this for Nodes planning to work on one or more
        Message.

        Constraints
        -----------
        Retrieve all Message where the `message.metadata.dst_node_id` equals `node_id`.

        If `limit` is not `None`, return, at most, `limit` number of `message`. If
        `limit` is set, it has to be greater zero.
        """

    @abc.abstractmethod
    def store_message_res(self, message: Message) -> str | None:
        """Store one Message.

        Usually, the Fleet API calls this for Nodes returning results.

        Stores the Message and, if successful, returns the `message_id` (str) of
        the `message`. If storing the `message` fails, `None` is returned.

        Constraints
        -----------
        `message.metadata.dst_node_id` MUST be set (not constant.SUPERLINK_NODE_ID)

        If `message.metadata.run_id` is invalid, then
        storing the `message` MUST fail.
        """

    @abc.abstractmethod
    def get_message_res(self, message_ids: set[str]) -> list[Message]:
        """Get reply Messages for the given Message IDs.

        This method is typically called by the ServerAppIo API to obtain
        results (type Message) for previously scheduled instructions (type Message).
        For each message_id passed, this method returns one of the following responses:

        - An error Message if there was no message registered with such message IDs
        or has expired.
        - An error Message if the reply Message exists but has expired.
        - The reply Message.
        - Nothing if the Message with the passed message_id is still valid and waiting
        for a reply Message.

        Parameters
        ----------
        message_ids : set[str]
            A set of Message IDs used to retrieve reply Messages responding to them.

        Returns
        -------
        list[Message]
            A list of reply Message responding to the given message IDs or Messages
            carrying an Error.
        """

    @abc.abstractmethod
    def num_message_ins(self) -> int:
        """Calculate the number of Messages awaiting a reply."""

    @abc.abstractmethod
    def num_message_res(self) -> int:
        """Calculate the number of reply Messages in store."""

    @abc.abstractmethod
    def delete_messages(self, message_ins_ids: set[str]) -> None:
        """Delete a Message and its reply based on provided Message IDs.

        Parameters
        ----------
        message_ins_ids : set[str]
            A set of Message IDs. For each ID in the set, the corresponding
            Message and its associated reply Message will be deleted.
        """

    @abc.abstractmethod
    def get_message_ids_from_run_id(self, run_id: int) -> set[str]:
        """Get all instruction Message IDs for the given run_id."""

    @abc.abstractmethod
    def create_node(
        self,
        owner_aid: str,
        owner_name: str,
        public_key: bytes,
        heartbeat_interval: float,
    ) -> int:
        """Create, store in the link state, and return `node_id`."""

    @abc.abstractmethod
    def delete_node(self, owner_aid: str, node_id: int) -> None:
        """Remove `node_id` from the link state."""

    @abc.abstractmethod
    def activate_node(self, node_id: int, heartbeat_interval: float) -> bool:
        """Activate the node with the specified `node_id`.

        Transitions the node status to "online". The transition will fail
        if the current status is not "registered" or "offline".

        Parameters
        ----------
        node_id : int
            The identifier of the node to activate.
        heartbeat_interval : float
            The interval (in seconds) from the current timestamp within which
            the next heartbeat from this node is expected to be received.

        Returns
        -------
        bool
            True if the status transition was successful, False otherwise.
        """

    @abc.abstractmethod
    def deactivate_node(self, node_id: int) -> bool:
        """Deactivate the node with the specified `node_id`.

        Transitions the node status to "offline". The transition will fail
        if the current status is not "online".

        Parameters
        ----------
        node_id : int
            The identifier of the node to deactivate.

        Returns
        -------
        bool
            True if the status transition was successful, False otherwise.
        """

    @abc.abstractmethod
    def get_nodes(self, run_id: int) -> set[int]:
        """Retrieve all currently stored node IDs as a set.

        Constraints
        -----------
        If the provided `run_id` does not exist or has no matching nodes,
        an empty `Set` MUST be returned.
        """

    @abc.abstractmethod
    def get_node_id_by_public_key(self, public_key: bytes) -> int | None:
        """Get `node_id` for the specified `public_key` if it exists and is not deleted.

        Parameters
        ----------
        public_key : bytes
            The public key of the node whose information is to be retrieved.

        Returns
        -------
        Optional[int]
            The `node_id` associated with the specified `public_key` if it exists
            and is not deleted; otherwise, `None`.
        """

    @abc.abstractmethod
    def get_node_info(
        self,
        *,
        node_ids: Sequence[int] | None = None,
        owner_aids: Sequence[str] | None = None,
        statuses: Sequence[str] | None = None,
    ) -> Sequence[NodeInfo]:
        """Retrieve information about nodes based on the specified filters.

        If a filter is set to None, it is ignored.
        If multiple filters are provided, they are combined using AND logic.

        Parameters
        ----------
        node_ids : Optional[Sequence[int]] (default: None)
            Sequence of node IDs to filter by. If a sequence is provided,
            it is treated as an OR condition.
        owner_aids : Optional[Sequence[str]] (default: None)
            Sequence of owner account IDs to filter by. If a sequence is provided,
            it is treated as an OR condition.
        statuses : Optional[Sequence[str]] (default: None)
            Sequence of node status values (e.g., "created", "activated")
            to filter by. If a sequence is provided, it is treated as an OR condition.

        Returns
        -------
        Sequence[NodeInfo]
            A sequence of NodeInfo objects representing the nodes matching
            the specified filters.
        """

    @abc.abstractmethod
    def get_node_public_key(self, node_id: int) -> bytes:
        """Get `public_key` for the specified `node_id`.

        Parameters
        ----------
        node_id : int
            The identifier of the node whose public key is to be retrieved.

        Returns
        -------
        bytes
            The public key associated with the specified `node_id`.

        Raises
        ------
        ValueError
            If the specified `node_id` does not exist in the link state.
        """

    @abc.abstractmethod
    def create_run(  # pylint: disable=too-many-arguments,too-many-positional-arguments
        self,
        fab_id: str | None,
        fab_version: str | None,
        fab_hash: str | None,
        override_config: UserConfig,
        federation: str,
        federation_options: ConfigRecord,
        flwr_aid: str | None,
    ) -> int:
        """Create a new run.

        Parameters
        ----------
        fab_id : Optional[str]
            The ID of the FAB, of format `<publisher>/<app-name>`.
        fab_version : Optional[str]
            The version of the FAB.
        fab_hash : Optional[str]
            The SHA256 hex hash of the FAB.
        override_config : UserConfig
            Configuration overrides for the run config.
        federation : str
            The federation this run belongs to.
        federation_options : ConfigRecord
            Federation configurations. For now, only `num-supernodes` for
            the simulation runtime.
        flwr_aid : Optional[str]
            Flower Account ID of the creator.

        Returns
        -------
        int
            The run ID of the newly created run.

        Notes
        -----
        This method will not verify if the account has permission to create
        a run in the federation.
        """

    @abc.abstractmethod
    def get_run_ids(self, flwr_aid: str | None) -> set[int]:
        """Retrieve all run IDs if `flwr_aid` is not specified.

        Otherwise, retrieve all run IDs for the specified `flwr_aid`.
        """

    @abc.abstractmethod
    def get_run(self, run_id: int) -> Run | None:
        """Retrieve information about the run with the specified `run_id`.

        Parameters
        ----------
        run_id : int
            The identifier of the run.

        Returns
        -------
        Optional[Run]
            The `Run` instance if found; otherwise, `None`.
        """

    @abc.abstractmethod
    def get_run_status(self, run_ids: set[int]) -> dict[int, RunStatus]:
        """Retrieve the statuses for the specified runs.

        Parameters
        ----------
        run_ids : set[int]
            A set of run identifiers for which to retrieve statuses.

        Returns
        -------
        dict[int, RunStatus]
            A dictionary mapping each valid run ID to its corresponding status.

        Notes
        -----
        Only valid run IDs that exist in the State will be included in the returned
        dictionary. If a run ID is not found, it will be omitted from the result.
        """

    @abc.abstractmethod
    def update_run_status(self, run_id: int, new_status: RunStatus) -> bool:
        """Update the status of the run with the specified `run_id`.

        Parameters
        ----------
        run_id : int
            The identifier of the run.
        new_status : RunStatus
            The new status to be assigned to the run.

        Returns
        -------
        bool
            True if the status update is successful; False otherwise.
        """

    @abc.abstractmethod
    def get_pending_run_id(self) -> int | None:
        """Get the `run_id` of a run with `Status.PENDING` status.

        Returns
        -------
        Optional[int]
            The `run_id` of a `Run` that is pending to be started; None if
            there is no Run pending.
        """

    @abc.abstractmethod
    def get_federation_options(self, run_id: int) -> ConfigRecord | None:
        """Retrieve the federation options for the specified `run_id`.

        Parameters
        ----------
        run_id : int
            The identifier of the run.

        Returns
        -------
        Optional[ConfigRecord]
            The federation options for the run if it exists; None otherwise.
        """

    @abc.abstractmethod
    def acknowledge_node_heartbeat(
        self, node_id: int, heartbeat_interval: float
    ) -> bool:
        """Acknowledge a heartbeat received from a node.

        A node is considered online as long as it sends heartbeats within
        the tolerated interval: HEARTBEAT_PATIENCE × heartbeat_interval.
        HEARTBEAT_PATIENCE = N allows for N-1 missed heartbeat before
        the node is marked as offline.

        Parameters
        ----------
        node_id : int
            The `node_id` from which the heartbeat was received.
        heartbeat_interval : float
            The interval (in seconds) from the current timestamp within which the next
            heartbeat from this node must be received. This acts as a hard deadline to
            ensure an accurate assessment of the node's availability.

        Returns
        -------
        is_acknowledged : bool
            True if the heartbeat is successfully acknowledged; otherwise, False.
        """

    @abc.abstractmethod
    def get_serverapp_context(self, run_id: int) -> Context | None:
        """Get the context for the specified `run_id`.

        Parameters
        ----------
        run_id : int
            The identifier of the run for which to retrieve the context.

        Returns
        -------
        Optional[Context]
            The context associated with the specified `run_id`, or `None` if no context
            exists for the given `run_id`.
        """

    @abc.abstractmethod
    def set_serverapp_context(self, run_id: int, context: Context) -> None:
        """Set the context for the specified `run_id`.

        Parameters
        ----------
        run_id : int
            The identifier of the run for which to set the context.
        context : Context
            The context to be associated with the specified `run_id`.
        """

    @abc.abstractmethod
    def add_serverapp_log(self, run_id: int, log_message: str) -> None:
        """Add a log entry to the ServerApp logs for the specified `run_id`.

        Parameters
        ----------
        run_id : int
            The identifier of the run for which to add a log entry.
        log_message : str
            The log entry to be added to the ServerApp logs.
        """

    @abc.abstractmethod
    def get_serverapp_log(
        self, run_id: int, after_timestamp: float | None
    ) -> tuple[str, float]:
        """Get the ServerApp logs for the specified `run_id`.

        Parameters
        ----------
        run_id : int
            The identifier of the run for which to retrieve the ServerApp logs.

        after_timestamp : Optional[float]
            Retrieve logs after this timestamp. If set to `None`, retrieve all logs.

        Returns
        -------
        tuple[str, float]
            A tuple containing:
            - The ServerApp logs associated with the specified `run_id`.
            - The timestamp of the latest log entry in the returned logs.
              Returns `0` if no logs are returned.
        """

    @abc.abstractmethod
    def store_traffic(self, run_id: int, *, bytes_sent: int, bytes_recv: int) -> None:
        """Store traffic data for the specified `run_id`.

        Parameters
        ----------
        run_id : int
            The identifier of the run for which to store traffic data.
        bytes_sent : int
            The number of bytes pulled by SuperNodes from the SuperLink to add to the
            run's total.
        bytes_recv : int
            The number of bytes received by SuperLink from SuperNodes to add to the
            run's total.
        """

    @abc.abstractmethod
<<<<<<< HEAD
    def store_clientapps_runtime(self, run_id: int, runtime: float) -> None:
        """Store ClientApps runtime for the specified `run_id`.
=======
    def add_clientapp_runtime(self, run_id: int, runtime: float) -> None:
        """Add ClientApp runtime to the cumulative total for the specified `run_id`.

        This method accumulates the runtime by adding the provided value to the
        existing total runtime for the run. Multiple ClientApps can contribute
        to the same run's total runtime.
>>>>>>> 7797a57e

        Parameters
        ----------
        run_id : int
<<<<<<< HEAD
            The identifier of the run for which to store ClientApps runtime.
        runtime : float
            The runtime of the ClientApps in seconds.
=======
            The identifier of the run for which to store each ClientApp's runtime.
        runtime : float
            The runtime in seconds to add to the `run_id`'s cumulative total.
>>>>>>> 7797a57e
        """<|MERGE_RESOLUTION|>--- conflicted
+++ resolved
@@ -498,28 +498,17 @@
         """
 
     @abc.abstractmethod
-<<<<<<< HEAD
-    def store_clientapps_runtime(self, run_id: int, runtime: float) -> None:
-        """Store ClientApps runtime for the specified `run_id`.
-=======
     def add_clientapp_runtime(self, run_id: int, runtime: float) -> None:
         """Add ClientApp runtime to the cumulative total for the specified `run_id`.
 
         This method accumulates the runtime by adding the provided value to the
         existing total runtime for the run. Multiple ClientApps can contribute
         to the same run's total runtime.
->>>>>>> 7797a57e
-
-        Parameters
-        ----------
-        run_id : int
-<<<<<<< HEAD
-            The identifier of the run for which to store ClientApps runtime.
-        runtime : float
-            The runtime of the ClientApps in seconds.
-=======
+
+        Parameters
+        ----------
+        run_id : int
             The identifier of the run for which to store each ClientApp's runtime.
         runtime : float
             The runtime in seconds to add to the `run_id`'s cumulative total.
->>>>>>> 7797a57e
         """