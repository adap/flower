--- conflicted
+++ resolved
@@ -150,7 +150,6 @@
         """
 
     @abc.abstractmethod
-<<<<<<< HEAD
     def get_node_info(
         self,
         *,
@@ -183,10 +182,39 @@
         """
 
     @abc.abstractmethod
-    def get_node_public_key(self, node_id: int) -> Optional[bytes]:
-=======
+    def get_node_info(
+        self,
+        *,
+        node_ids: Optional[Sequence[int]] = None,
+        owner_aids: Optional[Sequence[str]] = None,
+        statuses: Optional[Sequence[str]] = None,
+    ) -> Sequence[NodeInfo]:
+        """Retrieve information about nodes based on the specified filters.
+
+        If a filter is set to None, it is ignored.
+        If multiple filters are provided, they are combined using AND logic.
+
+        Parameters
+        ----------
+        node_ids : Optional[Sequence[int]] (default: None)
+            Sequence of node IDs to filter by. If a sequence is provided,
+            it is treated as an OR condition.
+        owner_aids : Optional[Sequence[str]] (default: None)
+            Sequence of owner account IDs to filter by. If a sequence is provided,
+            it is treated as an OR condition.
+        statuses : Optional[Sequence[str]] (default: None)
+            Sequence of node status values (e.g., "created", "activated")
+            to filter by. If a sequence is provided, it is treated as an OR condition.
+
+        Returns
+        -------
+        Sequence[NodeInfo]
+            A sequence of NodeInfo objects representing the nodes matching
+            the specified filters.
+        """
+
+    @abc.abstractmethod
     def get_node_public_key(self, node_id: int) -> bytes:
->>>>>>> 385b2e3f
         """Get `public_key` for the specified `node_id`.
 
         Parameters
