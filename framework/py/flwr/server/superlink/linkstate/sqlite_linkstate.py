--- conflicted
+++ resolved
@@ -1296,9 +1296,8 @@
             if not rows:
                 raise ValueError(f"Run {run_id} not found")
 
-<<<<<<< HEAD
-    def store_clientapps_runtime(self, run_id: int, runtime: float) -> None:
-        """Store ClientApps runtime for the specified `run_id`."""
+    def add_clientapp_runtime(self, run_id: int, runtime: float) -> None:
+        """Add ClientApp runtime to the cumulative total for the specified `run_id`."""
         sint64_run_id = uint64_to_int64(run_id)
         with self.conn:
             # Check if run exists, performing the update only if it does
@@ -1312,11 +1311,6 @@
 
             if not rows:
                 raise ValueError(f"Run {run_id} not found")
-=======
-    def add_clientapp_runtime(self, run_id: int, runtime: float) -> None:
-        """Add ClientApp runtime to the cumulative total for the specified `run_id`."""
-        raise NotImplementedError("Method not yet implemented.")
->>>>>>> 7797a57e
 
 
 def message_to_dict(message: Message) -> dict[str, Any]:
