# Copyright 2025 Flower Labs GmbH. All Rights Reserved.
#
# Licensed under the Apache License, Version 2.0 (the "License");
# you may not use this file except in compliance with the License.
# You may obtain a copy of the License at
#
#     http://www.apache.org/licenses/LICENSE-2.0
#
# Unless required by applicable law or agreed to in writing, software
# distributed under the License is distributed on an "AS IS" BASIS,
# WITHOUT WARRANTIES OR CONDITIONS OF ANY KIND, either express or implied.
# See the License for the specific language governing permissions and
# limitations under the License.
# ==============================================================================
"""SQLite based implemenation of the link state."""


# pylint: disable=too-many-lines

import json
import sqlite3
from collections.abc import Sequence
from datetime import datetime, timezone
from logging import ERROR, WARNING
from typing import Any, cast

from flwr.common import Context, Message, Metadata, log, now
from flwr.common.constant import (
    HEARTBEAT_PATIENCE,
    MESSAGE_TTL_TOLERANCE,
    NODE_ID_NUM_BYTES,
    RUN_FAILURE_DETAILS_NO_HEARTBEAT,
    RUN_ID_NUM_BYTES,
    SUPERLINK_NODE_ID,
    Status,
    SubStatus,
)
from flwr.common.message import make_message
from flwr.common.record import ConfigRecord
from flwr.common.serde import recorddict_from_proto, recorddict_to_proto
from flwr.common.serde_utils import error_from_proto, error_to_proto
from flwr.common.typing import Run, RunStatus, UserConfig

# pylint: disable=E0611
from flwr.proto.error_pb2 import Error as ProtoError
from flwr.proto.node_pb2 import NodeInfo
from flwr.proto.recorddict_pb2 import RecordDict as ProtoRecordDict

# pylint: enable=E0611
from flwr.server.utils.validator import validate_message
from flwr.supercore.constant import NodeStatus
from flwr.supercore.corestate.sqlite_corestate import SqliteCoreState
from flwr.supercore.object_store.object_store import ObjectStore
from flwr.supercore.utils import int64_to_uint64, uint64_to_int64
from flwr.superlink.federation import FederationManager

from .linkstate import LinkState
from .utils import (
    check_node_availability_for_in_message,
    configrecord_from_bytes,
    configrecord_to_bytes,
    context_from_bytes,
    context_to_bytes,
    convert_sint64_values_in_dict_to_uint64,
    convert_uint64_values_in_dict_to_sint64,
    generate_rand_int_from_bytes,
    has_valid_sub_status,
    is_valid_transition,
    verify_found_message_replies,
    verify_message_ids,
)

SQL_CREATE_TABLE_NODE = """
CREATE TABLE IF NOT EXISTS node(
    node_id                 INTEGER UNIQUE,
    owner_aid               TEXT,
    owner_name              TEXT,
    status                  TEXT,
    registered_at           TEXT,
    last_activated_at       TEXT NULL,
    last_deactivated_at     TEXT NULL,
    unregistered_at         TEXT NULL,
    online_until            TIMESTAMP NULL,
    heartbeat_interval      REAL,
    public_key              BLOB UNIQUE
);
"""

SQL_CREATE_TABLE_PUBLIC_KEY = """
CREATE TABLE IF NOT EXISTS public_key(
    public_key      BLOB PRIMARY KEY
);
"""

SQL_CREATE_INDEX_ONLINE_UNTIL = """
CREATE INDEX IF NOT EXISTS idx_online_until ON node (online_until);
"""

SQL_CREATE_INDEX_OWNER_AID = """
CREATE INDEX IF NOT EXISTS idx_node_owner_aid ON node(owner_aid);
"""

SQL_CREATE_INDEX_NODE_STATUS = """
CREATE INDEX IF NOT EXISTS idx_node_status ON node(status);
"""

SQL_CREATE_TABLE_RUN = """
CREATE TABLE IF NOT EXISTS run(
    run_id                INTEGER UNIQUE,
    fab_id                TEXT,
    fab_version           TEXT,
    fab_hash              TEXT,
    override_config       TEXT,
    pending_at            TEXT,
    starting_at           TEXT,
    running_at            TEXT,
    finished_at           TEXT,
    sub_status            TEXT,
    details               TEXT,
    federation            TEXT,
    federation_options    BLOB,
    flwr_aid              TEXT,
    bytes_sent            INTEGER DEFAULT 0,
    bytes_recv            INTEGER DEFAULT 0
);
"""

SQL_CREATE_TABLE_LOGS = """
CREATE TABLE IF NOT EXISTS logs (
    timestamp             REAL,
    run_id                INTEGER,
    node_id               INTEGER,
    log                   TEXT,
    PRIMARY KEY (timestamp, run_id, node_id),
    FOREIGN KEY (run_id) REFERENCES run(run_id)
);
"""

SQL_CREATE_TABLE_CONTEXT = """
CREATE TABLE IF NOT EXISTS context(
    run_id                INTEGER UNIQUE,
    context               BLOB,
    FOREIGN KEY(run_id) REFERENCES run(run_id)
);
"""

SQL_CREATE_TABLE_MESSAGE_INS = """
CREATE TABLE IF NOT EXISTS message_ins(
    message_id              TEXT UNIQUE,
    group_id                TEXT,
    run_id                  INTEGER,
    src_node_id             INTEGER,
    dst_node_id             INTEGER,
    reply_to_message_id     TEXT,
    created_at              REAL,
    delivered_at            TEXT,
    ttl                     REAL,
    message_type            TEXT,
    content                 BLOB NULL,
    error                   BLOB NULL,
    FOREIGN KEY(run_id) REFERENCES run(run_id)
);
"""


SQL_CREATE_TABLE_MESSAGE_RES = """
CREATE TABLE IF NOT EXISTS message_res(
    message_id              TEXT UNIQUE,
    group_id                TEXT,
    run_id                  INTEGER,
    src_node_id             INTEGER,
    dst_node_id             INTEGER,
    reply_to_message_id     TEXT,
    created_at              REAL,
    delivered_at            TEXT,
    ttl                     REAL,
    message_type            TEXT,
    content                 BLOB NULL,
    error                   BLOB NULL,
    FOREIGN KEY(run_id) REFERENCES run(run_id)
);
"""


class SqliteLinkState(LinkState, SqliteCoreState):  # pylint: disable=R0904
    """SQLite-based LinkState implementation."""

    def __init__(
        self,
        database_path: str,
        federation_manager: FederationManager,
        object_store: ObjectStore,
    ) -> None:
        super().__init__(database_path, object_store)
        federation_manager.linkstate = self
        self._federation_manager = federation_manager

    def get_sql_statements(self) -> tuple[str, ...]:
        """Return SQL statements for LinkState tables."""
        return super().get_sql_statements() + (
            SQL_CREATE_TABLE_RUN,
            SQL_CREATE_TABLE_LOGS,
            SQL_CREATE_TABLE_CONTEXT,
            SQL_CREATE_TABLE_MESSAGE_INS,
            SQL_CREATE_TABLE_MESSAGE_RES,
            SQL_CREATE_TABLE_NODE,
            SQL_CREATE_TABLE_PUBLIC_KEY,
            SQL_CREATE_INDEX_ONLINE_UNTIL,
            SQL_CREATE_INDEX_OWNER_AID,
            SQL_CREATE_INDEX_NODE_STATUS,
        )

    @property
    def federation_manager(self) -> FederationManager:
        """Get the FederationManager instance."""
        return self._federation_manager

    def store_message_ins(self, message: Message) -> str | None:
        """Store one Message."""
        # Validate message
        errors = validate_message(message=message, is_reply_message=False)
        if any(errors):
            log(ERROR, errors)
            return None

        # Store Message
        data = (message_to_dict(message),)

        # Convert values from uint64 to sint64 for SQLite
        convert_uint64_values_in_dict_to_sint64(
            data[0], ["run_id", "src_node_id", "dst_node_id"]
        )

        # Validate source node ID
        if message.metadata.src_node_id != SUPERLINK_NODE_ID:
            log(
                ERROR,
                "Invalid source node ID for Message: %s",
                message.metadata.src_node_id,
            )
            return None

        with self.conn:
            # Validate run_id
            query = "SELECT federation FROM run WHERE run_id = ?;"
            rows = self.conn.execute(query, (data[0]["run_id"],)).fetchall()
            if not rows:
                log(ERROR, "Invalid run ID for Message: %s", message.metadata.run_id)
                return None
            federation: str = rows[0]["federation"]

            # Validate destination node ID
            query = "SELECT node_id FROM node WHERE node_id = ? AND status IN (?, ?);"
            rows = self.conn.execute(
                query, (data[0]["dst_node_id"], NodeStatus.ONLINE, NodeStatus.OFFLINE)
            ).fetchall()
            if not rows or not self.federation_manager.has_node(
                message.metadata.dst_node_id, federation
            ):
                log(
                    ERROR,
                    "Invalid destination node ID for Message: %s",
                    message.metadata.dst_node_id,
                )
                return None

            columns = ", ".join([f":{key}" for key in data[0]])
            query = f"INSERT INTO message_ins VALUES({columns});"

            # Only invalid run_id can trigger IntegrityError.
            # This may need to be changed in the future version
            # with more integrity checks.
            self.conn.execute(query, data[0])

        return message.metadata.message_id

    def _check_stored_messages(self, message_ids: set[str]) -> None:
        """Check and delete the message if it's invalid."""
        if not message_ids:
            return

        with self.conn:
            invalid_msg_ids: set[str] = set()
            current_time = now().timestamp()

            for msg_id in message_ids:
                # Check if message exists
                query = "SELECT * FROM message_ins WHERE message_id = ?;"
                message_row = self.conn.execute(query, (msg_id,)).fetchone()
                if not message_row:
                    continue

                # Check if the message has expired
                available_until = message_row["created_at"] + message_row["ttl"]
                if available_until <= current_time:
                    invalid_msg_ids.add(msg_id)
                    continue

                # Check if src_node_id and dst_node_id are in the federation
                # Get federation from run table
                run_id = message_row["run_id"]
                query = "SELECT federation FROM run WHERE run_id = ?;"
                run_row = self.conn.execute(query, (run_id,)).fetchone()
                if not run_row:  # This should not happen
                    invalid_msg_ids.add(msg_id)
                    continue
                federation = run_row["federation"]

                # Convert sint64 to uint64 for node IDs
                src_node_id = int64_to_uint64(message_row["src_node_id"])
                dst_node_id = int64_to_uint64(message_row["dst_node_id"])

                # Filter nodes to check if they're in the federation
                filtered = self.federation_manager.filter_nodes(
                    {src_node_id, dst_node_id}, federation
                )
                if len(filtered) != 2:  # Not both nodes are in the federation
                    invalid_msg_ids.add(msg_id)

            # Delete all invalid messages
            self.delete_messages(invalid_msg_ids)

    def get_message_ins(self, node_id: int, limit: int | None) -> list[Message]:
        """Get all Messages that have not been delivered yet."""
        if limit is not None and limit < 1:
            raise AssertionError("`limit` must be >= 1")

        if node_id == SUPERLINK_NODE_ID:
            msg = f"`node_id` must be != {SUPERLINK_NODE_ID}"
            raise AssertionError(msg)

        data: dict[str, str | int] = {}

        # Convert the uint64 value to sint64 for SQLite
        data["node_id"] = uint64_to_int64(node_id)

        with self.conn:
            # Retrieve all Messages for node_id
            query = """
                SELECT message_id
                FROM message_ins
                WHERE   dst_node_id == :node_id
                AND   delivered_at = ""
                AND   (created_at + ttl) > CAST(strftime('%s', 'now') AS REAL)
            """

            if limit is not None:
                query += " LIMIT :limit"
                data["limit"] = limit

            query += ";"

            rows = self.conn.execute(query, data).fetchall()
            message_ids: set[str] = {row["message_id"] for row in rows}
            self._check_stored_messages(message_ids)

            # Mark retrieved Messages as delivered
            if rows:
                # Prepare query
                placeholders: str = ",".join(
                    [f":id_{i}" for i in range(len(message_ids))]
                )
                query = f"""
                    UPDATE message_ins
                    SET delivered_at = :delivered_at
                    WHERE message_id IN ({placeholders})
                    RETURNING *;
                """

                # Prepare data for query
                delivered_at = now().isoformat()
                data = {"delivered_at": delivered_at}
                for index, msg_id in enumerate(message_ids):
                    data[f"id_{index}"] = str(msg_id)

                # Run query
                rows = self.conn.execute(query, data).fetchall()

            for row in rows:
                # Convert values from sint64 to uint64
                convert_sint64_values_in_dict_to_uint64(
                    row, ["run_id", "src_node_id", "dst_node_id"]
                )

        result = [dict_to_message(row) for row in rows]

        return result

    def store_message_res(self, message: Message) -> str | None:
        """Store one Message."""
        # Validate message
        errors = validate_message(message=message, is_reply_message=True)
        if any(errors):
            log(ERROR, errors)
            return None

        res_metadata = message.metadata
        msg_ins_id = res_metadata.reply_to_message_id
        msg_ins = self.get_valid_message_ins(msg_ins_id)
        if msg_ins is None:
            log(
                ERROR,
                "Failed to store Message reply: "
                "The message it replies to with message_id %s does not exist or "
                "has expired, or was deleted because the target SuperNode was "
                "removed from the federation.",
                msg_ins_id,
            )
            return None

        # Ensure that the dst_node_id of the original message matches the src_node_id of
        # reply being processed.
        if (
            msg_ins
            and message
            and int64_to_uint64(msg_ins["dst_node_id"]) != res_metadata.src_node_id
        ):
            return None

        # Fail if the Message TTL exceeds the
        # expiration time of the Message it replies to.
        # Condition: ins_metadata.created_at + ins_metadata.ttl ≥
        #            res_metadata.created_at + res_metadata.ttl
        # A small tolerance is introduced to account
        # for floating-point precision issues.
        max_allowed_ttl = (
            msg_ins["created_at"] + msg_ins["ttl"] - res_metadata.created_at
        )
        if res_metadata.ttl and (
            res_metadata.ttl - max_allowed_ttl > MESSAGE_TTL_TOLERANCE
        ):
            log(
                WARNING,
                "Received Message with TTL %.2f exceeding the allowed maximum "
                "TTL %.2f.",
                res_metadata.ttl,
                max_allowed_ttl,
            )
            return None

        # Store Message
        data = (message_to_dict(message),)

        # Convert values from uint64 to sint64 for SQLite
        convert_uint64_values_in_dict_to_sint64(
            data[0], ["run_id", "src_node_id", "dst_node_id"]
        )

        columns = ", ".join([f":{key}" for key in data[0]])
        query = f"INSERT INTO message_res VALUES({columns});"

        # Only invalid run_id can trigger IntegrityError.
        # This may need to be changed in the future version with more integrity checks.
        try:
            self.query(query, data)
        except sqlite3.IntegrityError:
            log(ERROR, "`run` is invalid")
            return None

        return message.metadata.message_id

    def get_message_res(self, message_ids: set[str]) -> list[Message]:
        """Get reply Messages for the given Message IDs."""
        # pylint: disable-msg=too-many-locals
        ret: dict[str, Message] = {}

        with self.conn:
            # Verify Message IDs
            self._check_stored_messages(message_ids)
            current = now().timestamp()
            query = f"""
                SELECT *
                FROM message_ins
                WHERE message_id IN ({','.join(['?'] * len(message_ids))});
            """
            rows = self.conn.execute(
                query, tuple(str(message_id) for message_id in message_ids)
            ).fetchall()
            found_message_ins_dict: dict[str, Message] = {}
            for row in rows:
                convert_sint64_values_in_dict_to_uint64(
                    row, ["run_id", "src_node_id", "dst_node_id"]
                )
                found_message_ins_dict[row["message_id"]] = dict_to_message(row)

            ret = verify_message_ids(
                inquired_message_ids=message_ids,
                found_message_ins_dict=found_message_ins_dict,
                current_time=current,
            )

            # Check node availability
            dst_node_ids: set[int] = set()
            for message_id in message_ids:
                in_message = found_message_ins_dict[message_id]
                sint_node_id = uint64_to_int64(in_message.metadata.dst_node_id)
                dst_node_ids.add(sint_node_id)
            query = f"""
                SELECT node_id, online_until
                FROM node
                WHERE node_id IN ({','.join(['?'] * len(dst_node_ids))})
                AND status != ?
            """
            rows = self.conn.execute(
                query, tuple(dst_node_ids) + (NodeStatus.UNREGISTERED,)
            ).fetchall()
            tmp_ret_dict = check_node_availability_for_in_message(
                inquired_in_message_ids=message_ids,
                found_in_message_dict=found_message_ins_dict,
                node_id_to_online_until={
                    int64_to_uint64(row["node_id"]): row["online_until"] for row in rows
                },
                current_time=current,
            )
            ret.update(tmp_ret_dict)

            # Find all reply Messages
            query = f"""
                SELECT *
                FROM message_res
                WHERE reply_to_message_id IN ({','.join(['?'] * len(message_ids))})
                AND delivered_at = "";
            """
            rows = self.conn.execute(
                query, tuple(str(message_id) for message_id in message_ids)
            ).fetchall()
            for row in rows:
                convert_sint64_values_in_dict_to_uint64(
                    row, ["run_id", "src_node_id", "dst_node_id"]
                )
            tmp_ret_dict = verify_found_message_replies(
                inquired_message_ids=message_ids,
                found_message_ins_dict=found_message_ins_dict,
                found_message_res_list=[dict_to_message(row) for row in rows],
                current_time=current,
            )
            ret.update(tmp_ret_dict)

            # Mark existing reply Messages to be returned as delivered
            delivered_at = now().isoformat()
            for message_res in ret.values():
                message_res.metadata.delivered_at = delivered_at
            message_res_ids = [
                message_res.metadata.message_id for message_res in ret.values()
            ]
            query = f"""
                UPDATE message_res
                SET delivered_at = ?
                WHERE message_id IN ({','.join(['?'] * len(message_res_ids))});
            """
            data: list[Any] = [delivered_at] + message_res_ids
            self.conn.execute(query, data)

        return list(ret.values())

    def num_message_ins(self) -> int:
        """Calculate the number of instruction Messages in store.

        This includes delivered but not yet deleted.
        """
        query = "SELECT count(*) AS num FROM message_ins;"
        rows = self.query(query)
        result = rows[0]
        num = cast(int, result["num"])
        return num

    def num_message_res(self) -> int:
        """Calculate the number of reply Messages in store.

        This includes delivered but not yet deleted.
        """
        query = "SELECT count(*) AS num FROM message_res;"
        rows = self.query(query)
        result: dict[str, int] = rows[0]
        return result["num"]

    def delete_messages(self, message_ins_ids: set[str]) -> None:
        """Delete a Message and its reply based on provided Message IDs."""
        if not message_ins_ids:
            return
        if self.conn is None:
            raise AttributeError("LinkState not initialized")

        placeholders = ",".join(["?"] * len(message_ins_ids))
        data = tuple(str(message_id) for message_id in message_ins_ids)

        # Delete Message
        query_1 = f"""
            DELETE FROM message_ins
            WHERE message_id IN ({placeholders});
        """

        # Delete reply Message
        query_2 = f"""
            DELETE FROM message_res
            WHERE reply_to_message_id IN ({placeholders});
        """

        with self.conn:
            self.conn.execute(query_1, data)
            self.conn.execute(query_2, data)

    def get_message_ids_from_run_id(self, run_id: int) -> set[str]:
        """Get all instruction Message IDs for the given run_id."""
        if self.conn is None:
            raise AttributeError("LinkState not initialized")

        query = """
            SELECT message_id
            FROM message_ins
            WHERE run_id = :run_id;
        """

        sint64_run_id = uint64_to_int64(run_id)
        data = {"run_id": sint64_run_id}

        with self.conn:
            rows = self.conn.execute(query, data).fetchall()

        return {row["message_id"] for row in rows}

    def create_node(
        self,
        owner_aid: str,
        owner_name: str,
        public_key: bytes,
        heartbeat_interval: float,
    ) -> int:
        """Create, store in the link state, and return `node_id`."""
        # Sample a random uint64 as node_id
        uint64_node_id = generate_rand_int_from_bytes(
            NODE_ID_NUM_BYTES, exclude=[SUPERLINK_NODE_ID, 0]
        )

        # Convert the uint64 value to sint64 for SQLite
        sint64_node_id = uint64_to_int64(uint64_node_id)

        query = """
            INSERT INTO node
            (node_id, owner_aid, owner_name, status, registered_at, last_activated_at,
            last_deactivated_at, unregistered_at, online_until, heartbeat_interval,
            public_key)
            VALUES (?, ?, ?, ?, ?, ?, ?, ?, ?, ?, ?)
        """

        # Mark the node online until now().timestamp() + heartbeat_interval
        try:
            self.query(
                query,
                (
                    sint64_node_id,  # node_id
                    owner_aid,  # owner_aid
                    owner_name,  # owner_name
                    NodeStatus.REGISTERED,  # status
                    now().isoformat(),  # registered_at
                    None,  # last_activated_at
                    None,  # last_deactivated_at
                    None,  # unregistered_at
                    None,  # online_until, initialized with offline status
                    heartbeat_interval,  # heartbeat_interval
                    public_key,  # public_key
                ),
            )
        except sqlite3.IntegrityError as e:
            if "UNIQUE constraint failed: node.public_key" in str(e):
                raise ValueError("Public key already in use.") from None
            # Must be node ID conflict, almost impossible unless system is compromised
            log(ERROR, "Unexpected node registration failure.")
            return 0

        # Note: we need to return the uint64 value of the node_id
        return uint64_node_id

    def delete_node(self, owner_aid: str, node_id: int) -> None:
        """Delete a node."""
        sint64_node_id = uint64_to_int64(node_id)

        query = """
            UPDATE node
            SET status = ?, unregistered_at = ?,
            online_until = IIF(online_until > ?, ?, online_until)
            WHERE node_id = ? AND status != ? AND owner_aid = ?
            RETURNING node_id
        """
        current = now()
        params = (
            NodeStatus.UNREGISTERED,
            current.isoformat(),
            current.timestamp(),
            current.timestamp(),
            sint64_node_id,
            NodeStatus.UNREGISTERED,
            owner_aid,
        )

        rows = self.query(query, params)
        if not rows:
            raise ValueError(
                f"Node {node_id} already deleted, not found or unauthorized "
                "deletion attempt."
            )

    def activate_node(self, node_id: int, heartbeat_interval: float) -> bool:
        """Activate the node with the specified `node_id`."""
        with self.conn:
            self._check_and_tag_offline_nodes([node_id])

            # Only activate if the node is currently registered or offline
            current_dt = now()
            query = """
                UPDATE node
                SET status = ?,
                    last_activated_at = ?,
                    online_until = ?,
                    heartbeat_interval = ?
                WHERE node_id = ? AND status in (?, ?)
                RETURNING node_id
            """
            params = (
                NodeStatus.ONLINE,
                current_dt.isoformat(),
                current_dt.timestamp() + HEARTBEAT_PATIENCE * heartbeat_interval,
                heartbeat_interval,
                uint64_to_int64(node_id),
                NodeStatus.REGISTERED,
                NodeStatus.OFFLINE,
            )

            row = self.conn.execute(query, params).fetchone()
            return row is not None

    def deactivate_node(self, node_id: int) -> bool:
        """Deactivate the node with the specified `node_id`."""
        with self.conn:
            self._check_and_tag_offline_nodes([node_id])

            # Only deactivate if the node is currently online
            current_dt = now()
            query = """
                UPDATE node
                SET status = ?,
                    last_deactivated_at = ?,
                    online_until = ?
                WHERE node_id = ? AND status = ?
                RETURNING node_id
            """
            params = (
                NodeStatus.OFFLINE,
                current_dt.isoformat(),
                current_dt.timestamp(),
                uint64_to_int64(node_id),
                NodeStatus.ONLINE,
            )

            row = self.conn.execute(query, params).fetchone()
            return row is not None

    def get_nodes(self, run_id: int) -> set[int]:
        """Retrieve all currently stored node IDs as a set.

        Constraints
        -----------
        If the provided `run_id` does not exist or has no matching nodes,
        an empty `Set` MUST be returned.
        """
        if self.conn is None:
            raise AttributeError("LinkState not initialized")

        with self.conn:
            # Convert the uint64 value to sint64 for SQLite
            sint64_run_id = uint64_to_int64(run_id)

            # Validate run ID
            query = "SELECT federation FROM run WHERE run_id = ?"
            rows = self.conn.execute(query, (sint64_run_id,)).fetchall()
            if not rows:
                return set()
            federation: str = rows[0]["federation"]

            # Retrieve all online nodes
            node_ids = {
                node.node_id
                for node in self.get_node_info(statuses=[NodeStatus.ONLINE])
            }
        # Filter node IDs by federation
        return self.federation_manager.filter_nodes(node_ids, federation)

    def _check_and_tag_offline_nodes(self, node_ids: list[int] | None = None) -> None:
        """Check and tag offline nodes."""
        # strftime will convert POSIX timestamp to ISO format
        query = """
            UPDATE node SET status = ?,
            last_deactivated_at =
            strftime("%Y-%m-%dT%H:%M:%f+00:00", online_until, "unixepoch")
            WHERE online_until <= ? AND status == ?
        """
        params = [
            NodeStatus.OFFLINE,
            now().timestamp(),
            NodeStatus.ONLINE,
        ]
        if node_ids is not None:
            placeholders = ",".join(["?"] * len(node_ids))
            query += f" AND node_id IN ({placeholders})"
            params.extend(uint64_to_int64(node_id) for node_id in node_ids)
        self.conn.execute(query, params)

    def get_node_info(
        self,
        *,
        node_ids: Sequence[int] | None = None,
        owner_aids: Sequence[str] | None = None,
        statuses: Sequence[str] | None = None,
    ) -> Sequence[NodeInfo]:
        """Retrieve information about nodes based on the specified filters."""
        with self.conn:
            self._check_and_tag_offline_nodes()

            # Build the WHERE clause based on provided filters
            conditions = []
            params: list[Any] = []
            if node_ids is not None:
                sint64_node_ids = [uint64_to_int64(node_id) for node_id in node_ids]
                placeholders = ",".join(["?"] * len(sint64_node_ids))
                conditions.append(f"node_id IN ({placeholders})")
                params.extend(sint64_node_ids)
            if owner_aids is not None:
                placeholders = ",".join(["?"] * len(owner_aids))
                conditions.append(f"owner_aid IN ({placeholders})")
                params.extend(owner_aids)
            if statuses is not None:
                placeholders = ",".join(["?"] * len(statuses))
                conditions.append(f"status IN ({placeholders})")
                params.extend(statuses)

            # Construct the final query
            query = "SELECT * FROM node"
            if conditions:
                query += " WHERE " + " AND ".join(conditions)

            rows = self.conn.execute(query, params).fetchall()

            result: list[NodeInfo] = []
            for row in rows:
                # Convert sint64 node_id to uint64
                row["node_id"] = int64_to_uint64(row["node_id"])
                result.append(NodeInfo(**row))

            return result

    def get_node_public_key(self, node_id: int) -> bytes:
        """Get `public_key` for the specified `node_id`."""
        # Convert the uint64 value to sint64 for SQLite
        sint64_node_id = uint64_to_int64(node_id)

        # Query the public key for the given node_id
        query = "SELECT public_key FROM node WHERE node_id = ? AND status != ?;"
        rows = self.query(query, (sint64_node_id, NodeStatus.UNREGISTERED))

        # If no result is found, return None
        if not rows:
            raise ValueError(f"Node ID {node_id} not found")

        # Return the public key
        return cast(bytes, rows[0]["public_key"])

    def get_node_id_by_public_key(self, public_key: bytes) -> int | None:
        """Get `node_id` for the specified `public_key` if it exists and is not
        deleted."""
        query = "SELECT node_id FROM node WHERE public_key = ? AND status != ?;"
        rows = self.query(query, (public_key, NodeStatus.UNREGISTERED))

        # If no result is found, return None
        if not rows:
            return None

        # Convert sint64 node_id to uint64
        node_id = int64_to_uint64(rows[0]["node_id"])
        return node_id

    # pylint: disable=too-many-arguments,too-many-positional-arguments
    def create_run(
        self,
        fab_id: str | None,
        fab_version: str | None,
        fab_hash: str | None,
        override_config: UserConfig,
        federation: str,
        federation_options: ConfigRecord,
        flwr_aid: str | None,
    ) -> int:
        """Create a new run."""
        # Sample a random int64 as run_id
        uint64_run_id = generate_rand_int_from_bytes(RUN_ID_NUM_BYTES)

        # Convert the uint64 value to sint64 for SQLite
        sint64_run_id = uint64_to_int64(uint64_run_id)

        with self.conn:
            # Check conflicts
            query = "SELECT COUNT(*) FROM run WHERE run_id = ?;"
            # If sint64_run_id does not exist
            row = self.conn.execute(query, (sint64_run_id,)).fetchone()
            if row["COUNT(*)"] == 0:
                query = """
                    INSERT INTO run
                    (run_id, fab_id, fab_version,
                    fab_hash, override_config, federation, federation_options,
                    pending_at, starting_at, running_at, finished_at, sub_status,
                    details, flwr_aid, bytes_sent, bytes_recv)
                    VALUES (?, ?, ?, ?, ?, ?, ?, ?, ?, ?, ?, ?, ?, ?, ?, ?);
                """
                override_config_json = json.dumps(override_config)
                data = [
                    sint64_run_id,  # run_id
                    fab_id,  # fab_id
                    fab_version,  # fab_version
                    fab_hash,  # fab_hash
                    override_config_json,  # override_config
                    federation,  # federation
                    configrecord_to_bytes(federation_options),  # federation_options
                    now().isoformat(),  # pending_at
                    "",  # starting_at
                    "",  # running_at
                    "",  # finished_at
                    "",  # sub_status
                    "",  # details
                    flwr_aid or "",  # flwr_aid
                    0,  # bytes_sent
                    0,  # bytes_recv
                ]
                self.conn.execute(query, tuple(data))
                return uint64_run_id
        log(ERROR, "Unexpected run creation failure.")
        return 0

    def get_run_ids(self, flwr_aid: str | None) -> set[int]:
        """Retrieve all run IDs if `flwr_aid` is not specified.

        Otherwise, retrieve all run IDs for the specified `flwr_aid`.
        """
        if flwr_aid:
            rows = self.query(
                "SELECT run_id FROM run WHERE flwr_aid = ?;",
                (flwr_aid,),
            )
        else:
            rows = self.query("SELECT run_id FROM run;", ())
        return {int64_to_uint64(row["run_id"]) for row in rows}

    def get_run(self, run_id: int) -> Run | None:
        """Retrieve information about the run with the specified `run_id`."""
        # Clean up expired tokens; this will flag inactive runs as needed
        self._cleanup_expired_tokens()

        # Convert the uint64 value to sint64 for SQLite
        sint64_run_id = uint64_to_int64(run_id)
        query = "SELECT * FROM run WHERE run_id = ?;"
        rows = self.query(query, (sint64_run_id,))
        if rows:
            row = rows[0]
            return Run(
                run_id=int64_to_uint64(row["run_id"]),
                fab_id=row["fab_id"],
                fab_version=row["fab_version"],
                fab_hash=row["fab_hash"],
                override_config=json.loads(row["override_config"]),
                pending_at=row["pending_at"],
                starting_at=row["starting_at"],
                running_at=row["running_at"],
                finished_at=row["finished_at"],
                status=RunStatus(
                    status=determine_run_status(row),
                    sub_status=row["sub_status"],
                    details=row["details"],
                ),
                flwr_aid=row["flwr_aid"],
                federation=row["federation"],
                bytes_sent=row["bytes_sent"],
                bytes_recv=row["bytes_recv"],
            )
        log(ERROR, "`run_id` does not exist.")
        return None

    def get_run_status(self, run_ids: set[int]) -> dict[int, RunStatus]:
        """Retrieve the statuses for the specified runs."""
        # Clean up expired tokens; this will flag inactive runs as needed
        self._cleanup_expired_tokens()

        # Convert the uint64 value to sint64 for SQLite
        sint64_run_ids = (uint64_to_int64(run_id) for run_id in set(run_ids))
        query = f"SELECT * FROM run WHERE run_id IN ({','.join(['?'] * len(run_ids))});"
        rows = self.query(query, tuple(sint64_run_ids))

        return {
            # Restore uint64 run IDs
            int64_to_uint64(row["run_id"]): RunStatus(
                status=determine_run_status(row),
                sub_status=row["sub_status"],
                details=row["details"],
            )
            for row in rows
        }

    def update_run_status(self, run_id: int, new_status: RunStatus) -> bool:
        """Update the status of the run with the specified `run_id`."""
        # Clean up expired tokens; this will flag inactive runs as needed
        self._cleanup_expired_tokens()

        with self.conn:
            # Convert the uint64 value to sint64 for SQLite
            sint64_run_id = uint64_to_int64(run_id)
            query = "SELECT * FROM run WHERE run_id = ?;"
            rows = self.conn.execute(query, (sint64_run_id,)).fetchall()

            # Check if the run_id exists
            if not rows:
                log(ERROR, "`run_id` is invalid")
                return False

            # Check if the status transition is valid
            row = rows[0]
            current_status = RunStatus(
                status=determine_run_status(row),
                sub_status=row["sub_status"],
                details=row["details"],
            )
            if not is_valid_transition(current_status, new_status):
                log(
                    ERROR,
                    'Invalid status transition: from "%s" to "%s"',
                    current_status.status,
                    new_status.status,
                )
                return False

            # Check if the sub-status is valid
            if not has_valid_sub_status(current_status):
                log(
                    ERROR,
                    'Invalid sub-status "%s" for status "%s"',
                    current_status.sub_status,
                    current_status.status,
                )
                return False

            # Update the status
            query = """
                UPDATE run SET %s= ?, sub_status = ?, details = ? WHERE run_id = ?;
            """

            # Prepare data for query
            current = now()

            # Determine the timestamp field based on the new status
            timestamp_fld = ""
            if new_status.status == Status.STARTING:
                timestamp_fld = "starting_at"
            elif new_status.status == Status.RUNNING:
                timestamp_fld = "running_at"
            elif new_status.status == Status.FINISHED:
                timestamp_fld = "finished_at"

            data = (
                current.isoformat(),
                new_status.sub_status,
                new_status.details,
                uint64_to_int64(run_id),
            )
            self.conn.execute(query % timestamp_fld, data)
        return True

    def get_pending_run_id(self) -> int | None:
        """Get the `run_id` of a run with `Status.PENDING` status, if any."""
        pending_run_id = None

        # Fetch all runs with unset `starting_at` (i.e. they are in PENDING status)
        query = "SELECT * FROM run WHERE starting_at = '' LIMIT 1;"
        rows = self.query(query)
        if rows:
            pending_run_id = int64_to_uint64(rows[0]["run_id"])

        return pending_run_id

    def get_federation_options(self, run_id: int) -> ConfigRecord | None:
        """Retrieve the federation options for the specified `run_id`."""
        # Convert the uint64 value to sint64 for SQLite
        sint64_run_id = uint64_to_int64(run_id)
        query = "SELECT federation_options FROM run WHERE run_id = ?;"
        rows = self.query(query, (sint64_run_id,))

        # Check if the run_id exists
        if not rows:
            log(ERROR, "`run_id` is invalid")
            return None

        row = rows[0]
        return configrecord_from_bytes(row["federation_options"])

    def acknowledge_node_heartbeat(
        self, node_id: int, heartbeat_interval: float
    ) -> bool:
        """Acknowledge a heartbeat received from a node, serving as a heartbeat.

        A node is considered online as long as it sends heartbeats within
        the tolerated interval: HEARTBEAT_PATIENCE × heartbeat_interval.
        HEARTBEAT_PATIENCE = N allows for N-1 missed heartbeat before
        the node is marked as offline.
        """
        if self.conn is None:
            raise AttributeError("LinkState not initialized")

        sint64_node_id = uint64_to_int64(node_id)

        with self.conn:
            # Check if node exists and not deleted
            query = "SELECT status FROM node WHERE node_id = ? AND status != ?"
            row = self.conn.execute(
                query, (sint64_node_id, NodeStatus.UNREGISTERED)
            ).fetchone()
            if row is None:
                return False

            # Construct query and params
            current_dt = now()
            query = "UPDATE node SET online_until = ?, heartbeat_interval = ?"
            params: list[Any] = [
                current_dt.timestamp() + HEARTBEAT_PATIENCE * heartbeat_interval,
                heartbeat_interval,
            ]

            # Set timestamp if the status changes
            if row["status"] != NodeStatus.ONLINE:
                query += ", status = ?, last_activated_at = ?"
                params += [NodeStatus.ONLINE, current_dt.isoformat()]

            # Execute the query, refreshing `online_until` and `heartbeat_interval`
            query += " WHERE node_id = ?"
            params += [sint64_node_id]
            self.conn.execute(query, params)
            return True

    def _on_tokens_expired(self, expired_records: list[tuple[int, float]]) -> None:
        """Transition runs with expired tokens to failed status.

        Parameters
        ----------
        expired_records : list[tuple[int, float]]
            List of tuples containing (run_id, active_until timestamp)
            for expired tokens.
        """
        if not expired_records:
            return

        with self.conn:
            query = """
                UPDATE run
                SET sub_status = ?, details = ?, finished_at = ?
                WHERE run_id = ?;
            """
            data = [
                (
                    SubStatus.FAILED,
                    RUN_FAILURE_DETAILS_NO_HEARTBEAT,
                    datetime.fromtimestamp(active_until, tz=timezone.utc).isoformat(),
                    uint64_to_int64(run_id),
                )
                for run_id, active_until in expired_records
            ]
            self.conn.executemany(query, data)

    def get_serverapp_context(self, run_id: int) -> Context | None:
        """Get the context for the specified `run_id`."""
        # Retrieve context if any
        query = "SELECT context FROM context WHERE run_id = ?;"
        rows = self.query(query, (uint64_to_int64(run_id),))
        context = context_from_bytes(rows[0]["context"]) if rows else None
        return context

    def set_serverapp_context(self, run_id: int, context: Context) -> None:
        """Set the context for the specified `run_id`."""
        # Convert context to bytes
        context_bytes = context_to_bytes(context)
        sint_run_id = uint64_to_int64(run_id)

        with self.conn:
            # Check if any existing Context assigned to the run_id
            query = "SELECT COUNT(*) FROM context WHERE run_id = ?;"
            row = self.conn.execute(query, (sint_run_id,)).fetchone()
            if row["COUNT(*)"] > 0:
                # Update context
                query = "UPDATE context SET context = ? WHERE run_id = ?;"
                self.conn.execute(query, (context_bytes, sint_run_id))
            else:
                try:
                    # Store context
                    query = "INSERT INTO context (run_id, context) VALUES (?, ?);"
                    self.conn.execute(query, (sint_run_id, context_bytes))
                except sqlite3.IntegrityError:
                    raise ValueError(f"Run {run_id} not found") from None

    def add_serverapp_log(self, run_id: int, log_message: str) -> None:
        """Add a log entry to the ServerApp logs for the specified `run_id`."""
        # Convert the uint64 value to sint64 for SQLite
        sint64_run_id = uint64_to_int64(run_id)

        # Store log
        try:
            query = """
                INSERT INTO logs (timestamp, run_id, node_id, log) VALUES (?, ?, ?, ?);
            """
            self.query(query, (now().timestamp(), sint64_run_id, 0, log_message))
        except sqlite3.IntegrityError:
            raise ValueError(f"Run {run_id} not found") from None

    def get_serverapp_log(
        self, run_id: int, after_timestamp: float | None
    ) -> tuple[str, float]:
        """Get the ServerApp logs for the specified `run_id`."""
        # Convert the uint64 value to sint64 for SQLite
        sint64_run_id = uint64_to_int64(run_id)

        with self.conn:
            # Check if the run_id exists
            query = "SELECT run_id FROM run WHERE run_id = ?;"
            rows = self.conn.execute(query, (sint64_run_id,)).fetchall()
            if not rows:
                raise ValueError(f"Run {run_id} not found")

            # Retrieve logs
            if after_timestamp is None:
                after_timestamp = 0.0
            query = """
                SELECT log, timestamp FROM logs
                WHERE run_id = ? AND node_id = ? AND timestamp > ?;
            """
            rows = self.conn.execute(
                query, (sint64_run_id, 0, after_timestamp)
            ).fetchall()
            rows.sort(key=lambda x: x["timestamp"])
            latest_timestamp = rows[-1]["timestamp"] if rows else 0.0
        return "".join(row["log"] for row in rows), latest_timestamp

    def get_valid_message_ins(self, message_id: str) -> dict[str, Any] | None:
        """Check if the Message exists and is valid (not expired).

        Return Message if valid.
        """
        with self.conn:
            self._check_stored_messages({message_id})
            query = """
                SELECT *
                FROM message_ins
                WHERE message_id = :message_id
            """
            data = {"message_id": message_id}
            rows: list[dict[str, Any]] = self.conn.execute(query, data).fetchall()
            if not rows:
                # Message does not exist
                return None

        return rows[0]

    def store_traffic(self, run_id: int, *, bytes_sent: int, bytes_recv: int) -> None:
        """Store traffic data for the specified `run_id`."""
        # Validate non-negative values
        if bytes_sent < 0 or bytes_recv < 0:
            raise ValueError(
                f"Negative traffic values for run {run_id}: "
                f"bytes_sent={bytes_sent}, bytes_recv={bytes_recv}"
            )

        if bytes_sent == 0 and bytes_recv == 0:
            raise ValueError(
                f"Both bytes_sent and bytes_recv cannot be zero for run {run_id}"
            )

        sint64_run_id = uint64_to_int64(run_id)

        with self.conn:
            # Check if run exists, performing the update only if it does
            update_query = """
<<<<<<< HEAD
            UPDATE run
            SET bytes_sent = bytes_sent + ?,
                bytes_recv = bytes_recv + ?
            WHERE run_id = ?
            RETURNING run_id;
=======
                UPDATE run
                SET bytes_sent = bytes_sent + ?,
                    bytes_recv = bytes_recv + ?
                WHERE run_id = ?
                RETURNING run_id;
>>>>>>> f2483153
            """
            rows = self.conn.execute(
                update_query, (bytes_sent, bytes_recv, sint64_run_id)
            ).fetchall()

            if not rows:
                raise ValueError(f"Run {run_id} not found")


def message_to_dict(message: Message) -> dict[str, Any]:
    """Transform Message to dict."""
    result = {
        "message_id": message.metadata.message_id,
        "group_id": message.metadata.group_id,
        "run_id": message.metadata.run_id,
        "src_node_id": message.metadata.src_node_id,
        "dst_node_id": message.metadata.dst_node_id,
        "reply_to_message_id": message.metadata.reply_to_message_id,
        "created_at": message.metadata.created_at,
        "delivered_at": message.metadata.delivered_at,
        "ttl": message.metadata.ttl,
        "message_type": message.metadata.message_type,
        "content": None,
        "error": None,
    }

    if message.has_content():
        result["content"] = recorddict_to_proto(message.content).SerializeToString()
    else:
        result["error"] = error_to_proto(message.error).SerializeToString()

    return result


def dict_to_message(message_dict: dict[str, Any]) -> Message:
    """Transform dict to Message."""
    content, error = None, None
    if (b_content := message_dict.pop("content")) is not None:
        content = recorddict_from_proto(ProtoRecordDict.FromString(b_content))
    if (b_error := message_dict.pop("error")) is not None:
        error = error_from_proto(ProtoError.FromString(b_error))

    # Metadata constructor doesn't allow passing created_at. We set it later
    metadata = Metadata(
        **{k: v for k, v in message_dict.items() if k not in ["delivered_at"]}
    )
    msg = make_message(metadata=metadata, content=content, error=error)
    msg.metadata.delivered_at = message_dict["delivered_at"]
    return msg


def determine_run_status(row: dict[str, Any]) -> str:
    """Determine the status of the run based on timestamp fields."""
    if row["pending_at"]:
        if row["finished_at"]:
            return Status.FINISHED
        if row["starting_at"]:
            if row["running_at"]:
                return Status.RUNNING
            return Status.STARTING
        return Status.PENDING
    run_id = int64_to_uint64(row["run_id"])
    raise sqlite3.IntegrityError(f"The run {run_id} does not have a valid status.")<|MERGE_RESOLUTION|>--- conflicted
+++ resolved
@@ -1280,19 +1280,11 @@
         with self.conn:
             # Check if run exists, performing the update only if it does
             update_query = """
-<<<<<<< HEAD
-            UPDATE run
-            SET bytes_sent = bytes_sent + ?,
-                bytes_recv = bytes_recv + ?
-            WHERE run_id = ?
-            RETURNING run_id;
-=======
                 UPDATE run
                 SET bytes_sent = bytes_sent + ?,
                     bytes_recv = bytes_recv + ?
                 WHERE run_id = ?
                 RETURNING run_id;
->>>>>>> f2483153
             """
             rows = self.conn.execute(
                 update_query, (bytes_sent, bytes_recv, sint64_run_id)
