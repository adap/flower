--- conflicted
+++ resolved
@@ -206,11 +206,7 @@
         list[tuple[str]]
             The list of all tables in the DB.
         """
-<<<<<<< HEAD
-        self.conn = sqlite3.connect(self.database_path, timeout=60.0)
-=======
         self.conn = sqlite3.connect(self.database_path, timeout=30.0)
->>>>>>> fce0df87
         self.conn.execute("PRAGMA foreign_keys = ON;")
         self.conn.row_factory = dict_factory
         if log_queries:
