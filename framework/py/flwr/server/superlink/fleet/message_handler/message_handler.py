# Copyright 2025 Flower Labs GmbH. All Rights Reserved.
#
# Licensed under the Apache License, Version 2.0 (the "License");
# you may not use this file except in compliance with the License.
# You may obtain a copy of the License at
#
#     http://www.apache.org/licenses/LICENSE-2.0
#
# Unless required by applicable law or agreed to in writing, software
# distributed under the License is distributed on an "AS IS" BASIS,
# WITHOUT WARRANTIES OR CONDITIONS OF ANY KIND, either express or implied.
# See the License for the specific language governing permissions and
# limitations under the License.
# ==============================================================================
"""Fleet API message handlers."""

from logging import ERROR

from flwr.common import Message, log
from flwr.common.constant import (
    HEARTBEAT_MAX_INTERVAL,
    HEARTBEAT_MIN_INTERVAL,
    NOOP_ACCOUNT_NAME,
    NOOP_FLWR_AID,
    Status,
)
from flwr.common.inflatable import UnexpectedObjectContentError
from flwr.common.serde import (
    fab_to_proto,
    message_from_proto,
    message_to_proto,
    run_to_proto,
)
from flwr.common.typing import Fab, InvalidRunStatusException, Run
from flwr.proto.fab_pb2 import GetFabRequest, GetFabResponse  # pylint: disable=E0611
from flwr.proto.fleet_pb2 import (  # pylint: disable=E0611
    ActivateNodeRequest,
    ActivateNodeResponse,
    DeactivateNodeRequest,
    DeactivateNodeResponse,
    PullMessagesRequest,
    PullMessagesResponse,
    PushMessagesRequest,
    PushMessagesResponse,
    Reconnect,
    RegisterNodeFleetRequest,
    RegisterNodeFleetResponse,
    UnregisterNodeFleetRequest,
    UnregisterNodeFleetResponse,
)
from flwr.proto.heartbeat_pb2 import (  # pylint: disable=E0611
    SendNodeHeartbeatRequest,
    SendNodeHeartbeatResponse,
)
from flwr.proto.message_pb2 import (  # pylint: disable=E0611
    ConfirmMessageReceivedRequest,
    ConfirmMessageReceivedResponse,
    PullObjectRequest,
    PullObjectResponse,
    PushObjectRequest,
    PushObjectResponse,
)
from flwr.proto.run_pb2 import GetRunRequest, GetRunResponse  # pylint: disable=E0611
from flwr.server.superlink.linkstate import LinkState
from flwr.server.superlink.utils import check_abort
from flwr.supercore.ffs import Ffs
from flwr.supercore.object_store import NoObjectInStoreError, ObjectStore


class InvalidHeartbeatIntervalError(Exception):
    """Invalid heartbeat interval exception."""


def register_node(
    request: RegisterNodeFleetRequest,
    state: LinkState,
) -> RegisterNodeFleetResponse:
    """Register a node (Fleet API only)."""
    node_id = state.create_node(NOOP_FLWR_AID, NOOP_ACCOUNT_NAME, request.public_key, 0)
    return RegisterNodeFleetResponse(node_id=node_id)


def activate_node(
    request: ActivateNodeRequest,
    state: LinkState,
) -> ActivateNodeResponse:
    """Activate a node."""
    node_id = state.get_node_id_by_public_key(request.public_key)
    if node_id is None:
        raise ValueError("No SuperNode found with the given public key.")
    _validate_heartbeat_interval(request.heartbeat_interval)
    if not state.activate_node(node_id, request.heartbeat_interval):
        raise ValueError(f"SuperNode with node ID {node_id} could not be activated.")
    return ActivateNodeResponse(node_id=node_id)


def deactivate_node(
    request: DeactivateNodeRequest,
    state: LinkState,
) -> DeactivateNodeResponse:
    """Deactivate a node."""
    if not state.deactivate_node(request.node_id):
        raise ValueError(
            f"SuperNode with node ID {request.node_id} could not be deactivated."
        )
    return DeactivateNodeResponse()


def unregister_node(
    request: UnregisterNodeFleetRequest,
    state: LinkState,
) -> UnregisterNodeFleetResponse:
    """Unregister a node (Fleet API only)."""
    state.delete_node(NOOP_FLWR_AID, request.node_id)
    return UnregisterNodeFleetResponse()


def send_node_heartbeat(
    request: SendNodeHeartbeatRequest,  # pylint: disable=unused-argument
    state: LinkState,  # pylint: disable=unused-argument
) -> SendNodeHeartbeatResponse:
    """."""
    _validate_heartbeat_interval(request.heartbeat_interval)
    res = state.acknowledge_node_heartbeat(
        request.node.node_id, request.heartbeat_interval
    )
    return SendNodeHeartbeatResponse(success=res)


def pull_messages(  # pylint: disable=too-many-locals
    request: PullMessagesRequest,
    state: LinkState,
    store: ObjectStore,
) -> PullMessagesResponse:
    """Pull Messages handler."""
    # Get node_id if client node is not anonymous
    node = request.node  # pylint: disable=no-member
    node_id: int = node.node_id

    # Retrieve Message from State
    message_list: list[Message] = state.get_message_ins(node_id=node_id, limit=1)

    # Convert to Messages
    msg_proto = []
    trees = []
    run_id_to_record: int | None = None

    for msg in message_list:
        try:
            # Retrieve Message object tree from ObjectStore
            msg_object_id = msg.metadata.message_id
            obj_tree = store.get_object_tree(msg_object_id)

            # Add Message and its object tree to the response
            msg_proto.append(message_to_proto(msg))
            trees.append(obj_tree)

            # Track run_id for traffic recording
            run_id_to_record = msg.metadata.run_id

        except NoObjectInStoreError as e:
            log(ERROR, e.message)
            # Delete message ins from state
            state.delete_messages(message_ins_ids={msg_object_id})

    response = PullMessagesResponse(messages_list=msg_proto, message_object_trees=trees)

    # Record incoming traffic size
    bytes_recv = len(request.SerializeToString())

    # Record traffic only if message was successfully processed
    # All messages in this request are assumed to belong to the same run
    if run_id_to_record is not None:
        # Record outgoing traffic size
        bytes_sent = len(response.SerializeToString())
        state.store_traffic(
            run_id_to_record, bytes_sent=bytes_sent, bytes_recv=bytes_recv
        )

    return response


def push_messages(
    request: PushMessagesRequest,
    state: LinkState,
    store: ObjectStore,
) -> PushMessagesResponse:
    """Push Messages handler."""
    # Convert Message from proto
    msg = message_from_proto(message_proto=request.messages_list[0])
    run_id = msg.metadata.run_id

    # Record incoming traffic size
    bytes_recv = len(request.SerializeToString())

    # Abort if the run is not running
    abort_msg = check_abort(
        run_id,
        [Status.PENDING, Status.STARTING, Status.FINISHED],
        state,
        store,
    )
    if abort_msg:
        raise InvalidRunStatusException(abort_msg)

    # Store Message object to descendants mapping and preregister objects
    objects_to_push: set[str] = set()
    for object_tree in request.message_object_trees:
        objects_to_push |= set(store.preregister(run_id, object_tree))
    # Store Message in State
    message_id: str | None = state.store_message_res(message=msg)

    # Build response
    response = PushMessagesResponse(
        reconnect=Reconnect(reconnect=5),
        results={str(message_id): 0},
        objects_to_push=objects_to_push,
    )

    # Record outgoing traffic size
    bytes_sent = len(response.SerializeToString())

    # Record traffic only if message was successfully processed
    # Only one message is processed per request
<<<<<<< HEAD
    state.store_traffic(run_id, bytes_sent=0, bytes_recv=bytes_recv)
=======
    state.store_traffic(run_id, bytes_sent=bytes_sent, bytes_recv=bytes_recv)
>>>>>>> 297eff50
    if request.clientapp_runtime_list:
        state.add_clientapp_runtime(run_id, request.clientapp_runtime_list[0])

    return response


def get_run(
    request: GetRunRequest, state: LinkState, store: ObjectStore
) -> GetRunResponse:
    """Get run information."""
    # Validate that the requesting SuperNode is part of the federation
    run = _validate_node_in_federation(state, request.node.node_id, request.run_id)

    # Abort if the run is not running
    abort_msg = check_abort(
        request.run_id,
        [Status.PENDING, Status.STARTING, Status.FINISHED],
        state,
        store,
    )
    if abort_msg:
        raise InvalidRunStatusException(abort_msg)

    return GetRunResponse(run=run_to_proto(run))


def get_fab(
    request: GetFabRequest, ffs: Ffs, state: LinkState, store: ObjectStore
) -> GetFabResponse:
    """Get FAB."""
    # Validate that the requesting SuperNode is part of the federation
    _validate_node_in_federation(state, request.node.node_id, request.run_id)

    # Abort if the run is not running
    abort_msg = check_abort(
        request.run_id,
        [Status.PENDING, Status.STARTING, Status.FINISHED],
        state,
        store,
    )
    if abort_msg:
        raise InvalidRunStatusException(abort_msg)

    if result := ffs.get(request.hash_str):
        fab = Fab(request.hash_str, result[0], result[1])
        return GetFabResponse(fab=fab_to_proto(fab))

    raise ValueError(f"Found no FAB with hash: {request.hash_str}")


def push_object(
    request: PushObjectRequest, state: LinkState, store: ObjectStore
) -> PushObjectResponse:
    """Push Object."""
    abort_msg = check_abort(
        request.run_id,
        [Status.PENDING, Status.STARTING, Status.FINISHED],
        state,
        store,
    )
    if abort_msg:
        raise InvalidRunStatusException(abort_msg)

    stored = False
    try:
        store.put(request.object_id, request.object_content)
        stored = True
        # Record bytes traffic pushed from SuperNode
        state.store_traffic(
            request.run_id, bytes_sent=0, bytes_recv=len(request.object_content)
        )
    except (NoObjectInStoreError, ValueError) as e:
        log(ERROR, str(e))
    except UnexpectedObjectContentError as e:
        # Object content is not valid
        log(ERROR, str(e))
        raise
    return PushObjectResponse(stored=stored)


def pull_object(
    request: PullObjectRequest, state: LinkState, store: ObjectStore
) -> PullObjectResponse:
    """Pull Object."""
    abort_msg = check_abort(
        request.run_id,
        [Status.PENDING, Status.STARTING, Status.FINISHED],
        state,
        store,
    )
    if abort_msg:
        raise InvalidRunStatusException(abort_msg)

    # Fetch from store
    content = store.get(request.object_id)
    if content is not None:
        object_available = content != b""
        # Record bytes traffic pulled by SuperNode
        state.store_traffic(request.run_id, bytes_sent=len(content), bytes_recv=0)
        return PullObjectResponse(
            object_found=True,
            object_available=object_available,
            object_content=content,
        )
    return PullObjectResponse(object_found=False, object_available=False)


def confirm_message_received(
    request: ConfirmMessageReceivedRequest,
    state: LinkState,
    store: ObjectStore,
) -> ConfirmMessageReceivedResponse:
    """Confirm message received handler."""
    abort_msg = check_abort(
        request.run_id,
        [Status.PENDING, Status.STARTING, Status.FINISHED],
        state,
        store,
    )
    if abort_msg:
        raise InvalidRunStatusException(abort_msg)

    # Delete the message object
    store.delete(request.message_object_id)

    return ConfirmMessageReceivedResponse()


def _validate_heartbeat_interval(interval: float) -> None:
    """Raise if heartbeat interval is out of bounds."""
    if not HEARTBEAT_MIN_INTERVAL <= interval <= HEARTBEAT_MAX_INTERVAL:
        raise InvalidHeartbeatIntervalError(
            f"Heartbeat interval {interval} is out of bounds "
            f"[{HEARTBEAT_MIN_INTERVAL}, {HEARTBEAT_MAX_INTERVAL}]."
        )


def _validate_node_in_federation(
    state: LinkState,
    node_id: int,
    run_id: int,
) -> Run:
    """Raise if the requesting SuperNode is not part of the federation the run belongs
    to."""
    run = state.get_run(run_id)
    if not run:
        raise ValueError(f"Run ID not found: {run_id}")

    if not state.federation_manager.has_node(node_id, run.federation):
        raise ValueError(f"SuperNode is not part of the federation '{run.federation}'.")
    return run<|MERGE_RESOLUTION|>--- conflicted
+++ resolved
@@ -222,11 +222,7 @@
 
     # Record traffic only if message was successfully processed
     # Only one message is processed per request
-<<<<<<< HEAD
-    state.store_traffic(run_id, bytes_sent=0, bytes_recv=bytes_recv)
-=======
     state.store_traffic(run_id, bytes_sent=bytes_sent, bytes_recv=bytes_recv)
->>>>>>> 297eff50
     if request.clientapp_runtime_list:
         state.add_clientapp_runtime(run_id, request.clientapp_runtime_list[0])
 
