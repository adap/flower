--- conflicted
+++ resolved
@@ -202,12 +202,8 @@
     def test_delete_node(self) -> None:
         """Test `DeleteNode`."""
         # Prepare
-<<<<<<< HEAD
-        request = DeleteNodeRequest(node=Node(node_id=1234))
-=======
         node_id = self._create_dummy_node()
         request = DeleteNodeRequest(node=Node(node_id=node_id))
->>>>>>> 6935eeec
 
         # Execute
         response, call = self._delete_node.with_call(request=request)
@@ -215,8 +211,6 @@
         # Assert
         assert isinstance(response, DeleteNodeResponse)
         assert grpc.StatusCode.OK == call.code()
-<<<<<<< HEAD
-=======
         # Assert: Node is deleted
         node_info = self.state.get_node_info(node_ids=[node_id])[0]
         if self.enable_node_auth:
@@ -225,7 +219,6 @@
         else:
             # Status changed to Deleted
             assert node_info.status == NodeStatus.DELETED
->>>>>>> 6935eeec
 
     def test_successful_push_messages_if_running(self) -> None:
         """Test `PushMessages` success."""
@@ -617,11 +610,7 @@
         assert len(self.store) == 0
 
 
-<<<<<<< HEAD
-class TestFleetServicerWithNodeAuthEnabled(TestFleetServicer):  # pylint: disable=R0902
-=======
 class TestFleetServicerWithNodeAuthEnabled(TestFleetServicer):
->>>>>>> 6935eeec
     """FleetServicer tests for allowed RunStatuses."""
 
     enable_node_auth = True