# Copyright 2025 Flower Labs GmbH. All Rights Reserved.
#
# Licensed under the Apache License, Version 2.0 (the "License");
# you may not use this file except in compliance with the License.
# You may obtain a copy of the License at
#
#     http://www.apache.org/licenses/LICENSE-2.0
#
# Unless required by applicable law or agreed to in writing, software
# distributed under the License is distributed on an "AS IS" BASIS,
# WITHOUT WARRANTIES OR CONDITIONS OF ANY KIND, either express or implied.
# See the License for the specific language governing permissions and
# limitations under the License.
# ==============================================================================
"""Fleet API gRPC request-response servicer."""


from logging import DEBUG, INFO

import grpc
from google.protobuf.json_format import MessageToDict

from flwr.common.inflatable import UnexpectedObjectContentError
from flwr.common.logger import log
from flwr.common.typing import InvalidRunStatusException
from flwr.proto import fleet_pb2_grpc  # pylint: disable=E0611
from flwr.proto.fab_pb2 import GetFabRequest, GetFabResponse  # pylint: disable=E0611
from flwr.proto.fleet_pb2 import (  # pylint: disable=E0611
    CreateNodeRequest,
    CreateNodeResponse,
    DeleteNodeRequest,
    DeleteNodeResponse,
    PullMessagesRequest,
    PullMessagesResponse,
    PushMessagesRequest,
    PushMessagesResponse,
)
from flwr.proto.heartbeat_pb2 import (  # pylint: disable=E0611
    SendNodeHeartbeatRequest,
    SendNodeHeartbeatResponse,
)
from flwr.proto.message_pb2 import (  # pylint: disable=E0611
    PullObjectRequest,
    PullObjectResponse,
    PushObjectRequest,
    PushObjectResponse,
)
from flwr.proto.run_pb2 import GetRunRequest, GetRunResponse  # pylint: disable=E0611
from flwr.server.superlink.ffs.ffs_factory import FfsFactory
from flwr.server.superlink.fleet.message_handler import message_handler
from flwr.server.superlink.linkstate import LinkStateFactory
from flwr.server.superlink.utils import abort_grpc_context
from flwr.supercore.object_store import ObjectStoreFactory


class FleetServicer(fleet_pb2_grpc.FleetServicer):
    """Fleet API servicer."""

    def __init__(
        self,
        state_factory: LinkStateFactory,
        ffs_factory: FfsFactory,
        objectstore_factory: ObjectStoreFactory,
    ) -> None:
        self.state_factory = state_factory
        self.ffs_factory = ffs_factory
        self.objectstore_factory = objectstore_factory

    def CreateNode(
        self, request: CreateNodeRequest, context: grpc.ServicerContext
    ) -> CreateNodeResponse:
        """."""
        log(
            INFO,
            "[Fleet.CreateNode] Request heartbeat_interval=%s",
            request.heartbeat_interval,
        )
        log(DEBUG, "[Fleet.CreateNode] Request: %s", MessageToDict(request))
        response = message_handler.create_node(
            request=request,
            state=self.state_factory.state(),
        )
        log(INFO, "[Fleet.CreateNode] Created node_id=%s", response.node.node_id)
        log(DEBUG, "[Fleet.CreateNode] Response: %s", MessageToDict(response))
        return response

    def DeleteNode(
        self, request: DeleteNodeRequest, context: grpc.ServicerContext
    ) -> DeleteNodeResponse:
        """."""
        log(INFO, "[Fleet.DeleteNode] Delete node_id=%s", request.node.node_id)
        log(DEBUG, "[Fleet.DeleteNode] Request: %s", MessageToDict(request))
        return message_handler.delete_node(
            request=request,
            state=self.state_factory.state(),
        )

    def SendNodeHeartbeat(
        self, request: SendNodeHeartbeatRequest, context: grpc.ServicerContext
    ) -> SendNodeHeartbeatResponse:
        """."""
        log(DEBUG, "[Fleet.SendNodeHeartbeat] Request: %s", MessageToDict(request))
        return message_handler.send_node_heartbeat(
            request=request,
            state=self.state_factory.state(),
        )

    def PullMessages(
        self, request: PullMessagesRequest, context: grpc.ServicerContext
    ) -> PullMessagesResponse:
        """Pull Messages."""
        log(INFO, "[Fleet.PullMessages] node_id=%s", request.node.node_id)
        log(DEBUG, "[Fleet.PullMessages] Request: %s", MessageToDict(request))
        return message_handler.pull_messages(
            request=request,
            state=self.state_factory.state(),
            store=self.objectstore_factory.store(),
        )

    def PushMessages(
        self, request: PushMessagesRequest, context: grpc.ServicerContext
    ) -> PushMessagesResponse:
        """Push Messages."""
        if request.messages_list:
            log(
                INFO,
                "[Fleet.PushMessages] Push replies from node_id=%s",
                request.messages_list[0].metadata.src_node_id,
            )
        else:
            log(INFO, "[Fleet.PushMessages] No replies to push")

        try:
            res = message_handler.push_messages(
                request=request,
                state=self.state_factory.state(),
                store=self.objectstore_factory.store(),
            )
        except InvalidRunStatusException as e:
            abort_grpc_context(e.message, context)

        return res

    def GetRun(
        self, request: GetRunRequest, context: grpc.ServicerContext
    ) -> GetRunResponse:
        """Get run information."""
        log(INFO, "[Fleet.GetRun] Requesting `Run` for run_id=%s", request.run_id)

        try:
            res = message_handler.get_run(
                request=request,
                state=self.state_factory.state(),
            )
        except InvalidRunStatusException as e:
            abort_grpc_context(e.message, context)

        return res

    def GetFab(
        self, request: GetFabRequest, context: grpc.ServicerContext
    ) -> GetFabResponse:
        """Get FAB."""
        log(INFO, "[Fleet.GetFab] Requesting FAB for fab_hash=%s", request.hash_str)
        try:
            res = message_handler.get_fab(
                request=request,
                ffs=self.ffs_factory.ffs(),
                state=self.state_factory.state(),
            )
        except InvalidRunStatusException as e:
            abort_grpc_context(e.message, context)

        return res

    def PushObject(
        self, request: PushObjectRequest, context: grpc.ServicerContext
    ) -> PushObjectResponse:
        """Push an object to the ObjectStore."""
        log(
            DEBUG,
            "[ServerAppIoServicer.PushObject] Push Object with object_id=%s",
            request.object_id,
        )

        try:
            # Insert in Store
            res = message_handler.push_object(
                request=request,
                state=self.state_factory.state(),
                store=self.objectstore_factory.store(),
            )
        except InvalidRunStatusException as e:
            abort_grpc_context(e.message, context)
<<<<<<< HEAD
        except KeyError as e:
            context.abort(grpc.StatusCode.FAILED_PRECONDITION, str(e))
=======
>>>>>>> aba1e929
        except UnexpectedObjectContentError as e:
            # Object content is not valid
            context.abort(grpc.StatusCode.FAILED_PRECONDITION, str(e))

        return res

    def PullObject(
        self, request: PullObjectRequest, context: grpc.ServicerContext
    ) -> PullObjectResponse:
        """Pull an object from the ObjectStore."""
        log(
            DEBUG,
            "[ServerAppIoServicer.PullObject] Pull Object with object_id=%s",
            request.object_id,
        )

        try:
            # Fetch from store
            res = message_handler.pull_object(
                request=request,
                state=self.state_factory.state(),
                store=self.objectstore_factory.store(),
            )
        except InvalidRunStatusException as e:
            abort_grpc_context(e.message, context)

        return res<|MERGE_RESOLUTION|>--- conflicted
+++ resolved
@@ -192,11 +192,6 @@
             )
         except InvalidRunStatusException as e:
             abort_grpc_context(e.message, context)
-<<<<<<< HEAD
-        except KeyError as e:
-            context.abort(grpc.StatusCode.FAILED_PRECONDITION, str(e))
-=======
->>>>>>> aba1e929
         except UnexpectedObjectContentError as e:
             # Object content is not valid
             context.abort(grpc.StatusCode.FAILED_PRECONDITION, str(e))
