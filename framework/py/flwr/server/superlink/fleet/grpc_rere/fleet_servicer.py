# Copyright 2025 Flower Labs GmbH. All Rights Reserved.
#
# Licensed under the Apache License, Version 2.0 (the "License");
# you may not use this file except in compliance with the License.
# You may obtain a copy of the License at
#
#     http://www.apache.org/licenses/LICENSE-2.0
#
# Unless required by applicable law or agreed to in writing, software
# distributed under the License is distributed on an "AS IS" BASIS,
# WITHOUT WARRANTIES OR CONDITIONS OF ANY KIND, either express or implied.
# See the License for the specific language governing permissions and
# limitations under the License.
# ==============================================================================
"""Fleet API gRPC request-response servicer."""


from logging import DEBUG, ERROR, INFO

import grpc
from google.protobuf.json_format import MessageToDict

from flwr.common.constant import SUPERNODE_NOT_CREATED_FROM_CLI_MESSAGE
from flwr.common.inflatable import UnexpectedObjectContentError
from flwr.common.logger import log
from flwr.common.typing import InvalidRunStatusException
from flwr.proto import fleet_pb2_grpc  # pylint: disable=E0611
from flwr.proto.fab_pb2 import GetFabRequest, GetFabResponse  # pylint: disable=E0611
from flwr.proto.fleet_pb2 import (  # pylint: disable=E0611
    CreateNodeRequest,
    CreateNodeResponse,
    DeleteNodeRequest,
    DeleteNodeResponse,
    PullMessagesRequest,
    PullMessagesResponse,
    PushMessagesRequest,
    PushMessagesResponse,
)
from flwr.proto.heartbeat_pb2 import (  # pylint: disable=E0611
    SendNodeHeartbeatRequest,
    SendNodeHeartbeatResponse,
)
from flwr.proto.message_pb2 import (  # pylint: disable=E0611
    ConfirmMessageReceivedRequest,
    ConfirmMessageReceivedResponse,
    PullObjectRequest,
    PullObjectResponse,
    PushObjectRequest,
    PushObjectResponse,
)
from flwr.proto.node_pb2 import Node  # pylint: disable=E0611
from flwr.proto.run_pb2 import GetRunRequest, GetRunResponse  # pylint: disable=E0611
from flwr.server.superlink.fleet.message_handler import message_handler
from flwr.server.superlink.linkstate import LinkStateFactory
from flwr.server.superlink.utils import abort_grpc_context
from flwr.supercore.ffs import FfsFactory
from flwr.supercore.object_store import ObjectStoreFactory


class FleetServicer(fleet_pb2_grpc.FleetServicer):
    """Fleet API servicer."""

    def __init__(
        self,
        state_factory: LinkStateFactory,
        ffs_factory: FfsFactory,
        objectstore_factory: ObjectStoreFactory,
        enable_supernode_auth: bool,
    ) -> None:
        self.state_factory = state_factory
        self.ffs_factory = ffs_factory
        self.objectstore_factory = objectstore_factory
        self.enable_supernode_auth = enable_supernode_auth

    def CreateNode(
        self, request: CreateNodeRequest, context: grpc.ServicerContext
    ) -> CreateNodeResponse:
        """."""
        log(
            INFO,
            "[Fleet.CreateNode] Request heartbeat_interval=%s",
            request.heartbeat_interval,
        )
        log(DEBUG, "[Fleet.CreateNode] Request: %s", MessageToDict(request))
        try:

            state = self.state_factory.state()

            # Check if public key is already in use
            if node_id := state.get_node_id_by_public_key(request.public_key):
                # Prepare response with existing node_id
                response = CreateNodeResponse(node=Node(node_id=node_id))
            else:
                if self.enable_supernode_auth:
<<<<<<< HEAD
                    # SuperNode authentication is enabled,
=======
                    # When SuperNode authentication is enabled,
>>>>>>> 6935eeec
                    # only SuperNodes created from the CLI are allowed to
                    # stablish a connection with the Fleet API
                    log(ERROR, SUPERNODE_NOT_CREATED_FROM_CLI_MESSAGE)
                    raise ValueError(SUPERNODE_NOT_CREATED_FROM_CLI_MESSAGE)

<<<<<<< HEAD
                # SuperNode authentication is disabled, auto-auth
=======
                # When SuperNode authentication is disabled, auto-auth
>>>>>>> 6935eeec
                # allows creating a new node
                response = message_handler.create_node(
                    request=request,
                    state=state,
                )

        except ValueError as e:
            # Public key already in use
            context.abort(grpc.StatusCode.FAILED_PRECONDITION, str(e))
        log(INFO, "[Fleet.CreateNode] Created node_id=%s", response.node.node_id)
        log(DEBUG, "[Fleet.CreateNode] Response: %s", MessageToDict(response))
        return response

    def DeleteNode(
        self, request: DeleteNodeRequest, context: grpc.ServicerContext
    ) -> DeleteNodeResponse:
        """."""
        log(INFO, "[Fleet.DeleteNode] Delete node_id=%s", request.node.node_id)
        log(DEBUG, "[Fleet.DeleteNode] Request: %s", MessageToDict(request))
<<<<<<< HEAD
        return DeleteNodeResponse()
=======
        # This shall be refactored when renaming `Fleet.Create/DeleteNode`
        # to `Fleet.Activate/DeactivateNode`
        if self.enable_supernode_auth:
            # SuperNodes can only be deleted from the CLI
            # We simply acknowledge the heartbeat with interval 0
            # to mark the node as offline
            state = self.state_factory.state()
            state.acknowledge_node_heartbeat(
                node_id=request.node.node_id, heartbeat_interval=0
            )
            return DeleteNodeResponse()

        return message_handler.delete_node(
            request=request,
            state=self.state_factory.state(),
        )
>>>>>>> 6935eeec

    def SendNodeHeartbeat(
        self, request: SendNodeHeartbeatRequest, context: grpc.ServicerContext
    ) -> SendNodeHeartbeatResponse:
        """."""
        log(DEBUG, "[Fleet.SendNodeHeartbeat] Request: %s", MessageToDict(request))
        return message_handler.send_node_heartbeat(
            request=request,
            state=self.state_factory.state(),
        )

    def PullMessages(
        self, request: PullMessagesRequest, context: grpc.ServicerContext
    ) -> PullMessagesResponse:
        """Pull Messages."""
        log(INFO, "[Fleet.PullMessages] node_id=%s", request.node.node_id)
        log(DEBUG, "[Fleet.PullMessages] Request: %s", MessageToDict(request))
        return message_handler.pull_messages(
            request=request,
            state=self.state_factory.state(),
            store=self.objectstore_factory.store(),
        )

    def PushMessages(
        self, request: PushMessagesRequest, context: grpc.ServicerContext
    ) -> PushMessagesResponse:
        """Push Messages."""
        if request.messages_list:
            log(
                INFO,
                "[Fleet.PushMessages] Push replies from node_id=%s",
                request.messages_list[0].metadata.src_node_id,
            )
        else:
            log(INFO, "[Fleet.PushMessages] No replies to push")

        try:
            res = message_handler.push_messages(
                request=request,
                state=self.state_factory.state(),
                store=self.objectstore_factory.store(),
            )
        except InvalidRunStatusException as e:
            abort_grpc_context(e.message, context)

        return res

    def GetRun(
        self, request: GetRunRequest, context: grpc.ServicerContext
    ) -> GetRunResponse:
        """Get run information."""
        log(INFO, "[Fleet.GetRun] Requesting `Run` for run_id=%s", request.run_id)

        try:
            res = message_handler.get_run(
                request=request,
                state=self.state_factory.state(),
                store=self.objectstore_factory.store(),
            )
        except InvalidRunStatusException as e:
            abort_grpc_context(e.message, context)

        return res

    def GetFab(
        self, request: GetFabRequest, context: grpc.ServicerContext
    ) -> GetFabResponse:
        """Get FAB."""
        log(INFO, "[Fleet.GetFab] Requesting FAB for fab_hash=%s", request.hash_str)
        try:
            res = message_handler.get_fab(
                request=request,
                ffs=self.ffs_factory.ffs(),
                state=self.state_factory.state(),
                store=self.objectstore_factory.store(),
            )
        except InvalidRunStatusException as e:
            abort_grpc_context(e.message, context)

        return res

    def PushObject(
        self, request: PushObjectRequest, context: grpc.ServicerContext
    ) -> PushObjectResponse:
        """Push an object to the ObjectStore."""
        log(
            DEBUG,
            "[ServerAppIoServicer.PushObject] Push Object with object_id=%s",
            request.object_id,
        )

        try:
            # Insert in Store
            res = message_handler.push_object(
                request=request,
                state=self.state_factory.state(),
                store=self.objectstore_factory.store(),
            )
        except InvalidRunStatusException as e:
            abort_grpc_context(e.message, context)
        except UnexpectedObjectContentError as e:
            # Object content is not valid
            context.abort(grpc.StatusCode.FAILED_PRECONDITION, str(e))

        return res

    def PullObject(
        self, request: PullObjectRequest, context: grpc.ServicerContext
    ) -> PullObjectResponse:
        """Pull an object from the ObjectStore."""
        log(
            DEBUG,
            "[ServerAppIoServicer.PullObject] Pull Object with object_id=%s",
            request.object_id,
        )

        try:
            # Fetch from store
            res = message_handler.pull_object(
                request=request,
                state=self.state_factory.state(),
                store=self.objectstore_factory.store(),
            )
        except InvalidRunStatusException as e:
            abort_grpc_context(e.message, context)

        return res

    def ConfirmMessageReceived(
        self, request: ConfirmMessageReceivedRequest, context: grpc.ServicerContext
    ) -> ConfirmMessageReceivedResponse:
        """Confirm message received."""
        log(
            DEBUG,
            "[Fleet.ConfirmMessageReceived] Message with ID '%s' has been received",
            request.message_object_id,
        )

        try:
            res = message_handler.confirm_message_received(
                request=request,
                state=self.state_factory.state(),
                store=self.objectstore_factory.store(),
            )
        except InvalidRunStatusException as e:
            abort_grpc_context(e.message, context)

        return res<|MERGE_RESOLUTION|>--- conflicted
+++ resolved
@@ -92,21 +92,13 @@
                 response = CreateNodeResponse(node=Node(node_id=node_id))
             else:
                 if self.enable_supernode_auth:
-<<<<<<< HEAD
-                    # SuperNode authentication is enabled,
-=======
                     # When SuperNode authentication is enabled,
->>>>>>> 6935eeec
                     # only SuperNodes created from the CLI are allowed to
                     # stablish a connection with the Fleet API
                     log(ERROR, SUPERNODE_NOT_CREATED_FROM_CLI_MESSAGE)
                     raise ValueError(SUPERNODE_NOT_CREATED_FROM_CLI_MESSAGE)
 
-<<<<<<< HEAD
-                # SuperNode authentication is disabled, auto-auth
-=======
                 # When SuperNode authentication is disabled, auto-auth
->>>>>>> 6935eeec
                 # allows creating a new node
                 response = message_handler.create_node(
                     request=request,
@@ -126,9 +118,6 @@
         """."""
         log(INFO, "[Fleet.DeleteNode] Delete node_id=%s", request.node.node_id)
         log(DEBUG, "[Fleet.DeleteNode] Request: %s", MessageToDict(request))
-<<<<<<< HEAD
-        return DeleteNodeResponse()
-=======
         # This shall be refactored when renaming `Fleet.Create/DeleteNode`
         # to `Fleet.Activate/DeactivateNode`
         if self.enable_supernode_auth:
@@ -145,7 +134,6 @@
             request=request,
             state=self.state_factory.state(),
         )
->>>>>>> 6935eeec
 
     def SendNodeHeartbeat(
         self, request: SendNodeHeartbeatRequest, context: grpc.ServicerContext
