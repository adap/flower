--- conflicted
+++ resolved
@@ -386,69 +386,7 @@
         assert cm.exception.code() == grpc.StatusCode.UNAUTHENTICATED
 
 
-<<<<<<< HEAD
-class TestServerInterceptorWithNodeAuth(unittest.TestCase):  # pylint: disable=R0902
-    """Server interceptor tests."""
-
-    def setUp(self) -> None:
-        """Initialize mock stub and server interceptor with node authentication
-        enabled."""
-        self.node_sk, self.node_pk = generate_key_pairs()
-
-        state_factory = LinkStateFactory(":flwr-in-memory-state:")
-        self.state = state_factory.state()
-        self.tmp_dir = tempfile.TemporaryDirectory()  # pylint: disable=R1732
-        ffs_factory = FfsFactory(self.tmp_dir.name)
-        self.ffs = ffs_factory.ffs()
-        objectstore_factory = ObjectStoreFactory()
-        self.store = objectstore_factory.store()
-
-        self._server_interceptor = NodeAuthServerInterceptor(state_factory)
-        self._server: grpc.Server = _run_fleet_api_grpc_rere(
-            FLEET_API_GRPC_RERE_DEFAULT_ADDRESS,
-            state_factory,
-            ffs_factory,
-            objectstore_factory,
-            True,
-            None,
-            [self._server_interceptor],
-        )
-
-        self._channel = grpc.insecure_channel("localhost:9092")
-        self._create_node = self._channel.unary_unary(
-            "/flwr.proto.Fleet/CreateNode",
-            request_serializer=CreateNodeRequest.SerializeToString,
-            response_deserializer=CreateNodeResponse.FromString,
-        )
-
-    def tearDown(self) -> None:
-        """Clean up grpc server."""
-        self._server.stop(None)
-        # Cleanup the temp directory
-        self.tmp_dir.cleanup()
-
-    def _make_metadata(self) -> list[Any]:
-        """Create metadata with signature and timestamp."""
-        timestamp = now().isoformat()
-        signature = sign_message(self.node_sk, timestamp.encode("ascii"))
-        return [
-            (PUBLIC_KEY_HEADER, public_key_to_bytes(self.node_pk)),
-            (SIGNATURE_HEADER, signature),
-            (TIMESTAMP_HEADER, timestamp),
-        ]
-
-    def test_create_node(self) -> None:
-        """Test `CreateNode` request with and without prior node registration."""
-        # Execute (no pre-registration)
-        with self.assertRaises(grpc.RpcError) as cm:
-            self._create_node.with_call(
-                request=CreateNodeRequest(public_key=public_key_to_bytes(self.node_pk)),
-                metadata=self._make_metadata(),
-            )
-        assert cm.exception.code() == grpc.StatusCode.FAILED_PRECONDITION
-=======
 class TestNodeAuthServerInterceptorNoNodeAuth(TestNodeAuthServerInterceptor):
     """Node authentication server interceptor tests with node auth disabled."""
->>>>>>> 34b8c7bc
 
     enable_node_auth = False