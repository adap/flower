--- conflicted
+++ resolved
@@ -210,16 +210,9 @@
             "future release. Please use `--account-auth-config` instead.",
         )
         args.account_auth_config = cfg_path
-<<<<<<< HEAD
     cfg_path: Optional[str] = getattr(args, "account_auth_config", None)
     auth_plugin, authz_plugin = _load_control_auth_plugins(cfg_path, verify_tls_cert)
     if cfg_path is not None:
-=======
-    if cfg_path := getattr(args, "account_auth_config", None):
-        authn_plugin, authz_plugin = _try_obtain_control_auth_plugins(
-            Path(cfg_path), verify_tls_cert
-        )
->>>>>>> 68150022
         # Enable event logging if the args.enable_event_log is True
         if args.enable_event_log:
             event_log_plugin = _try_obtain_control_event_log_writer_plugin()
