--- conflicted
+++ resolved
@@ -510,10 +510,7 @@
         except NotImplementedError:
             sys.exit(f"No {section} plugins are currently supported.")
 
-<<<<<<< HEAD
-=======
     # Load authentication plugin
->>>>>>> 3625e1c1
     auth_plugin = cast(
         ExecAuthPlugin,
         _load_plugin(
