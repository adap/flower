# Copyright 2025 Flower Labs GmbH. All Rights Reserved.
#
# Licensed under the Apache License, Version 2.0 (the "License");
# you may not use this file except in compliance with the License.
# You may obtain a copy of the License at
#
#     http://www.apache.org/licenses/LICENSE-2.0
#
# Unless required by applicable law or agreed to in writing, software
# distributed under the License is distributed on an "AS IS" BASIS,
# WITHOUT WARRANTIES OR CONDITIONS OF ANY KIND, either express or implied.
# See the License for the specific language governing permissions and
# limitations under the License.
# ==============================================================================
"""Inflatable test."""


from __future__ import annotations

import hashlib
from dataclasses import dataclass

import pytest

from .constant import HEAD_BODY_DIVIDER, TYPE_BODY_LEN_DIVIDER
from .inflatable import (
    InflatableObject,
    _get_object_body,
    _get_object_head,
    add_header_to_object_body,
    get_object_body,
    get_object_id,
    get_object_type_from_object_content,
)


@dataclass
class CustomDataClass(InflatableObject):
    """A dummy dataclass to test Inflatable features."""

    data: bytes

    def deflate(self) -> bytes:  # noqa: D102
        obj_body = self.data
        return add_header_to_object_body(object_body=obj_body, cls=self)

    @classmethod
    def inflate(  # noqa: D102
        cls, object_content: bytes, children: dict[str, InflatableObject] | None = None
    ) -> CustomDataClass:
<<<<<<< HEAD

=======
>>>>>>> ba95fd54
        if children is not None:
            raise ValueError("`CustomDataClass` does not have children.")
        object_body = get_object_body(object_content, cls)
        return cls(data=object_body)


def test_deflate_and_inflate() -> None:
    """Deflate a custom object and verify its ``object_id``.

    Then inflate it and verify the content is identical to the original object.
    """
    data = b"this is a test"
    obj = CustomDataClass(data)
    obj_b = obj.deflate()

    # assert
    # Class name matches
    assert get_object_type_from_object_content(obj_b) == obj.__class__.__qualname__
    # Content length matches
    assert len(get_object_body(obj_b, CustomDataClass)) == len(data)

    # assert
    # both objects are identical
    assert get_object_id(obj_b) == obj.object_id

    # Inflate and check object payload is the same
    obj_ = CustomDataClass.inflate(obj_b)
    assert obj_.data == obj.data

    # Assert
    # Inflate passing children raises ValueError
    with pytest.raises(ValueError):
        CustomDataClass.inflate(obj_b, children={"1234": obj})


def test_get_object_id() -> None:
    """Test helper function to get object id from bytes."""
    some_bytes = b"hello world"
    expected = hashlib.sha256(some_bytes).hexdigest()
    assert get_object_id(some_bytes) == expected


def test_get_object_body() -> None:
    """Test helper function to extract object body from object content."""
    data = b"this is a test"
    obj = CustomDataClass(data)
    obj_b = obj.deflate()

    assert _get_object_body(obj_b) == data
    assert get_object_body(obj_b, CustomDataClass) == data


def test_add_header_to_object_body() -> None:
    """Test helper function that adds the header to the object body and returns the
    object content."""
    data = b"this is a test"
    obj = CustomDataClass(data)
    obj_b = obj.deflate()

    # Expected object head
    exp_obj_head = f"CustomDataClass{TYPE_BODY_LEN_DIVIDER}{len(data)}".encode()
    assert _get_object_head(obj_b) == exp_obj_head

    # Expected object content
    exp_obj_conten = exp_obj_head + HEAD_BODY_DIVIDER + data
    assert add_header_to_object_body(data, obj) == exp_obj_conten


def test_get_object_type_from_object_content() -> None:
    """Test helper function that extracts the name of the class of the deflated
    object."""
    data = b"this is a test"
    obj = CustomDataClass(data)
    obj_b = obj.deflate()

    assert get_object_type_from_object_content(obj_b) == obj.__class__.__qualname__<|MERGE_RESOLUTION|>--- conflicted
+++ resolved
@@ -48,10 +48,6 @@
     def inflate(  # noqa: D102
         cls, object_content: bytes, children: dict[str, InflatableObject] | None = None
     ) -> CustomDataClass:
-<<<<<<< HEAD
-
-=======
->>>>>>> ba95fd54
         if children is not None:
             raise ValueError("`CustomDataClass` does not have children.")
         object_body = get_object_body(object_content, cls)
