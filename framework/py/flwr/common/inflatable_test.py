# Copyright 2025 Flower Labs GmbH. All Rights Reserved.
#
# Licensed under the Apache License, Version 2.0 (the "License");
# you may not use this file except in compliance with the License.
# You may obtain a copy of the License at
#
#     http://www.apache.org/licenses/LICENSE-2.0
#
# Unless required by applicable law or agreed to in writing, software
# distributed under the License is distributed on an "AS IS" BASIS,
# WITHOUT WARRANTIES OR CONDITIONS OF ANY KIND, either express or implied.
# See the License for the specific language governing permissions and
# limitations under the License.
# ==============================================================================
"""Inflatable test."""


from __future__ import annotations

import hashlib
from dataclasses import dataclass

import pytest

from .constant import HEAD_BODY_DIVIDER, HEAD_VALUE_DIVIDER
from .inflatable import (
    InflatableObject,
    _get_object_body,
    _get_object_head,
    add_header_to_object_body,
    check_body_len_consistency,
    get_object_body,
    get_object_body_len_from_object_content,
    get_object_head_values_from_object_content,
    get_object_id,
    get_object_type_from_object_content,
    is_valid_sha256_hash,
)


@dataclass
class CustomDataClass(InflatableObject):
    """A dummy dataclass to test Inflatable features."""

    data: bytes
    _children = None

    def deflate(self) -> bytes:  # noqa: D102
        obj_body = self.data
        return add_header_to_object_body(object_body=obj_body, obj=self)

    @classmethod
    def inflate(  # noqa: D102
        cls, object_content: bytes, children: dict[str, InflatableObject] | None = None
    ) -> CustomDataClass:
        if children is not None:
            raise ValueError("`CustomDataClass` does not have children.")
        object_body = get_object_body(object_content, cls)
        return cls(data=object_body)

    @property
    def children(self) -> dict[str, InflatableObject] | None:
        """Get children."""
        return self._children

    @children.setter
    def children(self, children: dict[str, InflatableObject]) -> None:
        """Set children only for testing purposes."""
        self._children = children


def test_deflate_and_inflate() -> None:
    """Deflate a custom object and verify its ``object_id``.

    Then inflate it and verify the content is identical to the original object.
    """
    data = b"this is a test"
    obj = CustomDataClass(data)
    obj_b = obj.deflate()

    # assert
    # Class name matches
    assert get_object_type_from_object_content(obj_b) == obj.__class__.__qualname__
    # Content length matches
    assert len(get_object_body(obj_b, CustomDataClass)) == len(data)

    # assert
    # both objects are identical
    assert get_object_id(obj_b) == obj.object_id

    # Inflate and check object payload is the same
    obj_ = CustomDataClass.inflate(obj_b)
    assert obj_.data == obj.data

    # Assert
    # Inflate passing children raises ValueError
    with pytest.raises(ValueError):
        CustomDataClass.inflate(obj_b, children={"1234": obj})


def test_get_object_id() -> None:
    """Test helper function to get object id from bytes."""
    some_bytes = b"hello world"
    expected = hashlib.sha256(some_bytes).hexdigest()
    assert get_object_id(some_bytes) == expected


def test_get_object_body() -> None:
    """Test helper function to extract object body from object content."""
    data = b"this is a test"
    obj = CustomDataClass(data)
    obj_b = obj.deflate()

    assert _get_object_body(obj_b) == data
    assert get_object_body(obj_b, CustomDataClass) == data


@pytest.mark.parametrize(
    "children",
    [
        [],
        [CustomDataClass(b"child1 data")],
        [CustomDataClass(b"child1 data"), CustomDataClass(b"child2 data")],
    ],
)
def test_add_header_to_object_body(children: list[InflatableObject]) -> None:
    """Test helper function that adds the header to the object body."""
    data = b"this is a test"
    obj = CustomDataClass(data)
    obj.children = {child.object_id: child for child in children}
    obj_b = obj.deflate()

    # Expected object head
    head_str = f"%s{HEAD_VALUE_DIVIDER}%s{HEAD_VALUE_DIVIDER}%d" % (
        "CustomDataClass",
        ",".join(child.object_id for child in children),
        len(data),
    )
    exp_obj_head = head_str.encode()
    assert _get_object_head(obj_b) == exp_obj_head

    # Expected object content
    exp_obj_content = exp_obj_head + HEAD_BODY_DIVIDER + data
    assert add_header_to_object_body(data, obj) == exp_obj_content


@pytest.mark.parametrize(
    "children",
    [
        [],
        [CustomDataClass(b"child1 data")],
        [CustomDataClass(b"child1 data"), CustomDataClass(b"child2 data")],
    ],
)
def test_get_head_values_from_object_content(children: list[InflatableObject]) -> None:
    """Test helper function that extracts the values of the object head."""
    # Prepare
    data = b"this is a test"
    obj = CustomDataClass(data)
    obj.children = {child.object_id: child for child in children}
    obj_b = obj.deflate()

    # Execute
    obj_type, children_ids, body_len = get_object_head_values_from_object_content(obj_b)

    # Assert
    assert obj_type == "CustomDataClass"
    assert children_ids == [child.object_id for child in children]
    assert body_len == len(data)


def test_get_object_type_from_object_content() -> None:
    """Test helper function that extracts the name of the class of the deflated
    object."""
    data = b"this is a test"
    obj = CustomDataClass(data)
    obj_b = obj.deflate()

    assert get_object_type_from_object_content(obj_b) == obj.__class__.__qualname__


<<<<<<< HEAD
def test_is_valid_sha256_hash_valid() -> None:
    """Test helper function that checks if a string is a valid SHA256 hash."""
    # Prepare
    valid_hash = "e3b0c44298fc1c149afbf4c8996fb92427ae41e4649b934ca495991b7852b855"

    # Execute & assert
    assert is_valid_sha256_hash(valid_hash)


def test_is_valid_sha256_hash_invalid() -> None:
    """Test helper function that checks if a string is a valid SHA256 hash."""
    # Prepare
    invalid_hash = "invalid_hash"

    # Execute & assert
    assert not is_valid_sha256_hash(invalid_hash)
=======
def test_check_body_length() -> None:
    """Test helper function that checks if the specified body length in the object head
    matches the actual length of the object body."""
    data = b"this is a test"
    obj = CustomDataClass(data)
    obj_b = obj.deflate()

    # Body length is measured correctly
    assert get_object_body_len_from_object_content(obj_b) == len(data)

    # Consistent: passes
    assert check_body_len_consistency(obj_b)

    # Extend content artificially
    obj_b_ = obj_b + b"more content"
    # Inconsistent: fails
    assert not check_body_len_consistency(obj_b_)
>>>>>>> fe5ba310
<|MERGE_RESOLUTION|>--- conflicted
+++ resolved
@@ -179,7 +179,6 @@
     assert get_object_type_from_object_content(obj_b) == obj.__class__.__qualname__
 
 
-<<<<<<< HEAD
 def test_is_valid_sha256_hash_valid() -> None:
     """Test helper function that checks if a string is a valid SHA256 hash."""
     # Prepare
@@ -196,7 +195,8 @@
 
     # Execute & assert
     assert not is_valid_sha256_hash(invalid_hash)
-=======
+
+
 def test_check_body_length() -> None:
     """Test helper function that checks if the specified body length in the object head
     matches the actual length of the object body."""
@@ -213,5 +213,4 @@
     # Extend content artificially
     obj_b_ = obj_b + b"more content"
     # Inconsistent: fails
-    assert not check_body_len_consistency(obj_b_)
->>>>>>> fe5ba310
+    assert not check_body_len_consistency(obj_b_)