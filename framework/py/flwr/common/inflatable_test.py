# Copyright 2025 Flower Labs GmbH. All Rights Reserved.
#
# Licensed under the Apache License, Version 2.0 (the "License");
# you may not use this file except in compliance with the License.
# You may obtain a copy of the License at
#
#     http://www.apache.org/licenses/LICENSE-2.0
#
# Unless required by applicable law or agreed to in writing, software
# distributed under the License is distributed on an "AS IS" BASIS,
# WITHOUT WARRANTIES OR CONDITIONS OF ANY KIND, either express or implied.
# See the License for the specific language governing permissions and
# limitations under the License.
# ==============================================================================
"""Inflatable test."""


from __future__ import annotations

import hashlib
from dataclasses import dataclass

import pytest

from .constant import HEAD_BODY_DIVIDER, HEAD_VALUE_DIVIDER
from .inflatable import (
    InflatableObject,
    UnexpectedObjectContentError,
    _get_object_body,
    _get_object_head,
    add_header_to_object_body,
    check_body_len_consistency,
    get_all_nested_objects,
    get_desdendant_object_ids,
    get_object_body,
    get_object_body_len_from_object_content,
    get_object_head_values_from_object_content,
    get_object_id,
    get_object_type_from_object_content,
    is_valid_sha256_hash,
)
from .inflatable_utils import validate_object_content


@dataclass
class CustomDataClass(InflatableObject):
    """A dummy dataclass to test Inflatable features."""

    data: bytes
    _children = None

    def deflate(self) -> bytes:  # noqa: D102
        obj_body = self.data
        return add_header_to_object_body(object_body=obj_body, obj=self)

    @classmethod
    def inflate(  # noqa: D102
        cls, object_content: bytes, children: dict[str, InflatableObject] | None = None
    ) -> CustomDataClass:
        if children is not None:
            raise ValueError("`CustomDataClass` does not have children.")
        object_body = get_object_body(object_content, cls)
        return cls(data=object_body)

    @property
    def children(self) -> dict[str, InflatableObject] | None:
        """Get children."""
        return self._children

    @children.setter
    def children(self, children: dict[str, InflatableObject]) -> None:
        """Set children only for testing purposes."""
        self._children = children


def test_deflate_and_inflate() -> None:
    """Deflate a custom object and verify its ``object_id``.

    Then inflate it and verify the content is identical to the original object.
    """
    data = b"this is a test"
    obj = CustomDataClass(data)
    obj_b = obj.deflate()

    # assert
    # Class name matches
    assert get_object_type_from_object_content(obj_b) == obj.__class__.__qualname__
    # Content length matches
    assert len(get_object_body(obj_b, CustomDataClass)) == len(data)

    # assert
    # both objects are identical
    assert get_object_id(obj_b) == obj.object_id

    # Inflate and check object payload is the same
    obj_ = CustomDataClass.inflate(obj_b)
    assert obj_.data == obj.data

    # Assert
    # Inflate passing children raises ValueError
    with pytest.raises(ValueError):
        CustomDataClass.inflate(obj_b, children={"1234": obj})


def test_get_object_id() -> None:
    """Test helper function to get object id from bytes."""
    some_bytes = b"hello world"
    expected = hashlib.sha256(some_bytes).hexdigest()
    assert get_object_id(some_bytes) == expected


def test_get_object_body() -> None:
    """Test helper function to extract object body from object content."""
    data = b"this is a test"
    obj = CustomDataClass(data)
    obj_b = obj.deflate()

    assert _get_object_body(obj_b) == data
    assert get_object_body(obj_b, CustomDataClass) == data


@pytest.mark.parametrize(
    "children",
    [
        [],
        [CustomDataClass(b"child1 data")],
        [CustomDataClass(b"child1 data"), CustomDataClass(b"child2 data")],
    ],
)
def test_add_header_to_object_body(children: list[InflatableObject]) -> None:
    """Test helper function that adds the header to the object body."""
    data = b"this is a test"
    obj = CustomDataClass(data)
    obj.children = {child.object_id: child for child in children}
    obj_b = obj.deflate()

    # Expected object head
    head_str = f"%s{HEAD_VALUE_DIVIDER}%s{HEAD_VALUE_DIVIDER}%d" % (
        "CustomDataClass",
        ",".join(child.object_id for child in children),
        len(data),
    )
    exp_obj_head = head_str.encode()
    assert _get_object_head(obj_b) == exp_obj_head

    # Expected object content
    exp_obj_content = exp_obj_head + HEAD_BODY_DIVIDER + data
    assert add_header_to_object_body(data, obj) == exp_obj_content


@pytest.mark.parametrize(
    "children",
    [
        [],
        [CustomDataClass(b"child1 data")],
        [CustomDataClass(b"child1 data"), CustomDataClass(b"child2 data")],
    ],
)
def test_get_head_values_from_object_content(children: list[InflatableObject]) -> None:
    """Test helper function that extracts the values of the object head."""
    # Prepare
    data = b"this is a test"
    obj = CustomDataClass(data)
    obj.children = {child.object_id: child for child in children}
    obj_b = obj.deflate()

    # Execute
    obj_type, children_ids, body_len = get_object_head_values_from_object_content(obj_b)

    # Assert
    assert obj_type == "CustomDataClass"
    assert children_ids == [child.object_id for child in children]
    assert body_len == len(data)


def test_get_object_type_from_object_content() -> None:
    """Test helper function that extracts the name of the class of the deflated
    object."""
    data = b"this is a test"
    obj = CustomDataClass(data)
    obj_b = obj.deflate()

    assert get_object_type_from_object_content(obj_b) == obj.__class__.__qualname__


def test_is_valid_sha256_hash_valid() -> None:
    """Test helper function that checks if a string is a valid SHA256 hash."""
    # Prepare
    valid_hash = "e3b0c44298fc1c149afbf4c8996fb92427ae41e4649b934ca495991b7852b855"

    # Execute & assert
    assert is_valid_sha256_hash(valid_hash)


def test_is_valid_sha256_hash_invalid() -> None:
    """Test helper function that checks if a string is a valid SHA256 hash."""
    # Prepare
    invalid_hash = "invalid_hash"

    # Execute & assert
    assert not is_valid_sha256_hash(invalid_hash)


def test_check_body_length() -> None:
    """Test helper function that checks if the specified body length in the object head
    matches the actual length of the object body."""
    data = b"this is a test"
    obj = CustomDataClass(data)
    obj_b = obj.deflate()

    # Body length is measured correctly
    assert get_object_body_len_from_object_content(obj_b) == len(data)

    # Consistent: passes
    assert check_body_len_consistency(obj_b)

    # Extend content artificially
    obj_b_ = obj_b + b"more content"
    # Inconsistent: fails
    assert not check_body_len_consistency(obj_b_)

    # Create object that doesn't comply with serialized object structure
    obj_ = b"this is a test"
    assert not check_body_len_consistency(obj_)


@pytest.mark.parametrize(
    "children",
    [
        [],
        [CustomDataClass(b"child1 data")],
        [CustomDataClass(b"child1 data"), CustomDataClass(b"child2 data")],
    ],
)
def test_get_desdendants(children: list[InflatableObject]) -> None:
    """Test computing list of object IDs for all descendants."""
    data = b"this is a test"
    obj = CustomDataClass(data)

    obj.children = {child.object_id: child for child in children}

    # Assert
    assert get_desdendant_object_ids(obj) == {child.object_id for child in children}


<<<<<<< HEAD
def test_get_all_nested_object_ids() -> None:
    """Test getting all nested object IDs."""
    # Prepare
    obj = CustomDataClass(b"this is a test")
    child1 = CustomDataClass(b"child1 data")
    child2 = CustomDataClass(b"child2 data")
    obj.children = {
        child1.object_id: child1,
        child2.object_id: child2,
    }
    expected_objects = {
        child1.object_id: child1,
        child2.object_id: child2,
        obj.object_id: obj,
    }

    # Execute
    all_objects = get_all_nested_objects(obj)

    # Assert
    assert all_objects == expected_objects
    assert list(all_objects.keys()) == list(expected_objects.keys())
=======
def test_object_content_validator() -> None:
    """Test validator."""
    # A valid message
    data = b"this is a test"
    obj = CustomDataClass(data)
    obj_b = obj.deflate()

    validate_object_content(obj_b)

    # The message has a longer content than what's recorded in the head
    with pytest.raises(UnexpectedObjectContentError):
        validate_object_content(obj_b + b"extra_bytes")

    # The head specifies an object_type that's not supported
    obj_b_wrong_type = obj_b.replace(
        obj.__class__.__qualname__.encode("utf-8"), b"blabla"
    )
    with pytest.raises(UnexpectedObjectContentError):
        validate_object_content(obj_b_wrong_type)

    # The content doesn't have a head-body divider
    parts = obj_b.split(HEAD_BODY_DIVIDER, 1)
    head, body = parts
    with pytest.raises(UnexpectedObjectContentError):
        validate_object_content(head + body)

    # The head does not have three distinct parts
    head_decoded = head.decode(encoding="utf-8")
    head_parts = head_decoded.split(HEAD_VALUE_DIVIDER)
    obj_type, _, body_len = head_parts
    # construct head (but don't pass children part) and object
    obj_wrong_head = (obj_type + HEAD_VALUE_DIVIDER + body_len).encode(encoding="utf-8")
    almost_correct_obj = obj_wrong_head + HEAD_BODY_DIVIDER + body
    with pytest.raises(UnexpectedObjectContentError):
        validate_object_content(almost_correct_obj)

    # The message head carries some children IDs but these
    # aren't valid SHA256
    obj_wrong_head = (
        obj_type + HEAD_VALUE_DIVIDER + "abcd12345" + HEAD_VALUE_DIVIDER + body_len
    ).encode(encoding="utf-8")
    almost_correct_obj = obj_wrong_head + HEAD_BODY_DIVIDER + body
    with pytest.raises(UnexpectedObjectContentError):
        validate_object_content(almost_correct_obj)
>>>>>>> 0960e131
<|MERGE_RESOLUTION|>--- conflicted
+++ resolved
@@ -243,7 +243,52 @@
     assert get_desdendant_object_ids(obj) == {child.object_id for child in children}
 
 
-<<<<<<< HEAD
+def test_object_content_validator() -> None:
+    """Test validator."""
+    # A valid message
+    data = b"this is a test"
+    obj = CustomDataClass(data)
+    obj_b = obj.deflate()
+
+    validate_object_content(obj_b)
+
+    # The message has a longer content than what's recorded in the head
+    with pytest.raises(UnexpectedObjectContentError):
+        validate_object_content(obj_b + b"extra_bytes")
+
+    # The head specifies an object_type that's not supported
+    obj_b_wrong_type = obj_b.replace(
+        obj.__class__.__qualname__.encode("utf-8"), b"blabla"
+    )
+    with pytest.raises(UnexpectedObjectContentError):
+        validate_object_content(obj_b_wrong_type)
+
+    # The content doesn't have a head-body divider
+    parts = obj_b.split(HEAD_BODY_DIVIDER, 1)
+    head, body = parts
+    with pytest.raises(UnexpectedObjectContentError):
+        validate_object_content(head + body)
+
+    # The head does not have three distinct parts
+    head_decoded = head.decode(encoding="utf-8")
+    head_parts = head_decoded.split(HEAD_VALUE_DIVIDER)
+    obj_type, _, body_len = head_parts
+    # construct head (but don't pass children part) and object
+    obj_wrong_head = (obj_type + HEAD_VALUE_DIVIDER + body_len).encode(encoding="utf-8")
+    almost_correct_obj = obj_wrong_head + HEAD_BODY_DIVIDER + body
+    with pytest.raises(UnexpectedObjectContentError):
+        validate_object_content(almost_correct_obj)
+
+    # The message head carries some children IDs but these
+    # aren't valid SHA256
+    obj_wrong_head = (
+        obj_type + HEAD_VALUE_DIVIDER + "abcd12345" + HEAD_VALUE_DIVIDER + body_len
+    ).encode(encoding="utf-8")
+    almost_correct_obj = obj_wrong_head + HEAD_BODY_DIVIDER + body
+    with pytest.raises(UnexpectedObjectContentError):
+        validate_object_content(almost_correct_obj)
+
+
 def test_get_all_nested_object_ids() -> None:
     """Test getting all nested object IDs."""
     # Prepare
@@ -265,50 +310,4 @@
 
     # Assert
     assert all_objects == expected_objects
-    assert list(all_objects.keys()) == list(expected_objects.keys())
-=======
-def test_object_content_validator() -> None:
-    """Test validator."""
-    # A valid message
-    data = b"this is a test"
-    obj = CustomDataClass(data)
-    obj_b = obj.deflate()
-
-    validate_object_content(obj_b)
-
-    # The message has a longer content than what's recorded in the head
-    with pytest.raises(UnexpectedObjectContentError):
-        validate_object_content(obj_b + b"extra_bytes")
-
-    # The head specifies an object_type that's not supported
-    obj_b_wrong_type = obj_b.replace(
-        obj.__class__.__qualname__.encode("utf-8"), b"blabla"
-    )
-    with pytest.raises(UnexpectedObjectContentError):
-        validate_object_content(obj_b_wrong_type)
-
-    # The content doesn't have a head-body divider
-    parts = obj_b.split(HEAD_BODY_DIVIDER, 1)
-    head, body = parts
-    with pytest.raises(UnexpectedObjectContentError):
-        validate_object_content(head + body)
-
-    # The head does not have three distinct parts
-    head_decoded = head.decode(encoding="utf-8")
-    head_parts = head_decoded.split(HEAD_VALUE_DIVIDER)
-    obj_type, _, body_len = head_parts
-    # construct head (but don't pass children part) and object
-    obj_wrong_head = (obj_type + HEAD_VALUE_DIVIDER + body_len).encode(encoding="utf-8")
-    almost_correct_obj = obj_wrong_head + HEAD_BODY_DIVIDER + body
-    with pytest.raises(UnexpectedObjectContentError):
-        validate_object_content(almost_correct_obj)
-
-    # The message head carries some children IDs but these
-    # aren't valid SHA256
-    obj_wrong_head = (
-        obj_type + HEAD_VALUE_DIVIDER + "abcd12345" + HEAD_VALUE_DIVIDER + body_len
-    ).encode(encoding="utf-8")
-    almost_correct_obj = obj_wrong_head + HEAD_BODY_DIVIDER + body
-    with pytest.raises(UnexpectedObjectContentError):
-        validate_object_content(almost_correct_obj)
->>>>>>> 0960e131
+    assert list(all_objects.keys()) == list(expected_objects.keys())