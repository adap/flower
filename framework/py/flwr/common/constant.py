# Copyright 2025 Flower Labs GmbH. All Rights Reserved.
#
# Licensed under the Apache License, Version 2.0 (the "License");
# you may not use this file except in compliance with the License.
# You may obtain a copy of the License at
#
#     http://www.apache.org/licenses/LICENSE-2.0
#
# Unless required by applicable law or agreed to in writing, software
# distributed under the License is distributed on an "AS IS" BASIS,
# WITHOUT WARRANTIES OR CONDITIONS OF ANY KIND, either express or implied.
# See the License for the specific language governing permissions and
# limitations under the License.
# ==============================================================================
"""Flower constants."""


from __future__ import annotations

import os

TRANSPORT_TYPE_GRPC_BIDI = "grpc-bidi"
TRANSPORT_TYPE_GRPC_RERE = "grpc-rere"
TRANSPORT_TYPE_GRPC_ADAPTER = "grpc-adapter"
TRANSPORT_TYPE_REST = "rest"
TRANSPORT_TYPE_VCE = "vce"
TRANSPORT_TYPES = [
    TRANSPORT_TYPE_GRPC_BIDI,
    TRANSPORT_TYPE_GRPC_RERE,
    TRANSPORT_TYPE_REST,
    TRANSPORT_TYPE_VCE,
]

# Addresses
# Ports
CLIENTAPPIO_PORT = "9094"
SERVERAPPIO_PORT = "9091"
FLEETAPI_GRPC_RERE_PORT = "9092"
FLEETAPI_PORT = "9095"
CONTROL_API_PORT = "9093"
SIMULATIONIO_PORT = "9096"
# Octets
SERVER_OCTET = "0.0.0.0"
CLIENT_OCTET = "127.0.0.1"
# SuperNode
CLIENTAPPIO_API_DEFAULT_SERVER_ADDRESS = f"{SERVER_OCTET}:{CLIENTAPPIO_PORT}"
CLIENTAPPIO_API_DEFAULT_CLIENT_ADDRESS = f"{CLIENT_OCTET}:{CLIENTAPPIO_PORT}"
# SuperLink
SERVERAPPIO_API_DEFAULT_SERVER_ADDRESS = f"{SERVER_OCTET}:{SERVERAPPIO_PORT}"
SERVERAPPIO_API_DEFAULT_CLIENT_ADDRESS = f"{CLIENT_OCTET}:{SERVERAPPIO_PORT}"
FLEET_API_GRPC_RERE_DEFAULT_ADDRESS = f"{SERVER_OCTET}:{FLEETAPI_GRPC_RERE_PORT}"
FLEET_API_GRPC_BIDI_DEFAULT_ADDRESS = (
    "[::]:8080"  # IPv6 to keep start_server compatible
)
FLEET_API_REST_DEFAULT_ADDRESS = f"{SERVER_OCTET}:{FLEETAPI_PORT}"
CONTROL_API_DEFAULT_SERVER_ADDRESS = f"{SERVER_OCTET}:{CONTROL_API_PORT}"
SIMULATIONIO_API_DEFAULT_SERVER_ADDRESS = f"{SERVER_OCTET}:{SIMULATIONIO_PORT}"
SIMULATIONIO_API_DEFAULT_CLIENT_ADDRESS = f"{CLIENT_OCTET}:{SIMULATIONIO_PORT}"

# Constants for heartbeat
HEARTBEAT_DEFAULT_INTERVAL = 30
HEARTBEAT_CALL_TIMEOUT = 5
HEARTBEAT_BASE_MULTIPLIER = 0.8
HEARTBEAT_RANDOM_RANGE = (-0.1, 0.1)
HEARTBEAT_MIN_INTERVAL = 10
HEARTBEAT_MAX_INTERVAL = 1800  # 30 minutes
HEARTBEAT_INTERVAL_INF = 1e300  # Large value, disabling heartbeats
HEARTBEAT_PATIENCE = 2
RUN_FAILURE_DETAILS_NO_HEARTBEAT = "No heartbeat received from the run."

# IDs
RUN_ID_NUM_BYTES = 8
NODE_ID_NUM_BYTES = 8

# Constants for FAB
APP_DIR = "apps"
FAB_CONFIG_FILE = "pyproject.toml"
FAB_DATE = (2024, 10, 1, 0, 0, 0)
FAB_HASH_TRUNCATION = 8
FAB_MAX_SIZE = 10 * 1024 * 1024  # 10 MB
FLWR_DIR = ".flwr"  # The default Flower directory: ~/.flwr/
FLWR_HOME = "FLWR_HOME"  # If set, override the default Flower directory
<<<<<<< HEAD
PLATFORM_API_URL = "https://api.flower.ai/v1"
=======
# FAB file include patterns (gitignore-style patterns)
FAB_INCLUDE_PATTERNS = (
    "**/*.py",
    "**/*.toml",
    "**/*.md",
)
# FAB file exclude patterns (gitignore-style patterns)
FAB_EXCLUDE_PATTERNS = (
    "**/__pycache__/**",
    FAB_CONFIG_FILE,  # Exclude the original pyproject.toml
)
>>>>>>> 797b4a40

# Constant for SuperLink
SUPERLINK_NODE_ID = 1

# Constants entries in Node config for Simulation
PARTITION_ID_KEY = "partition-id"
NUM_PARTITIONS_KEY = "num-partitions"

# Constants for keys in `metadata` of `MessageContainer` in `grpc-adapter`
GRPC_ADAPTER_METADATA_FLOWER_PACKAGE_NAME_KEY = "flower-package-name"
GRPC_ADAPTER_METADATA_FLOWER_PACKAGE_VERSION_KEY = "flower-package-version"
GRPC_ADAPTER_METADATA_FLOWER_VERSION_KEY = "flower-version"  # Deprecated
GRPC_ADAPTER_METADATA_SHOULD_EXIT_KEY = "should-exit"
GRPC_ADAPTER_METADATA_MESSAGE_MODULE_KEY = "grpc-message-module"
GRPC_ADAPTER_METADATA_MESSAGE_QUALNAME_KEY = "grpc-message-qualname"

# Message TTL
MESSAGE_TTL_TOLERANCE = 1e-1

# Isolation modes
ISOLATION_MODE_SUBPROCESS = "subprocess"
ISOLATION_MODE_PROCESS = "process"

# Log streaming configurations
CONN_REFRESH_PERIOD = 60  # Stream connection refresh period
CONN_RECONNECT_INTERVAL = 0.5  # Reconnect interval between two stream connections
LOG_STREAM_INTERVAL = 0.5  # Log stream interval for `ControlServicer.StreamLogs`
LOG_UPLOAD_INTERVAL = 0.2  # Minimum interval between two log uploads

# Retry configurations
MAX_RETRY_DELAY = 20  # Maximum delay duration between two consecutive retries.

# Constants for account authentication
CREDENTIALS_DIR = ".credentials"
AUTHN_TYPE_JSON_KEY = "authn-type"  # For key name in JSON file
AUTHN_TYPE_YAML_KEY = "authn_type"  # For key name in YAML file
ACCESS_TOKEN_KEY = "flwr-oidc-access-token"
REFRESH_TOKEN_KEY = "flwr-oidc-refresh-token"

# Constants for account authorization
AUTHZ_TYPE_YAML_KEY = "authz_type"  # For key name in YAML file

# Constants for node authentication
PUBLIC_KEY_HEADER = "flwr-public-key-bin"  # Must end with "-bin" for binary data
SIGNATURE_HEADER = "flwr-signature-bin"  # Must end with "-bin" for binary data
TIMESTAMP_HEADER = "flwr-timestamp"
TIMESTAMP_TOLERANCE = 300  # General tolerance for timestamp verification
SYSTEM_TIME_TOLERANCE = 5  # Allowance for system time drift

# Constants for grpc retry
GRPC_RETRY_MAX_DELAY = 20  # Maximum delay duration between two consecutive retries.

# Constants for ArrayRecord
GC_THRESHOLD = 200_000_000  # 200 MB

# Constants for Inflatable
HEAD_BODY_DIVIDER = b"\x00"
HEAD_VALUE_DIVIDER = " "
FLWR_PRIVATE_MAX_ARRAY_CHUNK_SIZE = int(
    os.getenv("FLWR_PRIVATE_MAX_ARRAY_CHUNK_SIZE", "5242880")
)  # 5 MB

# Constants for serialization
INT64_MAX_VALUE = 9223372036854775807  # (1 << 63) - 1

# Constants for `flwr-serverapp` and `flwr-clientapp` CLI commands
FLWR_APP_TOKEN_LENGTH = 128  # Length of the token used

# Constants for object pushing and pulling
FLWR_PRIVATE_MAX_CONCURRENT_OBJ_PUSHES = int(
    os.getenv("FLWR_PRIVATE_MAX_CONCURRENT_OBJ_PUSHES", "2")
)  # Default maximum number of concurrent pushes
FLWR_PRIVATE_MAX_CONCURRENT_OBJ_PULLS = int(
    os.getenv("FLWR_PRIVATE_MAX_CONCURRENT_OBJ_PULLS", "2")
)  # Default maximum number of concurrent pulls
PULL_MAX_TIME = 7200  # Default maximum time to wait for pulling objects
PULL_MAX_TRIES_PER_OBJECT = 500  # Default maximum number of tries to pull an object
PULL_INITIAL_BACKOFF = 1  # Initial backoff time for pulling objects
PULL_BACKOFF_CAP = 10  # Maximum backoff time for pulling objects


# ControlServicer constants
RUN_ID_NOT_FOUND_MESSAGE = "Run ID not found"
NO_ACCOUNT_AUTH_MESSAGE = "ControlServicer initialized without account authentication"
NO_ARTIFACT_PROVIDER_MESSAGE = "ControlServicer initialized without artifact provider"
PULL_UNFINISHED_RUN_MESSAGE = "Cannot pull artifacts for an unfinished run"
SUPERNODE_NOT_CREATED_FROM_CLI_MESSAGE = "Invalid SuperNode credentials"
PUBLIC_KEY_ALREADY_IN_USE_MESSAGE = "Public key already in use"
PUBLIC_KEY_NOT_VALID = "The provided public key is not valid"
NODE_NOT_FOUND_MESSAGE = "Node ID not found for account"


class MessageType:
    """Message type."""

    TRAIN = "train"
    EVALUATE = "evaluate"
    QUERY = "query"
    SYSTEM = "system"

    def __new__(cls) -> MessageType:
        """Prevent instantiation."""
        raise TypeError(f"{cls.__name__} cannot be instantiated.")


class MessageTypeLegacy:
    """Legacy message type."""

    GET_PROPERTIES = "get_properties"
    GET_PARAMETERS = "get_parameters"

    def __new__(cls) -> MessageTypeLegacy:
        """Prevent instantiation."""
        raise TypeError(f"{cls.__name__} cannot be instantiated.")


class SType:
    """Serialisation type."""

    NUMPY = "numpy.ndarray"

    def __new__(cls) -> SType:
        """Prevent instantiation."""
        raise TypeError(f"{cls.__name__} cannot be instantiated.")


class ErrorCode:
    """Error codes for Message's Error."""

    UNKNOWN = 0
    LOAD_CLIENT_APP_EXCEPTION = 1
    CLIENT_APP_RAISED_EXCEPTION = 2
    MESSAGE_UNAVAILABLE = 3
    REPLY_MESSAGE_UNAVAILABLE = 4
    NODE_UNAVAILABLE = 5
    MOD_FAILED_PRECONDITION = 6

    def __new__(cls) -> ErrorCode:
        """Prevent instantiation."""
        raise TypeError(f"{cls.__name__} cannot be instantiated.")


class Status:
    """Run status."""

    PENDING = "pending"
    STARTING = "starting"
    RUNNING = "running"
    FINISHED = "finished"

    def __new__(cls) -> Status:
        """Prevent instantiation."""
        raise TypeError(f"{cls.__name__} cannot be instantiated.")


class SubStatus:
    """Run sub-status."""

    COMPLETED = "completed"
    FAILED = "failed"
    STOPPED = "stopped"

    def __new__(cls) -> SubStatus:
        """Prevent instantiation."""
        raise TypeError(f"{cls.__name__} cannot be instantiated.")


class CliOutputFormat:
    """Define output format for `flwr` CLI commands."""

    DEFAULT = "default"
    JSON = "json"

    def __new__(cls) -> CliOutputFormat:
        """Prevent instantiation."""
        raise TypeError(f"{cls.__name__} cannot be instantiated.")


class AuthnType:
    """Account authentication types."""

    NOOP = "noop"
    OIDC = "oidc"

    def __new__(cls) -> AuthnType:
        """Prevent instantiation."""
        raise TypeError(f"{cls.__name__} cannot be instantiated.")


class AuthzType:
    """Account authorization types."""

    NOOP = "noop"

    def __new__(cls) -> AuthzType:
        """Prevent instantiation."""
        raise TypeError(f"{cls.__name__} cannot be instantiated.")


class EventLogWriterType:
    """Event log writer types."""

    STDOUT = "stdout"

    def __new__(cls) -> EventLogWriterType:
        """Prevent instantiation."""
        raise TypeError(f"{cls.__name__} cannot be instantiated.")


class ExecPluginType:
    """SuperExec plugin types."""

    CLIENT_APP = "clientapp"
    SERVER_APP = "serverapp"
    SIMULATION = "simulation"

    def __new__(cls) -> ExecPluginType:
        """Prevent instantiation."""
        raise TypeError(f"{cls.__name__} cannot be instantiated.")

    @staticmethod
    def all() -> list[str]:
        """Return all SuperExec plugin types."""
        # Filter all constants (uppercase) of the class
        return [v for k, v in vars(ExecPluginType).items() if k.isupper()]


# Constants for No-op auth plugins
NOOP_FLWR_AID = "<none>"
NOOP_ACCOUNT_NAME = "sys_noauth"<|MERGE_RESOLUTION|>--- conflicted
+++ resolved
@@ -80,9 +80,6 @@
 FAB_MAX_SIZE = 10 * 1024 * 1024  # 10 MB
 FLWR_DIR = ".flwr"  # The default Flower directory: ~/.flwr/
 FLWR_HOME = "FLWR_HOME"  # If set, override the default Flower directory
-<<<<<<< HEAD
-PLATFORM_API_URL = "https://api.flower.ai/v1"
-=======
 # FAB file include patterns (gitignore-style patterns)
 FAB_INCLUDE_PATTERNS = (
     "**/*.py",
@@ -94,7 +91,7 @@
     "**/__pycache__/**",
     FAB_CONFIG_FILE,  # Exclude the original pyproject.toml
 )
->>>>>>> 797b4a40
+PLATFORM_API_URL = "https://api.flower.ai/v1"
 
 # Constant for SuperLink
 SUPERLINK_NODE_ID = 1
