# Copyright 2025 Flower Labs GmbH. All Rights Reserved.
#
# Licensed under the Apache License, Version 2.0 (the "License");
# you may not use this file except in compliance with the License.
# You may obtain a copy of the License at
#
#     http://www.apache.org/licenses/LICENSE-2.0
#
# Unless required by applicable law or agreed to in writing, software
# distributed under the License is distributed on an "AS IS" BASIS,
# WITHOUT WARRANTIES OR CONDITIONS OF ANY KIND, either express or implied.
# See the License for the specific language governing permissions and
# limitations under the License.
# ==============================================================================
"""Abstract classes for Flower User Auth Plugin."""


from abc import ABC, abstractmethod
from collections.abc import Sequence
from pathlib import Path
from typing import Optional, Union

from flwr.common.typing import UserInfo
from flwr.proto.exec_pb2_grpc import ExecStub

from ..typing import UserAuthCredentials, UserAuthLoginDetails


class ExecAuthPlugin(ABC):
    """Abstract Flower Auth Plugin class for ExecServicer.

    Parameters
    ----------
    user_auth_config_path : Path
        Path to the YAML file containing the authentication configuration.
    """

    @abstractmethod
    def __init__(
        self,
        user_auth_config_path: Path,
        verify_tls_cert: bool,
    ):
        """Abstract constructor."""

    @abstractmethod
    def get_login_details(self) -> Optional[UserAuthLoginDetails]:
        """Get the login details."""

    @abstractmethod
    def validate_tokens_in_metadata(
        self, metadata: Sequence[tuple[str, Union[str, bytes]]]
    ) -> tuple[bool, Optional[UserInfo]]:
        """Validate authentication tokens in the provided metadata."""

    @abstractmethod
    def get_auth_tokens(self, device_code: str) -> Optional[UserAuthCredentials]:
        """Get authentication tokens."""

    @abstractmethod
    def refresh_tokens(
        self, metadata: Sequence[tuple[str, Union[str, bytes]]]
    ) -> Optional[Sequence[tuple[str, Union[str, bytes]]]]:
        """Refresh authentication tokens in the provided metadata."""


class ExecAuthzPlugin(ABC):  # pylint: disable=too-few-public-methods
    """Abstract Flower Authorization Plugin class for ExecServicer.

    Parameters
    ----------
    user_authz_config_path : Path
        Path to the YAML file containing the authorization configuration.
    """

    @abstractmethod
<<<<<<< HEAD
    def __init__(self, user_authz_config_path: Path):
=======
    def __init__(self, user_authz_config_path: Path, verify_tls_cert: bool):
>>>>>>> 65f094cb
        """Abstract constructor."""

    @abstractmethod
    def verify_user_authorization(self, user_info: UserInfo) -> bool:
        """Verify user authorization request."""


class CliAuthPlugin(ABC):
    """Abstract Flower Auth Plugin class for CLI.

    Parameters
    ----------
    credentials_path : Path
        Path to the user's authentication credentials file.
    """

    @staticmethod
    @abstractmethod
    def login(
        login_details: UserAuthLoginDetails,
        exec_stub: ExecStub,
    ) -> UserAuthCredentials:
        """Authenticate the user and retrieve authentication credentials.

        Parameters
        ----------
        login_details : UserAuthLoginDetails
            An object containing the user's login details.
        exec_stub : ExecStub
            A stub for executing RPC calls to the server.

        Returns
        -------
        UserAuthCredentials
            The authentication credentials obtained after login.
        """

    @abstractmethod
    def __init__(self, credentials_path: Path):
        """Abstract constructor."""

    @abstractmethod
    def store_tokens(self, credentials: UserAuthCredentials) -> None:
        """Store authentication tokens to the `credentials_path`.

        The credentials, including tokens, will be saved as a JSON file
        at `credentials_path`.
        """

    @abstractmethod
    def load_tokens(self) -> None:
        """Load authentication tokens from the `credentials_path`."""

    @abstractmethod
    def write_tokens_to_metadata(
        self, metadata: Sequence[tuple[str, Union[str, bytes]]]
    ) -> Sequence[tuple[str, Union[str, bytes]]]:
        """Write authentication tokens to the provided metadata."""

    @abstractmethod
    def read_tokens_from_metadata(
        self, metadata: Sequence[tuple[str, Union[str, bytes]]]
    ) -> Optional[UserAuthCredentials]:
        """Read authentication tokens from the provided metadata."""<|MERGE_RESOLUTION|>--- conflicted
+++ resolved
@@ -74,11 +74,7 @@
     """
 
     @abstractmethod
-<<<<<<< HEAD
-    def __init__(self, user_authz_config_path: Path):
-=======
     def __init__(self, user_authz_config_path: Path, verify_tls_cert: bool):
->>>>>>> 65f094cb
         """Abstract constructor."""
 
     @abstractmethod
