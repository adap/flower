--- conflicted
+++ resolved
@@ -57,7 +57,6 @@
 )
 from .constant import INT64_MAX_VALUE
 from .message import Message, make_message
-<<<<<<< HEAD
 from .serde_utils import (
     error_from_proto,
     error_to_proto,
@@ -66,9 +65,6 @@
     record_value_dict_from_proto,
     record_value_dict_to_proto,
 )
-=======
-from .serde_utils import record_value_dict_from_proto, record_value_dict_to_proto
->>>>>>> 6fd9fe1b
 
 #  === Parameters message ===
 
