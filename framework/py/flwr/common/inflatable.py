--- conflicted
+++ resolved
@@ -44,14 +44,8 @@
             The deflated object content.
 
         children : Optional[dict[str, InflatableObject]] (default: None)
-<<<<<<< HEAD
-            Dictionary of children InflatableObjects mapped to their Object IDs. These
-            childrens enable the full inflation of the parent InflatableObject.
-            Default None.
-=======
             Dictionary of children InflatableObjects mapped to their object IDs. These
             childrens enable the full inflation of the parent InflatableObject.
->>>>>>> ba95fd54
 
         Returns
         -------
