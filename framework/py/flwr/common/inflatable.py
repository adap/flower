--- conflicted
+++ resolved
@@ -112,13 +112,6 @@
     return object_content.split(HEAD_BODY_DIVIDER, 1)[1]
 
 
-def get_object_type_from_object_content(object_content: bytes) -> str:
-    """Return object type from bytes."""
-<<<<<<< HEAD
-    obj_head: str = _get_object_head(object_content).decode(encoding="utf-8")
-    return obj_head.split(TYPE_BODY_LEN_DIVIDER, 1)[0]
-
-
 def is_valid_sha256_hash(object_id: str) -> bool:
     """Check if the given string is a valid SHA-256 hash.
 
@@ -140,7 +133,10 @@
         return True
     except ValueError:
         return False
-=======
+
+
+def get_object_type_from_object_content(object_content: bytes) -> str:
+    """Return object type from bytes."""
     return get_object_head_values_from_object_content(object_content)[0]
 
 
@@ -181,5 +177,4 @@
     head = _get_object_head(object_content).decode(encoding="utf-8")
     obj_type, children_str, body_len = head.split(HEAD_VALUE_DIVIDER)
     children_ids = children_str.split(",") if children_str else []
-    return obj_type, children_ids, int(body_len)
->>>>>>> fe5ba310
+    return obj_type, children_ids, int(body_len)