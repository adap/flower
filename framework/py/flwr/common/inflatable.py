# Copyright 2025 Flower Labs GmbH. All Rights Reserved.
#
# Licensed under the Apache License, Version 2.0 (the "License");
# you may not use this file except in compliance with the License.
# You may obtain a copy of the License at
#
#     http://www.apache.org/licenses/LICENSE-2.0
#
# Unless required by applicable law or agreed to in writing, software
# distributed under the License is distributed on an "AS IS" BASIS,
# WITHOUT WARRANTIES OR CONDITIONS OF ANY KIND, either express or implied.
# See the License for the specific language governing permissions and
# limitations under the License.
# ==============================================================================
"""InflatableObject base class."""


import hashlib
from typing import TypeVar

from .constant import HEAD_BODY_DIVIDER, TYPE_BODY_LEN_DIVIDER

T = TypeVar("T", bound="InflatableObject")


class InflatableObject:
    """Base class for inflatable objects."""

    def deflate(self) -> bytes:
        """Deflate object."""
        raise NotImplementedError()

    @classmethod
    def inflate(cls, object_content: bytes) -> "InflatableObject":
<<<<<<< HEAD
        """Deserialize the object from bytes.
=======
        """Inflate the object from bytes.
>>>>>>> 8a74a958

        Parameters
        ----------
        object_content : bytes
            The deflated object content.

        Returns
        -------
        InflatableObject
            The inflated object.
        """
        raise NotImplementedError()

    @property
    def object_id(self) -> str:
        """Get object_id."""
        return get_object_id(self.deflate())


def get_object_id(object_content: bytes) -> str:
    """Return a SHA-256 hash of the (deflated) object content."""
    return hashlib.sha256(object_content).hexdigest()


def get_object_body(object_content: bytes, cls: type[T]) -> bytes:
    """Return object body but raise an error if object type doesn't match class name."""
    class_name = cls.__qualname__
    object_type = get_object_type_from_object_content(object_content)
    if not object_type == class_name:
        raise ValueError(
            f"Class name ({class_name}) and object type "
            f"({object_type}) do not match."
        )

    # Return object body
    return _get_object_body(object_content)


def add_header_to_object_body(object_body: bytes, cls: T) -> bytes:
    """Add header to object content."""
    # Construct header
    header = f"{cls.__class__.__qualname__}{TYPE_BODY_LEN_DIVIDER}{len(object_body)}"
    enc_header = header.encode(encoding="utf-8")
    # Concatenate header and object body
    return enc_header + HEAD_BODY_DIVIDER + object_body


def _get_object_head(object_content: bytes) -> bytes:
    """Return object head from object content."""
    return object_content.split(HEAD_BODY_DIVIDER, 1)[0]


def _get_object_body(object_content: bytes) -> bytes:
    """Return object body from object content."""
    return object_content.split(HEAD_BODY_DIVIDER, 1)[1]


def get_object_type_from_object_content(object_content: bytes) -> str:
    """Return object type from bytes."""
    obj_head: str = _get_object_head(object_content).decode(encoding="utf-8")
    return obj_head.split(TYPE_BODY_LEN_DIVIDER, 1)[0]<|MERGE_RESOLUTION|>--- conflicted
+++ resolved
@@ -32,11 +32,7 @@
 
     @classmethod
     def inflate(cls, object_content: bytes) -> "InflatableObject":
-<<<<<<< HEAD
-        """Deserialize the object from bytes.
-=======
         """Inflate the object from bytes.
->>>>>>> 8a74a958
 
         Parameters
         ----------
