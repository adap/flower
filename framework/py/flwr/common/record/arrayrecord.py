--- conflicted
+++ resolved
@@ -394,10 +394,6 @@
         ----------
         object_content : bytes
             The deflated object content of the ArrayRecord.
-<<<<<<< HEAD
-
-=======
->>>>>>> bc5ce5f9
         children : Optional[dict[str, InflatableObject]] (default: None)
             Dictionary of children InflatableObjects mapped to their Object IDs.
             These children enable the full inflation of the ArrayRecord.
@@ -414,18 +410,11 @@
         obj_body = get_object_body(object_content, cls)
         array_refs: dict[str, str] = json.loads(obj_body.decode(encoding="utf-8"))
 
-<<<<<<< HEAD
-        if len(array_refs) != len(children):
-            raise ValueError(
-                "Unexpected number of `children`. "
-                f"Expected {len(array_refs)} but got {len(children)}."
-=======
         unique_arrays = set(array_refs.values())
         if unique_arrays != set(children.keys()):
             raise ValueError(
                 "Unexpected set of `children`. "
                 f"Expected {unique_arrays} but got {children}."
->>>>>>> bc5ce5f9
             )
 
         # Ensure children are of type Array
