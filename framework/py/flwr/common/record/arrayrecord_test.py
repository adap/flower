# Copyright 2025 Flower Labs GmbH. All Rights Reserved.
#
# Licensed under the Apache License, Version 2.0 (the "License");
# you may not use this file except in compliance with the License.
# You may obtain a copy of the License at
#
#     http://www.apache.org/licenses/LICENSE-2.0
#
# Unless required by applicable law or agreed to in writing, software
# distributed under the License is distributed on an "AS IS" BASIS,
# WITHOUT WARRANTIES OR CONDITIONS OF ANY KIND, either express or implied.
# See the License for the specific language governing permissions and
# limitations under the License.
# ==============================================================================
"""Unit tests for ArrayRecord."""


import json
import sys
import unittest
from collections import OrderedDict
from io import BytesIO
from types import ModuleType
from typing import Any, Optional
from unittest.mock import Mock, call, patch

import numpy as np
import pytest
from parameterized import parameterized

from flwr.common import ndarray_to_bytes

from ..constant import SType
from ..inflatable import get_object_body, get_object_type_from_object_content
from ..typing import NDArray
from .array import Array
from .arrayrecord import ArrayRecord


def _get_buffer_from_ndarray(array: NDArray) -> bytes:
    """Return a bytes buffer froma given NumPy array."""
    buffer = BytesIO()
    np.save(buffer, array, allow_pickle=False)
    return buffer.getvalue()


class TorchTensor(Mock):
    """Mock Torch tensor class."""


MOCK_TORCH_TENSOR = TorchTensor(numpy=lambda: np.array([[1, 2, 3]]))
MOCK_TORCH_TENSOR.detach.return_value = MOCK_TORCH_TENSOR
MOCK_TORCH_TENSOR.cpu.return_value = MOCK_TORCH_TENSOR


class TestArrayRecord(unittest.TestCase):
    """Unit tests for ArrayRecord."""

    def setUp(self) -> None:
        """Set up the test case."""
        # Patch torch
        self.torch_mock = Mock(spec=ModuleType, Tensor=TorchTensor)
        self._original_torch = sys.modules.get("torch")
        sys.modules["torch"] = self.torch_mock

    def tearDown(self) -> None:
        """Tear down the test case."""
        # Unpatch torch
        del sys.modules["torch"]
        if self._original_torch is not None:
            sys.modules["torch"] = self._original_torch

    @parameterized.expand(  # type: ignore
        [
            ([np.array([1, 2]), np.array([3, 4])],),  # Two arrays
            ([np.array(5)],),  # Single array
            ([],),  # Empty list
        ]
    )
    def test_from_numpy_ndarrays(self, ndarrays: list[NDArray]) -> None:
        """Test creating a ArrayRecord from a list of NumPy arrays."""
        with patch.object(Array, "from_numpy_ndarray") as mock_from_numpy:
            # Prepare
            mock_arrays = [Mock(spec=Array) for _ in ndarrays]
            mock_from_numpy.side_effect = mock_arrays
            expected_keys = [str(i) for i in range(len(ndarrays))]

            # Execute
            record = ArrayRecord.from_numpy_ndarrays(ndarrays)

            # Assert
            self.assertEqual(list(record.keys()), expected_keys)
            self.assertEqual(list(record.values()), mock_arrays)
            mock_from_numpy.assert_has_calls(
                [call(arr) for arr in ndarrays], any_order=False
            )

    def test_from_torch_state_dict_with_torch(self) -> None:
        """Test creating a ArrayRecord from a PyTorch state_dict."""
        # Prepare
        # Mock state_dict with tensor mocks
        state_dict = OrderedDict(
            [
                ("weight", TorchTensor()),
                ("bias", TorchTensor()),
            ]
        )
        ndarrays = [np.array([1, 2]), np.array([3, 4])]
        for tensor_mock, numpy_array in zip(state_dict.values(), ndarrays):
            tensor_mock.detach.return_value = tensor_mock
            tensor_mock.cpu.return_value = tensor_mock
            tensor_mock.numpy.return_value = numpy_array

        # Mock Array.from_numpy_ndarray to return mock arrays
        mock_arrays = [Mock(spec=Array), Mock(spec=Array)]
        with patch.object(Array, "from_numpy_ndarray") as mock_from_numpy:
            mock_from_numpy.side_effect = mock_arrays

            # Execute
            record = ArrayRecord.from_torch_state_dict(state_dict)

            # Assert
            self.assertEqual(list(record.keys()), list(state_dict.keys()))
            for tensor_mock in state_dict.values():
                tensor_mock.detach.assert_called_once()
                tensor_mock.cpu.assert_called_once()
                tensor_mock.numpy.assert_called_once()
            mock_from_numpy.assert_has_calls(
                [call(arr) for arr in ndarrays], any_order=False
            )
            self.assertEqual(list(record.values()), mock_arrays)

    def test_from_torch_state_dict_without_torch(self) -> None:
        """Test `ArrayRecord.from_torch_state_dict` without PyTorch."""
        with patch.dict("sys.modules", {}, clear=True):
            with self.assertRaises(RuntimeError) as cm:
                ArrayRecord.from_torch_state_dict(OrderedDict())
            self.assertIn("PyTorch is required", str(cm.exception))

    def test_to_numpy_ndarrays(self) -> None:
        """Test converting a ArrayRecord to a list of NumPy arrays."""
        # Prepare
        record = ArrayRecord()
        numpy_arrays = [np.array([1, 2]), np.array([3, 4])]
        mock_arrays = [Mock(spec=Array), Mock(spec=Array)]
        for mock_arr, arr in zip(mock_arrays, numpy_arrays):
            mock_arr.numpy.return_value = arr
        record["0"] = mock_arrays[0]
        record["1"] = mock_arrays[1]

        # Execute
        result = record.to_numpy_ndarrays()

        # Assert
        self.assertEqual(result, numpy_arrays)
        for mock_arr in mock_arrays:
            mock_arr.numpy.assert_called_once()

    def test_to_state_dict_with_torch(self) -> None:
        """Test converting a ArrayRecord to a PyTorch state_dict."""
        # Prepare
        # Mock torch.from_numpy method
        tensors = [TorchTensor(), TorchTensor()]
        self.torch_mock.from_numpy = Mock(side_effect=tensors)
        record = ArrayRecord()
        ndarrays = [np.array([1, 2]), np.array([3, 4])]
        mock_arrays = [Mock(spec=Array), Mock(spec=Array)]
        for mock_arr, arr in zip(mock_arrays, ndarrays):
            mock_arr.numpy.return_value = arr
        record["weight"] = mock_arrays[0]
        record["bias"] = mock_arrays[1]

        # Execute
        state_dict = record.to_torch_state_dict()

        # Assert
        self.assertIsInstance(state_dict, OrderedDict)
        self.assertEqual(list(state_dict.keys()), ["weight", "bias"])
        self.torch_mock.from_numpy.assert_has_calls(
            [call(arr) for arr in ndarrays], any_order=False
        )
        self.assertEqual(list(state_dict.values()), tensors)

    def test_to_state_dict_without_torch(self) -> None:
        """Test `ArrayRecord.to_torch_state_dict` without PyTorch."""
        with patch.dict("sys.modules", {}, clear=True):
            record = ArrayRecord()
            with self.assertRaises(RuntimeError) as cm:
                record.to_torch_state_dict()
            self.assertIn("PyTorch is required", str(cm.exception))

    def test_init_no_args(self) -> None:
        """Test initializing with no arguments."""
        _ = ArrayRecord()

    @parameterized.expand(  # type: ignore
        [
            ([np.array([1, 2, 3])], True),
            ([np.array([1, 2, 3])], False),
            ([np.array([4, 5, 6]), np.array([1, 2, 3])], True),
            ([np.array([4, 5, 6]), np.array([1, 2, 3])], False),
        ]
    )
    def test_init_ndarrays_calls_method(
        self, ndarrays: list[NDArray], use_keyword: bool
    ) -> None:
        """Test initializing with NumPy arrays."""
        with patch.object(
            ArrayRecord,
            "from_numpy_ndarrays",
            return_value=Mock(spec=ArrayRecord),
        ) as mock_from_numpy:
            if use_keyword:
                _ = ArrayRecord(numpy_ndarrays=ndarrays)
            else:
                _ = ArrayRecord(ndarrays)
            mock_from_numpy.assert_called_once_with(ndarrays, keep_input=True)

    @parameterized.expand([(True,), (False,)])  # type: ignore
    def test_init_array_dict_keep_input_false(self, use_keyword: bool) -> None:
        """Test initializing with an array_dict and keep_input=False."""
        # Prepare
        arr = Array(dtype="float32", shape=[2, 2], stype=SType.NUMPY, data=b"data")
        arr_dict: OrderedDict[str, Array] = OrderedDict({"x": arr})

        # Execute
        if use_keyword:
            record = ArrayRecord(array_dict=arr_dict, keep_input=False)
        else:
            record = ArrayRecord(arr_dict, keep_input=False)

        # Assert
        self.assertEqual(record["x"], arr)
        self.assertEqual(len(arr_dict), 0)

    @parameterized.expand(  # type: ignore
        [
            ("array_dict", OrderedDict({"x": Array("mock", [1], "np", b"data")})),
            (None, OrderedDict({"x": Array("mock", [1], "np", b"data")})),
            ("torch_state_dict", OrderedDict({"x": MOCK_TORCH_TENSOR})),
            (None, OrderedDict({"x": MOCK_TORCH_TENSOR})),
            ("numpy_ndarrays", [np.array([1, 2, 3])]),
            (None, [np.array([1, 2, 3])]),
        ]
    )
    def test_init_keep_input_true_and_false(
        self, keyword: Optional[str], input_arg: Any
    ) -> None:
        """Test initializing with keep_input=True/False."""
        # Prepare
        input_size_original = len(input_arg)

        # Execute
        # Keep input=True
        if keyword:
            _ = ArrayRecord(**{keyword: input_arg}, keep_input=True)
        else:
            _ = ArrayRecord(input_arg, keep_input=True)
        input_size_after1 = len(input_arg)
        # Keep input=False
        if keyword:
            _ = ArrayRecord(**{keyword: input_arg}, keep_input=False)
        else:
            _ = ArrayRecord(input_arg, keep_input=False)
        input_size_after2 = len(input_arg)

        # Assert
        self.assertEqual(input_size_after1, input_size_original)
        self.assertEqual(input_size_after2, 0)

    @parameterized.expand([(True,), (False,)])  # type: ignore
    def test_init_array_dict_keep_input_true(self, use_keyword: bool) -> None:
        """Test initializing with an array_dict and keep_input=True."""
        # Prepare
        arr = Array(dtype="float32", shape=[2, 2], stype=SType.NUMPY, data=b"data")
        arr_dict: OrderedDict[str, Array] = OrderedDict({"x": arr})

        # Execute
        if use_keyword:
            record = ArrayRecord(array_dict=arr_dict, keep_input=True)
        else:
            record = ArrayRecord(arr_dict, keep_input=True)

        # Assert
        self.assertEqual(record["x"], arr_dict["x"])
        self.assertEqual(len(arr_dict), 1)

    @parameterized.expand([(True,), (False,)])  # type: ignore
    def test_init_state_dict_calls_from_torch_state_dict(
        self, use_keyword: bool
    ) -> None:
        """Test initializing with a state_dict."""
        state_dict = OrderedDict({"layer.weight": MOCK_TORCH_TENSOR})
        with patch.object(
            ArrayRecord,
            "from_torch_state_dict",
            return_value=Mock(spec=ArrayRecord),
        ) as mock_from_state_dict:
            if use_keyword:
                _ = ArrayRecord(torch_state_dict=state_dict)
            else:
                _ = ArrayRecord(state_dict)

            # The method should be called exactly once with the provided dict
            mock_from_state_dict.assert_called_once_with(state_dict, keep_input=True)

    @parameterized.expand(  # type: ignore
        [
            ((42,), {}),
            (("invalid",), {}),
            (
                (),
                {
                    "numpy_ndarrays": [np.array([2])],
                    "array_dict": {"x": Mock(spec=Array)},
                },
            ),
            (([np.array([1])],), {"array_dict": {"x": Mock(spec=Array)}}),
            (([np.array([1])],), {"numpy_ndarrays": [np.array([2])]}),
            (
                ([np.array([1])],),
                {"torch_state_dict": {"layer.weight": MOCK_TORCH_TENSOR}},
            ),
        ]
    )
    def test_init_unrecognized_arg_raises_error(
        self, args: tuple[Any, ...], kwargs: dict[str, Any]
    ) -> None:
        """Test initializing with unrecognized arguments."""
        with self.assertRaisesRegex(TypeError, "Invalid arguments for ArrayRecord.*"):
            ArrayRecord(*args, **kwargs)

    @parameterized.expand(  # type: ignore
        [
            ([np.array([1, 2]), np.array([3, 4])],),  # Two arrays
            ([np.array(5)],),  # Single array
            ([],),  # Empty list
<<<<<<< HEAD
=======
            ([np.array(5), np.array(5)],),  # Same array twice
>>>>>>> bc5ce5f9
        ]
    )
    def test_inflation_deflation(self, array_content) -> None:
        """Test inflation and deflation of ArrayRecord."""
        arr_rec = ArrayRecord(array_content)

        # Assert
        # Expected children
<<<<<<< HEAD
        assert len(arr_rec.children) == len(array_content)
=======
        assert arr_rec.children == {arr.object_id: arr for arr in arr_rec.values()}
>>>>>>> bc5ce5f9

        arr_rec_b = arr_rec.deflate()

        # Assert
        # Class name matches
        assert (
            get_object_type_from_object_content(arr_rec_b)
            == arr_rec.__class__.__qualname__
        )
        # Body of deflfated ArrayRecord matches its direct protobuf serialization
        array_refs = {name: arr.object_id for name, arr in arr_rec.items()}
        array_refs_enc = json.dumps(array_refs).encode("utf-8")
        assert get_object_body(arr_rec_b, ArrayRecord) == array_refs_enc

        # Inflate
        # Assert if children needed but not passed:
        if len(array_content) > 0:
            with pytest.raises(ValueError):
<<<<<<< HEAD
                ArrayRecord.inflate(arr_rec_b, children={})
=======
                ArrayRecord.inflate(arr_rec_b)
>>>>>>> bc5ce5f9

        # Check children
        # Assert if children not computed correctly
        assert set(arr_rec.children.keys()) == {
            arr.object_id for arr in arr_rec.values()
        }

        # Inflate passing children (if any)
        arr_rec_ = ArrayRecord.inflate(arr_rec_b, children=arr_rec.children)

        # Assert
        # Both objects are identical
        assert arr_rec.object_id == arr_rec_.object_id

    def test_inflation_with_unsupported_children(self) -> None:
        """Test inflation of an ArrayRecord when children are not Arrays."""
<<<<<<< HEAD
        arr_rec = ArrayRecord([np.array(5)])
=======
        arr = np.array(5)
        arr_rec = ArrayRecord([arr])
>>>>>>> bc5ce5f9

        # Deflate
        arr_rec_b = arr_rec.deflate()

        # Assert
        # Inflate but passing no children
        with pytest.raises(ValueError):
            ArrayRecord.inflate(arr_rec_b)
        # Inflate but passing wrong Children type
        with pytest.raises(ValueError):
            ArrayRecord.inflate(arr_rec_b, children={"123": np.array(5)})  # type: ignore
<<<<<<< HEAD
=======
        # Inflate but passing children with wrong Object ID
        with pytest.raises(ValueError):
            ArrayRecord.inflate(arr_rec_b, children={"123": Array(arr)})
>>>>>>> bc5ce5f9


@pytest.mark.parametrize(
    "shape, dtype",
    [
        ([100], "float32"),
        ([31, 31], "int8"),
        ([31, 153], "bool_"),  # bool_ is represented as a whole Byte in NumPy
    ],
)
def test_count_bytes(shape: list[int], dtype: str) -> None:
    """Test bytes in a ArrayRecord are computed correctly."""
    original_array = np.random.randn(*shape).astype(np.dtype(dtype))

    buff = ndarray_to_bytes(original_array)

    buffer = _get_buffer_from_ndarray(original_array)

    array_instance = Array(
        dtype=str(original_array.dtype),
        shape=list(original_array.shape),
        stype=SType.NUMPY,
        data=buffer,
    )
    key_name = "data"
    arr_record = ArrayRecord(OrderedDict({key_name: array_instance}))

    assert len(buff) + len(key_name) == arr_record.count_bytes()<|MERGE_RESOLUTION|>--- conflicted
+++ resolved
@@ -335,10 +335,7 @@
             ([np.array([1, 2]), np.array([3, 4])],),  # Two arrays
             ([np.array(5)],),  # Single array
             ([],),  # Empty list
-<<<<<<< HEAD
-=======
             ([np.array(5), np.array(5)],),  # Same array twice
->>>>>>> bc5ce5f9
         ]
     )
     def test_inflation_deflation(self, array_content) -> None:
@@ -347,11 +344,7 @@
 
         # Assert
         # Expected children
-<<<<<<< HEAD
-        assert len(arr_rec.children) == len(array_content)
-=======
         assert arr_rec.children == {arr.object_id: arr for arr in arr_rec.values()}
->>>>>>> bc5ce5f9
 
         arr_rec_b = arr_rec.deflate()
 
@@ -370,11 +363,7 @@
         # Assert if children needed but not passed:
         if len(array_content) > 0:
             with pytest.raises(ValueError):
-<<<<<<< HEAD
-                ArrayRecord.inflate(arr_rec_b, children={})
-=======
                 ArrayRecord.inflate(arr_rec_b)
->>>>>>> bc5ce5f9
 
         # Check children
         # Assert if children not computed correctly
@@ -391,12 +380,8 @@
 
     def test_inflation_with_unsupported_children(self) -> None:
         """Test inflation of an ArrayRecord when children are not Arrays."""
-<<<<<<< HEAD
-        arr_rec = ArrayRecord([np.array(5)])
-=======
         arr = np.array(5)
         arr_rec = ArrayRecord([arr])
->>>>>>> bc5ce5f9
 
         # Deflate
         arr_rec_b = arr_rec.deflate()
@@ -408,12 +393,9 @@
         # Inflate but passing wrong Children type
         with pytest.raises(ValueError):
             ArrayRecord.inflate(arr_rec_b, children={"123": np.array(5)})  # type: ignore
-<<<<<<< HEAD
-=======
         # Inflate but passing children with wrong Object ID
         with pytest.raises(ValueError):
             ArrayRecord.inflate(arr_rec_b, children={"123": Array(arr)})
->>>>>>> bc5ce5f9
 
 
 @pytest.mark.parametrize(
