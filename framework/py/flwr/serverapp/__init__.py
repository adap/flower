--- conflicted
+++ resolved
@@ -14,25 +14,8 @@
 # ==============================================================================
 """Public Flower ServerApp APIs."""
 
-<<<<<<< HEAD
-from .fedadagrad import FedAdagrad
-from .fedadam import FedAdam
-from .fedavg import FedAvg
-from .fedyogi import FedYogi
-from .result import Result
-from .strategy import Strategy
-
-__all__ = [
-    "FedAdagrad",
-    "FedAdam",
-    "FedAvg",
-    "FedYogi",
-    "Result",
-    "Strategy",
-=======
 from . import strategy
 
 __all__ = [
     "strategy",
->>>>>>> 2ecea51d
 ]