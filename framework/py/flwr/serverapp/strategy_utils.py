# Copyright 2025 Flower Labs GmbH. All Rights Reserved.
#
# Licensed under the Apache License, Version 2.0 (the "License");
# you may not use this file except in compliance with the License.
# You may obtain a copy of the License at
#
#     http://www.apache.org/licenses/LICENSE-2.0
#
# Unless required by applicable law or agreed to in writing, software
# distributed under the License is distributed on an "AS IS" BASIS,
# WITHOUT WARRANTIES OR CONDITIONS OF ANY KIND, either express or implied.
# See the License for the specific language governing permissions and
# limitations under the License.
# ==============================================================================
"""Flower message-based strategy utilities."""


import random
from collections import OrderedDict
from dataclasses import dataclass, field
from logging import ERROR, INFO
from time import sleep
from typing import Optional, cast

from flwr.common import (
    Array,
    ArrayRecord,
    ConfigRecord,
    MetricRecord,
    NDArray,
    RecordDict,
    log,
)
from flwr.server import Grid


@dataclass
class StrategyResults:
    """Data class carrying records generated during the execution of a strategy."""

    arrays: ArrayRecord = field(default_factory=ArrayRecord)
    train_metrics: dict[int, MetricRecord] = field(default_factory=dict)
    evaluate_metrics: dict[int, MetricRecord] = field(default_factory=dict)
    central_evaluate_metrics: dict[int, MetricRecord] = field(default_factory=dict)


def config_to_str(config: ConfigRecord) -> str:
    """Convert a ConfigRecord to a string representation masking bytes."""
    content = ", ".join(
        f"'{k}': {'<bytes>' if isinstance(v, bytes) else v}" for k, v in config.items()
    )
    return f"{{{content}}}"


def log_strategy_start_info(
    num_rounds: int,
    arrays: ArrayRecord,
    train_config: Optional[ConfigRecord],
    evaluate_config: Optional[ConfigRecord],
) -> None:
    """Log information about the strategy start."""
    log(INFO, "\t└──> Number of rounds: %d", num_rounds)
    log(
        INFO,
        "\t└──> ArrayRecord: %d Arrays totalling %.2f MB",
        len(arrays),
        sum(len(array.data) for array in arrays.values()) / (1024**2),
    )
    log(
        INFO,
        "\t└──> ConfigRecord (train): %s",
        config_to_str(train_config) if train_config else "(empty!)",
    )
    log(
        INFO,
        "\t└──> ConfigRecord (evaluate): %s",
        config_to_str(evaluate_config) if evaluate_config else "(empty!)",
    )
    log(INFO, "")


def aggregate_arrayrecords(
    records: list[RecordDict], weighting_metric_name: str
) -> ArrayRecord:
    """Perform weighted aggregation all ArrayRecords using a specific key."""
    # Retrieve weighting factor from MetricRecord
    weights: list[float] = []
    for record in records:
        # Get the first (and only) MetricRecord in the record
        metricrecord = next(iter(record.metric_records.values()))
        # Because replies have been checked for consistency,
        # we can safely cast the weighting factor to float
        w = cast(float, metricrecord[weighting_metric_name])
        weights.append(w)

    # Average
    total_weight = sum(weights)
    weight_factors = [w / total_weight for w in weights]

    # Perform weighted aggregation
    aggregated_np_arrays: dict[str, NDArray] = {}

    for record, weight in zip(records, weight_factors):
        for record_item in record.array_records.values():
            # aggregate in-place
            for key, value in record_item.items():
                if key not in aggregated_np_arrays:
                    aggregated_np_arrays[key] = value.numpy() * weight
                else:
                    aggregated_np_arrays[key] += value.numpy() * weight

    return ArrayRecord(
        OrderedDict({k: Array(v) for k, v in aggregated_np_arrays.items()})
    )


def aggregate_metricrecords(
    records: list[RecordDict], weighting_metric_name: str
) -> MetricRecord:
    """Perform weighted aggregation all MetricRecords using a specific key."""
    # Retrieve weighting factor from MetricRecord
    weights: list[float] = []
    for record in records:
        # Get the first (and only) MetricRecord in the record
        metricrecord = next(iter(record.metric_records.values()))
        # Because replies have been checked for consistency,
        # we can safely cast the weighting factor to float
        w = cast(float, metricrecord[weighting_metric_name])
        weights.append(w)

    # Average
    total_weight = sum(weights)
    weight_factors = [w / total_weight for w in weights]

    aggregated_metrics = MetricRecord()
    for record, weight in zip(records, weight_factors):
        for record_item in record.metric_records.values():
            # aggregate in-place
            for key, value in record_item.items():
                if key == weighting_metric_name:
                    # We exclude the weighting key from the aggregated MetricRecord
                    continue
                if key not in aggregated_metrics:
                    if isinstance(value, list):
                        aggregated_metrics[key] = [v * weight for v in value]
                    else:
                        aggregated_metrics[key] = value * weight
                else:
                    if isinstance(value, list):
                        current_list = cast(list[float], aggregated_metrics[key])
                        aggregated_metrics[key] = [
                            curr + val * weight
                            for curr, val in zip(current_list, value)
                        ]
                    else:
                        current_value = cast(float, aggregated_metrics[key])
                        aggregated_metrics[key] = current_value + value * weight

    return aggregated_metrics


def sample_nodes(
    grid: Grid, min_available_nodes: int, sample_size: int
) -> tuple[list[int], list[int]]:
    """Sample the specified number of nodes using the Grid.

    Parameters
    ----------
    grid : Grid
        The grid object.
    min_available_nodes : int
        The minimum number of available nodes to sample from.
    sample_size : int
        The number of nodes to sample.

    Returns
    -------
    tuple[list[int], list[int]]
        A tuple containing the sampled node IDs and the list
        of all connected node IDs.
    """
    sampled_nodes = []

    # Ensure min_available_nodes is at least as large as sample_size
    min_available_nodes = max(min_available_nodes, sample_size)

    # wait for min_available_nodes to be online
    while len(all_nodes := list(grid.get_node_ids())) < min_available_nodes:
        log(
            INFO,
            "Waiting for nodes to connect: %d connected (minimum required: %d).",
            len(all_nodes),
            min_available_nodes,
        )
        sleep(1)

    # Sample nodes
    sampled_nodes = random.sample(all_nodes, sample_size)

    return sampled_nodes, all_nodes


<<<<<<< HEAD
def validate_message_reply_consistency(
    replies: list[RecordDict], weight_factor_key: str, check_arrayrecord: bool
=======
# pylint: disable=too-many-return-statements
def check_message_reply_consistency(
    replies: list[RecordDict], weighting_factor_key: str, check_arrayrecord: bool
>>>>>>> 10d88fb2
) -> bool:
    """Validate that replies contain exactly one ArrayRecord and one MetricRecord, and
    that the MetricRecord includes a weight factor key.

    These checks ensure that Message-based strategies behave consistently with
    *Ins/*Res-based strategies.
    """
    # Checking for ArrayRecord consistency
    if check_arrayrecord:
        if any(len(msg.array_records) != 1 for msg in replies):
            log(
                ERROR,
                "Expected exactly one ArrayRecord in replies.Skipping aggregation.",
            )
            return False

        # Ensure all key are present in all ArrayRecords
        record_key = next(iter(replies[0].array_records.keys()))
        all_keys = set(replies[0][record_key].keys())
        if any(set(msg.get(record_key, {}).keys()) != all_keys for msg in replies[1:]):
            log(
                ERROR,
                "All ArrayRecords must have the same keys for aggregation. "
                "This condition wasn't met. Skipping aggregation.",
            )
<<<<<<< HEAD
            return False

    # Checking for MetricRecord consistency
    if any(len(msg.metric_records) != 1 for msg in replies):
        log(
            ERROR,
            "Expected exactly one MetricRecord in replies, but found more. "
            "Skipping aggregation.",
        )
        return False
    else:
        # Ensure all key are present in all MetricRecords
        record_key = next(iter(replies[0].metric_records.keys()))
        all_keys = set(replies[0][record_key].keys())
        if any(set(msg.get(record_key, {}).keys()) != all_keys for msg in replies[1:]):
=======
            return True  # Skip aggregation

        # Ensure all key are present in all ArrayRecords
        all_key_sets = [
            set(next(iter(d.array_records.values())).keys()) for d in replies
        ]
        # Also add the key of the ArrayRecord itself
        all_key_sets = [
            keys | set(d.array_records.keys()) for d, keys in zip(replies, all_key_sets)
        ]
        if not all(s == all_key_sets[0] for s in all_key_sets):
>>>>>>> 10d88fb2
            log(
                ERROR,
                "All ArrayRecords must have the same keys for aggregation. "
                "This condition wasn't met. Skipping aggregation.",
            )
<<<<<<< HEAD
            return False

        # Verify the weight factor key presence in all MetricRecords
        if weight_factor_key not in all_keys:
            log(
                ERROR,
                "Missing required key `%s` in the MetricRecord of reply messages. "
                "Cannot average ArrayRecords and MetricRecords. Skipping aggregation.",
                weight_factor_key,
            )
            return False

        # Check that it is not a list
        if any(isinstance(msg[record_key][weight_factor_key], list) for msg in replies):
            log(
                ERROR,
                "Key `%s` in the MetricRecord of reply messages must be a single value "
                "(int or float), but a list was found. Skipping aggregation.",
                weight_factor_key,
            )
            return False

    return True
=======
            return True  # Skip aggregation

    # Checking for MetricRecord consistency
    if all(len(msg.metric_records) != 1 for msg in replies):
        log(
            ERROR,
            "Expected exactly one MetricRecord in replies, but found more. "
            "Skipping aggregation.",
        )
        return True  # Skip aggregation

    # Ensure all key are present in all MetricRecords
    all_key_sets = [set(next(iter(d.metric_records.values())).keys()) for d in replies]
    # Also add the key of the MetricRecord itself
    all_key_sets = [
        keys | set(d.metric_records.keys()) for d, keys in zip(replies, all_key_sets)
    ]
    if not all(s == all_key_sets[0] for s in all_key_sets):
        log(
            ERROR,
            "All MetricRecords must have the same keys for aggregation. "
            "This condition wasn't met. Skipping aggregation.",
        )
        return True  # Skip aggregation

    # Check one of the sets for the key to perform weighting averaging
    if weighting_factor_key not in all_key_sets[0]:
        log(
            ERROR,
            "The MetricRecord in the reply messages were expecting key "
            "`%s` to perform averaging of "
            "ArrayRecords and MetricRecords. Skipping aggregation.",
            weighting_factor_key,
        )
        return True  # Skip aggregation

    # Check that it is not a list
    if any(
        isinstance(next(iter(d.metric_records.values()))[weighting_factor_key], list)
        for d in replies
    ):
        log(
            ERROR,
            "The MetricRecord in the reply messages were expecting key "
            "`%s` to be a single value (float or int), "
            "but found a list. Skipping aggregation.",
            weighting_factor_key,
        )
        return True  # Skip aggregation

    return False
>>>>>>> 10d88fb2
<|MERGE_RESOLUTION|>--- conflicted
+++ resolved
@@ -200,14 +200,9 @@
     return sampled_nodes, all_nodes
 
 
-<<<<<<< HEAD
+# pylint: disable=too-many-return-statements
 def validate_message_reply_consistency(
     replies: list[RecordDict], weight_factor_key: str, check_arrayrecord: bool
-=======
-# pylint: disable=too-many-return-statements
-def check_message_reply_consistency(
-    replies: list[RecordDict], weighting_factor_key: str, check_arrayrecord: bool
->>>>>>> 10d88fb2
 ) -> bool:
     """Validate that replies contain exactly one ArrayRecord and one MetricRecord, and
     that the MetricRecord includes a weight factor key.
@@ -233,7 +228,6 @@
                 "All ArrayRecords must have the same keys for aggregation. "
                 "This condition wasn't met. Skipping aggregation.",
             )
-<<<<<<< HEAD
             return False
 
     # Checking for MetricRecord consistency
@@ -249,25 +243,11 @@
         record_key = next(iter(replies[0].metric_records.keys()))
         all_keys = set(replies[0][record_key].keys())
         if any(set(msg.get(record_key, {}).keys()) != all_keys for msg in replies[1:]):
-=======
-            return True  # Skip aggregation
-
-        # Ensure all key are present in all ArrayRecords
-        all_key_sets = [
-            set(next(iter(d.array_records.values())).keys()) for d in replies
-        ]
-        # Also add the key of the ArrayRecord itself
-        all_key_sets = [
-            keys | set(d.array_records.keys()) for d, keys in zip(replies, all_key_sets)
-        ]
-        if not all(s == all_key_sets[0] for s in all_key_sets):
->>>>>>> 10d88fb2
-            log(
-                ERROR,
-                "All ArrayRecords must have the same keys for aggregation. "
+            log(
+                ERROR,
+                "All MetricRecords must have the same keys for aggregation. "
                 "This condition wasn't met. Skipping aggregation.",
             )
-<<<<<<< HEAD
             return False
 
         # Verify the weight factor key presence in all MetricRecords
@@ -290,57 +270,4 @@
             )
             return False
 
-    return True
-=======
-            return True  # Skip aggregation
-
-    # Checking for MetricRecord consistency
-    if all(len(msg.metric_records) != 1 for msg in replies):
-        log(
-            ERROR,
-            "Expected exactly one MetricRecord in replies, but found more. "
-            "Skipping aggregation.",
-        )
-        return True  # Skip aggregation
-
-    # Ensure all key are present in all MetricRecords
-    all_key_sets = [set(next(iter(d.metric_records.values())).keys()) for d in replies]
-    # Also add the key of the MetricRecord itself
-    all_key_sets = [
-        keys | set(d.metric_records.keys()) for d, keys in zip(replies, all_key_sets)
-    ]
-    if not all(s == all_key_sets[0] for s in all_key_sets):
-        log(
-            ERROR,
-            "All MetricRecords must have the same keys for aggregation. "
-            "This condition wasn't met. Skipping aggregation.",
-        )
-        return True  # Skip aggregation
-
-    # Check one of the sets for the key to perform weighting averaging
-    if weighting_factor_key not in all_key_sets[0]:
-        log(
-            ERROR,
-            "The MetricRecord in the reply messages were expecting key "
-            "`%s` to perform averaging of "
-            "ArrayRecords and MetricRecords. Skipping aggregation.",
-            weighting_factor_key,
-        )
-        return True  # Skip aggregation
-
-    # Check that it is not a list
-    if any(
-        isinstance(next(iter(d.metric_records.values()))[weighting_factor_key], list)
-        for d in replies
-    ):
-        log(
-            ERROR,
-            "The MetricRecord in the reply messages were expecting key "
-            "`%s` to be a single value (float or int), "
-            "but found a list. Skipping aggregation.",
-            weighting_factor_key,
-        )
-        return True  # Skip aggregation
-
-    return False
->>>>>>> 10d88fb2
+    return True