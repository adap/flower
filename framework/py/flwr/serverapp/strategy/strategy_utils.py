--- conflicted
+++ resolved
@@ -267,22 +267,12 @@
     bst_prev = json.loads(bytearray(bst_prev_org))
     bst_curr = json.loads(bytearray(bst_curr_org))
 
-<<<<<<< HEAD
-    bst_prev["learner"]["gradient_booster"]["model"]["gbtree_model_param"][
-        "num_trees"
-    ] = str(tree_num_prev + paral_tree_num_curr)
-    iteration_indptr = bst_prev["learner"]["gradient_booster"]["model"][
-        "iteration_indptr"
-    ]
-    bst_prev["learner"]["gradient_booster"]["model"]["iteration_indptr"].append(
-=======
     previous_model = bst_prev["learner"]["gradient_booster"]["model"]
     previous_model["gbtree_model_param"]["num_trees"] = str(
         tree_num_prev + paral_tree_num_curr
     )
     iteration_indptr = previous_model["iteration_indptr"]
     previous_model["iteration_indptr"].append(
->>>>>>> bdc34c12
         iteration_indptr[-1] + paral_tree_num_curr
     )
 
@@ -290,15 +280,8 @@
     trees_curr = bst_curr["learner"]["gradient_booster"]["model"]["trees"]
     for tree_count in range(paral_tree_num_curr):
         trees_curr[tree_count]["id"] = tree_num_prev + tree_count
-<<<<<<< HEAD
-        bst_prev["learner"]["gradient_booster"]["model"]["trees"].append(
-            trees_curr[tree_count]
-        )
-        bst_prev["learner"]["gradient_booster"]["model"]["tree_info"].append(0)
-=======
         previous_model["trees"].append(trees_curr[tree_count])
         previous_model["tree_info"].append(0)
->>>>>>> bdc34c12
 
     bst_prev_bytes = bytes(json.dumps(bst_prev), "utf-8")
 
@@ -307,26 +290,10 @@
 
 def _get_tree_nums(xgb_model_org: bytes) -> tuple[int, int]:
     xgb_model = json.loads(bytearray(xgb_model_org))
-<<<<<<< HEAD
-    # Get the number of trees
-    tree_num = int(
-        xgb_model["learner"]["gradient_booster"]["model"]["gbtree_model_param"][
-            "num_trees"
-        ]
-    )
-    # Get the number of parallel trees
-    paral_tree_num = int(
-        xgb_model["learner"]["gradient_booster"]["model"]["gbtree_model_param"][
-            "num_parallel_tree"
-        ]
-    )
-    return tree_num, paral_tree_num
-=======
 
     # Access model parameters
     model_param = xgb_model["learner"]["gradient_booster"]["model"][
         "gbtree_model_param"
     ]
     # Return the number of trees and the number of parallel trees
-    return int(model_param["num_trees"]), int(model_param["num_parallel_tree"])
->>>>>>> bdc34c12
+    return int(model_param["num_trees"]), int(model_param["num_parallel_tree"])