--- conflicted
+++ resolved
@@ -22,13 +22,10 @@
 from .fedadagrad import FedAdagrad
 from .fedadam import FedAdam
 from .fedavg import FedAvg
-<<<<<<< HEAD
 from .fedavgm import FedAvgM
 from .fedmedian import FedMedian
 from .fedtrimmedavg import FedTrimmedAvg
-=======
 from .fedxgb_bagging import FedXgbBagging
->>>>>>> 9a7190bd
 from .fedyogi import FedYogi
 from .result import Result
 from .strategy import Strategy
@@ -39,13 +36,10 @@
     "FedAdagrad",
     "FedAdam",
     "FedAvg",
-<<<<<<< HEAD
     "FedAvgM",
     "FedMedian",
     "FedTrimmedAvg",
-=======
     "FedXgbBagging",
->>>>>>> 9a7190bd
     "FedYogi",
     "Result",
     "Strategy",
