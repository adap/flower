--- conflicted
+++ resolved
@@ -195,17 +195,12 @@
             return [], []
 
         # Filter messages that carry content
-<<<<<<< HEAD
         valid_replies: list[Message] = []
-=======
-        reply_contents: list[RecordDict] = []
->>>>>>> f0d70080
         error_replies: list[Message] = []
         for msg in replies:
             if msg.has_error():
                 error_replies.append(msg)
             else:
-<<<<<<< HEAD
                 valid_replies.append(msg)
 
         log(
@@ -213,14 +208,6 @@
             "%s: Received %s results and %s failures",
             "aggregate_train" if is_train else "aggregate_evaluate",
             len(valid_replies),
-=======
-                reply_contents.append(msg.content)
-
-        log(
-            INFO,
-            "aggregate_train: Received %s results and %s failures",
-            len(reply_contents),
->>>>>>> f0d70080
             len(error_replies),
         )
 
@@ -232,7 +219,6 @@
                 msg.metadata.src_node_id,
                 msg.error.reason,
             )
-<<<<<<< HEAD
 
         # Ensure expected ArrayRecords and MetricRecords are received
         if validate and valid_replies:
@@ -255,18 +241,6 @@
         arrays, metrics = None, None
         if valid_replies:
             reply_contents = [msg.content for msg in valid_replies]
-=======
-
-        arrays, metrics = None, None
-        if reply_contents:
-
-            # Ensure expected ArrayRecords and MetricRecords are received
-            validate_message_reply_consistency(
-                replies=reply_contents,
-                weighted_by_key=self.weighted_by_key,
-                check_arrayrecord=True,
-            )
->>>>>>> f0d70080
 
             # Aggregate ArrayRecords
             arrays = aggregate_arrayrecords(
@@ -313,55 +287,10 @@
         """Aggregate MetricRecords in the received Messages."""
         valid_replies, _ = self._check_and_log_replies(replies, is_train=False)
 
-<<<<<<< HEAD
         metrics = None
         if valid_replies:
             reply_contents = [msg.content for msg in valid_replies]
 
-            # Ensure expected MetricRecords are received
-            validate_message_reply_consistency(
-                replies=reply_contents,
-                weighted_by_key=self.weighted_by_key,
-                check_arrayrecord=False,
-            )
-
-=======
-        # Filter messages that carry content
-        reply_contents: list[RecordDict] = []
-        error_replies: list[Message] = []
-        for msg in replies:
-            if msg.has_error():
-                error_replies.append(msg)
-            else:
-                reply_contents.append(msg.content)
-
-        log(
-            INFO,
-            "aggregate_evaluate: Received %s results and %s failures",
-            len(reply_contents),
-            len(error_replies),
-        )
-
-        # Log errors
-        for msg in error_replies:
-            log(
-                INFO,
-                "\t> Received error in reply from node %d: %s",
-                msg.metadata.src_node_id,
-                msg.error.reason,
-            )
-
-        metrics = None
-        if reply_contents:
-
-            # Ensure expected MetricRecords are received
-            validate_message_reply_consistency(
-                replies=reply_contents,
-                weighted_by_key=self.weighted_by_key,
-                check_arrayrecord=False,
-            )
-
->>>>>>> f0d70080
             # Aggregate MetricRecords
             metrics = self.evaluate_metrics_aggr_fn(
                 reply_contents,
