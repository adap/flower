--- conflicted
+++ resolved
@@ -1,10 +1,6 @@
 import os
 
 import tensorflow as tf
-<<<<<<< HEAD
-from tensorflow import keras
-=======
->>>>>>> 88873023
 
 from flwr.app import Context
 from flwr.client import NumPyClient, start_client
@@ -18,27 +14,6 @@
 os.environ["TF_CPP_MIN_LOG_LEVEL"] = "3"
 
 
-<<<<<<< HEAD
-# Load CIFAR-10 using keras.datasets
-(x_train, y_train), (x_test, y_test) = keras.datasets.cifar10.load_data()
-
-# Normalize pixel values to [0, 1]
-x_train = x_train.astype("float32") / 255.0
-x_test = x_test.astype("float32") / 255.0
-
-# Take subsets
-x_train = x_train[:TRAIN_SUBSET_SIZE]
-y_train = y_train[:TRAIN_SUBSET_SIZE]
-x_test = x_test[:TEST_SUBSET_SIZE]
-y_test = y_test[:TEST_SUBSET_SIZE]
-
-# Create TensorFlow datasets
-ds_train = tf.data.Dataset.from_tensor_slices((x_train, y_train))
-ds_train = ds_train.batch(32).prefetch(tf.data.AUTOTUNE)
-
-ds_test = tf.data.Dataset.from_tensor_slices((x_test, y_test))
-ds_test = ds_test.batch(32).prefetch(tf.data.AUTOTUNE)
-=======
 # Load CIFAR-10 using built-in Keras loader
 (x_train, y_train), (x_test, y_test) = tf.keras.datasets.cifar10.load_data()
 
@@ -57,7 +32,6 @@
     .batch(32)
     .prefetch(tf.data.AUTOTUNE)
 )
->>>>>>> 88873023
 
 
 # Load model (MobileNetV2, CIFAR-10)
