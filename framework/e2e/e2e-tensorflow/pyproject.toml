--- conflicted
+++ resolved
@@ -9,12 +9,7 @@
 license = "Apache-2.0"
 dependencies = [
     "flwr[simulation] @ {root:parent:parent:uri}",
-<<<<<<< HEAD
     "tensorflow-cpu>=2.18.0",
-    "tensorflow-io-gcs-filesystem<0.35.0",
-=======
-    "tensorflow-cpu>=2.17.0,<=2.18.0",
->>>>>>> 88873023
     "Pillow>=11.2.1",
 ]
 
