// Copyright 2024 Flower Labs GmbH. All Rights Reserved.
//
// Licensed under the Apache License, Version 2.0 (the "License");
// you may not use this file except in compliance with the License.
// You may obtain a copy of the License at
//
//     http://www.apache.org/licenses/LICENSE-2.0
//
// Unless required by applicable law or agreed to in writing, software
// distributed under the License is distributed on an "AS IS" BASIS,
// WITHOUT WARRANTIES OR CONDITIONS OF ANY KIND, either express or implied.
// See the License for the specific language governing permissions and
// limitations under the License.
// ==============================================================================

syntax = "proto3";

package flwr.proto;

import "flwr/proto/fab.proto";
import "flwr/proto/transport.proto";
import "flwr/proto/recorddict.proto";
import "flwr/proto/run.proto";
import "flwr/proto/node.proto";

service Control {
  // Start run upon request
  rpc StartRun(StartRunRequest) returns (StartRunResponse) {}

  // Stop run upon request
  rpc StopRun(StopRunRequest) returns (StopRunResponse) {}

  // Start log stream upon request
  rpc StreamLogs(StreamLogsRequest) returns (stream StreamLogsResponse) {}

  // flwr ls command
  rpc ListRuns(ListRunsRequest) returns (ListRunsResponse) {}

  // Get login details upon request
  rpc GetLoginDetails(GetLoginDetailsRequest)
      returns (GetLoginDetailsResponse) {}

  // Get auth tokens upon request
  rpc GetAuthTokens(GetAuthTokensRequest) returns (GetAuthTokensResponse) {}

  // Pull artifacts generated during a run (flwr pull)
  rpc PullArtifacts(PullArtifactsRequest) returns (PullArtifactsResponse) {}

  // Register SuperNode
  rpc RegisterNode(RegisterNodeRequest) returns (RegisterNodeResponse) {}

  // Unregister SuperNode
  rpc UnregisterNode(UnregisterNodeRequest) returns (UnregisterNodeResponse) {}

  // List SuperNodes
  rpc ListNodes(ListNodesRequest) returns (ListNodesResponse) {}
}

message StartRunRequest {
  Fab fab = 1;
  map<string, Scalar> override_config = 2;
  ConfigRecord federation_options = 3;
<<<<<<< HEAD
  string app_identifier = 4;
=======
  string app_id = 4;
>>>>>>> 797b4a40
}
message StartRunResponse { optional uint64 run_id = 1; }
message StreamLogsRequest {
  uint64 run_id = 1;
  double after_timestamp = 2;
}
message StreamLogsResponse {
  string log_output = 1;
  double latest_timestamp = 2;
}
message ListRunsRequest { optional uint64 run_id = 1; }
message ListRunsResponse {
  map<uint64, Run> run_dict = 1;
  string now = 2;
}

message GetLoginDetailsRequest {}
message GetLoginDetailsResponse {
  string authn_type = 1;
  string device_code = 2;
  string verification_uri_complete = 3;
  int64 expires_in = 4;
  int64 interval = 5;
}

message GetAuthTokensRequest { string device_code = 1; }
message GetAuthTokensResponse {
  string access_token = 1;
  string refresh_token = 2;
}

message StopRunRequest { uint64 run_id = 1; }
message StopRunResponse { bool success = 1; }

message PullArtifactsRequest { uint64 run_id = 1; }
message PullArtifactsResponse { optional string url = 1; }

message RegisterNodeRequest { bytes public_key = 1; }
message RegisterNodeResponse { optional uint64 node_id = 1; }

message UnregisterNodeRequest { uint64 node_id = 1; }
message UnregisterNodeResponse {}

message ListNodesRequest {}
message ListNodesResponse {
  repeated NodeInfo nodes_info = 1;
  string now = 2;
}<|MERGE_RESOLUTION|>--- conflicted
+++ resolved
@@ -60,11 +60,7 @@
   Fab fab = 1;
   map<string, Scalar> override_config = 2;
   ConfigRecord federation_options = 3;
-<<<<<<< HEAD
-  string app_identifier = 4;
-=======
   string app_id = 4;
->>>>>>> 797b4a40
 }
 message StartRunResponse { optional uint64 run_id = 1; }
 message StreamLogsRequest {
