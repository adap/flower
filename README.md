<<<<<<< HEAD
<a name="top"></a>
# Flower: A Friendly Federated Learning Framework
=======
# Flower: A Friendly Federated AI Framework
>>>>>>> 65c32321

<p align="center">
  <a href="https://flower.ai/">
    <img src="https://flower.ai/_next/image/?url=%2F_next%2Fstatic%2Fmedia%2Fflwr-head.4d68867a.png&w=384&q=75" width="140px" alt="Flower Website" />
  </a>
</p>
<p align="center">
    <a href="https://flower.ai/">Website</a> |
    <a href="https://flower.ai/blog">Blog</a> |
    <a href="https://flower.ai/docs/">Docs</a> |
    <a href="https://flower.ai/events/flower-ai-summit-2025">Summit</a> |
    <a href="https://flower.ai/events/flower-ai-day-2025">AI Day</a> |
    <a href="https://flower.ai/join-slack">Slack</a>
    <br /><br />
</p>

[![GitHub license](https://img.shields.io/github/license/adap/flower)](https://github.com/adap/flower/blob/main/LICENSE)
[![PRs Welcome](https://img.shields.io/badge/PRs-welcome-brightgreen.svg)](https://github.com/adap/flower/blob/main/CONTRIBUTING.md)
![Build](https://github.com/adap/flower/actions/workflows/framework.yml/badge.svg)
[![Downloads](https://static.pepy.tech/badge/flwr)](https://pepy.tech/project/flwr)
[![Docker Hub](https://img.shields.io/badge/Docker%20Hub-flwr-blue)](https://hub.docker.com/u/flwr)
[![Slack](https://img.shields.io/badge/Chat-Slack-red)](https://flower.ai/join-slack)

Flower (`flwr`) is a framework for building federated AI systems. The
design of Flower is based on a few guiding principles:

- **Customizable**: Federated learning systems vary wildly from one use case to
  another. Flower allows for a wide range of different configurations depending
  on the needs of each individual use case.

- **Extendable**: Flower originated from a research project at the University of
  Oxford, so it was built with AI research in mind. Many components can be
  extended and overridden to build new state-of-the-art systems.

- **Framework-agnostic**: Different machine learning frameworks have different
  strengths. Flower can be used with any machine learning framework, for
  example, [PyTorch](https://pytorch.org), [TensorFlow](https://tensorflow.org), [Hugging Face Transformers](https://huggingface.co/), [PyTorch Lightning](https://pytorchlightning.ai/), [scikit-learn](https://scikit-learn.org/), [JAX](https://jax.readthedocs.io/), [TFLite](https://tensorflow.org/lite/), [MONAI](https://docs.monai.io/en/latest/index.html), [fastai](https://www.fast.ai/), [MLX](https://ml-explore.github.io/mlx/build/html/index.html), [XGBoost](https://xgboost.readthedocs.io/en/stable/), [CatBoost](https://catboost.ai/), [LeRobot](https://github.com/huggingface/lerobot) for federated robots, [Pandas](https://pandas.pydata.org/) for federated analytics, or even raw [NumPy](https://numpy.org/)
  for users who enjoy computing gradients by hand.

- **Understandable**: Flower is written with maintainability in mind. The
  community is encouraged to both read and contribute to the codebase.

Meet the Flower community on [flower.ai](https://flower.ai)!

## Federated Learning Tutorial

Flower's goal is to make federated learning accessible to everyone. This series of tutorials introduces the fundamentals of federated learning and how to implement them in Flower.

0. **[What is Federated Learning?](https://flower.ai/docs/framework/main/en/tutorial-series-what-is-federated-learning.html)**

1. **[An Introduction to Federated Learning](https://flower.ai/docs/framework/main/en/tutorial-series-get-started-with-flower-pytorch.html)**

2. **[Using Strategies in Federated Learning](https://flower.ai/docs/framework/main/en/tutorial-series-use-a-federated-learning-strategy-pytorch.html)**

3. **[Customize a Flower Strategy](https://flower.ai/docs/framework/main/en/tutorial-series-build-a-strategy-from-scratch-pytorch.html)**

4. **[Communicate Custom Messages](https://flower.ai/docs/framework/main/en/tutorial-series-customize-the-client-pytorch.html)**

Stay tuned, more tutorials are coming soon. Topics include **Privacy and Security in Federated Learning**, and **Scaling Federated Learning**.

## 30-Minute Federated Learning Tutorial

[![Open in Colab](https://colab.research.google.com/assets/colab-badge.svg)](https://colab.research.google.com/github/adap/flower/blob/main/examples/flower-in-30-minutes/tutorial.ipynb) (or open the [Jupyter Notebook](https://github.com/adap/flower/blob/main/examples/flower-in-30-minutes/tutorial.ipynb))

## Documentation

[Flower Docs](https://flower.ai/docs):

- [Installation](https://flower.ai/docs/framework/how-to-install-flower.html)
- [Quickstart (TensorFlow)](https://flower.ai/docs/framework/tutorial-quickstart-tensorflow.html)
- [Quickstart (PyTorch)](https://flower.ai/docs/framework/tutorial-quickstart-pytorch.html)
- [Quickstart (Hugging Face)](https://flower.ai/docs/framework/tutorial-quickstart-huggingface.html)
- [Quickstart (PyTorch Lightning)](https://flower.ai/docs/framework/tutorial-quickstart-pytorch-lightning.html)
- [Quickstart (Pandas)](https://flower.ai/docs/framework/tutorial-quickstart-pandas.html)
- [Quickstart (fastai)](https://flower.ai/docs/framework/tutorial-quickstart-fastai.html)
- [Quickstart (JAX)](https://flower.ai/docs/framework/tutorial-quickstart-jax.html)
- [Quickstart (scikit-learn)](https://flower.ai/docs/framework/tutorial-quickstart-scikitlearn.html)
- [Quickstart (Android [TFLite])](https://flower.ai/docs/framework/tutorial-quickstart-android.html)
- [Quickstart (iOS [CoreML])](https://flower.ai/docs/framework/tutorial-quickstart-ios.html)

## Flower Baselines

Flower Baselines is a collection of community-contributed projects that reproduce the experiments performed in popular federated learning publications. Researchers can build on Flower Baselines to quickly evaluate new ideas. The Flower community loves contributions! Make your work more visible and enable others to build on it by contributing it as a baseline!

- [DASHA](https://github.com/adap/flower/tree/main/baselines/dasha)
- [DepthFL](https://github.com/adap/flower/tree/main/baselines/depthfl)
- [FedBN](https://github.com/adap/flower/tree/main/baselines/fedbn)
- [FedMeta](https://github.com/adap/flower/tree/main/baselines/fedmeta)
- [FedMLB](https://github.com/adap/flower/tree/main/baselines/fedmlb)
- [FedPer](https://github.com/adap/flower/tree/main/baselines/fedper)
- [FedProx](https://github.com/adap/flower/tree/main/baselines/fedprox)
- [FedNova](https://github.com/adap/flower/tree/main/baselines/fednova)
- [HeteroFL](https://github.com/adap/flower/tree/main/baselines/heterofl)
- [FedAvgM](https://github.com/adap/flower/tree/main/baselines/fedavgm)
- [FedRep](https://github.com/adap/flower/tree/main/baselines/fedrep)
- [FedStar](https://github.com/adap/flower/tree/main/baselines/fedstar)
- [FedWav2vec2](https://github.com/adap/flower/tree/main/baselines/fedwav2vec2)
- [FjORD](https://github.com/adap/flower/tree/main/baselines/fjord)
- [MOON](https://github.com/adap/flower/tree/main/baselines/moon)
- [niid-Bench](https://github.com/adap/flower/tree/main/baselines/niid_bench)
- [TAMUNA](https://github.com/adap/flower/tree/main/baselines/tamuna)
- [FedVSSL](https://github.com/adap/flower/tree/main/baselines/fedvssl)
- [FedXGBoost](https://github.com/adap/flower/tree/main/baselines/hfedxgboost)
- [FedPara](https://github.com/adap/flower/tree/main/baselines/fedpara)
- [FedAvg](https://github.com/adap/flower/tree/main/baselines/flwr_baselines/flwr_baselines/publications/fedavg_mnist)
- [FedOpt](https://github.com/adap/flower/tree/main/baselines/flwr_baselines/flwr_baselines/publications/adaptive_federated_optimization)

Please refer to the [Flower Baselines Documentation](https://flower.ai/docs/baselines/) for a detailed categorization of baselines and for additional info including:
* [How to use Flower Baselines](https://flower.ai/docs/baselines/how-to-use-baselines.html)
* [How to contribute a new Flower Baseline](https://flower.ai/docs/baselines/how-to-contribute-baselines.html)

## Flower Usage Examples

Several code examples show different usage scenarios of Flower (in combination with popular machine learning frameworks such as PyTorch or TensorFlow).

Quickstart examples:

- [Quickstart (TensorFlow)](https://github.com/adap/flower/tree/main/examples/quickstart-tensorflow)
- [Quickstart (PyTorch)](https://github.com/adap/flower/tree/main/examples/quickstart-pytorch)
- [Quickstart (Hugging Face)](https://github.com/adap/flower/tree/main/examples/quickstart-huggingface)
- [Quickstart (PyTorch Lightning)](https://github.com/adap/flower/tree/main/examples/quickstart-pytorch-lightning)
- [Quickstart (fastai)](https://github.com/adap/flower/tree/main/examples/quickstart-fastai)
- [Quickstart (Pandas)](https://github.com/adap/flower/tree/main/examples/quickstart-pandas)
- [Quickstart (JAX)](https://github.com/adap/flower/tree/main/examples/quickstart-jax)
- [Quickstart (MONAI)](https://github.com/adap/flower/tree/main/examples/quickstart-monai)
- [Quickstart (scikit-learn)](https://github.com/adap/flower/tree/main/examples/sklearn-logreg-mnist)
- [Quickstart (Android [TFLite])](https://github.com/adap/flower/tree/main/examples/android)
- [Quickstart (iOS [CoreML])](https://github.com/adap/flower/tree/main/examples/ios)
- [Quickstart (MLX)](https://github.com/adap/flower/tree/main/examples/quickstart-mlx)
- [Quickstart (XGBoost)](https://github.com/adap/flower/tree/main/examples/xgboost-quickstart)
- [Quickstart (CatBoost)](https://github.com/adap/flower/tree/main/examples/quickstart-catboost)

Other [examples](https://github.com/adap/flower/tree/main/examples):

- [Raspberry Pi & Nvidia Jetson Tutorial](https://github.com/adap/flower/tree/main/examples/embedded-devices)
- [PyTorch: From Centralized to Federated](https://github.com/adap/flower/tree/main/examples/pytorch-from-centralized-to-federated)
- [Vertical FL](https://github.com/adap/flower/tree/main/examples/vertical-fl)
- [Federated Finetuning of OpenAI's Whisper](https://github.com/adap/flower/tree/main/examples/whisper-federated-finetuning)
- [Federated Finetuning of Large Language Model](https://github.com/adap/flower/tree/main/examples/flowertune-llm)
- [Federated Finetuning of a Vision Transformer](https://github.com/adap/flower/tree/main/examples/flowertune-vit)
- [Advanced Flower with TensorFlow/Keras](https://github.com/adap/flower/tree/main/examples/advanced-tensorflow)
- [Advanced Flower with PyTorch](https://github.com/adap/flower/tree/main/examples/advanced-pytorch)
- [Comprehensive Flower+XGBoost](https://github.com/adap/flower/tree/main/examples/xgboost-comprehensive)
- [Flower through Docker Compose and with Grafana dashboard](https://github.com/adap/flower/tree/main/examples/flower-via-docker-compose)
- [Flower with KaplanMeierFitter from the lifelines library](https://github.com/adap/flower/tree/main/examples/federated-kaplan-meier-fitter)
- [Sample Level Privacy with Opacus](https://github.com/adap/flower/tree/main/examples/opacus)
- [Sample Level Privacy with TensorFlow-Privacy](https://github.com/adap/flower/tree/main/examples/tensorflow-privacy)
- [Flower with a Tabular Dataset](https://github.com/adap/flower/tree/main/examples/fl-tabular)

## Community

Flower is built by a wonderful community of researchers and engineers. [Join Slack](https://flower.ai/join-slack) to meet them, [contributions](#contributing-to-flower) are welcome.

<a href="https://github.com/adap/flower/graphs/contributors">
  <img src="https://contrib.rocks/image?repo=adap/flower&columns=10" />
</a>

## Citation

If you publish work that uses Flower, please cite Flower as follows:

```bibtex
@article{beutel2020flower,
  title={Flower: A Friendly Federated Learning Research Framework},
  author={Beutel, Daniel J and Topal, Taner and Mathur, Akhil and Qiu, Xinchi and Fernandez-Marques, Javier and Gao, Yan and Sani, Lorenzo and Kwing, Hei Li and Parcollet, Titouan and Gusmão, Pedro PB de and Lane, Nicholas D},
  journal={arXiv preprint arXiv:2007.14390},
  year={2020}
}
```

Please also consider adding your publication to the list of Flower-based publications in the docs, just open a Pull Request.

## Contributing to Flower

We welcome contributions. Please see [CONTRIBUTING.md](CONTRIBUTING.md) to get started!

[Back to top🚀](#top)<|MERGE_RESOLUTION|>--- conflicted
+++ resolved
@@ -1,9 +1,5 @@
-<<<<<<< HEAD
 <a name="top"></a>
-# Flower: A Friendly Federated Learning Framework
-=======
 # Flower: A Friendly Federated AI Framework
->>>>>>> 65c32321
 
 <p align="center">
   <a href="https://flower.ai/">
