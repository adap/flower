--- conflicted
+++ resolved
@@ -3,13 +3,8 @@
 import warnings
 
 import numpy as np
-<<<<<<< HEAD
-from flwr.clientapp import ClientApp
-from flwr.common import Context, Message, MetricRecord, RecordDict
-=======
 from flwr.app import Context, Message, MetricRecord, RecordDict
 from flwr.clientapp import ClientApp
->>>>>>> e89c1959
 from flwr_datasets import FederatedDataset
 from flwr_datasets.partitioner import IidPartitioner
 
