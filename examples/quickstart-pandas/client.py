--- conflicted
+++ resolved
@@ -37,13 +37,6 @@
         )
 
 
-<<<<<<< HEAD
-# Start Flower client
-fl.client.start_client(
-    server_address="127.0.0.1:8080",
-    client=FlowerClient().to_client(),
-)
-=======
 if __name__ == "__main__":
     N_CLIENTS = 2
 
@@ -68,6 +61,5 @@
     # Start Flower client
     fl.client.start_numpy_client(
         server_address="127.0.0.1:8080",
-        client=FlowerClient(X),
-    )
->>>>>>> d7be8fb6
+        client=FlowerClient(X).to_client(),
+    )