---
tags: [quickstart, tabular, federated analytics]
dataset: [Iris]
framework: [pandas]
---

# Federated Learning with Pandas and Flower (Quickstart Example)

This introductory example to Flower uses Pandas, but deep knowledge of Pandas is not necessarily required to run the example. However, it will help you understand how to adapt Flower to your use case. This example uses [Flower Datasets](https://flower.ai/docs/datasets/) to
download, partition and preprocess the [Iris dataset](https://huggingface.co/datasets/scikit-learn/iris).
Running this example in itself is quite easy.

This example implements a form of Federated Analyics by which nodes, instead of training a model using locally available data, they run a quiery on the data they own. In this example the query is to compute the histogram on specific columns of the dataset. These metrics are sent to the server for aggregation.

## Project Setup

Start by cloning the example project. We prepared a single-line command that you can copy into your shell which will checkout the example for you:

```shell
git clone --depth=1 https://github.com/adap/flower.git _tmp \
		&& mv _tmp/examples/quickstart-pandas . \
		&& rm -rf _tmp && cd quickstart-pandas
```

This will create a new directory called `quickstart-pandas` containing the following files:

```shell
quickstart-pandas
├── mlxexpandas_exampleample
│   ├── __init__.py
│   ├── client_app.py   # Defines your ClientApp
│   └── server_app.py   # Defines your ServerApp
├── pyproject.toml      # Project metadata like dependencies and configs
└── README.md
```

## Install dependencies

Install the dependencies defined in `pyproject.toml` as well as the `pandas_example` package.

```bash
pip install -e .
```

## Run the Example

You can run your Flower project in both _simulation_ and _deployment_ mode without making changes to the code. If you are starting with Flower, we recommend you using the _simulation_ mode as it requires fewer components to be launched manually. By default, `flwr run` will make use of the Simulation Engine.

### Run with the Simulation Engine

```bash
flwr run .
<<<<<<< HEAD
```

You can also override some of the settings for your `ClientApp` and `ServerApp` defined in `pyproject.toml`. For example

```bash
flwr run . --run-config num-server-rounds=5
```


=======
```

You can also override some of the settings for your `ClientApp` and `ServerApp` defined in `pyproject.toml`. For example

```bash
flwr run . --run-config num-server-rounds=5
```

>>>>>>> b1911127
### Run with the Deployment Engine

> \[!NOTE\]
> An update to this example will show how to run this Flower application with the Deployment Engine and TLS certificates, or with Docker.<|MERGE_RESOLUTION|>--- conflicted
+++ resolved
@@ -50,7 +50,6 @@
 
 ```bash
 flwr run .
-<<<<<<< HEAD
 ```
 
 You can also override some of the settings for your `ClientApp` and `ServerApp` defined in `pyproject.toml`. For example
@@ -59,17 +58,6 @@
 flwr run . --run-config num-server-rounds=5
 ```
 
-
-=======
-```
-
-You can also override some of the settings for your `ClientApp` and `ServerApp` defined in `pyproject.toml`. For example
-
-```bash
-flwr run . --run-config num-server-rounds=5
-```
-
->>>>>>> b1911127
 ### Run with the Deployment Engine
 
 > \[!NOTE\]
