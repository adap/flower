--- conflicted
+++ resolved
@@ -6,17 +6,7 @@
 from app_pytorch.task import train as train_fn
 
 from flwr.client import ClientApp
-<<<<<<< HEAD
-from flwr.common import Context, Message, MetricRecord, RecordDict
-from app_pytorch.task import (
-    Net,
-    pytorch_to_parameter_record,
-    parameters_to_pytorch_state_dict,
-)
-
-=======
-from flwr.common import ArrayRecord, Context, Message, MetricsRecord, RecordDict
->>>>>>> e84577b8
+from flwr.common import ArrayRecord, Context, Message, MetricRecord, RecordDict
 
 # Flower ClientApp
 app = ClientApp()
@@ -57,15 +47,9 @@
     )
 
     # Extract state_dict from model and construct reply message
-<<<<<<< HEAD
-    model_record = pytorch_to_parameter_record(model)
+    model_record = ArrayRecord(model.state_dict())
     metric_record = MetricRecord({"train_loss": train_loss})
     content = RecordDict({"model": model_record, "train_metrics": metric_record})
-=======
-    model_record = ArrayRecord(model.state_dict())
-    metrics_record = MetricsRecord({"train_loss": train_loss})
-    content = RecordDict({"model": model_record, "train_metrics": metrics_record})
->>>>>>> e84577b8
     return Message(content=content, reply_to=msg)
 
 
