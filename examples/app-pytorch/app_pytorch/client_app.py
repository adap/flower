"""app-pytorch: A Flower / PyTorch app."""

import torch

from flwr.client import ClientApp
from flwr.common import Context
from app_pytorch.task import Net, load_data
from app_pytorch.task import train as train_fn
from app_pytorch.task import test as test_fn


from flwr.client import ClientApp
from flwr.common import Context, Message, MetricRecord, RecordDict
from app_pytorch.task import (
    Net,
    pytorch_to_parameter_record,
    parameters_to_pytorch_state_dict,
)


# Flower ClientApp
app = ClientApp()


@app.evaluate()
def evaluate(msg: Message, context: Context):

    # Prepare
    model, device, data_loader = setup_client(msg, context, is_train=False)

    # Local evaluation
    _, eval_acc = test_fn(
        model,
        data_loader,
        device,
    )

    # Construct reply
<<<<<<< HEAD
    metric_record = MetricRecord({"eval_acc": eval_acc})
    content = RecordDict({"eval_metrics": metric_record})
    return msg.create_reply(content=content)
=======
    metrics_record = MetricsRecord({"eval_acc": eval_acc})
    content = RecordDict({"eval_metrics": metrics_record})
    return Message(content=content, reply_to=msg)
>>>>>>> cb9673b3


@app.train()
def train(msg: Message, context: Context):

    # Prepare
    model, device, data_loader = setup_client(msg, context, is_train=True)

    # Local training
    local_epochs = context.run_config["local-epochs"]
    train_loss = train_fn(
        model,
        data_loader,
        local_epochs,
        device,
    )

    # Extract state_dict from model and construct reply message
    model_record = pytorch_to_parameter_record(model)
<<<<<<< HEAD
    metric_record = MetricRecord({"train_loss": train_loss})
    content = RecordDict({"model": model_record, "train_metrics": metric_record})
    return msg.create_reply(content=content)
=======
    metrics_record = MetricsRecord({"train_loss": train_loss})
    content = RecordDict({"model": model_record, "train_metrics": metrics_record})
    return Message(content=content, reply_to=msg)
>>>>>>> cb9673b3


def setup_client(msg: Message, context: Context, is_train: bool):

    # Instantiate model
    model = Net()
    device = torch.device("cuda:0" if torch.cuda.is_available() else "cpu")

    # Apply global model weights from message
    state_dict = parameters_to_pytorch_state_dict(msg.content["model"])
    model.load_state_dict(state_dict)
    model.to(device)

    # Load partition
    partition_id = context.node_config["partition-id"]
    num_partitions = context.node_config["num-partitions"]
    trainloader, valloader = load_data(partition_id, num_partitions)

    return model, device, trainloader if is_train else valloader<|MERGE_RESOLUTION|>--- conflicted
+++ resolved
@@ -36,15 +36,9 @@
     )
 
     # Construct reply
-<<<<<<< HEAD
     metric_record = MetricRecord({"eval_acc": eval_acc})
     content = RecordDict({"eval_metrics": metric_record})
-    return msg.create_reply(content=content)
-=======
-    metrics_record = MetricsRecord({"eval_acc": eval_acc})
-    content = RecordDict({"eval_metrics": metrics_record})
     return Message(content=content, reply_to=msg)
->>>>>>> cb9673b3
 
 
 @app.train()
@@ -64,15 +58,9 @@
 
     # Extract state_dict from model and construct reply message
     model_record = pytorch_to_parameter_record(model)
-<<<<<<< HEAD
     metric_record = MetricRecord({"train_loss": train_loss})
     content = RecordDict({"model": model_record, "train_metrics": metric_record})
-    return msg.create_reply(content=content)
-=======
-    metrics_record = MetricsRecord({"train_loss": train_loss})
-    content = RecordDict({"model": model_record, "train_metrics": metrics_record})
     return Message(content=content, reply_to=msg)
->>>>>>> cb9673b3
 
 
 def setup_client(msg: Message, context: Context, is_train: bool):
