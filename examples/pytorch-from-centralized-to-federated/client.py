"""Flower client example using PyTorch for CIFAR-10 image classification."""
import argparse
from collections import OrderedDict
from typing import Dict, List, Tuple

import numpy as np
import torch
from datasets.utils.logging import disable_progress_bar
from torch.utils.data import DataLoader

import cifar
import flwr as fl

disable_progress_bar()


USE_FEDBN: bool = True

DEVICE = torch.device("cuda:0" if torch.cuda.is_available() else "cpu")


# Flower Client
class CifarClient(fl.client.NumPyClient):
    """Flower client implementing CIFAR-10 image classification using PyTorch."""

    def __init__(
            self,
            model: cifar.Net,
            trainloader: DataLoader,
            testloader: DataLoader,
    ) -> None:
        self.model = model
        self.trainloader = trainloader
        self.testloader = testloader

    def get_parameters(self, config: Dict[str, str]) -> List[np.ndarray]:
        self.model.train()
        if USE_FEDBN:
            # Return model parameters as a list of NumPy ndarrays, excluding
            # parameters of BN layers when using FedBN
            return [
                val.cpu().numpy()
                for name, val in self.model.state_dict().items()
                if "bn" not in name
            ]
        else:
            # Return model parameters as a list of NumPy ndarrays
            return [val.cpu().numpy() for _, val in self.model.state_dict().items()]

    def set_parameters(self, parameters: List[np.ndarray]) -> None:
        # Set model parameters from a list of NumPy ndarrays
        self.model.train()
        if USE_FEDBN:
            keys = [k for k in self.model.state_dict().keys() if "bn" not in k]
            params_dict = zip(keys, parameters)
            state_dict = OrderedDict({k: torch.tensor(v) for k, v in params_dict})
            self.model.load_state_dict(state_dict, strict=False)
        else:
            params_dict = zip(self.model.state_dict().keys(), parameters)
            state_dict = OrderedDict({k: torch.tensor(v) for k, v in params_dict})
            self.model.load_state_dict(state_dict, strict=True)

    def fit(
            self, parameters: List[np.ndarray], config: Dict[str, str]
    ) -> Tuple[List[np.ndarray], int, Dict]:
        # Set model parameters, train model, return updated model parameters
        self.set_parameters(parameters)
        cifar.train(self.model, self.trainloader, epochs=1, device=DEVICE)
        return self.get_parameters(config={}), len(self.trainloader.dataset), {}

    def evaluate(
            self, parameters: List[np.ndarray], config: Dict[str, str]
    ) -> Tuple[float, int, Dict]:
        # Set model parameters, evaluate model on local test dataset, return result
        self.set_parameters(parameters)
        loss, accuracy = cifar.test(self.model, self.testloader, device=DEVICE)
        return float(loss), len(self.testloader.dataset), {"accuracy": float(accuracy)}


def main() -> None:
    """Load data, start CifarClient."""
    parser = argparse.ArgumentParser(description="Flower")
    parser.add_argument("--node-id", type=int, required=True, choices=range(0, 10))
    args = parser.parse_args()

    # Load data
    trainloader, testloader = cifar.load_data(args.node_id)

    # Load model
    model = cifar.Net().to(DEVICE).train()

    # Perform a single forward pass to properly initialize BatchNorm
    _ = model(next(iter(trainloader))["img"].to(DEVICE))

    # Start client
<<<<<<< HEAD
    client = CifarClient(model, trainloader, testloader, num_examples).to_client()
    fl.client.start_client(server_address="127.0.0.1:8080", client=client)
=======
    client = CifarClient(model, trainloader, testloader)
    fl.client.start_numpy_client(server_address="127.0.0.1:8080", client=client)
>>>>>>> 43aa075a


if __name__ == "__main__":
    main()<|MERGE_RESOLUTION|>--- conflicted
+++ resolved
@@ -93,13 +93,8 @@
     _ = model(next(iter(trainloader))["img"].to(DEVICE))
 
     # Start client
-<<<<<<< HEAD
-    client = CifarClient(model, trainloader, testloader, num_examples).to_client()
+    client = CifarClient(model, trainloader, testloader).to_client()
     fl.client.start_client(server_address="127.0.0.1:8080", client=client)
-=======
-    client = CifarClient(model, trainloader, testloader)
-    fl.client.start_numpy_client(server_address="127.0.0.1:8080", client=client)
->>>>>>> 43aa075a
 
 
 if __name__ == "__main__":
