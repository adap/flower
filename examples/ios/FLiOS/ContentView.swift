//
//  ContentView.swift
//  FlowerCoreML
//
//  Created by Daniel Nugraha on 24.06.22.
//

import SwiftUI

struct ContentView: View {
    @ObservedObject var model = FLiOSModel()
    
    var numberFormatter: NumberFormatter = {
        var nf = NumberFormatter()
        nf.usesGroupingSeparator = false
        nf.numberStyle = .none
        return nf
    }()
    
    var body: some View {
        GeometryReader { geometry in
            VStack(spacing: 0) {
                Spacer().frame(height: 50)
                Text("Flower iOS Prototype")
                    .font(.largeTitle)
                Spacer()
                Form {
                    Section(header: Text("Prepare Dataset")) {
                        HStack {
                            Text("Training Dataset: \(self.model.trainingBatchStatus.description)")
                            Spacer()
                            Button(action: {
                                model.prepareTrainDataset()
                            }) {
                                switch self.model.trainingBatchStatus {
                                case .notPrepared:
                                    Text("Start")
                                case .ready:
                                    Image(systemName: "checkmark")
                                default:
                                    ProgressView()
                                }
                            }
                        }
                        HStack {
                            Text("Test Dataset: \(self.model.testBatchStatus.description)")
                            Spacer()
                            Button(action: {
                                model.prepareTestDataset()
                            }) {
                                switch self.model.testBatchStatus {
                                case .notPrepared:
                                    Text("Start")
                                case .ready:
                                    Image(systemName: "checkmark")
                                default:
                                    ProgressView()
                                }
                            }
                            .disabled(model.trainingBatchStatus != PreparationStatus.ready)
                        }
                    }
                    Section(header: Text("Local Training")) {
                        HStack {
                            Text("Prepare Local Client")
                            Spacer()
                            Button(action: {
                                model.initLocalClient()
                            }) {
                                switch model.localClientStatus {
                                case .notPrepared:
                                    Text("Start")
                                case .ready:
                                    Image(systemName: "checkmark")
                                default:
                                    ProgressView()
                                }
                            }
                            .disabled(model.testBatchStatus != .ready || model.trainingBatchStatus != .ready)
                        }
                        Stepper(value: $model.epoch, in: 1...10, label: { Text("Epoch: \(model.epoch)")})
                            .disabled(model.localClientStatus != .ready)
                        HStack {
                            switch model.localTrainingStatus {
                            case .idle:
                                Text("Local Train")
                            default:
                                Text(model.localTrainingStatus.description)
                            }
                            Spacer()
                            Button(action: {
                                model.startLocalTrain()
                            }) {
                                switch model.localTrainingStatus {
                                case .idle:
                                    Text("Start")
                                case .completed:
                                    Image(systemName: "checkmark")
                                default:
                                    ProgressView()
                                }
                            }
                            .disabled(model.localClientStatus != .ready)
                        }
                        HStack {
                            switch model.localTestStatus {
                            case .idle:
                                Text("Local Test")
                            default:
                                Text(model.localTestStatus.description)
                            }
                            Spacer()
                            Button(action: {
                                model.startLocalTest()
                            }) {
                                switch model.localTestStatus {
                                case .idle:
                                    Text("Start")
                                case .completed:
                                    Image(systemName: "checkmark")
                                default:
                                    ProgressView()
                                }
                            }
                            .disabled(model.localTrainingStatus != .completed(info: ""))
                        }
                    }
                    Section(header: Text("Federated Learning")) {
                        HStack {
                            Text("Prepare Federated Client")
                            Spacer()
                            Button(action: {
                                model.initMLFlwrClient()
                            }) {
                                switch model.mlFlwrClientStatus {
                                case .notPrepared:
                                    Text("Start")
                                case .ready:
                                    Image(systemName: "checkmark")
                                default:
                                    ProgressView()
                                }
                            }
                            .disabled(model.testBatchStatus != .ready || model.trainingBatchStatus != .ready)
                        }
                        HStack {
                            Text("Server Hostname: ")
                            TextField("Server Hostname", text: $model.hostname)
                                .multilineTextAlignment(.trailing)
                        }
                        HStack {
                            Text("Server Port: ")
                            TextField( "Server Port", value: $model.port, formatter: numberFormatter)
                                .multilineTextAlignment(.trailing)
                        }
                        HStack {
                            if model.federatedServerStatus == .ongoing(info: "") {
                                Button(action: {
<<<<<<< HEAD
                                    // TODO
                                    model.abortFederatedLearning()
=======
                                    self.clientModel.stopFederatedLearning()
>>>>>>> c241eb21
                                }) {
                                    Text("Stop").foregroundColor(.red)
                                }
                            }
                            Spacer()
                            Button(action: {
                                model.startFederatedLearning()
                            }) {
                                switch model.federatedServerStatus {
                                case .idle:
                                    Text("Start")
                                case .completed:
                                    Text("Rerun FL")
                                default:
                                    ProgressView()
                                }
                                
                            }
                            .disabled(model.mlFlwrClientStatus != .ready)
                        }
                    }
                }
            }
            .background(Color(UIColor.systemGray6))
        }
    }
}

struct ContentView_Previews: PreviewProvider {
    static var previews: some View {
        ContentView()
    }
}<|MERGE_RESOLUTION|>--- conflicted
+++ resolved
@@ -156,12 +156,7 @@
                         HStack {
                             if model.federatedServerStatus == .ongoing(info: "") {
                                 Button(action: {
-<<<<<<< HEAD
-                                    // TODO
                                     model.abortFederatedLearning()
-=======
-                                    self.clientModel.stopFederatedLearning()
->>>>>>> c241eb21
                                 }) {
                                     Text("Stop").foregroundColor(.red)
                                 }
