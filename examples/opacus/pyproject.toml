[build-system]
requires = ["hatchling"]
build-backend = "hatchling.build"

[project]
<<<<<<< HEAD
name = "opacus_fl"
version = "1.0.0"
description = "Sample-level Differential Privacy with Opacus in Flower"
=======
name = "opacus-fl"
version = "0.1.0"
description = "Sample Differential Privacy with Opacus in Flower"
authors = [{ name = "The Flower Authors", email = "hello@flower.ai" }]
>>>>>>> ad7fd706
dependencies = [
    "flwr[simulation]>=1.11.0",
    "flwr-datasets[vision]>=0.3.0",
    "torch==2.1.1",
    "torchvision==0.16.1",
<<<<<<< HEAD
    "opacus==v1.4.1"
=======
    "tqdm==4.65.0",
    "opacus==v1.4.1",
>>>>>>> ad7fd706
]

[tool.hatch.build.targets.wheel]
packages = ["."]

[tool.flwr.app]
publisher = "flwrlabs"

[tool.flwr.app.components]
serverapp = "opacus_fl.server_app:app"
clientapp = "opacus_fl.client_app:app"

[tool.flwr.app.config]
num-server-rounds = 3
target-delta = 1e-5
max-grad-norm = 1.0

[tool.flwr.federations]
default = "local-simulation"

[tool.flwr.federations.local-simulation]
options.num-supernodes = 2<|MERGE_RESOLUTION|>--- conflicted
+++ resolved
@@ -3,27 +3,16 @@
 build-backend = "hatchling.build"
 
 [project]
-<<<<<<< HEAD
 name = "opacus_fl"
 version = "1.0.0"
 description = "Sample-level Differential Privacy with Opacus in Flower"
-=======
-name = "opacus-fl"
-version = "0.1.0"
-description = "Sample Differential Privacy with Opacus in Flower"
-authors = [{ name = "The Flower Authors", email = "hello@flower.ai" }]
->>>>>>> ad7fd706
+
 dependencies = [
     "flwr[simulation]>=1.11.0",
     "flwr-datasets[vision]>=0.3.0",
     "torch==2.1.1",
     "torchvision==0.16.1",
-<<<<<<< HEAD
     "opacus==v1.4.1"
-=======
-    "tqdm==4.65.0",
-    "opacus==v1.4.1",
->>>>>>> ad7fd706
 ]
 
 [tool.hatch.build.targets.wheel]
