--- conflicted
+++ resolved
@@ -11,12 +11,7 @@
 authors = ["The Flower Authors <enquiries@flower.dev>"]
 
 [tool.poetry.dependencies]
-<<<<<<< HEAD
-python = "^3.6.2"
+python = "^3.7"
 flwr = "^0.18.0"
-=======
-python = "^3.7"
-flwr = "^0.17.0"
->>>>>>> 2d45f121
 # flwr = { path = "../../", develop = true }  # Development
 tensorflow-cpu = "^2.6.2"