--- conflicted
+++ resolved
@@ -6,16 +6,6 @@
 name = "tensorflow-privacy-fl"
 version = "1.0.0"
 description = "Sample-level Differential Privacy with Tensorflow-Privacy in Flower"
-<<<<<<< HEAD
-authors = [{ name = "The Flower Authors", email = "hello@flower.ai" }]
-dependencies = [
-  "flwr>=1.8.0,<2.0",
-  "flwr-datasets[vision]>=0.1.0,<1.0.0",
-  "tensorflow-estimator~=2.4",
-  "tensorflow-probability~=0.22.0",
-  "tensorflow>=2.4.0,<=2.15.0",
-  "tensorflow-privacy == 0.9.0",
-=======
 dependencies = [
     "flwr[simulation]>=1.11.0",
     "flwr-datasets[vision]>=0.3.0",
@@ -23,7 +13,6 @@
     "tensorflow-probability~=0.22.0",
     "tensorflow>=2.4.0,<=2.15.0",
     "tensorflow-privacy == 0.9.0"
->>>>>>> b6babe95
 ]
 
 [tool.hatch.build.targets.wheel]
