--- conflicted
+++ resolved
@@ -2,28 +2,12 @@
 
 import warnings
 
-<<<<<<< HEAD
 import numpy as np
 import xgboost as xgb
 from flwr.client import ClientApp
 from flwr.common import ArrayRecord, Context, Message, MetricRecord, RecordDict
 from flwr.common.config import unflatten_dict
-=======
-import xgboost as xgb
-from flwr.client import Client, ClientApp
-from flwr.common import (
-    Code,
-    EvaluateIns,
-    EvaluateRes,
-    FitIns,
-    FitRes,
-    Parameters,
-    Status,
-)
-from flwr.common.config import unflatten_dict
-from flwr.common.context import Context
 
->>>>>>> 2fa0dd52
 from xgboost_quickstart.task import load_data, replace_keys
 
 warnings.filterwarnings("ignore", category=UserWarning)
