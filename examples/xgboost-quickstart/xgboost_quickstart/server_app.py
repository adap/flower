"""xgboost_quickstart: A Flower / XGBoost app."""

import numpy as np
import xgboost as xgb
<<<<<<< HEAD

from flwr.common import ArrayRecord, Context
from flwr.common.config import unflatten_dict
from flwr.server import Grid, ServerApp
from flwr.serverapp.strategy import FedXgbBagging

from xgboost_quickstart.task import replace_keys


=======
from flwr.common import ArrayRecord, Context
from flwr.common.config import unflatten_dict
from flwr.serverapp import Grid, ServerApp
from flwr.serverapp.strategy import FedXgbBagging

from xgboost_quickstart.task import replace_keys

>>>>>>> bdc34c12
# Create ServerApp
app = ServerApp()


@app.main()
def main(grid: Grid, context: Context) -> None:
    # Read run config
    num_rounds = context.run_config["num-server-rounds"]
    fraction_train = context.run_config["fraction-train"]
    fraction_evaluate = context.run_config["fraction-evaluate"]
    # Flatted config dict and replace "-" with "_"
    cfg = replace_keys(unflatten_dict(context.run_config))
    params = cfg["params"]

    # Init global model
<<<<<<< HEAD
    global_model = b""  # Init with an empty object; the XGBooster will be created and trained on the client side.
=======
    # Init with an empty object; the XGBooster will be created
    # and trained on the client side.
    global_model = b""
>>>>>>> bdc34c12
    # Note: we store the model as the first item in a list into ArrayRecord,
    # which can be accessed using index ["0"].
    arrays = ArrayRecord([np.frombuffer(global_model, dtype=np.uint8)])

    # Initialize FedXgbBagging strategy
    strategy = FedXgbBagging(
        fraction_train=fraction_train,
        fraction_evaluate=fraction_evaluate,
    )

    # Start strategy, run FedXgbBagging for `num_rounds`
    result = strategy.start(
        grid=grid,
        initial_arrays=arrays,
        num_rounds=num_rounds,
    )

    # Save final model to disk
    bst = xgb.Booster(params=params)
    global_model = bytearray(result.arrays["0"].numpy().tobytes())

    # Load global model into booster
    bst.load_model(global_model)

    # Save model
    print("\nSaving final model to disk...")
<<<<<<< HEAD
    bst.save_model("model.json")
=======
    bst.save_model("final_model.json")
>>>>>>> bdc34c12
<|MERGE_RESOLUTION|>--- conflicted
+++ resolved
@@ -2,17 +2,6 @@
 
 import numpy as np
 import xgboost as xgb
-<<<<<<< HEAD
-
-from flwr.common import ArrayRecord, Context
-from flwr.common.config import unflatten_dict
-from flwr.server import Grid, ServerApp
-from flwr.serverapp.strategy import FedXgbBagging
-
-from xgboost_quickstart.task import replace_keys
-
-
-=======
 from flwr.common import ArrayRecord, Context
 from flwr.common.config import unflatten_dict
 from flwr.serverapp import Grid, ServerApp
@@ -20,7 +9,6 @@
 
 from xgboost_quickstart.task import replace_keys
 
->>>>>>> bdc34c12
 # Create ServerApp
 app = ServerApp()
 
@@ -36,13 +24,9 @@
     params = cfg["params"]
 
     # Init global model
-<<<<<<< HEAD
-    global_model = b""  # Init with an empty object; the XGBooster will be created and trained on the client side.
-=======
     # Init with an empty object; the XGBooster will be created
     # and trained on the client side.
     global_model = b""
->>>>>>> bdc34c12
     # Note: we store the model as the first item in a list into ArrayRecord,
     # which can be accessed using index ["0"].
     arrays = ArrayRecord([np.frombuffer(global_model, dtype=np.uint8)])
@@ -69,8 +53,4 @@
 
     # Save model
     print("\nSaving final model to disk...")
-<<<<<<< HEAD
-    bst.save_model("model.json")
-=======
-    bst.save_model("final_model.json")
->>>>>>> bdc34c12
+    bst.save_model("final_model.json")