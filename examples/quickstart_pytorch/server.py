--- conflicted
+++ resolved
@@ -19,12 +19,7 @@
 
 # Start Flower server
 fl.server.start_server(
-<<<<<<< HEAD
-    server_address="[::]:8080",
+    server_address="0.0.0.0:8080",
     config=fl.server.ServerConfig(num_rounds=3),
-=======
-    server_address="0.0.0.0:8080",
-    config={"num_rounds": 3},
->>>>>>> 8677039b
     strategy=strategy,
 )