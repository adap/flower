--- conflicted
+++ resolved
@@ -3,14 +3,8 @@
 
 import flwr as fl
 import torch
-import torch.nn as nn
-import torch.nn.functional as F
-<<<<<<< HEAD
 from torchvision.transforms import Compose, ToTensor, Normalize
-=======
-import torchvision.transforms as transforms
 from torch.nn import GroupNorm
->>>>>>> 7fd1aef0
 from torch.utils.data import DataLoader
 from torchvision.datasets import CIFAR10
 from torchvision.models import resnet18
@@ -23,33 +17,6 @@
 warnings.filterwarnings("ignore", category=UserWarning)
 DEVICE = torch.device("cuda:0" if torch.cuda.is_available() else "cpu")
 
-
-<<<<<<< HEAD
-class Net(nn.Module):
-    """Model (simple CNN adapted from 'PyTorch: A 60 Minute Blitz')"""
-
-    def __init__(self) -> None:
-        super(Net, self).__init__()
-        self.conv1 = nn.Conv2d(3, 6, 5)
-        self.pool = nn.MaxPool2d(2, 2)
-        self.conv2 = nn.Conv2d(6, 16, 5)
-        self.fc1 = nn.Linear(16 * 5 * 5, 120)
-        self.fc2 = nn.Linear(120, 84)
-        self.fc3 = nn.Linear(84, 10)
-
-    def forward(self, x: torch.Tensor) -> torch.Tensor:
-        x = self.pool(F.relu(self.conv1(x)))
-        x = self.pool(F.relu(self.conv2(x)))
-        x = x.view(-1, 16 * 5 * 5)
-        x = F.relu(self.fc1(x))
-        x = F.relu(self.fc2(x))
-        return self.fc3(x)
-
-=======
-# #############################################################################
-# 1. PyTorch pipeline: model/train/test/dataloader
-# #############################################################################
->>>>>>> 7fd1aef0
 
 def train(net, trainloader, epochs):
     """Train the model on the training set."""
@@ -88,26 +55,9 @@
 # #############################################################################
 
 
-<<<<<<< HEAD
-# Load model and data (simple CNN, CIFAR-10)
-net = Net().to(DEVICE)
+# Load model and data (ResNet-18, CIFAR-10)
+net = resnet18(norm_layer=lambda x: GroupNorm(2, x), num_classes=10).to(DEVICE)
 trainloader, testloader = load_data()
-=======
-def main():
-    """Create model, load data, define Flower client, start Flower client."""
-
-    # Load model  
-    net = resnet18(norm_layer=lambda x: GroupNorm(2, x), num_classes=10)
-    net = net.to(DEVICE)
-
-    # Load data (CIFAR-10)
-    trainloader, testloader, num_examples = load_data()
-
-    # Flower client
-    class CifarClient(fl.client.NumPyClient):
-        def get_parameters(self):
-            return [val.cpu().numpy() for _, val in net.state_dict().items()]
->>>>>>> 7fd1aef0
 
 # Define Flower client
 class FlowerClient(fl.client.NumPyClient):
