--- conflicted
+++ resolved
@@ -9,20 +9,14 @@
 from typing import Callable, Iterable, Optional
 
 import wandb
-<<<<<<< HEAD
 from flwr.app import ArrayRecord, ConfigRecord, Message, MetricRecord
 from flwr.common import log, logger
 from flwr.serverapp import Grid
 from flwr.serverapp.strategy import FedAvg, Result
 from flwr.serverapp.strategy.strategy_utils import log_strategy_start_info
 from tensorflow_example.task import load_model
-=======
-from flwr.common import logger, parameters_to_ndarrays
-from flwr.common.typing import UserConfig
-from flwr.server.strategy import FedAvg
->>>>>>> 2fa0dd52
-
-from tensorflow_example.task import create_run_dir, load_model
+
+from tensorflow_example.task import load_model
 
 PROJECT_NAME = "FLOWER-advanced-tensorflow"
 
