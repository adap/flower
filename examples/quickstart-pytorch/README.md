---
title: Federated Learning with PyTorch and Flower (Quickstart Example)
tags: [quickstart, vision, fds]
dataset: [CIFAR-10]
framework: [torch, torchvision]
---

# Federated Learning with PyTorch and Flower (Quickstart Example)

This introductory example to Flower uses PyTorch, but deep knowledge of PyTorch is not necessarily required to run the example. However, it will help you understand how to adapt Flower to your use case. Running this example in itself is quite easy. This example uses [Flower Datasets](https://flower.ai/docs/datasets/) to download, partition and preprocess the CIFAR-10 dataset.

## Set up the project

### Clone the project

Start by cloning the example project:

```shell
git clone --depth=1 https://github.com/adap/flower.git _tmp \
        && mv _tmp/examples/quickstart-pytorch . \
        && rm -rf _tmp \
        && cd quickstart-pytorch
```

This will create a new directory called `quickstart-pytorch` with the following structure:

```shell
quickstart-pytorch
├── pytorchexample
│   ├── __init__.py
│   ├── client_app.py   # Defines your ClientApp
│   ├── server_app.py   # Defines your ServerApp
│   └── task.py         # Defines your model, training and data loading
├── pyproject.toml      # Project metadata like dependencies and configs
└── README.md
```

### Install dependencies and project

Install the dependencies defined in `pyproject.toml` as well as the `pytorchexample` package.

```bash
pip install -e .
```

## Run the project

<<<<<<< HEAD
You can run your `ClientApp` and `ServerApp` in both _simulation_ and _deployment_ mode without making changes to the code. If you are starting with Flower, we recommend you using the _simulation_ model as it requires fewer components to be launched manually. By default, `flwr run` will make use of the Simulation Engine.
=======
You can run your Flower project in both _simulation_ and _deployment_ mode without making changes to the code. If you are starting with Flower, we recommend you using the _simulation_ mode as it requires fewer components to be launched manually. By default, `flwr run` will make use of the Simulation Engine.
>>>>>>> d5dcf2a3

### Run with the Simulation Engine

```bash
flwr run .
```

You can also override some of the settings for your `ClientApp` and `ServerApp` defined in `pyproject.toml`. For example:

```bash
flwr run . --run-config num-server-rounds=5,learning-rate=0.05
```

> \[!TIP\]
> For a more detailed walk-through check our [quickstart PyTorch tutorial](https://flower.ai/docs/framework/tutorial-quickstart-pytorch.html)

### Run with the Deployment Engine

> \[!NOTE\]
> An update to this example will show how to run this Flower application with the Deployment Engine and TLS certificates, or with Docker.<|MERGE_RESOLUTION|>--- conflicted
+++ resolved
@@ -1,5 +1,4 @@
 ---
-title: Federated Learning with PyTorch and Flower (Quickstart Example)
 tags: [quickstart, vision, fds]
 dataset: [CIFAR-10]
 framework: [torch, torchvision]
@@ -45,11 +44,7 @@
 
 ## Run the project
 
-<<<<<<< HEAD
-You can run your `ClientApp` and `ServerApp` in both _simulation_ and _deployment_ mode without making changes to the code. If you are starting with Flower, we recommend you using the _simulation_ model as it requires fewer components to be launched manually. By default, `flwr run` will make use of the Simulation Engine.
-=======
 You can run your Flower project in both _simulation_ and _deployment_ mode without making changes to the code. If you are starting with Flower, we recommend you using the _simulation_ mode as it requires fewer components to be launched manually. By default, `flwr run` will make use of the Simulation Engine.
->>>>>>> d5dcf2a3
 
 ### Run with the Simulation Engine
 
