[build-system]
requires = ["poetry-core>=1.4.0"]
build-backend = "poetry.core.masonry.api"

[tool.poetry]
name = "mxnet_example"
version = "0.1.0"
description = "MXNet example with MNIST and CNN"
authors = ["The Flower Authors <hello@flower.dev>"]

[tool.poetry.dependencies]
<<<<<<< HEAD
python = ">=3.8,<3.11"
flwr = "0.17.0"
=======
python = "^3.8"
flwr = "^1.0"
>>>>>>> a0bea73c
# flwr = { path = "../../", develop = true }  # Development
mxnet = "1.6.0"<|MERGE_RESOLUTION|>--- conflicted
+++ resolved
@@ -9,12 +9,7 @@
 authors = ["The Flower Authors <hello@flower.dev>"]
 
 [tool.poetry.dependencies]
-<<<<<<< HEAD
 python = ">=3.8,<3.11"
-flwr = "0.17.0"
-=======
-python = "^3.8"
 flwr = "^1.0"
->>>>>>> a0bea73c
 # flwr = { path = "../../", develop = true }  # Development
 mxnet = "1.6.0"