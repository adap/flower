"""fedrag: A Flower Federated RAG app."""

import hashlib
import os
import random
import time
from collections import defaultdict
from itertools import cycle
from time import sleep

import numpy as np
from fedrag.llm_querier import LLMQuerier
from fedrag.mirage_qa import MirageQA
from fedrag.task import index_exists
from sklearn.metrics import accuracy_score

<<<<<<< HEAD
from flwr.common import ConfigRecord, Context, MessageType, RecordDict
=======
from flwr.common import ConfigsRecord, Context, Message, MessageType, RecordDict
>>>>>>> cb9673b3
from flwr.server import Grid, ServerApp


def node_online_loop(grid: Grid) -> list[int]:
    node_ids = []
    while not node_ids:
        # Get IDs of nodes available
        node_ids = grid.get_node_ids()
        # Wait if no node is available
        sleep(1)
    return node_ids


def get_hash(doc):
    # Create and return an SHA-256 hash for the given document
    return hashlib.sha256(doc.encode())


def merge_documents(documents, scores, knn, k_rrf=0, reverse_sort=False) -> list[str]:
    RRF_dict = defaultdict(dict)
    sorted_scores = np.array(scores).argsort()
    if reverse_sort:  # from larger to smaller scores
        sorted_scores = sorted_scores[::-1]
    sorted_documents = [documents[i] for i in sorted_scores]

    if k_rrf == 0:
        # If k_rff is not set then simply return the
        # sorted documents based on their retrieval score
        return sorted_documents[:knn]
    else:
        for doc_idx, doc in enumerate(sorted_documents):
            # Given that some returned results/documents could be extremely
            # large we cannot use the original document as a dictionary key.
            # Therefore, we first hash the returned string/document to a
            # representative hash code, and we use that code as a key for
            # the final RRF dictionary. We follow this approach, because a
            # document could  have been retrieved twice by multiple clients
            # but with different scores and depending on these scores we need
            # to maintain its ranking
            doc_hash = get_hash(doc)
            RRF_dict[doc_hash]["rank"] = 1 / (k_rrf + doc_idx + 1)
            RRF_dict[doc_hash]["doc"] = doc

        RRF_docs = sorted(RRF_dict.values(), key=lambda x: x["rank"], reverse=True)
        docs = [rrf_res["doc"] for rrf_res in RRF_docs][
            :knn
        ]  # select the final top-k / k-nn
        return docs


def submit_question(
    grid: Grid,
    question: str,
    question_id: str,
    knn: int,
    node_ids: list,
    corpus_names_iter: iter,
):

    messages = []
    # Send the same Message to each connected node (which run `ClientApp` instances)
    for node_idx, node_id in enumerate(node_ids):
        # The payload of a Message is of type RecordDict
        # https://flower.ai/docs/framework/ref-api/flwr.common.RecordDict.html
        # which can carry different types of records. We'll use a ConfigRecord object
        # We need to create a new ConfigRecord() object for every node, otherwise
        # if we just override a single key, e.g., corpus_name, the grid will send
        # the same object to all nodes.
        config_record = ConfigRecord()
        config_record["question"] = question
        config_record["question_id"] = question_id
        config_record["knn"] = knn
        # Round-Robin assignment of corpus to individual clients
        # by infinitely looping over the corpus names.
        config_record["corpus_name"] = next(corpus_names_iter)

        task_record = RecordDict({"config": config_record})
        message = Message(
            content=task_record,
            message_type=MessageType.QUERY,  # target `query` method in ClientApp
            dst_node_id=node_id,
            group_id=str(question_id),
        )
        messages.append(message)

    # Send messages and wait for all results
    replies = grid.send_and_receive(messages)
    print("Received {}/{} results".format(len(replies), len(messages)))

    documents, scores = [], []
    for reply in replies:
        if reply.has_content():
            documents.extend(reply.content["docs_n_scores"]["documents"])
            scores.extend(reply.content["docs_n_scores"]["scores"])

    return documents, scores


app = ServerApp()


@app.main()
def main(grid: Grid, context: Context) -> None:
    node_ids = node_online_loop(grid)

    # k-reciprocal-rank-fusion is used by the server to merge
    # the results returned by the clients
    k_rrf = int(context.run_config["k-rrf"])
    # k-nearest-neighbors for document retrieval at each client
    knn = int(context.run_config["k-nn"])
    corpus_names = context.run_config["clients-corpus-names"].split("|")
    corpus_names = [c.lower() for c in corpus_names]  # make them lower case
    # Before we start the execution of the FedRAG pipeline,
    # we need to make sure we have downloaded the corpus and
    # created the respective indices
    index_exists(corpus_names)
    # Create corpus iterator
    corpus_names_iter = cycle(corpus_names)
    qa_datasets = context.run_config["server-qa-datasets"].split("|")
    qa_datasets = [qa_d.lower() for qa_d in qa_datasets]  # make them lower case
    qa_num = context.run_config.get("server-qa-num", None)
    model_name = context.run_config["server-llm-hfpath"]
    use_gpu = context.run_config.get("server-llm-use-gpu", False)
    use_gpu = True if use_gpu.lower() == "true" else False

    mirage_file = os.path.join(os.path.dirname(__file__), "../data/mirage.json")
    datasets = {key: MirageQA(key, mirage_file) for key in qa_datasets}

    llm_querier = LLMQuerier(model_name, use_gpu)
    expected_answers, predicted_answers, question_times, unanswered_questions = (
        defaultdict(list),
        defaultdict(list),
        defaultdict(list),
        defaultdict(int),
    )
    for dataset_name in qa_datasets:
        q_idx = 0
        print("Evaluating Dataset: [{:s}] ".format(dataset_name))
        for q in datasets[dataset_name]:
            q_idx += 1
            q_id = f"{dataset_name}_{q_idx}"
            # exit question loop if number of questions has been exceeded
            if qa_num and q_idx > qa_num:
                break
            question = q["question"]
            q_st = time.time()
            docs, scores = submit_question(
                grid, question, q_id, knn, node_ids, corpus_names_iter
            )
            merged_docs = merge_documents(docs, scores, knn, k_rrf)
            options = q["options"]
            answer = q["answer"]

            response, predicted_answer = llm_querier.answer(
                question, merged_docs, options, dataset_name
            )

            # If the model did not predict any value,
            # then discard the question
            if predicted_answer is not None:
                predicted_answer = random.choice(list(options.keys()))
                expected_answers[dataset_name].append(answer)
                predicted_answers[dataset_name].append(predicted_answer)
                q_et = time.time()
                q_time = q_et - q_st  # elapsed time in seconds
                question_times[dataset_name].append(q_time)
            else:
                unanswered_questions[dataset_name] += 1

    print(
        "Below, for each benchmark dataset (QA Dataset), we show: \n"
        "(1) the evaluation results in terms of the total number of Federated RAG queries executed (Total Questions). \n"
        "(2) the total number of queries answered by the LLM when prompted with the retrieved documents from the federation clients (Answered Questions). \n"
        "(3) the overall performance of the Federated RAG pipeline (Accuracy), i.e., expected answer vs. predicted answer by the LLM. \n"
        "(4) the mean wall-clock time (Mean Querying Time) for executing all Federated RAG queries; from the time the server submits the query to "
        "the clients to the time the server receives the final prediction result from the LLM model when prompted with the retrieved documents.\n"
    )
    for dataset_name in qa_datasets:
        exp_ans = expected_answers[dataset_name]
        pred_ans = predicted_answers[dataset_name]
        not_answered = unanswered_questions[dataset_name]
        total_questions = len(exp_ans) + not_answered
        accuracy = 0.0
        if exp_ans and pred_ans:  # make sure that both collections have values inside
            accuracy = accuracy_score(exp_ans, pred_ans)
        elapsed_time = np.mean(question_times[dataset_name])
        print(
            f"QA Dataset: {dataset_name} \n"
            f"Total Questions: {total_questions} \n"
            f"Answered Questions: {len(pred_ans)} \n"
            f"Accuracy: {accuracy} \n"
            f"Mean Querying Time: {elapsed_time} \n"
        )<|MERGE_RESOLUTION|>--- conflicted
+++ resolved
@@ -14,11 +14,7 @@
 from fedrag.task import index_exists
 from sklearn.metrics import accuracy_score
 
-<<<<<<< HEAD
-from flwr.common import ConfigRecord, Context, MessageType, RecordDict
-=======
-from flwr.common import ConfigsRecord, Context, Message, MessageType, RecordDict
->>>>>>> cb9673b3
+from flwr.common import ConfigRecord, Context, Message, MessageType, RecordDict
 from flwr.server import Grid, ServerApp
 
 
