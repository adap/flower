--- conflicted
+++ resolved
@@ -10,10 +10,6 @@
 
 [tool.poetry.dependencies]
 python = ">=3.8,<3.11"
-<<<<<<< HEAD
-flwr-nightly = { extras = ["simulation"], version = ">=1.0,<2.0" }
-=======
 flwr-nightly = { extras = ["simulation"], version = ">=1.7.0,<2.0" }
->>>>>>> 55c86333
 flwr-datasets = ">=0.0.2,<1.0.0"
 xgboost = ">=2.0.0,<3.0.0"