from typing import List, Tuple

import numpy as np
from client import client_fn

import flwr as fl
from flwr.common import Metrics

<<<<<<< HEAD

from client import client_fn
from client import app as client_app
STATE_VAR = 'timestamp'
=======
STATE_VAR = "timestamp"
>>>>>>> bd4d7e0b


# Define metric aggregation function
def record_state_metrics(metrics: List[Tuple[int, Metrics]]) -> Metrics:
    """Ensure that timestamps are monotonically increasing."""
    states = []
    for _, m in metrics:
        # split string and covert timestamps to float
        states.append([float(tt) for tt in m[STATE_VAR].split(",")])

    for client_state in states:
        if len(client_state) == 1:
            continue
        deltas = np.diff(client_state)
        assert np.all(
            deltas > 0
        ), f"Timestamps are not monotonically increasing: {client_state}"

    return {STATE_VAR: states}


strategy = fl.server.strategy.FedAvg(
    evaluate_metrics_aggregation_fn=record_state_metrics
)

# Run without Flower Next
hist = fl.simulation.start_simulation(
    client_fn=client_fn,
    num_clients=2,
    config=fl.server.ServerConfig(num_rounds=3),
    strategy=strategy,
)

assert (
    hist.losses_distributed[-1][1] == 0
    or (hist.losses_distributed[0][1] / hist.losses_distributed[-1][1]) >= 0.98
)

# The checks in record_state_metrics don't do anythinng if client's state has a single entry
state_metrics_last_round = hist.metrics_distributed[STATE_VAR][-1]
<<<<<<< HEAD
assert len(state_metrics_last_round[1][0]) == 2*state_metrics_last_round[0], f"There should be twice as many entries in the client state as rounds"


# Define ServerAppp
server_app = fl.server.ServerApp(
    config=fl.server.ServerConfig(num_rounds=3),
    strategy=strategy,
)


# Run with FlowerNext
fl.simulation.run_simulation(server_app=server_app, client_app=client_app, num_supernodes=2)
=======
assert (
    len(state_metrics_last_round[1][0]) == 2 * state_metrics_last_round[0]
), "There should be twice as many entries in the client state as rounds"
>>>>>>> bd4d7e0b
<|MERGE_RESOLUTION|>--- conflicted
+++ resolved
@@ -1,19 +1,13 @@
 from typing import List, Tuple
 
 import numpy as np
+from client import app as client_app
 from client import client_fn
 
 import flwr as fl
 from flwr.common import Metrics
 
-<<<<<<< HEAD
-
-from client import client_fn
-from client import app as client_app
-STATE_VAR = 'timestamp'
-=======
 STATE_VAR = "timestamp"
->>>>>>> bd4d7e0b
 
 
 # Define metric aggregation function
@@ -54,8 +48,9 @@
 
 # The checks in record_state_metrics don't do anythinng if client's state has a single entry
 state_metrics_last_round = hist.metrics_distributed[STATE_VAR][-1]
-<<<<<<< HEAD
-assert len(state_metrics_last_round[1][0]) == 2*state_metrics_last_round[0], f"There should be twice as many entries in the client state as rounds"
+assert (
+    len(state_metrics_last_round[1][0]) == 2 * state_metrics_last_round[0]
+), f"There should be twice as many entries in the client state as rounds"
 
 
 # Define ServerAppp
@@ -66,9 +61,6 @@
 
 
 # Run with FlowerNext
-fl.simulation.run_simulation(server_app=server_app, client_app=client_app, num_supernodes=2)
-=======
-assert (
-    len(state_metrics_last_round[1][0]) == 2 * state_metrics_last_round[0]
-), "There should be twice as many entries in the client state as rounds"
->>>>>>> bd4d7e0b
+fl.simulation.run_simulation(
+    server_app=server_app, client_app=client_app, num_supernodes=2
+)