#!/bin/bash
set -e

case "$1" in
  e2e-bare-https | e2e-bare-auth)
    ./generate.sh
    server_arg="--ssl-ca-certfile certificates/ca.crt --ssl-certfile certificates/server.pem --ssl-keyfile certificates/server.key"
    client_arg="--root-certificates certificates/ca.crt"
    server_dir="./"
    ;;
  *)
    server_arg="--insecure"
    client_arg="--insecure"
    server_dir="./"
    ;;
esac

case "$2" in
  rest)
    rest_arg_superlink="--fleet-api-type rest"
    rest_arg_supernode="--rest"
    server_address="http://localhost:9095"
    server_app_address="127.0.0.1:9091"
    db_arg="--database :flwr-in-memory-state:"
    server_auth=""
    client_auth_1=""
    client_auth_2=""
    ;;
  sqlite)
    rest_arg_superlink=""
    rest_arg_supernode=""
    server_address="127.0.0.1:9092"
    server_app_address="127.0.0.1:9091"
    db_arg="--database $(date +%s).db"
    server_auth=""
    client_auth_1=""
    client_auth_2=""
    ;;
  client-auth)
    rest_arg_superlink=""
    rest_arg_supernode=""
    server_address="127.0.0.1:9092"
    server_app_address="127.0.0.1:9091"
    db_arg="--database :flwr-in-memory-state:"
    server_auth="--auth-list-public-keys keys/client_public_keys.csv --auth-superlink-private-key keys/server_credentials --auth-superlink-public-key keys/server_credentials.pub"
    client_auth_1="--auth-supernode-private-key keys/client_credentials_1 --auth-supernode-public-key keys/client_credentials_1.pub"
    client_auth_2="--auth-supernode-private-key keys/client_credentials_2 --auth-supernode-public-key keys/client_credentials_2.pub"
    ;;
  *)
    rest_arg_superlink=""
    rest_arg_supernode=""
    server_address="127.0.0.1:9092"
    server_app_address="127.0.0.1:9091"
    db_arg="--database :flwr-in-memory-state:"
    server_auth=""
    client_auth_1=""
    client_auth_2=""
    ;;
esac

# Install Flower app
pip install -e . --no-deps

# Remove any duplicates
sed -i '/^\[tool\.flwr\.federations\.e2e\]/,/^$/d' pyproject.toml

# Check if the first argument is 'insecure'
if [ "$server_arg" = "--insecure" ]; then
  # If $server_arg is '--insecure', append the first line
  echo -e $"\n[tool.flwr.federations.e2e]\naddress = \"127.0.0.1:9093\"\ninsecure = true" >> pyproject.toml
else
  # Otherwise, append the second line
  echo -e $"\n[tool.flwr.federations.e2e]\naddress = \"127.0.0.1:9093\"\nroot-certificates = \"certificates/ca.crt\"" >> pyproject.toml
fi

timeout 5m flower-superlink $server_arg $db_arg $rest_arg_superlink $server_auth \
  2>&1 | tee flwr_output.log &
sl_pid=$(pgrep -f "flower-superlink")
sleep 3

<<<<<<< HEAD
timeout 5m flower-supernode ./ $client_arg $server_arg $rest_arg_supernode \
=======
timeout 5m flower-supernode $client_arg $server_arg $rest_arg_supernode \
>>>>>>> 7f7281fb
  --superlink $server_address $client_auth_1 \
  --isolation="subprocess" --clientappio-api-address "localhost:9094" \
  --max-retries 0 &
cl1_pid=$!
sleep 3

<<<<<<< HEAD
timeout 5m flower-supernode ./ $client_arg $server_arg $rest_arg_supernode \
=======
timeout 5m flower-supernode $client_arg $server_arg $rest_arg_supernode \
>>>>>>> 7f7281fb
  --superlink $server_address $client_auth_2 \
  --isolation="subprocess" --clientappio-api-address "localhost:9096" \
  --max-retries 0 &
cl2_pid=$!
sleep 3

timeout 1m flwr run "." e2e

# Initialize a flag to track if training is successful
found_success=false
timeout=240  # Timeout after 240 seconds
elapsed=0

# Check for "Success" in a loop with a timeout
while [ "$found_success" = false ] && [ $elapsed -lt $timeout ]; do
    if grep -q "Run finished" flwr_output.log; then
        echo "Training worked correctly!"
        found_success=true
        kill $cl1_pid; kill $cl2_pid;
        sleep 1; kill $sl_pid;
    else
        echo "Waiting for training ... ($elapsed seconds elapsed)"
    fi
    # Sleep for a short period and increment the elapsed time
    sleep 2
    elapsed=$((elapsed + 2))
done

if [ "$found_success" = false ]; then
    echo "Training had an issue and timed out."
    kill $cl1_pid; kill $cl2_pid;
    kill $sl_pid;
fi<|MERGE_RESOLUTION|>--- conflicted
+++ resolved
@@ -78,22 +78,14 @@
 sl_pid=$(pgrep -f "flower-superlink")
 sleep 3
 
-<<<<<<< HEAD
-timeout 5m flower-supernode ./ $client_arg $server_arg $rest_arg_supernode \
-=======
 timeout 5m flower-supernode $client_arg $server_arg $rest_arg_supernode \
->>>>>>> 7f7281fb
   --superlink $server_address $client_auth_1 \
   --isolation="subprocess" --clientappio-api-address "localhost:9094" \
   --max-retries 0 &
 cl1_pid=$!
 sleep 3
 
-<<<<<<< HEAD
-timeout 5m flower-supernode ./ $client_arg $server_arg $rest_arg_supernode \
-=======
 timeout 5m flower-supernode $client_arg $server_arg $rest_arg_supernode \
->>>>>>> 7f7281fb
   --superlink $server_address $client_auth_2 \
   --isolation="subprocess" --clientappio-api-address "localhost:9096" \
   --max-retries 0 &
