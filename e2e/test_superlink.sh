--- conflicted
+++ resolved
@@ -78,13 +78,6 @@
 sl_pid=$(pgrep -f "flower-superlink")
 sleep 3
 
-<<<<<<< HEAD
-timeout 2m flower-supernode ./ $client_arg $server_arg $rest_arg_supernode --superlink $server_address $client_auth_1 --supernode-address localhost:9094 &
-cl1_pid=$!
-sleep 3
-
-timeout 2m flower-supernode ./ $client_arg $server_arg $rest_arg_supernode --superlink $server_address $client_auth_2 --supernode-address localhost:9095 &
-=======
 timeout 5m flower-supernode ./ $client_arg $server_arg $rest_arg_supernode \
   --superlink $server_address $client_auth_1 \
   --isolation="subprocess" --supernode-address "localhost:9094" \
@@ -96,7 +89,6 @@
   --superlink $server_address $client_auth_2 \
   --isolation="subprocess" --supernode-address "localhost:9096" \
   --max-retries 0 &
->>>>>>> 8b15763d
 cl2_pid=$!
 sleep 3
 
