#!/bin/bash
set -e
cd "$( cd "$( dirname "${BASH_SOURCE[0]}" )" >/dev/null 2>&1 && pwd )"/../

# Python
<<<<<<< HEAD
isort -s src/py/flwr/proto -rc src
black -q --exclude src/py/flwr/proto src
docformatter -i -r src/py/flwr -e src/py/flwr/proto
=======
python -m isort -s src/py/flwr/proto -rc src/py
python -m black -q --exclude src/py/flwr/proto src/py
python -m docformatter -i -r src/py/flwr -e src/py/flwr/proto
python -m docformatter -i -r src/py/flwr_experimental

# Examples
python -m isort -rc examples
python -m black -q examples
python -m docformatter -i -r examples
>>>>>>> 78fdbeb7
<|MERGE_RESOLUTION|>--- conflicted
+++ resolved
@@ -3,11 +3,6 @@
 cd "$( cd "$( dirname "${BASH_SOURCE[0]}" )" >/dev/null 2>&1 && pwd )"/../
 
 # Python
-<<<<<<< HEAD
-isort -s src/py/flwr/proto -rc src
-black -q --exclude src/py/flwr/proto src
-docformatter -i -r src/py/flwr -e src/py/flwr/proto
-=======
 python -m isort -s src/py/flwr/proto -rc src/py
 python -m black -q --exclude src/py/flwr/proto src/py
 python -m docformatter -i -r src/py/flwr -e src/py/flwr/proto
@@ -16,5 +11,4 @@
 # Examples
 python -m isort -rc examples
 python -m black -q examples
-python -m docformatter -i -r examples
->>>>>>> 78fdbeb7
+python -m docformatter -i -r examples