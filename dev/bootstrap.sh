--- conflicted
+++ resolved
@@ -6,15 +6,9 @@
 ./dev/rm-caches.sh
 
 # Upgrade/install spcific versions of `pip`, `setuptools`, and `poetry`
-<<<<<<< HEAD
 python -m pip install -U pip==21.1.1
-python -m pip install -U setuptools==49.3.1
-python -m pip install -U poetry==1.1.4
-=======
-python -m pip install -U pip==21.0.1
 python -m pip install -U  setuptools==56.2.0
 python -m pip install -U poetry==1.1.6
->>>>>>> 969ba03c
 
 # Use `poetry` to install project dependencies
 python -m poetry install \
