--- conflicted
+++ resolved
@@ -25,11 +25,7 @@
 echo "- docformatter:  done" &&
 
 echo "- ruff: start" &&
-<<<<<<< HEAD
-python -m ruff src/py/flwr &&
-=======
 python -m ruff check src/py/flwr &&
->>>>>>> ead7b5ff
 echo "- ruff: done" &&
 
 echo "- mypy: start" &&
