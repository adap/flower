#!/bin/bash
# Test benchmarks and examples
set -e
cd "$( cd "$( dirname "${BASH_SOURCE[0]}" )" >/dev/null 2>&1 && pwd )"/

echo "=== test.sh ==="

echo "- Start Python checks"

echo "- isort: start"
python -m isort --check-only ../benchmarks
echo "- isort: done"

echo "- black: start"
python -m black --check ../benchmarks ../examples
echo "- black: done"

<<<<<<< HEAD
echo "- init_py_check: start"
flwr-dev check-init src/py/flwr src/py/flwr_tool
echo "- init_py_check: done"

echo "- docformatter: start"
python -m docformatter -c -r src/py/flwr e2e -e src/py/flwr/proto
echo "- docformatter:  done"

echo "- docsig: start"
docsig src/py/flwr
echo "- docsig:  done"

echo "- ruff: start"
python -m ruff check src/py/flwr
echo "- ruff: done"

echo "- mypy: start"
python -m mypy src/py
echo "- mypy: done"

echo "- pylint: start"
python -m pylint --ignore=src/py/flwr/proto src/py/flwr
echo "- pylint: done"

echo "- flake8: start"
python -m flake8 src/py/flwr
echo "- flake8: done"

echo "- pytest: start"
python -m pytest --cov=src/py/flwr
echo "- pytest: done"

=======
>>>>>>> 5b3b887a
echo "- All Python checks passed"

echo "- Start Markdown checks"

echo "- mdformat: start"
python -m mdformat --check --number ../examples
echo "- mdformat: done"

echo "- All Markdown checks passed"

echo "- Start TOML checks"

echo "- taplo: start"
taplo fmt --check ../benchmarks ../examples
echo "- taplo: done"

<<<<<<< HEAD
echo "- All TOML checks passed"

echo "- Start rST checks"

echo "- docstrfmt: start"
docstrfmt --check doc/source
echo "- docstrfmt: done"

echo "- All rST checks passed"

echo "- Start license checks"

echo "- copyright: start"
flwr-dev check-copyrights src/py/flwr
echo "- copyright: done"

echo "- licensecheck: start"
python -m licensecheck -u poetry --fail-licenses gpl --zero
echo "- licensecheck: done"

echo "- All license checks passed"
=======
echo "- All TOML checks passed"
>>>>>>> 5b3b887a
<|MERGE_RESOLUTION|>--- conflicted
+++ resolved
@@ -15,41 +15,6 @@
 python -m black --check ../benchmarks ../examples
 echo "- black: done"
 
-<<<<<<< HEAD
-echo "- init_py_check: start"
-flwr-dev check-init src/py/flwr src/py/flwr_tool
-echo "- init_py_check: done"
-
-echo "- docformatter: start"
-python -m docformatter -c -r src/py/flwr e2e -e src/py/flwr/proto
-echo "- docformatter:  done"
-
-echo "- docsig: start"
-docsig src/py/flwr
-echo "- docsig:  done"
-
-echo "- ruff: start"
-python -m ruff check src/py/flwr
-echo "- ruff: done"
-
-echo "- mypy: start"
-python -m mypy src/py
-echo "- mypy: done"
-
-echo "- pylint: start"
-python -m pylint --ignore=src/py/flwr/proto src/py/flwr
-echo "- pylint: done"
-
-echo "- flake8: start"
-python -m flake8 src/py/flwr
-echo "- flake8: done"
-
-echo "- pytest: start"
-python -m pytest --cov=src/py/flwr
-echo "- pytest: done"
-
-=======
->>>>>>> 5b3b887a
 echo "- All Python checks passed"
 
 echo "- Start Markdown checks"
@@ -66,28 +31,4 @@
 taplo fmt --check ../benchmarks ../examples
 echo "- taplo: done"
 
-<<<<<<< HEAD
-echo "- All TOML checks passed"
-
-echo "- Start rST checks"
-
-echo "- docstrfmt: start"
-docstrfmt --check doc/source
-echo "- docstrfmt: done"
-
-echo "- All rST checks passed"
-
-echo "- Start license checks"
-
-echo "- copyright: start"
-flwr-dev check-copyrights src/py/flwr
-echo "- copyright: done"
-
-echo "- licensecheck: start"
-python -m licensecheck -u poetry --fail-licenses gpl --zero
-echo "- licensecheck: done"
-
-echo "- All license checks passed"
-=======
-echo "- All TOML checks passed"
->>>>>>> 5b3b887a
+echo "- All TOML checks passed"