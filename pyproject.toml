--- conflicted
+++ resolved
@@ -80,16 +80,10 @@
 pytest-watch = "^4.2.0"
 grpcio-tools = "==1.34.0"
 mypy-protobuf = "==1.23"
-<<<<<<< HEAD
 rope = "==0.18.0"
 numpy-stubs = { git = "https://github.com/numpy/numpy-stubs.git", rev = "f3c6315738489983f5f37e1477ac68373d71b470" }
 sphinx = "==3.4.3"
 flake8 = "==3.8.4"
-=======
-rope = "==0.16.0"
-sphinx = "==3.1.2"
-flake8 = "==3.8.3"
->>>>>>> 00f18a4e
 sphinx-book-theme = "==0.0.39"
 
 [tool.isort]
