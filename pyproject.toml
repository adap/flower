--- conflicted
+++ resolved
@@ -105,12 +105,8 @@
 rope = "==1.11.0"
 semver = "==3.0.2"
 sphinx = "==6.2.1"
-<<<<<<< HEAD
-sphinx-intl = "==2.1.0"
+sphinx-intl = "==2.2.0"
 sphinx-click = "==5.1.0"
-=======
-sphinx-intl = "==2.2.0"
->>>>>>> c21c913b
 myst-parser = "==1.0.0"
 sphinx-design = "==0.5.0"
 sphinx-copybutton = "==0.5.2"
