[build-system]
requires = [
    "poetry==1.1.13",
]
build-backend = "poetry.masonry.api"

[tool.poetry]
name = "flwr"
version = "0.19.0"
description = "Flower - A Friendly Federated Learning Framework"
license = "Apache-2.0"
authors = ["The Flower Authors <enquiries@flower.dev>"]
readme = "README.md"
homepage = "https://flower.dev"
repository = "https://github.com/adap/flower"
documentation = "https://flower.dev"
classifiers = [
    "Development Status :: 4 - Beta",
    "Intended Audience :: Developers",
    "Intended Audience :: Science/Research",
    "License :: OSI Approved :: Apache Software License",
    "Operating System :: MacOS :: MacOS X",
    "Operating System :: POSIX :: Linux",
    "Programming Language :: Python",
    "Programming Language :: Python :: 3",
    "Programming Language :: Python :: 3 :: Only",
    "Programming Language :: Python :: 3.7",
    "Programming Language :: Python :: 3.8",
    "Programming Language :: Python :: 3.9",
    "Programming Language :: Python :: 3.10",
    "Programming Language :: Python :: 3.11",
    "Programming Language :: Python :: Implementation :: CPython",
    "Topic :: Scientific/Engineering",
    "Topic :: Scientific/Engineering :: Artificial Intelligence",
    "Topic :: Scientific/Engineering :: Mathematics",
    "Topic :: Software Development",
    "Topic :: Software Development :: Libraries",
    "Topic :: Software Development :: Libraries :: Python Modules",
    "Typing :: Typed",
]
packages = [
    { include = "flwr", from = "src/py" },
]
exclude = [
    "src/py/**/*_test.py",
]

[tool.poetry.dependencies]
python = "^3.7"
# Mandatory dependencies
<<<<<<< HEAD
numpy = "^1.20.0"
=======
numpy = [
    { version = ">=1.19.0,<1.21.0", python = "<3.10"},
    { version = "^1.21", python = "^3.10"},
]
>>>>>>> e0c48c2f
grpcio = "^1.41.0"
protobuf = "^3.19.0"
importlib-metadata = { version = "^4.0.0", markers = "python_version < '3.8'" }
iterators = "^0.0.2"
# Optional dependencies
ray = { extras = ["default"], version = "^1.9.2", optional = true }

[tool.poetry.extras]
simulation = ["ray"]

[tool.poetry.dev-dependencies]
types-protobuf = "==3.19.12"
types-setuptools = "==57.4.5"
types-dataclasses = "==0.6.2"
isort = "==5.10.1"
black = "==22.3.0"
docformatter = "==1.4"
mypy = "==0.941"
pylint = "==2.12.2"
flake8 = "==3.9.2"
pytest = "==6.2.4"
pytest-cov = "==3.0.0"
pytest-watch = "==4.2.0"
grpcio-tools = "==1.41.0"
mypy-protobuf = "==3.2.0"
jupyterlab = "==3.3.2"
rope = "==0.19.0"
semver = "==2.13.0"
sphinx = "==4.4.0"
sphinx-copybutton = "==0.5.0"
sphinx-panels = "==0.6.0"
sphinxcontrib-mermaid = "==0.7.1"
furo = "==2022.3.4"
sphinx-reredirects = "==0.0.1"

[tool.isort]
line_length = 88
indent = "    "
multi_line_output = 3
include_trailing_comma = true
force_grid_wrap = 0
use_parentheses = true
known_first_party = ["flwr", "flwr_experimental", "flwr_tool"]

[tool.black]
line-length = 88
target-version = ["py37", "py38", "py39", "py310"]

[tool.pylint."MESSAGES CONTROL"]
disable = "bad-continuation,duplicate-code,too-few-public-methods,useless-import-alias"

[tool.pytest.ini_options]
minversion = "6.2"
addopts = "-qq"
testpaths = [
    "src/py/flwr",
    "src/py/flwr_tool",
]

[tool.mypy]
ignore_missing_imports = true
strict = true
plugins = "numpy.typing.mypy_plugin"

[[tool.mypy.overrides]]
module = [
    "flwr_example.*",
    "flwr_experimental.*",
]
ignore_errors = true

[[tool.mypy.overrides]]
module = [
    "importlib.metadata.*",
    "importlib_metadata.*",
]
follow_imports = "skip"
follow_imports_for_stubs = true
disallow_untyped_calls = false

[[tool.mypy.overrides]]
module = "torch.*"
follow_imports = "skip"
follow_imports_for_stubs = true<|MERGE_RESOLUTION|>--- conflicted
+++ resolved
@@ -48,14 +48,7 @@
 [tool.poetry.dependencies]
 python = "^3.7"
 # Mandatory dependencies
-<<<<<<< HEAD
 numpy = "^1.20.0"
-=======
-numpy = [
-    { version = ">=1.19.0,<1.21.0", python = "<3.10"},
-    { version = "^1.21", python = "^3.10"},
-]
->>>>>>> e0c48c2f
 grpcio = "^1.41.0"
 protobuf = "^3.19.0"
 importlib-metadata = { version = "^4.0.0", markers = "python_version < '3.8'" }
