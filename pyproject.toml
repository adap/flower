[build-system]
requires = [
    "poetry==1.1.10",
]
build-backend = "poetry.masonry.api"

[tool.poetry]
name = "flwr"
version = "0.18.0"
description = "Flower - A Friendly Federated Learning Framework"
license = "Apache-2.0"
authors = ["The Flower Authors <enquiries@flower.dev>"]
readme = "README.md"
homepage = "https://flower.dev"
repository = "https://github.com/adap/flower"
documentation = "https://flower.dev"
classifiers = [
    "Development Status :: 4 - Beta",
    "Intended Audience :: Developers",
    "Intended Audience :: Science/Research",
    "License :: OSI Approved :: Apache Software License",
    "Operating System :: MacOS :: MacOS X",
    "Operating System :: POSIX :: Linux",
    "Programming Language :: Python",
    "Programming Language :: Python :: 3",
    "Programming Language :: Python :: 3 :: Only",
    "Programming Language :: Python :: 3.6",
    "Programming Language :: Python :: 3.7",
    "Programming Language :: Python :: 3.8",
    "Programming Language :: Python :: 3.9",
    "Programming Language :: Python :: Implementation :: CPython",
    "Topic :: Scientific/Engineering",
    "Topic :: Scientific/Engineering :: Artificial Intelligence",
    "Topic :: Scientific/Engineering :: Mathematics",
    "Topic :: Software Development",
    "Topic :: Software Development :: Libraries",
    "Topic :: Software Development :: Libraries :: Python Modules",
    "Typing :: Typed",
]
packages = [
    { include = "flwr", from = "src/py" },
    { include = "flwr_example", from = "src/py" },
    { include = "flwr_experimental", from = "src/py" },
]
exclude = [
    "src/py/**/*_test.py",
]

[tool.poetry.dependencies]
python = "^3.6.2"
# Mandatory dependencies
numpy = "^1.19.0"
grpcio = "^1.27.2"
google = "^2.0.3"
protobuf = "^3.12.1"
dataclasses = { version = "==0.6", markers = "python_version < '3.7'"  }
# Optional dependencies
tensorflow-cpu = { version = "==2.6.2", optional = true }
torch = { version = "^1.9.0", optional = true }
torchvision = { version = "^0.10.0", optional = true }
boto3 = { version = "^1.12.36", optional = true }
boto3_type_annotations = { version = "^0.3.1", optional = true }
paramiko = { version = "^2.7.1", optional = true }
docker = { version = "^4.2.0", optional = true }
matplotlib = { version = "^3.2.1", optional = true }
tqdm = { version = "^4.48.2", optional = true }
<<<<<<< HEAD
ray = { extras = ["default"], version = "^1.5.2", optional = true }
click = "^8.0.1"
=======
ray = { extras = ["default"], version = "==1.6.0", optional = true }
>>>>>>> a8c2f426

[tool.poetry.extras]
simulation = ["ray"]
baseline = ["tensorflow-cpu", "boto3", "boto3_type_annotations", "paramiko", "docker", "matplotlib"]
examples-pytorch = ["torch", "torchvision", "tqdm"]
examples-tensorflow = ["tensorflow-cpu"]
http-logger = ["boto3", "boto3_type_annotations", "tensorflow-cpu", "boto3", "boto3_type_annotations", "paramiko", "docker", "matplotlib"]
ops = ["boto3", "boto3_type_annotations", "paramiko", "docker"]

[tool.poetry.dev-dependencies]
types-protobuf = "^3.17.4"
types-setuptools = "^57.0.2"
types-dataclasses = "^0.1.7"
isort = "==5.9.2"
black = "==21.7b0"
docformatter = "==1.4"
mypy = "==0.910"
pylint = "==2.8.2"
flake8 = "==3.9.2"
pytest = "==6.2.4"
pytest-watch = "==4.2.0"
grpcio-tools = "==1.32.0"
mypy-protobuf = "==2.4"
rope = "==0.19.0"
sphinx = "==3.5.4"
sphinx-book-theme = "==0.1.3"

[tool.isort]
line_length = 88
indent = "    "
multi_line_output = 3
include_trailing_comma = true
force_grid_wrap = 0
use_parentheses = true
known_first_party = ["flwr", "flwr_example", "flwr_experimental", "flwr_tool"]

[tool.black]
line-length = 88
target-version = ["py36", "py37", "py38"]

[tool.pylint."MESSAGES CONTROL"]
disable = "bad-continuation,duplicate-code,too-few-public-methods,useless-import-alias"

[tool.pytest.ini_options]
minversion = "6.2"
addopts = "-qq"
testpaths = [
    "src/py/flwr",
    "src/py/flwr_tool",
]

<<<<<<< HEAD
[tool.poetry.scripts]
flwr = "flwr.cli.cli:app"
=======
[tool.mypy]
ignore_missing_imports = true
strict = true

[[tool.mypy.overrides]]
module = "flwr_example.*"
ignore_errors = true

[[tool.mypy.overrides]]
module = "flwr_experimental.*"
ignore_errors = true

[[tool.mypy.overrides]]
module = "torch.*"
follow_imports = "skip"
follow_imports_for_stubs = true
>>>>>>> a8c2f426
<|MERGE_RESOLUTION|>--- conflicted
+++ resolved
@@ -64,12 +64,8 @@
 docker = { version = "^4.2.0", optional = true }
 matplotlib = { version = "^3.2.1", optional = true }
 tqdm = { version = "^4.48.2", optional = true }
-<<<<<<< HEAD
-ray = { extras = ["default"], version = "^1.5.2", optional = true }
+ray = { extras = ["default"], version = "==1.6.0", optional = true }
 click = "^8.0.1"
-=======
-ray = { extras = ["default"], version = "==1.6.0", optional = true }
->>>>>>> a8c2f426
 
 [tool.poetry.extras]
 simulation = ["ray"]
@@ -121,10 +117,9 @@
     "src/py/flwr_tool",
 ]
 
-<<<<<<< HEAD
 [tool.poetry.scripts]
 flwr = "flwr.cli.cli:app"
-=======
+
 [tool.mypy]
 ignore_missing_imports = true
 strict = true
@@ -140,5 +135,4 @@
 [[tool.mypy.overrides]]
 module = "torch.*"
 follow_imports = "skip"
-follow_imports_for_stubs = true
->>>>>>> a8c2f426
+follow_imports_for_stubs = true