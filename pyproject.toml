--- conflicted
+++ resolved
@@ -72,6 +72,7 @@
 [tool.poetry.dev-dependencies]
 isort = "==4.3.21"
 black = "==19.10b0"
+docformatter = "==1.3.1"
 mypy = "==0.782"
 pylint = "==2.5.2"
 pytest = "==5.3.4"
@@ -80,12 +81,7 @@
 mypy-protobuf = "==1.23"
 rope = "==0.16.0"
 numpy-stubs = { git = "https://github.com/numpy/numpy-stubs.git", rev = "f3c6315738489983f5f37e1477ac68373d71b470" }
-<<<<<<< HEAD
-sphinx = "==2.4.4"
-docformatter = "==1.3.1"
-=======
 sphinx = "==3.1.2"
->>>>>>> 27077a76
 
 [tool.isort]
 line_length = 88
