--- conflicted
+++ resolved
@@ -77,11 +77,8 @@
 tomli = "^2.0.1"
 tomli-w = "^1.0.0"
 pathspec = "^0.12.1"
-<<<<<<< HEAD
 cloudpickle = "==3.0.0"
-=======
 rich = "^13.5.0"
->>>>>>> 0ea7a0e0
 # Optional dependencies (Simulation Engine)
 ray = { version = "==2.10.0", optional = true, python = ">=3.9,<3.12" }
 # Optional dependencies (REST transport layer)
