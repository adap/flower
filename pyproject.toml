--- conflicted
+++ resolved
@@ -64,11 +64,7 @@
 docker = { version = "^4.2.0", optional = true }
 matplotlib = { version = "^3.2.1", optional = true }
 tqdm = { version = "^4.48.2", optional = true }
-<<<<<<< HEAD
-ray = { extras = ["default"], version = "==1.5.2", optional = true }
-=======
 ray = { extras = ["default"], version = "^1.6.0", optional = true }
->>>>>>> ccd9a6d3
 
 [tool.poetry.extras]
 simulation = ["ray"]
