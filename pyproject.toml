[build-system]
requires = [
    "poetry==1.1.13",
]
build-backend = "poetry.masonry.api"

[tool.poetry]
name = "flwr"
version = "0.19.0"
description = "Flower - A Friendly Federated Learning Framework"
license = "Apache-2.0"
authors = ["The Flower Authors <enquiries@flower.dev>"]
readme = "README.md"
homepage = "https://flower.dev"
repository = "https://github.com/adap/flower"
documentation = "https://flower.dev"
classifiers = [
    "Development Status :: 4 - Beta",
    "Intended Audience :: Developers",
    "Intended Audience :: Science/Research",
    "License :: OSI Approved :: Apache Software License",
    "Operating System :: MacOS :: MacOS X",
    "Operating System :: POSIX :: Linux",
    "Programming Language :: Python",
    "Programming Language :: Python :: 3",
    "Programming Language :: Python :: 3 :: Only",
    "Programming Language :: Python :: 3.7",
    "Programming Language :: Python :: 3.8",
    "Programming Language :: Python :: 3.9",
    "Programming Language :: Python :: Implementation :: CPython",
    "Topic :: Scientific/Engineering",
    "Topic :: Scientific/Engineering :: Artificial Intelligence",
    "Topic :: Scientific/Engineering :: Mathematics",
    "Topic :: Software Development",
    "Topic :: Software Development :: Libraries",
    "Topic :: Software Development :: Libraries :: Python Modules",
    "Typing :: Typed",
]
packages = [
    { include = "flwr", from = "src/py" },
]
exclude = [
    "src/py/**/*_test.py",
]

[tool.poetry.dependencies]
python = "^3.7"
# Mandatory dependencies
numpy = ">=1.19.0,<1.21.0"
grpcio = "^1.41.0"
protobuf = "^3.19.0"
importlib-metadata = { version = "^4.0.0", markers = "python_version < '3.8'" }
# Optional dependencies
ray = { extras = ["default"], version = "^1.9.2", optional = true }

[tool.poetry.extras]
simulation = ["ray"]

[tool.poetry.dev-dependencies]
types-protobuf = "==3.19.12"
types-setuptools = "==57.4.5"
types-dataclasses = "==0.6.2"
isort = "==5.10.1"
black = "==22.3.0"
docformatter = "==1.4"
mypy = "==0.941"
pylint = "==2.12.2"
flake8 = "==3.9.2"
pytest = "==6.2.4"
pytest-watch = "==4.2.0"
grpcio-tools = "==1.41.0"
mypy-protobuf = "==3.2.0"
jupyterlab = "==3.3.2"
rope = "==0.19.0"
semver = "==2.13.0"
sphinx = "==4.4.0"
sphinx-copybutton = "==0.5.0"
sphinx-panels = "==0.6.0"
sphinxcontrib-mermaid = "==0.7.1"
<<<<<<< HEAD
sphinx-reredirects = "==0.0.1"
=======
furo = "==2022.3.4"
>>>>>>> 11f63171

[tool.isort]
line_length = 88
indent = "    "
multi_line_output = 3
include_trailing_comma = true
force_grid_wrap = 0
use_parentheses = true
known_first_party = ["flwr", "flwr_experimental", "flwr_tool"]

[tool.black]
line-length = 88
target-version = ["py37", "py38", "py39"]

[tool.pylint."MESSAGES CONTROL"]
disable = "bad-continuation,duplicate-code,too-few-public-methods,useless-import-alias"

[tool.pytest.ini_options]
minversion = "6.2"
addopts = "-qq"
testpaths = [
    "src/py/flwr",
    "src/py/flwr_tool",
]

[tool.mypy]
ignore_missing_imports = true
strict = true

[[tool.mypy.overrides]]
module = [
    "flwr_example.*",
    "flwr_experimental.*",
]
ignore_errors = true

[[tool.mypy.overrides]]
module = [
    "importlib.metadata.*",
    "importlib_metadata.*",
]
follow_imports = "skip"
follow_imports_for_stubs = true
disallow_untyped_calls = false

[[tool.mypy.overrides]]
module = "torch.*"
follow_imports = "skip"
follow_imports_for_stubs = true<|MERGE_RESOLUTION|>--- conflicted
+++ resolved
@@ -77,11 +77,8 @@
 sphinx-copybutton = "==0.5.0"
 sphinx-panels = "==0.6.0"
 sphinxcontrib-mermaid = "==0.7.1"
-<<<<<<< HEAD
+furo = "==2022.3.4"
 sphinx-reredirects = "==0.0.1"
-=======
-furo = "==2022.3.4"
->>>>>>> 11f63171
 
 [tool.isort]
 line_length = 88
