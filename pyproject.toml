--- conflicted
+++ resolved
@@ -88,13 +88,8 @@
 black = { version = "==23.3.0", extras = ["jupyter"] }
 docformatter = "==1.7.5"
 mypy = "==1.5.1"
-<<<<<<< HEAD
-pylint = "==2.17.7"
-flake8 = "==3.9.2"
-=======
-pylint = "==2.13.9"
+pylint = "==3.0.2"
 flake8 = "==5.0.4"
->>>>>>> 610087a4
 pytest = "==7.4.0"
 pytest-cov = "==3.0.0"
 pytest-watch = "==4.2.0"
