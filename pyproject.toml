[build-system]
requires = ["poetry-core>=1.4.0"]
build-backend = "poetry.core.masonry.api"

[tool.poetry]
name = "flwr"
version = "1.16.0"
description = "Flower: A Friendly Federated AI Framework"
license = "Apache-2.0"
authors = ["The Flower Authors <hello@flower.ai>"]
readme = "README.md"
homepage = "https://flower.ai"
repository = "https://github.com/adap/flower"
documentation = "https://flower.ai"
keywords = [
    "Artificial Intelligence",
    "Federated AI",
    "Federated Analytics",
    "Federated Evaluation",
    "Federated Learning",
    "Flower",
    "Machine Learning",
]
classifiers = [
    "Development Status :: 5 - Production/Stable",
    "Intended Audience :: Developers",
    "Intended Audience :: Science/Research",
    "License :: OSI Approved :: Apache Software License",
    "Operating System :: MacOS :: MacOS X",
    "Operating System :: POSIX :: Linux",
    "Programming Language :: Python",
    "Programming Language :: Python :: 3",
    "Programming Language :: Python :: 3 :: Only",
    "Programming Language :: Python :: 3.9",
    "Programming Language :: Python :: 3.10",
    "Programming Language :: Python :: 3.11",
    "Programming Language :: Python :: 3.12",
    "Programming Language :: Python :: 3.13",
    "Programming Language :: Python :: Implementation :: CPython",
    "Topic :: Scientific/Engineering",
    "Topic :: Scientific/Engineering :: Artificial Intelligence",
    "Topic :: Scientific/Engineering :: Mathematics",
    "Topic :: Software Development",
    "Topic :: Software Development :: Libraries",
    "Topic :: Software Development :: Libraries :: Python Modules",
    "Typing :: Typed",
]
packages = [{ include = "flwr", from = "src/py" }]
exclude = ["src/py/**/*_test.py"]

[tool.poetry.scripts]
# `flwr` CLI
flwr = "flwr.cli.app:app"
# SuperExec (can run with either Deployment Engine or Simulation Engine)
flower-superexec = "flwr.superexec.app:run_superexec" # Deprecated
# Simulation Engine
flwr-simulation = "flwr.simulation.app:flwr_simulation"
flower-simulation = "flwr.simulation.run_simulation:run_simulation_from_cli"
# Deployment Engine
flower-superlink = "flwr.server.app:run_superlink"
flower-supernode = "flwr.client.supernode.app:run_supernode"
flwr-serverapp = "flwr.server.serverapp:flwr_serverapp"
flower-server-app = "flwr.server.run_serverapp:run_server_app" # Deprecated
flwr-clientapp = "flwr.client.clientapp:flwr_clientapp"
flower-client-app = "flwr.client.supernode:run_client_app" # Deprecated

[tool.poetry.dependencies]
python = "^3.9.2"
# Mandatory dependencies
numpy = ">=1.26.0,<3.0.0"
grpcio = "^1.62.3,!=1.65.0"
protobuf = "^4.21.6"
cryptography = "^44.0.1"
pycryptodome = "^3.18.0"
iterators = "^0.0.2"
typer = "^0.12.5"
tomli = "^2.0.1"
tomli-w = "^1.0.0"
pathspec = "^0.12.1"
rich = "^13.5.0"
pyyaml = "^6.0.2"
requests = "^2.31.0"
# Optional dependencies (Simulation Engine)
ray = { version = "==2.31.0", optional = true, python = ">=3.9,<3.13" }
# Optional dependencies (REST transport layer)
starlette = { version = "^0.45.2", optional = true }
uvicorn = { version = "^0.34.0", extras = ["standard"], optional = true }

[tool.poetry.extras]
simulation = ["ray"]
rest = ["starlette", "uvicorn"]

[tool.poetry.group.dev.dependencies]
types-dataclasses = "==0.6.6"
types-protobuf = "==4.21.0.7"
types-requests = "==2.31.0.20240125"
types-setuptools = "==69.0.0.20240125"
clang-format = "==17.0.6"
isort = "==5.13.2"
black = { version = "==24.2.0", extras = ["jupyter"] }
taplo = "==0.9.3"
docformatter = "==1.7.5"
mypy = "==1.8.0"
pylint = "==3.3.1"
flake8 = "==5.0.4"
parameterized = "==0.9.0"
pytest = "==7.4.4"
pytest-cov = "==4.1.0"
pytest-watcher = "==0.4.3"
<<<<<<< HEAD
grpcio-tools = "==1.69.0"
mypy-protobuf = "==3.6.0"
=======
grpcio-tools = "==1.62.3"
mypy-protobuf = "==3.2.0"
>>>>>>> 36172237
jupyterlab = "==4.0.12"
rope = "==1.13.0"
semver = "==3.0.2"
sphinx = "==7.4.7"
sphinx-intl = "==2.2.0"
sphinx-click = "==6.0.0"
myst-parser = "==3.0.1"
sphinx-design = "==0.6.1"
sphinx-copybutton = "==0.5.2"
sphinxcontrib-mermaid = "==0.9.2"
sphinxcontrib-youtube = "==1.4.1"
furo = "==2024.8.6"
sphinx-reredirects = "==0.1.5"
nbsphinx = "==0.9.5"
nbstripout = "==0.6.1"
ruff = "==0.4.5"
sphinx-argparse = "==0.4.0"
pipreqs = "==0.4.13"
mdformat = "==0.7.18"
mdformat-gfm = "==0.3.6"
mdformat-frontmatter = "==2.0.1"
mdformat-beautysh = "==0.1.1"
twine = "==5.1.1"
types-PyYAML = "^6.0.2"
pyroma = "==4.2"
check-wheel-contents = "==0.4.0"
GitPython = "==3.1.32"
PyGithub = "==2.1.1"
licensecheck = "==2024"
pre-commit = "==3.5.0"
sphinx-substitution-extensions = "2022.02.16"
sphinxext-opengraph = "==0.9.1"
docstrfmt = { git = "https://github.com/charlesbvll/docstrfmt.git", branch = "patch-2" }
docsig = "==0.64.0"

[tool.docstrfmt]
extend_exclude = [
    "framework/docs/source/conf.py",
    "framework/docs/source/tutorial-quickstart-huggingface.rst",
    "framework/docs/source/_templates/autosummary/*",
    "framework/docs/source/ref-api/*",
]

[tool.isort]
profile = "black"
known_first_party = ["flwr", "flwr_tool"]

[tool.black]
line-length = 88
target-version = ["py39", "py310", "py311"]

[tool.pylint."MESSAGES CONTROL"]
disable = "duplicate-code,too-few-public-methods,useless-import-alias"

[tool.pytest.ini_options]
minversion = "6.2"
addopts = "-qq"
testpaths = ["src/py/flwr", "src/py/flwr_tool"]
filterwarnings = "ignore::DeprecationWarning"

[tool.pytest-watcher]
now = false
clear = true
delay = 0.2
runner = "pytest"
runner_args = ["-s", "-vvvvv"]
patterns = ["*.py"]
ignore_patterns = []

[tool.mypy]
plugins = ["numpy.typing.mypy_plugin"]
ignore_missing_imports = true
strict = true

[[tool.mypy.overrides]]
module = ["importlib.metadata.*", "importlib_metadata.*"]
follow_imports = "skip"
follow_imports_for_stubs = true
disallow_untyped_calls = false

[[tool.mypy.overrides]]
module = "torch.*"
follow_imports = "skip"
follow_imports_for_stubs = true

[tool.docformatter]
wrap-summaries = 88
wrap-descriptions = 88

[tool.ruff]
target-version = "py39"
line-length = 88
exclude = [
    ".bzr",
    ".direnv",
    ".eggs",
    ".git",
    ".hg",
    ".mypy_cache",
    ".nox",
    ".pants.d",
    ".pytype",
    ".ruff_cache",
    ".svn",
    ".tox",
    ".venv",
    "__pypackages__",
    "_build",
    "buck-out",
    "build",
    "dist",
    "node_modules",
    "venv",
    "proto",
]

[tool.ruff.lint]
select = ["D", "E", "F", "W", "B", "ISC", "C4", "UP"]
fixable = ["D", "E", "F", "W", "B", "ISC", "C4", "UP"]
ignore = ["B024", "B027", "D205", "D209"]

[tool.ruff.lint.pydocstyle]
convention = "numpy"

[tool.ruff.lint.per-file-ignores]
"src/py/flwr/server/strategy/*.py" = ["E501"]

[tool.docsig]
ignore-no-params = true
exclude = 'src/py/flwr/proto/.*|src/py/flwr/.*_test\.py|src/py/flwr/cli/new/templates/.*\.tpl'<|MERGE_RESOLUTION|>--- conflicted
+++ resolved
@@ -107,13 +107,8 @@
 pytest = "==7.4.4"
 pytest-cov = "==4.1.0"
 pytest-watcher = "==0.4.3"
-<<<<<<< HEAD
-grpcio-tools = "==1.69.0"
+grpcio-tools = "==1.62.3"
 mypy-protobuf = "==3.6.0"
-=======
-grpcio-tools = "==1.62.3"
-mypy-protobuf = "==3.2.0"
->>>>>>> 36172237
 jupyterlab = "==4.0.12"
 rope = "==1.13.0"
 semver = "==3.0.2"
