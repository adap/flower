[build-system]
requires = ["poetry-core>=1.4.0"]
build-backend = "poetry.core.masonry.api"

[tool.poetry]
name = "flwr"
version = "1.8.0"
description = "Flower: A Friendly Federated Learning Framework"
license = "Apache-2.0"
authors = ["The Flower Authors <hello@flower.dev>"]
readme = "README.md"
homepage = "https://flower.dev"
repository = "https://github.com/adap/flower"
documentation = "https://flower.dev"
keywords = [
    "flower",
    "fl",
    "federated learning",
    "federated analytics",
    "federated evaluation",
    "machine learning",
]
classifiers = [
    "Development Status :: 5 - Production/Stable",
    "Intended Audience :: Developers",
    "Intended Audience :: Science/Research",
    "License :: OSI Approved :: Apache Software License",
    "Operating System :: MacOS :: MacOS X",
    "Operating System :: POSIX :: Linux",
    "Programming Language :: Python",
    "Programming Language :: Python :: 3",
    "Programming Language :: Python :: 3 :: Only",
    "Programming Language :: Python :: 3.8",
    "Programming Language :: Python :: 3.9",
    "Programming Language :: Python :: 3.10",
    "Programming Language :: Python :: 3.11",
    "Programming Language :: Python :: 3.12",
    "Programming Language :: Python :: Implementation :: CPython",
    "Topic :: Scientific/Engineering",
    "Topic :: Scientific/Engineering :: Artificial Intelligence",
    "Topic :: Scientific/Engineering :: Mathematics",
    "Topic :: Software Development",
    "Topic :: Software Development :: Libraries",
    "Topic :: Software Development :: Libraries :: Python Modules",
    "Typing :: Typed",
]
packages = [
    { include = "flwr", from = "src/py" },
]
exclude = [
    "src/py/**/*_test.py",
]

[tool.poetry.scripts]
flwr = "flwr.cli.app:app"
flower-driver-api = "flwr.server:run_driver_api"
flower-fleet-api = "flwr.server:run_fleet_api"
flower-superlink = "flwr.server:run_superlink"
flower-client-app = "flwr.client:run_client_app"
flower-server-app = "flwr.server:run_server_app"

[tool.poetry.dependencies]
python = "^3.8"
# Mandatory dependencies
numpy = "^1.21.0"
grpcio = "^1.60.0"
protobuf = "^4.25.2"
cryptography = "^41.0.2"
pycryptodome = "^3.18.0"
iterators = "^0.0.2"
typer = { version = "^0.9.0", extras=["all"] }
# Optional dependencies (VCE)
ray = { version = "==2.6.3", optional = true }
pydantic = { version = "<2.0.0", optional = true }
# Optional dependencies (REST transport layer)
requests = { version = "^2.31.0", optional = true }
starlette = { version = "^0.31.0", optional = true }
uvicorn = { version = "^0.23.0", extras = ["standard"], optional = true }
pytest-watcher = "^0.4.1"

[tool.poetry.extras]
simulation = ["ray", "pydantic"]
rest = ["requests", "starlette", "uvicorn"]

[tool.poetry.group.dev.dependencies]
types-dataclasses = "==0.6.6"
types-protobuf = "==3.19.18"
types-requests = "==2.31.0.20240125"
types-setuptools = "==69.0.0.20240125"
clang-format = "==17.0.6"
isort = "==5.13.2"
black = { version = "==23.10.1", extras = ["jupyter"] }
docformatter = "==1.7.5"
mypy = "==1.8.0"
pylint = "==3.0.3"
flake8 = "==5.0.4"
pytest = "==7.4.4"
pytest-cov = "==4.1.0"
<<<<<<< HEAD
=======
pytest-watcher = "==0.4.1"
>>>>>>> 44571c61
grpcio-tools = "==1.60.0"
mypy-protobuf = "==3.2.0"
jupyterlab = "==4.0.12"
rope = "==1.11.0"
semver = "==3.0.2"
sphinx = "==6.2.1"
sphinx-intl = "==2.1.0"
myst-parser = "==1.0.0"
sphinx-design = "==0.5.0"
sphinx-copybutton = "==0.5.2"
sphinxcontrib-mermaid = "==0.9.2"
sphinxcontrib-youtube = "==1.4.1"
furo = "==2023.9.10"
sphinx-reredirects = "==0.1.3"
nbsphinx = "==0.9.3"
nbstripout = "==0.6.1"
ruff = "==0.1.9"
sphinx-argparse = "==0.4.0"
pipreqs = "==0.4.13"
mdformat-gfm = "==0.3.5"
mdformat-frontmatter = "==2.0.1"
mdformat-beautysh = "==0.1.1"
mdformat-myst = "==0.1.5"
twine = "==4.0.2"
pyroma = "==4.2"
check-wheel-contents = "==0.4.0"
GitPython = "==3.1.32"
PyGithub = "==2.1.1"
licensecheck = "==2024"

[tool.isort]
line_length = 88
indent = "    "
multi_line_output = 3
include_trailing_comma = true
force_grid_wrap = 0
use_parentheses = true
known_first_party = ["flwr", "flwr_experimental", "flwr_tool"]

[tool.black]
line-length = 88
target-version = ["py38", "py39", "py310", "py311"]

[tool.pylint."MESSAGES CONTROL"]
disable = "duplicate-code,too-few-public-methods,useless-import-alias"

[tool.pytest.ini_options]
minversion = "6.2"
addopts = "-qq"
testpaths = [
    "src/py/flwr",
    "src/py/flwr_tool",
]
filterwarnings = "ignore::DeprecationWarning"

[tool.pytest-watcher]
now = false
clear = true
delay = 0.2
runner = "pytest"
runner_args = ["-s", "-vvvvv"]
patterns = ["*.py"]
ignore_patterns = []

[tool.mypy]
plugins = [
    "numpy.typing.mypy_plugin",
]
ignore_missing_imports = true
strict = true

[[tool.mypy.overrides]]
module = [
    "flwr_example.*",
    "flwr_experimental.*",
]
ignore_errors = true

[[tool.mypy.overrides]]
module = [
    "importlib.metadata.*",
    "importlib_metadata.*",
]
follow_imports = "skip"
follow_imports_for_stubs = true
disallow_untyped_calls = false

[[tool.mypy.overrides]]
module = "torch.*"
follow_imports = "skip"
follow_imports_for_stubs = true

[tool.docformatter]
wrap-summaries = 88
wrap-descriptions = 88

[tool.ruff]
target-version = "py38"
line-length = 88
select = ["D", "E", "F", "W", "B", "ISC", "C4", "UP"]
fixable = ["D", "E", "F", "W", "B", "ISC", "C4", "UP"]
ignore = ["B024", "B027", "D205", "D209"]
exclude = [
    ".bzr",
    ".direnv",
    ".eggs",
    ".git",
    ".hg",
    ".mypy_cache",
    ".nox",
    ".pants.d",
    ".pytype",
    ".ruff_cache",
    ".svn",
    ".tox",
    ".venv",
    "__pypackages__",
    "_build",
    "buck-out",
    "build",
    "dist",
    "node_modules",
    "venv",
    "proto",
]

[tool.ruff.pydocstyle]
convention = "numpy"

[tool.ruff.per-file-ignores]
"src/py/flwr/server/strategy/*.py" = ["E501"]<|MERGE_RESOLUTION|>--- conflicted
+++ resolved
@@ -96,10 +96,7 @@
 flake8 = "==5.0.4"
 pytest = "==7.4.4"
 pytest-cov = "==4.1.0"
-<<<<<<< HEAD
-=======
 pytest-watcher = "==0.4.1"
->>>>>>> 44571c61
 grpcio-tools = "==1.60.0"
 mypy-protobuf = "==3.2.0"
 jupyterlab = "==4.0.12"
