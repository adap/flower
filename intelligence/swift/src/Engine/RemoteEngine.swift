--- conflicted
+++ resolved
@@ -255,17 +255,6 @@
 }
 
 struct Usage: Codable {
-<<<<<<< HEAD
-    let completionTokens: Int
-    let promptTokens: Int
-    let totalTokens: Int
-    
-    enum CodingKeys: String, CodingKey {
-        case completionTokens = "completion_tokens"
-        case promptTokens = "prompt_tokens"
-        case totalTokens = "total_tokens"
-    }
-=======
   let completionTokens: Int
   let promptTokens: Int
   let totalTokens: Int
@@ -275,7 +264,6 @@
     case promptTokens = "prompt_tokens"
     case totalTokens = "total_tokens"
   }
->>>>>>> 364cc1df
 }
 
 struct ChatCompletionsRequest: Codable {
