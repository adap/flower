--- conflicted
+++ resolved
@@ -26,14 +26,7 @@
   }
 
   var loadState = LoadState.idle
-<<<<<<< HEAD
-  var modelConfiguration = ModelConfiguration(
-    id: "mlx-community/Llama-3.2-1B-Instruct-8bit",
-    defaultPrompt: "What is the difference between a fruit and a vegetable?"
-) {
-=======
   var modelConfiguration = llama3_2_1B {
->>>>>>> 364cc1df
     didSet {
       loadState = .idle
     }
@@ -87,14 +80,7 @@
     tools: [Tool]? = nil
   ) async throws -> Message {
     if let model = model {
-<<<<<<< HEAD
-      modelConfiguration = modelMapping[model] ?? ModelConfiguration(
-        id: "mlx-community/Llama-3.2-1B-Instruct-8bit",
-        defaultPrompt: "What is the difference between a fruit and a vegetable?"
-    )
-=======
       modelConfiguration = modelMapping[model] ?? llama3_2_1B
->>>>>>> 364cc1df
     }
 
     let generateParameters = GenerateParameters(temperature: temperature ?? 0.6)
@@ -126,11 +112,7 @@
         }
       }
     }
-<<<<<<< HEAD
-      return Message(role: "assistant", content: result.output)
-=======
     return Message(role: "assistant", content: result.output)
->>>>>>> 364cc1df
   }
 
   func fetchModel(model: String, callback: @escaping (Progress) -> Void) async throws {
