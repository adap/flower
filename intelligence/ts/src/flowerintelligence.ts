--- conflicted
+++ resolved
@@ -178,10 +178,6 @@
     forceRemote: boolean,
     forceLocal: boolean
   ): Promise<Result<[Engine, string]>> {
-<<<<<<< HEAD
-    const canonicalModelId = resolveModelAlias(modelId);
-=======
->>>>>>> 814c1fcd
     const argsResult = this.validateArgs(forceRemote, forceLocal);
     if (!argsResult.ok) {
       return argsResult;
@@ -191,11 +187,7 @@
       return this.getOrCreateRemoteEngine(modelId);
     }
 
-<<<<<<< HEAD
-    const localEngineResult = await this.chooseLocalEngine(canonicalModelId);
-=======
     const localEngineResult = await this.chooseLocalEngine(modelId);
->>>>>>> 814c1fcd
     if (localEngineResult.ok) {
       return localEngineResult;
     }
@@ -263,23 +255,4 @@
     }
     return { ok: true, value: undefined };
   }
-<<<<<<< HEAD
-}
-
-/**
- * Resolves a user-provided model ID (or alias) into a canonical model ID.
- * If the alias doesn't exist and the model ID isn't found in the canonical list,
- * an error is thrown.
- */
-function resolveModelAlias(inputModelId: string): string {
-  // Cast aliases to a record so we can index it with an arbitrary string.
-  const aliases = MODELS.aliases as Record<string, string>;
-
-  if (inputModelId in aliases) {
-    return aliases[inputModelId];
-  }
-
-  return inputModelId;
-=======
->>>>>>> 814c1fcd
 }