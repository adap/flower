--- conflicted
+++ resolved
@@ -18,11 +18,7 @@
 vi.mock('./constants', () => ({
   DEFAULT_MODEL: 'meta/llama3.2-1b/instruct-fp16',
   REMOTE_URL: process.env.FI_DEV_REMOTE_URL,
-<<<<<<< HEAD
-  VERSION: '0.1.3',
-=======
   VERSION: '0.2.0',
->>>>>>> d9a1b5a5
   SDK: 'TS',
 }));
 
