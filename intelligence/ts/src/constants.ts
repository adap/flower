--- conflicted
+++ resolved
@@ -15,9 +15,5 @@
 
 export const DEFAULT_MODEL = 'meta/llama3.2-1b/instruct-fp16';
 export const REMOTE_URL = 'https://api.flower.ai';
-<<<<<<< HEAD
-export const VERSION = '0.1.0';
-=======
 export const VERSION = '0.2.0';
->>>>>>> 814c1fcd
 export const SDK = 'TS';