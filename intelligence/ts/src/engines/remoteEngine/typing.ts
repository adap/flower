--- conflicted
+++ resolved
@@ -1,6 +1,3 @@
-<<<<<<< HEAD
-import { EmbeddingInput, Message, Tool, ToolCall } from '../../typing';
-=======
 // Copyright 2025 Flower Labs GmbH. All Rights Reserved.
 //
 // Licensed under the Apache License, Version 2.0 (the "License");
@@ -16,8 +13,7 @@
 // limitations under the License.
 // =============================================================================
 
-import { Message, Tool, ToolCall } from '../../typing';
->>>>>>> d1d0c1fc
+import { EmbeddingInput, Message, Tool, ToolCall } from '../../typing';
 
 interface ChoiceMessage {
   role: string;
