<<<<<<< HEAD
import { EmbeddingInput, FailureCode, Message, ResponseFormat, Result, Tool } from '../../typing';
import { ChatCompletionsRequest, EmbedRequest } from './typing';
=======
// Copyright 2025 Flower Labs GmbH. All Rights Reserved.
//
// Licensed under the Apache License, Version 2.0 (the "License");
// you may not use this file except in compliance with the License.
// You may obtain a copy of the License at
//
//     http://www.apache.org/licenses/LICENSE-2.0
//
// Unless required by applicable law or agreed to in writing, software
// distributed under the License is distributed on an "AS IS" BASIS,
// WITHOUT WARRANTIES OR CONDITIONS OF ANY KIND, either express or implied.
// See the License for the specific language governing permissions and
// limitations under the License.
// =============================================================================

import { FailureCode, Message, ResponseFormat, Result, Tool } from '../../typing';
import { ChatCompletionsRequest } from './typing';
>>>>>>> d1d0c1fc

export function createChatRequestData(
  messages: Message[],
  model: string,
  temperature?: number,
  topP?: number,
  maxCompletionTokens?: number,
  responseFormat?: ResponseFormat,
  stream?: boolean,
  tools?: Tool[],
  encrypt?: boolean,
  encryptionId: string | null = null
): ChatCompletionsRequest {
  return {
    model,
    messages,
    ...(temperature && { temperature }),
    ...(topP && { top_p: topP }),
    ...(maxCompletionTokens && {
      max_completion_tokens: maxCompletionTokens,
    }),
    ...(responseFormat && { response_format: responseFormat }),
    ...(stream && { stream }),
    ...(tools && { tools }),
    ...(encrypt && { encrypt, encryption_id: encryptionId }),
  };
}

export function createEmbedRequestData(input: EmbeddingInput, model: string): EmbedRequest {
  return {
    model,
    input,
  };
}

export async function sendRequest(
  requestData: ChatCompletionsRequest | EmbedRequest,
  endpoint: string,
  baseUrl: string,
  headers: Record<string, string>,
  signal?: AbortSignal
): Promise<Result<Response>> {
  let response: Response;
  try {
    response = await fetch(`${baseUrl}${endpoint}`, {
      method: 'POST',
      headers,
      body: JSON.stringify(requestData),
      signal,
    });
  } catch (err: unknown) {
    // Did the user abort?
    if (
      (err instanceof DOMException && err.name === 'AbortError') ||
      (err instanceof Error && err.name === 'AbortError')
    ) {
      return {
        ok: false,
        failure: {
          code: FailureCode.RequestAborted,
          description: 'Request was aborted by the user.',
        },
      };
    }
    return {
      ok: false,
      failure: {
        code: FailureCode.RemoteError,
        description: String(err),
      },
    };
  }

  if (!response.ok) {
    let code = FailureCode.RemoteError;
    switch (response.status) {
      case 401:
      case 403:
      case 407:
        code = FailureCode.AuthenticationError;
        break;
      case 404:
      case 502:
      case 503:
        code = FailureCode.UnavailableError;
        break;
      case 408:
      case 504:
        code = FailureCode.TimeoutError;
        break;

      default:
        break;
    }
    return {
      ok: false,
      failure: { code, description: `${String(response.status)}: ${response.statusText}` },
    };
  }

  return { ok: true, value: response };
}

export function getHeaders(apiKey: string) {
  return {
    'Content-Type': 'application/json',
    Authorization: `Bearer ${apiKey}`,
  };
}<|MERGE_RESOLUTION|>--- conflicted
+++ resolved
@@ -1,7 +1,3 @@
-<<<<<<< HEAD
-import { EmbeddingInput, FailureCode, Message, ResponseFormat, Result, Tool } from '../../typing';
-import { ChatCompletionsRequest, EmbedRequest } from './typing';
-=======
 // Copyright 2025 Flower Labs GmbH. All Rights Reserved.
 //
 // Licensed under the Apache License, Version 2.0 (the "License");
@@ -17,9 +13,8 @@
 // limitations under the License.
 // =============================================================================
 
-import { FailureCode, Message, ResponseFormat, Result, Tool } from '../../typing';
-import { ChatCompletionsRequest } from './typing';
->>>>>>> d1d0c1fc
+import { EmbeddingInput, FailureCode, Message, ResponseFormat, Result, Tool } from '../../typing';
+import { ChatCompletionsRequest, EmbedRequest } from './typing';
 
 export function createChatRequestData(
   messages: Message[],
