--- conflicted
+++ resolved
@@ -18,11 +18,7 @@
     "url": "git+https://github.com/adap/flower.git"
   },
   "author": "The Flower Authors <hello@flower.ai>",
-<<<<<<< HEAD
   "version": "0.2.0",
-=======
-  "version": "0.1.3",
->>>>>>> bf922cd0
   "type": "module",
   "main": "./dist/flowerintelligence.cjs.js",
   "module": "./dist/flowerintelligence.es.js",
