# Flower Intelligence

Check out the full documentation [here](https://flower.ai/docs/intelligence), and the project website [here](https://flower.ai/intelligence).

You can use `npm` or `pnpm` (or probably `yarn`), but this `README.md` shows examples using `pnpm`

## Install

To install via NPM, run:

```sh
pnpm i @flwr/flwr
```

Alternatively, you can use it in vanilla JS, without any bundler, by using a CDN or static hosting. For example, using ES Modules, you can import the library with:

```html
<script type="module">
  import { FlowerIntelligence } from 'https://cdn.jsdelivr.net/npm/@flwr/flwr';
</script>
```

## Hello, Flower Intelligence!

```javascript
<<<<<<< HEAD
// If installed with NPM
// import { FlowerIntelligence } from '@flwr/flwr';

import { FlowerIntelligence } from 'https://cdn.jsdelivr.net/npm/@flwr/flwr';
=======
import { FlowerIntelligence } from '@flwr/flwr';
>>>>>>> d9a1b5a5

const fi = FlowerIntelligence.instance;

async function main() {
  const response = await fi.chat({
    model: 'meta/llama3.2-1b/instruct-fp16',
    messages: [
      { role: 'system', content: 'You are a helpful assistant' },
      { role: 'user', content: 'How are you?' },
    ],
  });

  if (!response.ok) {
    console.error(`${response.failure.code}: ${response.failure.description}`);
  } else {
    console.log(response.message.content);
  }
}

await main().then().catch();
```

## Demo

<<<<<<< HEAD
You can also quickly try out the library with the `examples/hello-world` example:
=======
You can also quickly try out the library with the `examples/hello-world-ts` example (which is a minimal TypeScript project):
>>>>>>> d9a1b5a5

```sh
pnpm demo
```

<<<<<<< HEAD
This script will build the library and run the example demo. You can modify the
prompt used inside `examples/hello-world/index.mjs`.

You can also use `pnpm demo:js-proj` or `pnpm demo:ts-proj` to respectively
run a simple JavaScript project example or a simple TypeScript project example.
Those projects can be found respectively in `examples/simple-js-project` and
`examples/simple-ts-project`. Note that, contrary to `examples/hello-world`,
those project are valid `pnpm`/`npm` projects.
=======
You can also use `pnpm demo:js` to run the equivalent JavaScript project example (`examples/simple-ts-project`).
>>>>>>> d9a1b5a5
<|MERGE_RESOLUTION|>--- conflicted
+++ resolved
@@ -23,14 +23,7 @@
 ## Hello, Flower Intelligence!
 
 ```javascript
-<<<<<<< HEAD
-// If installed with NPM
-// import { FlowerIntelligence } from '@flwr/flwr';
-
-import { FlowerIntelligence } from 'https://cdn.jsdelivr.net/npm/@flwr/flwr';
-=======
 import { FlowerIntelligence } from '@flwr/flwr';
->>>>>>> d9a1b5a5
 
 const fi = FlowerIntelligence.instance;
 
@@ -55,25 +48,10 @@
 
 ## Demo
 
-<<<<<<< HEAD
-You can also quickly try out the library with the `examples/hello-world` example:
-=======
 You can also quickly try out the library with the `examples/hello-world-ts` example (which is a minimal TypeScript project):
->>>>>>> d9a1b5a5
 
 ```sh
 pnpm demo
 ```
 
-<<<<<<< HEAD
-This script will build the library and run the example demo. You can modify the
-prompt used inside `examples/hello-world/index.mjs`.
-
-You can also use `pnpm demo:js-proj` or `pnpm demo:ts-proj` to respectively
-run a simple JavaScript project example or a simple TypeScript project example.
-Those projects can be found respectively in `examples/simple-js-project` and
-`examples/simple-ts-project`. Note that, contrary to `examples/hello-world`,
-those project are valid `pnpm`/`npm` projects.
-=======
-You can also use `pnpm demo:js` to run the equivalent JavaScript project example (`examples/simple-ts-project`).
->>>>>>> d9a1b5a5
+You can also use `pnpm demo:js` to run the equivalent JavaScript project example (`examples/simple-ts-project`).