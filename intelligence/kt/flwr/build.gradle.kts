--- conflicted
+++ resolved
@@ -3,10 +3,6 @@
   alias(libs.plugins.kotlin.android)
   alias(libs.plugins.kotlin.serialization)
   alias(libs.plugins.ktfmt)
-<<<<<<< HEAD
-  alias(libs.plugins.dokka)
-=======
->>>>>>> c116a818
 }
 
 android {
@@ -51,11 +47,6 @@
   implementation(libs.ktor.client.cio)
   implementation(libs.ktor.client.content.negotiation)
   implementation(libs.ktor.serialization.kotlinx.json)
-<<<<<<< HEAD
-}
-
-ktfmt { googleStyle() }
-=======
 
   // Unit Testing (JUnit 5 + MockK)
   testImplementation(libs.junit.jupiter.api)
@@ -72,5 +63,4 @@
 
 ktfmt { googleStyle() }
 
-tasks.withType<Test>().configureEach { useJUnitPlatform() }
->>>>>>> c116a818
+tasks.withType<Test>().configureEach { useJUnitPlatform() }