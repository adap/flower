--- conflicted
+++ resolved
@@ -5,12 +5,9 @@
   alias(libs.plugins.kotlin.android)
   alias(libs.plugins.kotlin.serialization)
   alias(libs.plugins.ktfmt)
-<<<<<<< HEAD
   alias(libs.plugins.dokka)
-=======
   alias(libs.plugins.maven.publish)
   alias(libs.plugins.signing)
->>>>>>> e7a38f7c
 }
 
 android {
@@ -80,7 +77,6 @@
 
 tasks.withType<Test>().configureEach { useJUnitPlatform() }
 
-<<<<<<< HEAD
 tasks.withType<DokkaTask>().configureEach {
   moduleName.set(project.name)
   moduleVersion.set(project.version.toString())
@@ -104,7 +100,7 @@
       noAndroidSdkLink.set(true)
     }
   }
-=======
+
 afterEvaluate {
   publishing {
     publications {
@@ -148,5 +144,4 @@
     useInMemoryPgpKeys(signingKey, signingPassword)
     sign(publishing.publications["release"])
   }
->>>>>>> e7a38f7c
 }