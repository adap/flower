--- conflicted
+++ resolved
@@ -48,13 +48,7 @@
   val toolCalls: List<ToolCall>? = null,
 )
 
-<<<<<<< HEAD
-/**
- * Represents a call to a specific tool with its name and arguments.
- */
-=======
 /** Represents a call to a specific tool with its name and arguments. */
->>>>>>> c116a818
 typealias ToolCall = Map<String, ToolCallDetails>
 
 /**
@@ -63,15 +57,7 @@
  * @property name The name of the tool being called.
  * @property arguments The arguments passed to the tool as key-value pairs.
  */
-<<<<<<< HEAD
-@Serializable
-data class ToolCallDetails(
-  val name: String,
-  val arguments: Map<String, String>,
-)
-=======
 @Serializable data class ToolCallDetails(val name: String, val arguments: Map<String, String>)
->>>>>>> c116a818
 
 /**
  * Represents a property of a tool's function parameter.
@@ -121,29 +107,14 @@
  * @property type The type of the tool (e.g., "function" or "plugin").
  * @property function Details about the function provided by the tool.
  */
-<<<<<<< HEAD
-@Serializable
-data class Tool(
-  val type: String,
-  val function: ToolFunction,
-)
-=======
 @Serializable data class Tool(val type: String, val function: ToolFunction)
->>>>>>> c116a818
 
 /**
  * Represents a single event in a streaming response.
  *
  * @property chunk The chunk of text data received in the stream event.
  */
-<<<<<<< HEAD
-@Serializable
-data class StreamEvent(
-  val chunk: String,
-)
-=======
 @Serializable data class StreamEvent(val chunk: String)
->>>>>>> c116a818
 
 /**
  * Represents the options available for a chat interaction.
@@ -177,31 +148,11 @@
   @SerialName("tool_calls") val toolCalls: List<ToolCall>? = null,
 )
 
-<<<<<<< HEAD
-@Serializable
-internal data class Choice(
-  val index: Int,
-  val message: ChoiceMessage,
-)
-
-@Serializable
-internal data class StreamChoice(
-  val index: Int,
-  val delta: DeltaMessage,
-)
-
-@Serializable
-internal data class DeltaMessage(
-  val content: String,
-  val role: String,
-)
-=======
 @Serializable internal data class Choice(val index: Int, val message: ChoiceMessage)
 
 @Serializable internal data class StreamChoice(val index: Int, val delta: DeltaMessage)
 
 @Serializable internal data class DeltaMessage(val content: String, val role: String)
->>>>>>> c116a818
 
 @Serializable
 internal data class Usage(
@@ -230,15 +181,7 @@
   val usage: Usage,
 )
 
-@Serializable
-<<<<<<< HEAD
-internal data class ModelListResponse(
-  val `object`: String,
-  val data: List<ModelData>,
-)
-=======
 internal data class ModelListResponse(val `object`: String, val data: List<ModelData>)
->>>>>>> c116a818
 
 @Serializable
 internal data class ModelData(
