// Copyright 2025 Flower Labs GmbH. All Rights Reserved.
//
// Licensed under the Apache License, Version 2.0 (the "License");
// you may not use this file except in compliance with the License.
// You may obtain a copy of the License at
//
//     http://www.apache.org/licenses/LICENSE-2.0
//
// Unless required by applicable law or agreed to in writing, software
// distributed under the License is distributed on an "AS IS" BASIS,
// WITHOUT WARRANTIES OR CONDITIONS OF ANY KIND, either express or implied.
// See the License for the specific language governing permissions and
// limitations under the License.
// ==============================================================================

package ai.flower.intelligence

import kotlinx.datetime.Instant
import kotlinx.serialization.SerialName
import kotlinx.serialization.Serializable
import kotlinx.datetime.serializers.InstantIso8601Serializer
import java.time.Instant
import java.util.Base64
/**
 * Represents the progress of an operation.
 *
 * @property totalBytes The total number of bytes expected.
 * @property loadedBytes The number of bytes loaded so far.
 * @property percentage The completion percentage of the operation.
 * @property description A textual description of the progress state.
 */
@Serializable
data class Progress(
  val totalBytes: Int? = null,
  val loadedBytes: Int? = null,
  val percentage: Double? = null,
  val description: String? = null,
)

/**
 * Represents a message in a chat session.
 *
 * @property role The role of the sender (e.g., "user", "system", "assistant").
 * @property content The content of the message.
 * @property toolCalls An optional list of tool calls associated with the message.
 */
@Serializable
data class Message(val role: String, val content: String, val toolCalls: List<ToolCall>? = null)

/** Represents a call to a specific tool with its name and arguments. */
typealias ToolCall = Map<String, ToolCallDetails>

/**
 * Represents the details of a tool call.
 *
 * @property name The name of the tool being called.
 * @property arguments The arguments passed to the tool as key-value pairs.
 */
@Serializable data class ToolCallDetails(val name: String, val arguments: Map<String, String>)

/**
 * Represents a property of a tool's function parameter.
 *
 * @property type The data type of the property (e.g., "string", "number").
 * @property description A description of the property.
 * @property enum An optional list of allowed values for the property.
 */
@Serializable
data class ToolParameterProperty(
  val type: String,
  val description: String,
  val `enum`: List<String>? = null,
)

/**
 * Represents the parameters required for a tool's function.
 *
 * @property type The data type of the parameters (e.g., "object").
 * @property properties A dictionary defining the properties of each parameter.
 * @property required A list of parameter names that are required.
 */
@Serializable
data class ToolFunctionParameters(
  val type: String,
  val properties: Map<String, ToolParameterProperty>,
  val required: List<String>,
)

/**
 * Represents the function provided by a tool.
 *
 * @property name The name of the function provided by the tool.
 * @property description A brief description of what the function does.
 * @property parameters The parameters required for invoking the function.
 */
@Serializable
data class ToolFunction(
  val name: String,
  val description: String,
  val parameters: ToolFunctionParameters,
)

/**
 * Represents a tool with details about its type, function, and parameters.
 *
 * @property type The type of the tool (e.g., "function" or "plugin").
 * @property function Details about the function provided by the tool.
 */
@Serializable data class Tool(val type: String, val function: ToolFunction)

/**
 * Represents a single event in a streaming response.
 *
 * @property chunk The chunk of text data received in the stream event.
 */
@Serializable data class StreamEvent(val chunk: String)

/**
 * Represents the options available for a chat interaction.
 *
 * @property model Optional model identifier.
 * @property temperature Optional sampling temperature for creativity.
 * @property maxCompletionTokens Optional maximum number of tokens to generate.
 * @property stream Whether to stream responses back.
 * @property onStreamEvent Callback for handling streaming events.
 * @property tools Optional list of tools available to the model.
 * @property forceRemote Force using a remote engine for the chat.
 * @property forceLocal Force using a local engine for the chat.
 * @property encrypt Whether to use encryption for remote inference.
 */
data class ChatOptions(
  var model: String? = null,
  var temperature: Float? = null,
  var maxCompletionTokens: Int? = null,
  var stream: Boolean = false,
  var onStreamEvent: ((StreamEvent) -> Unit)? = null,
  var tools: List<Tool>? = null,
  var forceRemote: Boolean = false,
  var forceLocal: Boolean = false,
  var encrypt: Boolean = false,
)

@Serializable
internal data class ChoiceMessage(
  val role: String,
  val content: String? = null,
  @SerialName("tool_calls") val toolCalls: List<ToolCall>? = null,
)

@Serializable internal data class Choice(val index: Int, val message: ChoiceMessage)

@Serializable internal data class StreamChoice(val index: Int, val delta: DeltaMessage)

@Serializable internal data class DeltaMessage(val content: String, val role: String)

@Serializable
internal data class Usage(
  @SerialName("completion_tokens") val completionTokens: Int,
  @SerialName("prompt_tokens") val promptTokens: Int,
  @SerialName("total_tokens") val totalTokens: Int,
)

@Serializable
internal data class ChatCompletionsRequest(
  val model: String,
  val messages: List<Message>,
  val temperature: Float? = null,
  @SerialName("max_completion_tokens") val maxCompletionTokens: Int? = null,
  val stream: Boolean? = null,
  val tools: List<Tool>? = null,
  val encrypt: Boolean? = null,
)

@Serializable
internal data class ChatCompletionsResponse(
  val `object`: String,
  val created: Int,
  val model: String,
  val choices: List<Choice>,
  val usage: Usage,
)

@Serializable
internal data class ModelListResponse(val `object`: String, val data: List<ModelData>)

@Serializable
internal data class ModelData(
  val id: String,
  val `object`: String,
  val created: Int,
  @SerialName("owned_by") val ownedBy: String,
)

@Serializable
<<<<<<< HEAD
data class SubmitClientPublicKeyResponse(
  @SerialName("expires_at")
  @Serializable(with = InstantIso8601Serializer::class)
  val expiresAt: Instant,
  @SerialName("encryption_id") val encryptionId: String
)

@Serializable
data class GetServerPublicKeyResponse(
  @SerialName("public_key_base64") val publicKeyBase64: String,
  @SerialName("expires_at") val expiresAt: Instant
) {
  val publicKeyEncoded: ByteArray
    get() = Base64.getDecoder().decode(publicKeyBase64)
}
=======
data class SubmitClientPublicKeyResponse(val expiresAt: Instant, val encryptionId: String)

@Serializable
data class GetServerPublicKeyResponse(val publicKeyEncoded: String, val expiresAt: Instant)
>>>>>>> fe5ba310
<|MERGE_RESOLUTION|>--- conflicted
+++ resolved
@@ -18,9 +18,7 @@
 import kotlinx.datetime.Instant
 import kotlinx.serialization.SerialName
 import kotlinx.serialization.Serializable
-import kotlinx.datetime.serializers.InstantIso8601Serializer
-import java.time.Instant
-import java.util.Base64
+
 /**
  * Represents the progress of an operation.
  *
@@ -192,25 +190,7 @@
 )
 
 @Serializable
-<<<<<<< HEAD
-data class SubmitClientPublicKeyResponse(
-  @SerialName("expires_at")
-  @Serializable(with = InstantIso8601Serializer::class)
-  val expiresAt: Instant,
-  @SerialName("encryption_id") val encryptionId: String
-)
-
-@Serializable
-data class GetServerPublicKeyResponse(
-  @SerialName("public_key_base64") val publicKeyBase64: String,
-  @SerialName("expires_at") val expiresAt: Instant
-) {
-  val publicKeyEncoded: ByteArray
-    get() = Base64.getDecoder().decode(publicKeyBase64)
-}
-=======
 data class SubmitClientPublicKeyResponse(val expiresAt: Instant, val encryptionId: String)
 
 @Serializable
-data class GetServerPublicKeyResponse(val publicKeyEncoded: String, val expiresAt: Instant)
->>>>>>> fe5ba310
+data class GetServerPublicKeyResponse(val publicKeyEncoded: String, val expiresAt: Instant)