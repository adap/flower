[versions]
agp = "8.9.1"
core = "1.6.1"
junitJupiterApi = "5.10.0"
kotlin = "2.1.20"
coreKtx = "1.16.0"
junit = "4.13.2"
junitVersion = "1.2.1"
espressoCore = "3.6.1"
appcompat = "1.7.0"
kotlinxCoroutinesTest = "1.7.3"
kotlinxSerializationJson = "1.8.0"
ktorClientCore = "3.1.2"
mockkAndroid = "1.13.7"

[libraries]
androidx-core = { module = "androidx.test:core", version.ref = "core" }
androidx-core-ktx = { group = "androidx.core", name = "core-ktx", version.ref = "coreKtx" }
junit = { group = "junit", name = "junit", version.ref = "junit" }
androidx-junit = { group = "androidx.test.ext", name = "junit", version.ref = "junitVersion" }
androidx-espresso-core = { group = "androidx.test.espresso", name = "espresso-core", version.ref = "espressoCore" }
androidx-appcompat = { group = "androidx.appcompat", name = "appcompat", version.ref = "appcompat" }
junit-jupiter-api = { module = "org.junit.jupiter:junit-jupiter-api", version.ref = "junitJupiterApi" }
junit-jupiter-engine = { module = "org.junit.jupiter:junit-jupiter-engine", version.ref = "junitJupiterApi" }
kotlinx-coroutines-test = { module = "org.jetbrains.kotlinx:kotlinx-coroutines-test", version.ref = "kotlinxCoroutinesTest" }
kotlinx-serialization-json = { module = "org.jetbrains.kotlinx:kotlinx-serialization-json", version.ref = "kotlinxSerializationJson" }
ktor-client-cio = { module = "io.ktor:ktor-client-cio", version.ref = "ktorClientCore" }
ktor-client-content-negotiation = { module = "io.ktor:ktor-client-content-negotiation", version.ref = "ktorClientCore" }
ktor-client-core = { module = "io.ktor:ktor-client-core", version.ref = "ktorClientCore" }
ktor-serialization-kotlinx-json = { module = "io.ktor:ktor-serialization-kotlinx-json", version.ref = "ktorClientCore" }
mockk = { module = "io.mockk:mockk", version.ref = "mockkAndroid" }
mockk-android = { module = "io.mockk:mockk-android", version.ref = "mockkAndroid" }

[plugins]
android-library = { id = "com.android.library", version.ref = "agp" }
kotlin-android = { id = "org.jetbrains.kotlin.android", version.ref = "kotlin" }
kotlin-serialization = { id = "org.jetbrains.kotlin.plugin.serialization", version.ref = "kotlin" }
<<<<<<< HEAD
ktfmt = { id = "com.ncorti.ktfmt.gradle", version = "0.22.0" }
=======
ktfmt = { id = "com.ncorti.ktfmt.gradle", version = "0.22.0" }
>>>>>>> 464fc7a1
<|MERGE_RESOLUTION|>--- conflicted
+++ resolved
@@ -35,8 +35,4 @@
 android-library = { id = "com.android.library", version.ref = "agp" }
 kotlin-android = { id = "org.jetbrains.kotlin.android", version.ref = "kotlin" }
 kotlin-serialization = { id = "org.jetbrains.kotlin.plugin.serialization", version.ref = "kotlin" }
-<<<<<<< HEAD
-ktfmt = { id = "com.ncorti.ktfmt.gradle", version = "0.22.0" }
-=======
-ktfmt = { id = "com.ncorti.ktfmt.gradle", version = "0.22.0" }
->>>>>>> 464fc7a1
+ktfmt = { id = "com.ncorti.ktfmt.gradle", version = "0.22.0" }