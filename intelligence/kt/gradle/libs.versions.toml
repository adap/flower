--- conflicted
+++ resolved
@@ -37,9 +37,6 @@
 kotlin-android = { id = "org.jetbrains.kotlin.android", version.ref = "kotlin" }
 kotlin-serialization = { id = "org.jetbrains.kotlin.plugin.serialization", version.ref = "kotlin" }
 ktfmt = { id = "com.ncorti.ktfmt.gradle", version = "0.22.0" }
-<<<<<<< HEAD
 dokka = { id = "org.jetbrains.dokka", version.ref = "dokka" }
-=======
 maven-publish = { id = "maven-publish" }
-signing = { id = "signing" }
->>>>>>> e7a38f7c
+signing = { id = "signing" }