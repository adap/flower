// Top-level build file where you can add configuration options common to all sub-projects/modules.
plugins {
  alias(libs.plugins.android.library) apply false
  alias(libs.plugins.kotlin.android) apply false
  alias(libs.plugins.kotlin.serialization) apply false
  alias(libs.plugins.ktfmt) apply false
<<<<<<< HEAD
  alias(libs.plugins.dokka) apply false
=======
>>>>>>> c116a818
}<|MERGE_RESOLUTION|>--- conflicted
+++ resolved
@@ -4,8 +4,4 @@
   alias(libs.plugins.kotlin.android) apply false
   alias(libs.plugins.kotlin.serialization) apply false
   alias(libs.plugins.ktfmt) apply false
-<<<<<<< HEAD
-  alias(libs.plugins.dokka) apply false
-=======
->>>>>>> c116a818
 }