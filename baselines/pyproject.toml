[build-system]
requires = [
    "poetry==1.1.12",
]
build-backend = "poetry.masonry.api"

[tool.poetry]
name = "flwr_baselines"
version = "0.18.0"
description = "Flower Baselines"
license = "Apache-2.0"
authors = ["The Flower Authors <enquiries@flower.dev>"]
readme = "README.md"
homepage = "https://flower.dev"
repository = "https://github.com/adap/flower"
documentation = "https://flower.dev"
classifiers = [
    "Development Status :: 3 - Alpha",
    "Intended Audience :: Developers",
    "Intended Audience :: Science/Research",
    "License :: OSI Approved :: Apache Software License",
    "Operating System :: MacOS :: MacOS X",
    "Operating System :: POSIX :: Linux",
    "Programming Language :: Python",
    "Programming Language :: Python :: 3",
    "Programming Language :: Python :: 3 :: Only",
    "Programming Language :: Python :: 3.8",
    "Programming Language :: Python :: 3.9",
    "Programming Language :: Python :: Implementation :: CPython",
    "Topic :: Scientific/Engineering",
    "Topic :: Scientific/Engineering :: Artificial Intelligence",
    "Topic :: Scientific/Engineering :: Mathematics",
    "Topic :: Software Development",
    "Topic :: Software Development :: Libraries",
    "Topic :: Software Development :: Libraries :: Python Modules",
    "Typing :: Typed",
]

[tool.poetry.dependencies]
python = "^3.7.12"
# Mandatory dependencies
flwr = "^0.18.0"
# flwr = { path = "../", develop = true }  # For development
torch = "^1.10.1"
torchvision = "^0.11.2"
omegaconf = { git = "https://github.com/pedropgusmao/omegaconf.git" } 
hydra-core = { git = "https://github.com/pedropgusmao/hydra.git", branch="main" }
ray = { extras = ["default"], version = "^1.9.2"}
numpy = "^1.20.0"
tqdm = "4.62.3"
<<<<<<< HEAD
matplotlib = "^3.5.0"
=======
matplotlib = "^3.5.1"
>>>>>>> 8a182827
scikit-image = "^0.18.1"
wget = "^3.2"

[tool.poetry.dev-dependencies]
isort = "==5.10.1"
black = "==21.12b0"
docformatter = "==1.4"
mypy = "==0.931"
pylint = "==2.8.2"
flake8 = "==3.9.2"
pytest = "==6.2.4"
pytest-watch = "==4.2.0"
types-requests = "==2.27.7"

[tool.isort]
line_length = 88
indent = "    "
multi_line_output = 3
include_trailing_comma = true
force_grid_wrap = 0
use_parentheses = true
known_first_party = ["flwr_baselines"]

[tool.black]
line-length = 88
target-version = ["py38", "py39"]

[tool.pylint."MESSAGES CONTROL"]
disable = "bad-continuation,duplicate-code,too-few-public-methods,useless-import-alias"

[tool.pytest.ini_options]
minversion = "6.2"
addopts = "-qq"
testpaths = [
    "flwr_baselines",
]

[tool.mypy]
ignore_missing_imports = true
strict = false
plugins = "numpy.typing.mypy_plugin"

[[tool.mypy.overrides]]
module = "flwr_baselines.scripts.*"
ignore_errors = true

[[tool.mypy.overrides]]
module = "torch.*"
follow_imports = "skip"
follow_imports_for_stubs = true

[tool.pylint.typecheck]
generated-members="numpy.*, torch.*"

[tool.pylint.messages_control]
disable = "bad-continuation,duplicate-code,too-few-public-methods,useless-import-alias"
signature-mutators="hydra.main.main"<|MERGE_RESOLUTION|>--- conflicted
+++ resolved
@@ -48,11 +48,7 @@
 ray = { extras = ["default"], version = "^1.9.2"}
 numpy = "^1.20.0"
 tqdm = "4.62.3"
-<<<<<<< HEAD
-matplotlib = "^3.5.0"
-=======
 matplotlib = "^3.5.1"
->>>>>>> 8a182827
 scikit-image = "^0.18.1"
 wget = "^3.2"
 
