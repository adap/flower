[build-system]
requires = ["poetry-core>=1.4.0"]
build-backend = "poetry.masonry.api"

[tool.poetry]
name = "<BASELINE_NAME>" # <----- Ensure it matches the name of your baseline directory containing all the source code
version = "1.0.0"
description = "Flower Baselines"
license = "Apache-2.0"
authors = ["The Flower Authors <hello@flower.dev>"]
readme = "README.md"
homepage = "https://flower.dev"
repository = "https://github.com/adap/flower"
documentation = "https://flower.dev"
classifiers = [
    "Development Status :: 3 - Alpha",
    "Intended Audience :: Developers",
    "Intended Audience :: Science/Research",
    "License :: OSI Approved :: Apache Software License",
    "Operating System :: MacOS :: MacOS X",
    "Operating System :: POSIX :: Linux",
    "Programming Language :: Python",
    "Programming Language :: Python :: 3",
    "Programming Language :: Python :: 3 :: Only",
    "Programming Language :: Python :: 3.10",
    "Programming Language :: Python :: 3.11",
    "Programming Language :: Python :: Implementation :: CPython",
    "Topic :: Scientific/Engineering",
    "Topic :: Scientific/Engineering :: Artificial Intelligence",
    "Topic :: Scientific/Engineering :: Mathematics",
    "Topic :: Software Development",
    "Topic :: Software Development :: Libraries",
    "Topic :: Software Development :: Libraries :: Python Modules",
    "Typing :: Typed",
]

[tool.poetry.dependencies]
<<<<<<< HEAD
python = "^3.10"  # don't change this
flwr = "1.3.0" # don't change this
ray = "1.11.1" # don't change this
=======
python = ">=3.8.15, <3.12.0"  # don't change this
flwr = { extras = ["simulation"], version = "1.5.0" }
>>>>>>> ea9cb8ce
hydra-core = "1.3.2" # don't change this

[tool.poetry.dev-dependencies]
isort = "==5.11.5"
black = "==23.1.0"
docformatter = "==1.5.1"
mypy = "==1.4.1"
pylint = "==2.8.2"
flake8 = "==3.9.2"
pytest = "==6.2.4"
pytest-watch = "==4.2.0"
ruff = "==0.0.272"
types-requests = "==2.27.7"

[tool.isort]
line_length = 88
indent = "    "
multi_line_output = 3
include_trailing_comma = true
force_grid_wrap = 0
use_parentheses = true

[tool.black]
line-length = 88
target-version = ["py38", "py39", "py310", "py311"]

[tool.pytest.ini_options]
minversion = "6.2"
addopts = "-qq"
testpaths = [
    "flwr_baselines",
]

[tool.mypy]
ignore_missing_imports = true
strict = false
plugins = "numpy.typing.mypy_plugin"

[tool.pylint."MESSAGES CONTROL"]
disable = "bad-continuation,duplicate-code,too-few-public-methods,useless-import-alias"
good-names = "i,j,k,_,x,y,X,Y"
signature-mutators="hydra.main.main"

[tool.pylint.typecheck]
generated-members="numpy.*, torch.*, tensorflow.*"

[[tool.mypy.overrides]]
module = [
    "importlib.metadata.*",
    "importlib_metadata.*",
]
follow_imports = "skip"
follow_imports_for_stubs = true
disallow_untyped_calls = false

[[tool.mypy.overrides]]
module = "torch.*"
follow_imports = "skip"
follow_imports_for_stubs = true

[tool.docformatter]
wrap-summaries = 88
wrap-descriptions = 88

[tool.ruff]
target-version = "py38"
line-length = 88
select = ["D", "E", "F", "W", "B", "ISC", "C4"]
fixable = ["D", "E", "F", "W", "B", "ISC", "C4"]
ignore = ["B024", "B027"]
exclude = [
    ".bzr",
    ".direnv",
    ".eggs",
    ".git",
    ".hg",
    ".mypy_cache",
    ".nox",
    ".pants.d",
    ".pytype",
    ".ruff_cache",
    ".svn",
    ".tox",
    ".venv",
    "__pypackages__",
    "_build",
    "buck-out",
    "build",
    "dist",
    "node_modules",
    "venv",
    "proto",
]

[tool.ruff.pydocstyle]
convention = "numpy"<|MERGE_RESOLUTION|>--- conflicted
+++ resolved
@@ -35,14 +35,8 @@
 ]
 
 [tool.poetry.dependencies]
-<<<<<<< HEAD
 python = "^3.10"  # don't change this
-flwr = "1.3.0" # don't change this
-ray = "1.11.1" # don't change this
-=======
-python = ">=3.8.15, <3.12.0"  # don't change this
 flwr = { extras = ["simulation"], version = "1.5.0" }
->>>>>>> ea9cb8ce
 hydra-core = "1.3.2" # don't change this
 
 [tool.poetry.dev-dependencies]
