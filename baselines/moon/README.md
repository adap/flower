--- conflicted
+++ resolved
@@ -26,11 +26,7 @@
 
 **Hardware Setup:** The experiments are run on a server with 4x Intel Xeon Gold 6226R and 8x Nvidia GeForce RTX 3090. A machine with at least 1x 16GB GPU should be able to run the experiments in a reasonable time.
 
-<<<<<<< HEAD
 ****Contributors:**** [Qinbin Li](https://qinbinli.com)
-=======
-**Contributors:** Qinbin Li
->>>>>>> 8d125373
 
 **Description:** MOON requires to compute the model-contrastive loss in local training, which requires access to the local model of the previous round (Lines 14-17 of Algorithm 1 of the paper). Since currently `FlowerClient` does not preserve the states when starting a new round, we store the local models into the specified `model.dir` in local training indexed by the client ID, which will be loaded to the corresponding client in the next round.
 
