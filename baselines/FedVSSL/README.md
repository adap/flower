--- conflicted
+++ resolved
@@ -80,25 +80,17 @@
 Then, ensure you have activated your Poetry environment (execute `poetry shell` from this directory), then:
 
 ```bash
+# direct to FedVSSL code directory
+cd FedVSSL
+
 # run federated SSL training with FedVSSL
-<<<<<<< HEAD
-python -m FedVSSL.main --pre_training=True # this will run using the default settings.
+python -m main --pre_training=True # this will run using the default settings.
 
 # you can override settings directly from the command line
-python -m FedVSSL.main --pre_training=True --mix_coeff=1 --rounds=100 # will set hyper-parameter alpha to 1 and the number of rounds to 100
+python -m main --pre_training=True --mix_coeff=1 --rounds=100 # will set hyper-parameter alpha to 1 and the number of rounds to 100
 
 # run downstream fine-tuning with pre-trained SSL model
-python -m FedVSSL.main --pre_training=False # this will run using the default settings.
-=======
-python -m main --pre_train=True # this will run using the default settings.
-
-# you can override settings directly from the command line
-python -m main --mix_coeff=1 --rounds=100 # will set hyper-parameter alpha to 1 and the number of rounds to 100
-
-# run downstream fine-tuning with pre-trained SSL model
-python -m main --pre_train=False # this will run using the default settings.
->>>>>>> 7d38a7e8
-
+python -m main --pre_training=False # this will run using the default settings.
 ```
 
 To run using FedAvg:
