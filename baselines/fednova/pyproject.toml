--- conflicted
+++ resolved
@@ -48,15 +48,9 @@
 pandas = "1.3.5"
 
 [tool.poetry.dev-dependencies]
-<<<<<<< HEAD
-isort = "==5.11.5"
-black = "==23.1.0"
-docformatter = "==1.7.5"
-=======
 isort = "==5.13.2"
 black = "==24.2.0"
-docformatter = "==1.5.1"
->>>>>>> 26da94bb
+docformatter = "==1.7.5"
 mypy = "==1.4.1"
 pylint = "==2.8.2"
 flake8 = "==3.9.2"
