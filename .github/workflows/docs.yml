name: Docs

on:
  push:
    branches:
      - main
  pull_request:
    branches:
      - main

env:
  FLWR_TELEMETRY_ENABLED: 0

jobs:
  build_docs:
    runs-on: ubuntu-22.04
    steps:
      - uses: actions/checkout@v3
      - name: Bootstrap
        uses: ./.github/actions/bootstrap
<<<<<<< HEAD
=======
        with:
          python-version: 3.7.15
>>>>>>> 727a4e87
      - name: Install pandoc
        run: sudo apt install pandoc
      - name: Install dependencies (mandatory only)
        run: python -m poetry install --extras "simulation"
      - name: Build and deploy docs
        env:
          AWS_DEFAULT_REGION: ${{ secrets. AWS_DEFAULT_REGION }}
          AWS_ACCESS_KEY_ID: ${{ secrets.AWS_ACCESS_KEY_ID }}
          AWS_SECRET_ACCESS_KEY: ${{ secrets. AWS_SECRET_ACCESS_KEY }}
        run: ./dev/build-docs.sh

  deploy_docs:
    needs: build_docs
    if: github.ref == 'refs/heads/main'
    runs-on: ubuntu-22.04
    steps:
      - uses: actions/checkout@v3
      - name: Bootstrap
        uses: ./.github/actions/bootstrap
<<<<<<< HEAD
=======
        with:
          python-version: 3.7.15
>>>>>>> 727a4e87
      - name: Install pandoc
        run: sudo apt install pandoc
      - name: Install dependencies (mandatory only)
        run: python -m poetry install --extras "simulation"
      - name: Build and deploy docs
        env:
          AWS_DEFAULT_REGION: ${{ secrets. AWS_DEFAULT_REGION }}
          AWS_ACCESS_KEY_ID: ${{ secrets.AWS_ACCESS_KEY_ID }}
          AWS_SECRET_ACCESS_KEY: ${{ secrets. AWS_SECRET_ACCESS_KEY }}
        run: ./dev/deploy-docs.sh<|MERGE_RESOLUTION|>--- conflicted
+++ resolved
@@ -18,11 +18,6 @@
       - uses: actions/checkout@v3
       - name: Bootstrap
         uses: ./.github/actions/bootstrap
-<<<<<<< HEAD
-=======
-        with:
-          python-version: 3.7.15
->>>>>>> 727a4e87
       - name: Install pandoc
         run: sudo apt install pandoc
       - name: Install dependencies (mandatory only)
@@ -42,11 +37,8 @@
       - uses: actions/checkout@v3
       - name: Bootstrap
         uses: ./.github/actions/bootstrap
-<<<<<<< HEAD
-=======
         with:
           python-version: 3.7.15
->>>>>>> 727a4e87
       - name: Install pandoc
         run: sudo apt install pandoc
       - name: Install dependencies (mandatory only)
