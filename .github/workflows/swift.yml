name: Swift

on:
  push:
<<<<<<< HEAD
    branches: ['main']
    paths: ['src/swift/**']
=======
    branches:
      - main
    paths:
      - "src/swift/**"
>>>>>>> 5b902c7b
  pull_request:
    branches: ['main']
    paths: ['src/swift/**']


jobs:
  build:
    defaults:
        run:
            working-directory: src/swift/flwr
    name: test_swift
    strategy:
      matrix:
        os: [macos-latest]
        swift: ["5"]
    runs-on: ${{ matrix.os }}
    steps:
      - uses: fwal/setup-swift@2040b795e5c453c3a05fcb8316496afc8a74f192
        with:
          swift-version: ${{ matrix.swift }}
      - uses: actions/checkout@v3
      - name: Run tests
        run: arch -x86_64 xcodebuild test -scheme flwr -destination 'platform=iOS Simulator,name=iPhone 14 Pro Max,OS=16.2'<|MERGE_RESOLUTION|>--- conflicted
+++ resolved
@@ -2,15 +2,8 @@
 
 on:
   push:
-<<<<<<< HEAD
     branches: ['main']
     paths: ['src/swift/**']
-=======
-    branches:
-      - main
-    paths:
-      - "src/swift/**"
->>>>>>> 5b902c7b
   pull_request:
     branches: ['main']
     paths: ['src/swift/**']
