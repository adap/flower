name: E2E

on:
  push:
    branches:
      - main
  pull_request:
    branches:
      - main

env:
  FLWR_TELEMETRY_ENABLED: 0

jobs:
  frameworks:
    runs-on: ubuntu-22.04
    timeout-minutes: 10
    # Using approach described here:
    # https://docs.github.com/en/actions/using-jobs/using-a-matrix-for-your-jobs
    strategy:
      matrix:
        include:
          - directory: bare

          - directory: jax

          - directory: pytorch
            dataset: |
              from torchvision.datasets import CIFAR10
              CIFAR10('./data', download=True)

          - directory: tensorflow
            dataset: |
              import tensorflow as tf
              tf.keras.datasets.cifar10.load_data()
              
          - directory: tabnet
            dataset: |
              import tensorflow_datasets as tfds
              tfds.load(name='iris', split=tfds.Split.TRAIN)

          - directory: opacus
            dataset: |
              from torchvision.datasets import CIFAR10
              CIFAR10('./data', download=True)
              
          - directory: pytorch-lightning
            dataset: |
              from torchvision.datasets import MNIST
              MNIST('./data', download=True)

          - directory: mxnet
            dataset: |
              import mxnet as mx
              mx.test_utils.get_mnist()

          - directory: scikit-learn
            dataset: |
              import openml
              openml.datasets.get_dataset(554)

          - directory: fastai
            dataset: |
              from fastai.vision.all import untar_data, URLs
              untar_data(URLs.MNIST) 

          - directory: pandas
            dataset: |
              from pathlib import Path
              from sklearn.datasets import load_iris
              Path('data').mkdir(exist_ok=True)
              load_iris(as_frame=True)['data'].to_csv('./data/client.csv')

    name: Framework / ${{matrix.directory}}

    defaults:
      run:
        working-directory: e2e/${{ matrix.directory }}

    steps:
      - uses: actions/checkout@v3
      - name: Bootstrap
        uses: ./.github/actions/bootstrap
        with:
          python-version: 3.8
      - name: Install dependencies
        run: python -m poetry install
      - name: Download dataset
        if: ${{ matrix.dataset }}
        run: python -c "${{ matrix.dataset }}"
      - name: Run edge client test
<<<<<<< HEAD
        run: ./../test.sh "${{ matrix.directory }}"
      - name: Run virtual client test
        run: python simulation.py
=======
        run: ./test.sh
      - name: Run virtual client test 
        run: python simulation.py

  strategies:
    runs-on: ubuntu-22.04
    timeout-minutes: 10
    strategy:
      matrix:
        strat: ["FedMedian", "FedTrimmedAvg", "QFedAvg", "FaultTolerantFedAvg", "FedAvgM", "FedAdam", "FedAdagrad", "FedYogi"]

    name: Strategy / ${{ matrix.strat }}

    defaults:
      run:
        working-directory: e2e/strategies

    steps:
      - uses: actions/checkout@v3
      - name: Bootstrap
        uses: ./.github/actions/bootstrap
      - name: Install dependencies
        run: |
          python -m poetry install
      - name: Cache Datasets
        uses: actions/cache@v2
        with:
          path: "~/.keras"
          key: keras-datasets
      - name: Download Datasets
        run: |
          python -c "import tensorflow as tf; tf.keras.datasets.mnist.load_data()"
      - name: Test strategies
        run: |
          python test.py "${{ matrix.strat }}"
>>>>>>> b863fd09
<|MERGE_RESOLUTION|>--- conflicted
+++ resolved
@@ -89,13 +89,8 @@
         if: ${{ matrix.dataset }}
         run: python -c "${{ matrix.dataset }}"
       - name: Run edge client test
-<<<<<<< HEAD
         run: ./../test.sh "${{ matrix.directory }}"
       - name: Run virtual client test
-        run: python simulation.py
-=======
-        run: ./test.sh
-      - name: Run virtual client test 
         run: python simulation.py
 
   strategies:
@@ -128,5 +123,4 @@
           python -c "import tensorflow as tf; tf.keras.datasets.mnist.load_data()"
       - name: Test strategies
         run: |
-          python test.py "${{ matrix.strat }}"
->>>>>>> b863fd09
+          python test.py "${{ matrix.strat }}"