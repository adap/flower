--- conflicted
+++ resolved
@@ -164,11 +164,9 @@
       - name: Run driver test with client authentication
         if: ${{ matrix.directory == 'bare-client-auth' }}
         run: ./../test_driver.sh bare client-auth
-<<<<<<< HEAD
       - name: Run reconnection test with SQLite database
         if: ${{ matrix.directory == 'bare' }}
         run: ./../test_reconnection.sh sqlite
-=======
       - name: Cache save Python location
         id: cache-save-python
         uses: actions/cache/save@v4
@@ -176,7 +174,6 @@
         with:
           path: ${{ env.pythonLocation }}
           key: pythonloc-${{ runner.os }}-${{ matrix.directory }}-${{ env.pythonLocation }}-${{ hashFiles(format('./e2e/{0}/pyproject.toml', matrix.directory)) }}
->>>>>>> 73717899
 
   strategies:
     runs-on: ubuntu-22.04
