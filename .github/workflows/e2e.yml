name: E2E

on:
  push:
    branches:
      - main
  pull_request:
    branches:
      - main

env:
  FLWR_TELEMETRY_ENABLED: 0

jobs:
  e2e:
    runs-on: ubuntu-22.04
    timeout-minutes: 10
    # Using approach described here:
    # https://docs.github.com/en/actions/using-jobs/using-a-matrix-for-your-jobs
    strategy:
      matrix:
        include:
          - directory: bare

          - directory: jax

          - directory: pytorch
            dataset: |
              from torchvision.datasets import CIFAR10
              CIFAR10('./data', download=True)

          - directory: tensorflow
            dataset: |
              import tensorflow as tf
              tf.keras.datasets.cifar10.load_data()

          - directory: opacus
            dataset: |
              from torchvision.datasets import CIFAR10
              CIFAR10('./data', download=True)

          - directory: mxnet
            dataset: |
              import mxnet as mx
              mx.test_utils.get_mnist()

          - directory: scikit-learn
            dataset: |
              import openml
              openml.datasets.get_dataset(554)

          - directory: fastai
            dataset: |
              from fastai.vision.all import untar_data, URLs
              untar_data(URLs.MNIST) 

          - directory: pandas
            dataset: |
              from pathlib import Path
              from sklearn.datasets import load_iris
              Path('data').mkdir(exist_ok=True)
              load_iris(as_frame=True)['data'].to_csv('./data/client.csv')

    name: ${{matrix.directory}}

    defaults:
      run:
        working-directory: e2e/${{ matrix.directory }}

    steps:
      - uses: actions/checkout@v3
      - name: Bootstrap
        uses: ./.github/actions/bootstrap
        with:
          python-version: 3.8
      - name: Install dependencies
        run: python -m poetry install
      - name: Download dataset
        if: ${{matrix.dataset}}
        run: python -c "${{ matrix.dataset }}"
      - name: Run edge client test
        run: ./test.sh
      - name: Run virtual client test
<<<<<<< HEAD
        run: |
          cd e2e/fastai
          python simulation.py


  pytorch-lightning:
    runs-on: ubuntu-22.04
    timeout-minutes: 10
    steps:
      - uses: actions/checkout@v3
      - name: Bootstrap
        uses: ./.github/actions/bootstrap
        with:
          python-version: 3.7.15
          pip-version: 22.3.1
          setuptools-version: 65.6.3
          poetry-version: 1.3.2
      - name: Install dependencies
        run: |
          cd e2e/pytorch-lightning
          python -m poetry install
      - name: Cache Datasets
        uses: actions/cache@v2
        with:
          path: "./e2e/pytorch-lightning/data"
          key: pytorch-lightning-datasets
      - name: Download Datasets
        run: |
          cd e2e/pytorch-lightning
          python -c "from torchvision.datasets import MNIST; MNIST('./data', download=True)"
      - name: Run edge client test
        run: |
          cd e2e/pytorch-lightning
          ./test.sh
      - name: Run virtual client test
        run: |
          cd e2e/pytorch-lightning
          python simulation.py
=======
        run: python simulation.py
>>>>>>> bf17b2b0
<|MERGE_RESOLUTION|>--- conflicted
+++ resolved
@@ -38,6 +38,11 @@
             dataset: |
               from torchvision.datasets import CIFAR10
               CIFAR10('./data', download=True)
+              
+          - directory: pytorch-lightning
+            dataset: |
+              from torchvision.datasets import MNIST
+              MNIST('./data', download=True)
 
           - directory: mxnet
             dataset: |
@@ -80,46 +85,5 @@
         run: python -c "${{ matrix.dataset }}"
       - name: Run edge client test
         run: ./test.sh
-      - name: Run virtual client test
-<<<<<<< HEAD
-        run: |
-          cd e2e/fastai
-          python simulation.py
-
-
-  pytorch-lightning:
-    runs-on: ubuntu-22.04
-    timeout-minutes: 10
-    steps:
-      - uses: actions/checkout@v3
-      - name: Bootstrap
-        uses: ./.github/actions/bootstrap
-        with:
-          python-version: 3.7.15
-          pip-version: 22.3.1
-          setuptools-version: 65.6.3
-          poetry-version: 1.3.2
-      - name: Install dependencies
-        run: |
-          cd e2e/pytorch-lightning
-          python -m poetry install
-      - name: Cache Datasets
-        uses: actions/cache@v2
-        with:
-          path: "./e2e/pytorch-lightning/data"
-          key: pytorch-lightning-datasets
-      - name: Download Datasets
-        run: |
-          cd e2e/pytorch-lightning
-          python -c "from torchvision.datasets import MNIST; MNIST('./data', download=True)"
-      - name: Run edge client test
-        run: |
-          cd e2e/pytorch-lightning
-          ./test.sh
-      - name: Run virtual client test
-        run: |
-          cd e2e/pytorch-lightning
-          python simulation.py
-=======
-        run: python simulation.py
->>>>>>> bf17b2b0
+      - name: Run virtual client test 
+        run: python simulation.py