name: E2E

on:
  push:
    branches:
      - main
  pull_request:
    branches:
      - main

env:
  FLWR_TELEMETRY_ENABLED: 0

jobs:
  frameworks:
    runs-on: ubuntu-22.04
    timeout-minutes: 10
    # Using approach described here:
    # https://docs.github.com/en/actions/using-jobs/using-a-matrix-for-your-jobs
    strategy:
      matrix:
        include:
          - directory: bare

          - directory: jax

          - directory: pytorch
            dataset: |
              from torchvision.datasets import CIFAR10
              CIFAR10('./data', download=True)

          - directory: tensorflow
            dataset: |
              import tensorflow as tf
              tf.keras.datasets.cifar10.load_data()
              
          - directory: tabnet
            dataset: |
              import tensorflow_datasets as tfds
              tfds.load(name='iris', split=tfds.Split.TRAIN)

          - directory: opacus
            dataset: |
              from torchvision.datasets import CIFAR10
              CIFAR10('./data', download=True)
              
          - directory: pytorch-lightning
            dataset: |
              from torchvision.datasets import MNIST
              MNIST('./data', download=True)

          - directory: mxnet
            dataset: |
              import mxnet as mx
              mx.test_utils.get_mnist()

          - directory: scikit-learn
            dataset: |
              import openml
              openml.datasets.get_dataset(554)

          - directory: fastai
            dataset: |
              from fastai.vision.all import untar_data, URLs
              untar_data(URLs.MNIST) 

          - directory: pandas
            dataset: |
              from pathlib import Path
              from sklearn.datasets import load_iris
              Path('data').mkdir(exist_ok=True)
              load_iris(as_frame=True)['data'].to_csv('./data/client.csv')

    name: Framework / ${{matrix.directory}}

    defaults:
      run:
        working-directory: e2e/${{ matrix.directory }}

    steps:
      - uses: actions/checkout@v3
      - name: Bootstrap
        uses: ./.github/actions/bootstrap
        with:
          python-version: 3.8
      - name: Install dependencies
        run: python -m poetry install
      - name: Download dataset
        if: ${{ matrix.dataset }}
        run: python -c "${{ matrix.dataset }}"
      - name: Run edge client test
<<<<<<< HEAD
        run: ./../test.sh "${{ matrix.directory }}"
      - name: Run virtual client test
=======
        run: ./../test.sh
      - name: Run virtual client test 
>>>>>>> 2b0b48aa
        run: python simulation.py
      - name: Run driver test 
        run: ./../test_driver.sh

  strategies:
    runs-on: ubuntu-22.04
    timeout-minutes: 10
    strategy:
      matrix:
        strat: ["FedMedian", "FedTrimmedAvg", "QFedAvg", "FaultTolerantFedAvg", "FedAvgM", "FedAdam", "FedAdagrad", "FedYogi"]

    name: Strategy / ${{ matrix.strat }}

    defaults:
      run:
        working-directory: e2e/strategies

    steps:
      - uses: actions/checkout@v3
      - name: Bootstrap
        uses: ./.github/actions/bootstrap
      - name: Install dependencies
        run: |
          python -m poetry install
      - name: Cache Datasets
        uses: actions/cache@v2
        with:
          path: "~/.keras"
          key: keras-datasets
      - name: Download Datasets
        run: |
          python -c "import tensorflow as tf; tf.keras.datasets.mnist.load_data()"
      - name: Test strategies
        run: |
          python test.py "${{ matrix.strat }}"<|MERGE_RESOLUTION|>--- conflicted
+++ resolved
@@ -89,15 +89,10 @@
         if: ${{ matrix.dataset }}
         run: python -c "${{ matrix.dataset }}"
       - name: Run edge client test
-<<<<<<< HEAD
         run: ./../test.sh "${{ matrix.directory }}"
       - name: Run virtual client test
-=======
-        run: ./../test.sh
-      - name: Run virtual client test 
->>>>>>> 2b0b48aa
         run: python simulation.py
-      - name: Run driver test 
+      - name: Run driver test
         run: ./../test_driver.sh
 
   strategies:
