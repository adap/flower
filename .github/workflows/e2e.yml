name: E2E

on:
  push:
    branches:
      - main
  pull_request:
    branches:
      - main

env:
  FLWR_TELEMETRY_ENABLED: 0

jobs:
  pytorch:
    runs-on: ubuntu-22.04
    timeout-minutes: 10
    steps:
      - uses: actions/checkout@v3
      - name: Set up Python
        uses: actions/setup-python@v4
        with:
          python-version: 3.7.15
      - name: Install
        run: |
          python -m pip install -U pip==22.3.1
          python -m pip install -U setuptools==65.6.3
          python -m pip install poetry==1.3.2
          poetry config virtualenvs.create false
      - name: Install dependencies
        run: |
          cd e2e/pytorch
          python -m poetry install
      - name: Cache Datasets
        uses: actions/cache@v2
        with:
          path: "./e2e/pytorch/data"
          key: pytorch-datasets
      - name: Download Datasets
        run: |
          cd e2e/pytorch
          python -c "from torchvision.datasets import CIFAR10; CIFAR10('./data', download=True)"
      - name: Run edge client test
        run: |
          cd e2e/pytorch
          ./test.sh


  tensorflow:
    runs-on: ubuntu-22.04
    timeout-minutes: 10
    steps:
      - uses: actions/checkout@v3
      - name: Set up Python
        uses: actions/setup-python@v4
        with:
          python-version: 3.7.15
      - name: Install
        run: |
          python -m pip install -U pip==22.3.1
          python -m pip install -U setuptools==65.6.3
          python -m pip install poetry==1.3.2
          poetry config virtualenvs.create false
      - name: Install dependencies
        run: |
          cd e2e/tensorflow
          python -m poetry install
      - name: Cache Datasets
        uses: actions/cache@v2
        with:
          path: "~/.keras"
          key: keras-datasets
      - name: Download Datasets
        run: |
          python -c "import tensorflow as tf; tf.keras.datasets.cifar10.load_data()"
      - name: Run edge client test
        run: |
          cd e2e/tensorflow
          ./test.sh


  bare:
    runs-on: ubuntu-22.04
    timeout-minutes: 10
    steps:
      - uses: actions/checkout@v3
      - name: Set up Python
        uses: actions/setup-python@v4
        with:
          python-version: 3.7.15
      - name: Install
        run: |
          python -m pip install -U pip==22.3.1
          python -m pip install -U setuptools==65.6.3
          python -m pip install poetry==1.3.2
          poetry config virtualenvs.create false
      - name: Install dependencies
        run: |
          cd e2e/bare
          python -m poetry install
      - name: Run edge client test
        run: |
          cd e2e/bare
          ./test.sh


<<<<<<< HEAD
  pandas:
    runs-on: ubuntu-22.04
    timeout-minutes: 10
    steps:
      - uses: actions/checkout@v3
      - name: Set up Python
        uses: actions/setup-python@v4
        with:
          python-version: 3.8.16
      - name: Install
        run: |
          python -m pip install -U pip==22.3.1
          python -m pip install -U setuptools==65.6.3
          python -m pip install poetry==1.3.2
          poetry config virtualenvs.create false
      - name: Install dependencies
        run: |
          cd e2e/pandas
          python -m poetry install
      - name: Cache Datasets
        uses: actions/cache@v2
        with:
          path: "./e2e/pandas/data"
          key: pandas-datasets
      - name: Download Datasets
        run: |
          cd e2e/pandas
          mkdir -p data
          python -c "from sklearn.datasets import load_iris; load_iris(as_frame=True)['data'].to_csv('./data/client.csv')"
      - name: Run edge client test
        run: |
          cd e2e/pandas
          ./test.sh


=======
>>>>>>> 8a039ed0
  jax:
    runs-on: ubuntu-22.04
    timeout-minutes: 10
    steps:
      - uses: actions/checkout@v3
      - name: Set up Python
        uses: actions/setup-python@v4
        with:
          python-version: 3.8.16
      - name: Install
        run: |
          python -m pip install -U pip==22.3.1
          python -m pip install -U setuptools==65.6.3
          python -m pip install poetry==1.3.2
          poetry config virtualenvs.create false
      - name: Install dependencies
        run: |
          cd e2e/jax
          python -m poetry install
      - name: Run edge client test
        run: |
          cd e2e/jax
          ./test.sh


  mxnet:
    runs-on: ubuntu-22.04
    timeout-minutes: 10
    steps:
      - uses: actions/checkout@v3
      - name: Set up Python
        uses: actions/setup-python@v4
        with:
          python-version: 3.8.16
      - name: Install
        run: |
          python -m pip install -U pip==22.3.1
          python -m pip install -U setuptools==65.6.3
          python -m pip install poetry==1.3.2
          poetry config virtualenvs.create false
      - name: Install dependencies
        run: |
          cd e2e/mxnet
          python -m poetry install
      - name: Download Datasets
        run: |
          cd e2e/mxnet
          python -c "import mxnet as mx; mx.test_utils.get_mnist()"
      - name: Run edge client test
        run: |
          cd e2e/mxnet
          ./test.sh

  
  scikit:
    runs-on: ubuntu-22.04
    timeout-minutes: 10
    steps:
      - uses: actions/checkout@v3
      - name: Set up Python
        uses: actions/setup-python@v4
        with:
          python-version: 3.8.16
      - name: Install
        run: |
          python -m pip install -U pip==22.3.1
          python -m pip install -U setuptools==65.6.3
          python -m pip install poetry==1.3.2
          poetry config virtualenvs.create false
      - name: Install dependencies
        run: |
          cd e2e/scikit-learn
          python -m poetry install
      - name: Download Datasets
        run: |
          cd e2e/scikit-learn
          python -c "import openml; openml.datasets.get_dataset(554)"
      - name: Run edge client test
        run: |
          cd e2e/scikit-learn
          ./test.sh<|MERGE_RESOLUTION|>--- conflicted
+++ resolved
@@ -104,7 +104,6 @@
           ./test.sh
 
 
-<<<<<<< HEAD
   pandas:
     runs-on: ubuntu-22.04
     timeout-minutes: 10
@@ -140,8 +139,6 @@
           ./test.sh
 
 
-=======
->>>>>>> 8a039ed0
   jax:
     runs-on: ubuntu-22.04
     timeout-minutes: 10
