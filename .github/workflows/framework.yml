name: Framework Python

on:
  push:
    branches:
      - main
  pull_request:
    branches:
      - main

concurrency:
  group: ${{ github.workflow }}-${{ github.ref == 'refs/heads/main' && github.run_id || github.event.pull_request.number || github.ref }}
  cancel-in-progress: true

env:
  FLWR_TELEMETRY_ENABLED: 0

jobs:
  changes:
    runs-on: ubuntu-22.04
    outputs:
      framework: ${{ steps.filter.outputs.framework }}
    steps:
      - uses: actions/checkout@v4

      - name: Filter changed paths
        id: filter
        uses: dorny/paths-filter@v3
        with:
          filters: |
            framework:
              - 'framework/**/*'
              - '.github/workflows/framework.yml'

  test_core:
    runs-on: ubuntu-22.04
    needs: changes
    strategy:
      matrix:
        # Latest version which comes cached in the host image can be found here:
        # https://github.com/actions/runner-images/blob/main/images/linux/Ubuntu2204-Readme.md#python
        # In case of a mismatch, the job has to download Python to install it.
        # Note: Due to a bug in actions/setup-python, we have to put "3.10" in
        # quotes as it will otherwise assume "3.1"
        python: ['3.9', '3.10', '3.11']

    name: Python ${{ matrix.python }}

    steps:
      - uses: actions/checkout@v4
        with:
          fetch-depth: 0
      - name: Bootstrap
        if: ${{ needs.changes.outputs.framework == 'true' }}
        uses: ./.github/actions/bootstrap
        with:
          python-version: ${{ matrix.python }}
      - name: Install dependencies (mandatory only)
<<<<<<< HEAD
        run: |
          python -m poetry install --all-extras
          python -m pip install ./dev
=======
        if: ${{ needs.changes.outputs.framework == 'true' }}
        run: |
          cd framework 
          python -m poetry install --all-extras
>>>>>>> 5b3b887a
      - name: Check if protos need recompilation
        if: ${{ needs.changes.outputs.framework == 'true' }}
        run: ./framework/dev/check-protos.sh
      - name: Lint + Test (isort/black/docformatter/mypy/pylint/flake8/pytest)
        if: ${{ needs.changes.outputs.framework == 'true' }}
        run: ./framework/dev/test.sh
      - name: Check benchmarks and examples
        if: ${{ needs.changes.outputs.framework == 'true' }}
        run: ./dev/test.sh<|MERGE_RESOLUTION|>--- conflicted
+++ resolved
@@ -56,16 +56,10 @@
         with:
           python-version: ${{ matrix.python }}
       - name: Install dependencies (mandatory only)
-<<<<<<< HEAD
-        run: |
-          python -m poetry install --all-extras
-          python -m pip install ./dev
-=======
         if: ${{ needs.changes.outputs.framework == 'true' }}
         run: |
           cd framework 
           python -m poetry install --all-extras
->>>>>>> 5b3b887a
       - name: Check if protos need recompilation
         if: ${{ needs.changes.outputs.framework == 'true' }}
         run: ./framework/dev/check-protos.sh
