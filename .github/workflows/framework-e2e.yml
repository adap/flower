name: Framework E2E

on:
  push:
    branches:
      - main
  pull_request:
    branches:
      - main

concurrency:
  group: ${{ github.workflow }}-${{ github.ref == 'refs/heads/main' && github.run_id || github.event.pull_request.number || github.ref }}
  cancel-in-progress: true

env:
  FLWR_TELEMETRY_ENABLED: 0
  ARTIFACT_BUCKET: artifact.flower.ai

jobs:
  changes:
    runs-on: ubuntu-22.04
    outputs:
      framework: ${{ steps.filter.outputs.framework }}
    steps:
      - uses: actions/checkout@v4

      - name: Filter changed paths
        id: filter
        uses: dorny/paths-filter@v3
        with:
          filters: |
            framework:
              - 'framework/**/*'
              - 'src/**/*'
              - '.github/workflows/framework.yml'
              - '.github/workflows/framework-e2e.yml'

  wheel:
    runs-on: ubuntu-22.04
    name: Build, test and upload wheel
    steps:
      - uses: actions/checkout@v4
      - name: Bootstrap
        uses: ./.github/actions/bootstrap
      - name: Install dependencies (mandatory only)
        run: |
          cd framework
          python -m poetry install --all-extras
          python -m pip install -U setuptools==80.9.0
      - name: Build wheel
        run: ./framework/dev/build.sh
      - name: Test wheel
        run: ./framework/dev/test-wheel.sh
      - name: Upload wheel
        if: ${{ github.repository == 'adap/flower' && !github.event.pull_request.head.repo.fork && github.actor != 'dependabot[bot]' }}
        id: upload
        env:
          AWS_DEFAULT_REGION: ${{ secrets.ARTIFACT_AWS_DEFAULT_REGION }}
          AWS_ACCESS_KEY_ID: ${{ secrets.ARTIFACT_AWS_ACCESS_KEY_ID }}
          AWS_SECRET_ACCESS_KEY: ${{ secrets.ARTIFACT_AWS_SECRET_KEY_ID }}
        run: |
          cd ./framework/dist
          echo "WHL_PATH=$(ls *.whl)" >> "$GITHUB_OUTPUT"
          sha_short=$(git rev-parse --short HEAD)
          echo "SHORT_SHA=$sha_short" >> "$GITHUB_OUTPUT"
          [ -z "${{ github.head_ref }}" ] && dir="${{ github.ref_name }}" || dir="pr/${{ github.head_ref }}"
          echo "DIR=$dir" >> "$GITHUB_OUTPUT"
          aws s3 cp --content-disposition "attachment" --cache-control "no-cache" ./ s3://${{ secrets.ARTIFACT_AWS_BUCKET_NAME }}/py/$dir/$sha_short --recursive
          aws s3 cp --content-disposition "attachment" --cache-control "no-cache" ./ s3://${{ secrets.ARTIFACT_AWS_BUCKET_NAME }}/py/$dir/latest --recursive
    outputs:
      whl_path: ${{ steps.upload.outputs.WHL_PATH }}
      short_sha: ${{ steps.upload.outputs.SHORT_SHA }}
      dir: ${{ steps.upload.outputs.DIR }}

  superexec:
    runs-on: ubuntu-22.04
    timeout-minutes: 10
    needs: [changes, wheel]
    strategy:
      fail-fast: false
      matrix:
        python-version: ["3.10", "3.11", "3.12", "3.13", "3.14"]
        directory: [e2e-bare-auth]
        connection: [secure, insecure]
        engine: [deployment-engine, simulation-engine]
        authentication: [no-auth, client-auth]
        exclude:
          - connection: insecure
            authentication: client-auth
    name: |
      Control API / 
      Python ${{ matrix.python-version }} /
      ${{ matrix.connection }} / 
      ${{ matrix.authentication }} / 
      ${{ matrix.engine }} 
    defaults:
      run:
        working-directory: framework/e2e/${{ matrix.directory }}
    steps:
      - uses: actions/checkout@v4
      - name: Bootstrap
        if: ${{ needs.changes.outputs.framework == 'true' }}
        uses: ./.github/actions/bootstrap
        with:
          python-version: ${{ matrix.python-version }}
          poetry-skip: 'true'
      - name: Install Flower from repo
        if: ${{ needs.changes.outputs.framework == 'true' && (github.repository != 'adap/flower' || github.event.pull_request.head.repo.fork || github.actor == 'dependabot[bot]') }}
        working-directory: ./framework
        run: |
          if [[ "${{ matrix.engine }}" == "simulation-engine" ]]; then
            python -m pip install ".[simulation]"
          else
            python -m pip install .
          fi
      - name: Download and install Flower wheel from artifact store
        if: ${{ needs.changes.outputs.framework == 'true' && github.repository == 'adap/flower' && !github.event.pull_request.head.repo.fork && github.actor != 'dependabot[bot]' }}
        run: |
          # Define base URL for wheel file
          WHEEL_URL="https://${{ env.ARTIFACT_BUCKET }}/py/${{ needs.wheel.outputs.dir }}/${{ needs.wheel.outputs.short_sha }}/${{ needs.wheel.outputs.whl_path }}"
          if [[ "${{ matrix.engine }}" == "simulation-engine" ]]; then
            python -m pip install "flwr[simulation] @ ${WHEEL_URL}"
          else
            python -m pip install "${WHEEL_URL}"
          fi
      - name: >
          Run Control API test / 
          ${{ matrix.connection }} / 
          ${{ matrix.authentication }} / 
          ${{ matrix.engine }} 
        if: ${{ needs.changes.outputs.framework == 'true' }}
        working-directory: framework/e2e/${{ matrix.directory }}
        run: ./../test_control_api.sh "${{ matrix.connection }}" "${{ matrix.authentication}}" "${{ matrix.engine }}"

  frameworks:
    runs-on: ubuntu-22.04
    timeout-minutes: 10
    needs: [changes, wheel]
    # Using approach described here:
    # https://docs.github.com/en/actions/using-jobs/using-a-matrix-for-your-jobs
    strategy:
      matrix:
        include:
          - directory: e2e-bare
            e2e: e2e_bare

          - directory: e2e-bare-https
            e2e: e2e_bare_https

          - directory: e2e-bare-auth
            e2e: e2e_bare_auth

          - directory: e2e-jax
            e2e: e2e_jax

          - directory: e2e-pytorch
            e2e: e2e_pytorch
            dataset: |
              from torchvision.datasets import CIFAR10
              CIFAR10('./data', download=True)

          - directory: e2e-tensorflow
            e2e: e2e_tensorflow
            dataset: |
              import tensorflow as tf
              tf.keras.datasets.cifar10.load_data()

          - directory: e2e-opacus
            e2e: e2e_opacus
            dataset: |
              from torchvision.datasets import CIFAR10
              CIFAR10('./data', download=True)

          - directory: e2e-pytorch-lightning
            e2e: e2e_pytorch_lightning

          - directory: e2e-scikit-learn
            e2e: e2e_scikit_learn

          - directory: e2e-fastai
            e2e: e2e_fastai
            dataset: |
              from fastai.vision.all import untar_data, URLs
              untar_data(URLs.MNIST)

          - directory: e2e-pandas
            e2e: e2e_pandas
            dataset: |
              from pathlib import Path
              from sklearn.datasets import load_iris
              Path('data').mkdir(exist_ok=True)
              load_iris(as_frame=True)['data'].to_csv('./data/client.csv')

    name: Framework / ${{ matrix.directory }}

    defaults:
      run:
        working-directory: framework/e2e/${{ matrix.directory }}

    steps:
      - uses: actions/checkout@v4
      - name: Set up Python
        if: ${{ needs.changes.outputs.framework == 'true' }}
        uses: actions/setup-python@v5
        with:
          python-version: '3.10'
      - name: Install build tools
        if: ${{ needs.changes.outputs.framework == 'true' }}
        run: |
            python -m pip install -U pip==23.3.1
        shell: bash
      # Using approach described here for Python location caching:
      # https://blog.allenai.org/python-caching-in-github-actions-e9452698e98d
      - name: Cache Python location
        if: ${{ needs.changes.outputs.framework == 'true' }}
        id: cache-restore-python
        uses: actions/cache/restore@v4
        with:
          path: ${{ env.pythonLocation }}
          key: pythonloc-${{ runner.os }}-${{ matrix.directory }}-${{ env.pythonLocation }}-${{ hashFiles(format('./framework/e2e/{0}/pyproject.toml', matrix.directory)) }}
      - name: Install dependencies
        if: ${{ needs.changes.outputs.framework == 'true' }}
        run: python -m pip install --upgrade .
      - name: Install Flower wheel from artifact store
        if: ${{ needs.changes.outputs.framework == 'true' && github.repository == 'adap/flower' && !github.event.pull_request.head.repo.fork && github.actor != 'dependabot[bot]' }}
        run: |
          python -m pip install https://${{ env.ARTIFACT_BUCKET }}/py/${{ needs.wheel.outputs.dir }}/${{ needs.wheel.outputs.short_sha }}/${{ needs.wheel.outputs.whl_path }}
      - name: Download dataset
        if: ${{ needs.changes.outputs.framework == 'true' && matrix.dataset }}
        run: python -c "${{ matrix.dataset }}"
      - name: Run edge client test
        if: ${{ needs.changes.outputs.framework == 'true' && matrix.directory != 'e2e-bare-auth' }}
        working-directory: framework/e2e/${{ matrix.directory }}/${{ matrix.e2e }}
        run: ./../../test_legacy.sh "${{ matrix.directory }}"
      - name: Run virtual client test
        if: ${{ needs.changes.outputs.framework == 'true' && matrix.directory != 'e2e-bare-auth' }}
        run: python simulation.py
      - name: Run simulation engine test
        if: ${{ needs.changes.outputs.framework == 'true' && (matrix.directory == 'e2e-pytorch' || matrix.directory == 'e2e-tensorflow') }}
        run: python simulation_next.py
      - name: Run driver test
        if: ${{ needs.changes.outputs.framework == 'true' && matrix.directory != 'e2e-bare-auth' }}
        run: ./../test_superlink.sh "${{ matrix.directory }}"
      - name: Run driver test with REST
        if: ${{ needs.changes.outputs.framework == 'true' && matrix.directory == 'e2e-bare' }}
        run: ./../test_superlink.sh bare rest
      - name: Run driver test with SQLite database
        if: ${{ needs.changes.outputs.framework == 'true' && matrix.directory == 'e2e-bare' }}
        run: ./../test_superlink.sh bare sqlite
      - name: Run driver test with client authentication
        if: ${{ needs.changes.outputs.framework == 'true' && matrix.directory == 'e2e-bare-auth' }}
        run: ./../test_superlink.sh "${{ matrix.directory }}" client-auth
      # - name: Run reconnection test with SQLite database (Temporarily disabled due to in-memory ObjectStore)
      #   if: ${{ needs.changes.outputs.framework == 'true' && matrix.directory == 'e2e-bare' }}
      #   run: ./../test_reconnection.sh sqlite
      - name: Cache save Python location
        id: cache-save-python
        uses: actions/cache/save@v4
        if: ${{ needs.changes.outputs.framework == 'true' && github.ref_name == 'main' &&  !steps.cache-restore-python.outputs.cache-hit }}
        with:
          path: ${{ env.pythonLocation }}
          key: pythonloc-${{ runner.os }}-${{ matrix.directory }}-${{ env.pythonLocation }}-${{ hashFiles(format('./framework/e2e/{0}/pyproject.toml', matrix.directory)) }}

  strategies:
    runs-on: ubuntu-22.04
    timeout-minutes: 10
    needs: [changes, wheel]
    strategy:
      matrix:
        strat: ["FedMedian", "FedTrimmedAvg", "QFedAvg", "FaultTolerantFedAvg", "FedAvgM", "FedAdam", "FedAdagrad", "FedYogi"]

    name: Strategy / ${{ matrix.strat }}

    defaults:
      run:
        working-directory: framework/e2e/strategies

    steps:
      - uses: actions/checkout@v4
      - name: Bootstrap
        if: ${{ needs.changes.outputs.framework == 'true' }}
        uses: ./.github/actions/bootstrap
      - name: Install dependencies
        if: ${{ needs.changes.outputs.framework == 'true' }}
        run: |
          python -m poetry install
      - name: Install Flower wheel from artifact store
        if: ${{ needs.changes.outputs.framework == 'true' && github.repository == 'adap/flower' && !github.event.pull_request.head.repo.fork && github.actor != 'dependabot[bot]' }}
        run: |
          python -m pip install https://${{ env.ARTIFACT_BUCKET }}/py/${{ needs.wheel.outputs.dir }}/${{ needs.wheel.outputs.short_sha }}/${{ needs.wheel.outputs.whl_path }}
      - name: Cache Datasets
        if: ${{ needs.changes.outputs.framework == 'true' }}
        uses: actions/cache@v4
        with:
          path: "~/.keras"
          key: keras-datasets
      - name: Download Datasets
        if: ${{ needs.changes.outputs.framework == 'true' }}
        run: |
          python -c "import tensorflow as tf; tf.keras.datasets.mnist.load_data()"
      - name: Test strategies
        if: ${{ needs.changes.outputs.framework == 'true' }}
        run: |
          python test.py "${{ matrix.strat }}"

  templates:
    runs-on: ubuntu-22.04
    timeout-minutes: 10
    needs: [changes, wheel]
    strategy:
      matrix:
        framework: ["numpy", "pytorch", "PyTorch (Legacy API, deprecated)","tensorflow", "jax", "sklearn"]

    name: Template / ${{ matrix.framework }}

    steps:
      - uses: actions/checkout@v4
      - name: Bootstrap
        if: ${{ needs.changes.outputs.framework == 'true' }}
        uses: ./.github/actions/bootstrap
      - name: Install Flower from repo
        if: ${{ needs.changes.outputs.framework == 'true' && (github.repository != 'adap/flower' || github.event.pull_request.head.repo.fork || github.actor == 'dependabot[bot]') }}
        run: |
          cd framework
          python -m pip install .
      - name: Install Flower wheel from artifact store
        if: ${{ needs.changes.outputs.framework == 'true' && github.repository == 'adap/flower' && !github.event.pull_request.head.repo.fork && github.actor != 'dependabot[bot]' }}
        run: |
          python -m pip install https://${{ env.ARTIFACT_BUCKET }}/py/${{ needs.wheel.outputs.dir }}/${{ needs.wheel.outputs.short_sha }}/${{ needs.wheel.outputs.whl_path }}
      - name: Create project and install it
        if: ${{ needs.changes.outputs.framework == 'true' }}
        run: |
          CLEAN_FRAMEWORK=$(echo "${{ matrix.framework }}" | sed 's/[^a-zA-Z0-9]//g' | tr '[:upper:]' '[:lower:]')
          flwr new tmp-${CLEAN_FRAMEWORK} --framework="${{ matrix.framework }}" --username gh_ci
          cd tmp-${CLEAN_FRAMEWORK}
          sed -i 's/"flwr\[[^]]*\][^"]*", *//g' pyproject.toml
          # Replace tensorflow with tensorflow-cpu to avoid GPU warnings in CI
          sed -i 's/"tensorflow\([^"]*\)"/"tensorflow-cpu\1"/g' pyproject.toml
          pip install flwr[simulation]
          pip install .
      - name: Run project
        if: ${{ needs.changes.outputs.framework == 'true' }}
        run: |
          CLEAN_FRAMEWORK=$(echo "${{ matrix.framework }}" | sed 's/[^a-zA-Z0-9]//g' | tr '[:upper:]' '[:lower:]')
          cd tmp-${CLEAN_FRAMEWORK}
          flwr run --run-config num-server-rounds=1 2>&1 | tee flwr_output.log 
          if grep -q "ERROR" flwr_output.log; then
            exit 1
          fi

  build_and_install:
    runs-on: ubuntu-22.04
    timeout-minutes: 10
    needs: [changes, wheel]
    strategy:
      matrix:
        framework: ["numpy"]
        python-version: ["3.10", "3.11", "3.12", "3.13", "3.14"]

    name: |
      Build & Install /
      Python ${{ matrix.python-version }} /
      ${{ matrix.framework }}

    steps:
      - uses: actions/checkout@v4
      - name: Bootstrap
        if: ${{ needs.changes.outputs.framework == 'true' }}
        uses: ./.github/actions/bootstrap
        with:
          python-version: ${{ matrix.python-version }}
          poetry-skip: 'true'
      - name: Install Flower from repo
        if: ${{ needs.changes.outputs.framework == 'true' && (github.repository != 'adap/flower' || github.event.pull_request.head.repo.fork || github.actor == 'dependabot[bot]') }}
        run: |
          cd framework
          python -m pip install .
      - name: Install Flower wheel from artifact store
        if: ${{ needs.changes.outputs.framework == 'true' && github.repository == 'adap/flower' && !github.event.pull_request.head.repo.fork && github.actor != 'dependabot[bot]' }}
        run: |
          python -m pip install https://${{ env.ARTIFACT_BUCKET }}/py/${{ needs.wheel.outputs.dir }}/${{ needs.wheel.outputs.short_sha }}/${{ needs.wheel.outputs.whl_path }}
      - name: Create project, build, and install it
        if: ${{ needs.changes.outputs.framework == 'true' }}
        run: |
          CLEAN_FRAMEWORK=$(echo "${{ matrix.framework }}" | sed 's/[^a-zA-Z0-9]//g' | tr '[:upper:]' '[:lower:]')
          flwr new tmp-${CLEAN_FRAMEWORK} --framework ${{ matrix.framework }} --username gh_ci
          cd tmp-${CLEAN_FRAMEWORK}
          flwr build
          flwr install *.fab

  numpy:
    runs-on: ubuntu-22.04
    timeout-minutes: 10
    needs: [changes, wheel]
    strategy:
      fail-fast: false
      matrix:
        numpy-version: ["1.26"]
        python-version: ["3.11"]
        directory: [e2e-bare-auth]
        connection: [insecure]
        engine: [deployment-engine, simulation-engine]
        authentication: [no-auth]
    name: |
      NumPy ${{ matrix.numpy-version }} / 
      Python ${{ matrix.python-version }} /
      ${{ matrix.connection }} / 
      ${{ matrix.authentication }} / 
      ${{ matrix.engine }} 
    defaults:
      run:
        working-directory: framework/e2e/${{ matrix.directory }}
    steps:
      - uses: actions/checkout@v4
      - name: Bootstrap
        if: ${{ needs.changes.outputs.framework == 'true' }}
        uses: ./.github/actions/bootstrap
        with:
          python-version: ${{ matrix.python-version }}
          poetry-skip: 'true'
      - name: Install Flower from repo
        if: ${{ needs.changes.outputs.framework == 'true' && (github.repository != 'adap/flower' || github.event.pull_request.head.repo.fork || github.actor == 'dependabot[bot]') }}
        working-directory: ./framework
        run: |
          if [[ "${{ matrix.engine }}" == "simulation-engine" ]]; then
            python -m pip install ".[simulation]" "numpy>=${{ matrix.numpy-version }},<2.0"
          else
            python -m pip install . "numpy>=${{ matrix.numpy-version }},<2.0"
          fi
      - name: Download and install Flower wheel from artifact store
        if: ${{ needs.changes.outputs.framework == 'true' && github.repository == 'adap/flower' && !github.event.pull_request.head.repo.fork && github.actor != 'dependabot[bot]' }}
        run: |
          # Define base URL for wheel file
          WHEEL_URL="https://${{ env.ARTIFACT_BUCKET }}/py/${{ needs.wheel.outputs.dir }}/${{ needs.wheel.outputs.short_sha }}/${{ needs.wheel.outputs.whl_path }}"
          if [[ "${{ matrix.engine }}" == "simulation-engine" ]]; then
            python -m pip install "flwr[simulation] @ ${WHEEL_URL}" "numpy>=${{ matrix.numpy-version }},<2.0"
          else
            python -m pip install "${WHEEL_URL}" "numpy>=${{ matrix.numpy-version }},<2.0"
          fi
      - name: >
          Run Flower - NumPy 1.26 test / 
          ${{ matrix.connection }} / 
          ${{ matrix.authentication }} / 
          ${{ matrix.engine }} 
        if: ${{ needs.changes.outputs.framework == 'true' }}
        working-directory: framework/e2e/${{ matrix.directory }}
        run: ./../test_control_api.sh "${{ matrix.connection }}" "${{ matrix.authentication}}" "${{ matrix.engine }}"

  windows-compatibility:
    runs-on: windows-latest
    env:
      PYTHONIOENCODING: utf-8
    timeout-minutes: 10
    needs: [changes, wheel]
  
    name: Windows compatibility test

    steps:
      - uses: actions/checkout@v4
      - name: Set up Python
        if: ${{ needs.changes.outputs.framework == 'true' }}
        uses: actions/setup-python@v5
        with:
          python-version: '3.10'
      - name: Install build tools
        if: ${{ needs.changes.outputs.framework == 'true' }}
        run: python -m pip install -U pip==23.3.1
      - name: Install dependencies
        if: ${{ needs.changes.outputs.framework == 'true' }}
        run: |
          cd framework
          python -m pip install --upgrade .
      - name: Run test
        if: ${{ needs.changes.outputs.framework == 'true' }}
        working-directory: ./framework/e2e
        run: ./test_windows.sh
        shell: bash

  serverapp-heartbeat-test:
    runs-on: ubuntu-22.04
    timeout-minutes: 10
    needs: [changes, wheel]
    strategy:
      matrix:
        engine: [deployment, simulation]
<<<<<<< HEAD
        python-version: ["3.10", "3.11", "3.12", "3.13", "3.14"]
=======
        python-version: ["3.10"]
>>>>>>> ec7e1280

    if: ${{ needs.changes.outputs.framework == 'true' }}

    name: |
      ServerApp/run heartbeat test with ${{ matrix.engine }} runtime /
      Python ${{ matrix.python-version }}

    steps:
      - uses: actions/checkout@v4
      - name: Set up Python
        uses: actions/setup-python@v5
        with:
          python-version: ${{ matrix.python-version }}
      - name: Install build tools
        run: python -m pip install -U pip==23.3.1
      - name: Overwrite ping interval and patience
        run: |
          sed -i 's/\(HEARTBEAT_DEFAULT_INTERVAL *= *\).*/\120/' framework/py/flwr/common/constant.py
          sed -i 's/\(HEARTBEAT_PATIENCE *= *\).*/\11/' framework/py/flwr/common/constant.py
      - name: Install dependencies
        run: |
          cd framework
          python -m pip install --upgrade .[simulation]
      - name: Run test
        working-directory: ./framework/e2e/e2e-serverapp-heartbeat
        run: python ../test_serverapp_heartbeat.py ${{ matrix.engine }}
        shell: bash<|MERGE_RESOLUTION|>--- conflicted
+++ resolved
@@ -483,11 +483,7 @@
     strategy:
       matrix:
         engine: [deployment, simulation]
-<<<<<<< HEAD
-        python-version: ["3.10", "3.11", "3.12", "3.13", "3.14"]
-=======
         python-version: ["3.10"]
->>>>>>> ec7e1280
 
     if: ${{ needs.changes.outputs.framework == 'true' }}
 
