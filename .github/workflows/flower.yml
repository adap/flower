name: Build

on:
  push:
    branches:
      - master
  pull_request:
    branches:
      - master

jobs:
  test_core:
    runs-on: ubuntu-18.04
    strategy:
      matrix:
        python: [3.6.10, 3.7.7, 3.8.3]
    steps:
      - uses: actions/checkout@v2
      - name: Set up Python
        uses: actions/setup-python@v1
        with:
<<<<<<< HEAD
          python-version: 3.7.8
=======
          python-version: ${{ matrix.python }}
>>>>>>> a5b02616
      - name: Install build tools
        run: |
          python -m pip install -U pip==20.1.1
          python -m pip install -U setuptools==47.3.1
          python -m pip install -U poetry==1.0.9
          poetry config virtualenvs.create false
      - name: Install dependencies (mandatory only)
        run: python -m poetry install
      - name: Check if protos need recompilation
        run: ./dev/check_protos.sh
      - name: Lint + Test (isort/black/mypy/pylint/pytest)
        run: ./dev/test.sh

  test_benchmark:
    runs-on: ubuntu-18.04
    steps:
      - uses: actions/checkout@v2
      - name: Set up Python
        uses: actions/setup-python@v1
        with:
          python-version: 3.7.7
      - name: Install build tools
        run: |
          python -m pip install -U pip==20.1.1
          python -m pip install -U setuptools==47.3.1
          python -m pip install -U poetry==1.0.9
          poetry config virtualenvs.create false
      - name: Install dependencies (mandatory + optional)
        run: |
          python -m poetry install --extras "benchmark"
          python -m pip install -U tensorflow-cpu==2.1.0
      - name: Lint + Test (isort/black/mypy/pylint/pytest)
        run: ./dev/test-benchmark.sh

  test_example_pytorch:
    runs-on: ubuntu-18.04
    steps:
      - uses: actions/checkout@v2
      - name: Set up Python
        uses: actions/setup-python@v1
        with:
          python-version: 3.7.7
      - name: Install build tools
        run: |
          python -m pip install -U pip==20.1.1
          python -m pip install -U setuptools==47.3.1
          python -m pip install -U poetry==1.0.9
          poetry config virtualenvs.create false
      - name: Install dependencies (mandatory + optional)
        run: |
          python -m poetry install --extras "examples-pytorch"
      - name: Lint + Test (isort/black/mypy/pylint/pytest)
        run: ./dev/test-example-pytorch.sh

  test_example_tensorflow:
    runs-on: ubuntu-18.04
    steps:
      - uses: actions/checkout@v2
      - name: Set up Python
        uses: actions/setup-python@v1
        with:
          python-version: 3.7.7
      - name: Install build tools
        run: |
          python -m pip install -U pip==20.1.1
          python -m pip install -U setuptools==47.3.1
          python -m pip install -U poetry==1.0.9
          poetry config virtualenvs.create false
      - name: Install dependencies (mandatory + optional)
        run: |
          python -m poetry install --extras "examples-tensorflow"
          python -m pip install -U tensorflow-cpu==2.1.0
      - name: Lint + Test (isort/black/mypy/pylint/pytest)
        run: ./dev/test-example-tensorflow.sh<|MERGE_RESOLUTION|>--- conflicted
+++ resolved
@@ -13,17 +13,13 @@
     runs-on: ubuntu-18.04
     strategy:
       matrix:
-        python: [3.6.10, 3.7.7, 3.8.3]
+        python: [3.6.10, 3.7.8, 3.8.3]
     steps:
       - uses: actions/checkout@v2
       - name: Set up Python
         uses: actions/setup-python@v1
         with:
-<<<<<<< HEAD
-          python-version: 3.7.8
-=======
           python-version: ${{ matrix.python }}
->>>>>>> a5b02616
       - name: Install build tools
         run: |
           python -m pip install -U pip==20.1.1
