--- conflicted
+++ resolved
@@ -16,14 +16,10 @@
     runs-on: ubuntu-22.04
     strategy:
       matrix:
-<<<<<<< HEAD
         # Latest version which comes cached in the host image can be found here:
         # https://github.com/actions/runner-images/blob/main/images/linux/Ubuntu2204-Readme.md#python
         # In case of a missmatch the job has to download Python to install it.
-        python: [3.7.17, 3.8.15, 3.9.17, 3.10.12]
-=======
-        python: [3.7.17, 3.8.17, 3.9.16, 3.10.9]
->>>>>>> 92144a3c
+        python: [3.7.17, 3.8.17, 3.9.17, 3.10.12]
     steps:
       - uses: actions/checkout@v3
       - name: Bootstrap
