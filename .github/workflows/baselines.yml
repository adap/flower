--- conflicted
+++ resolved
@@ -23,15 +23,9 @@
           python-version: 3.8.3
       - name: Install build tools
         run: |
-<<<<<<< HEAD
           python -m pip install -U pip==21.1.1
-          python -m pip install -U setuptools==49.3.1
-          python -m pip install -U poetry==1.0.10
-=======
-          python -m pip install -U pip==21.0.1
           python -m pip install -U  setuptools==56.2.0
           python -m pip install -U poetry==1.1.6
->>>>>>> 969ba03c
           poetry config virtualenvs.create false
       - name: Install dependencies
         run: |
